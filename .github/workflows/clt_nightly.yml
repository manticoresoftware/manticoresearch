--- conflicted
+++ resolved
@@ -20,12 +20,9 @@
       - 'test/clt-tests/indexer-latest-mysql-postgres/**'
       - 'test/clt-tests/core/test-alter-rename-nightly'
       - 'test/clt-tests/integrations/**'
-<<<<<<< HEAD
       - 'test/clt-tests/core/test-performance-for-queries-with-multiple-disk-chunks'
       - 'test/clt-tests/integrations/**'
       - 'test/clt-tests/optimisation-and-upgrade/**'
-=======
->>>>>>> cfc87ecb
 
 # cancels the previous workflow run when a new one appears in the same branch (e.g. master or a PR's branch)
 concurrency:
