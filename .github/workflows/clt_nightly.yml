--- conflicted
+++ resolved
@@ -19,12 +19,8 @@
       - 'test/clt-tests/id-attribute-error-during-indexing/**'
       - 'test/clt-tests/indexer-latest-mysql-postgres/**'
       - 'test/clt-tests/core/test-alter-rename-nightly'
-<<<<<<< HEAD
       - 'test/clt-tests/integrations/**'
-=======
       - 'test/clt-tests/core/test-performance-for-queries-with-multiple-disk-chunks'
-
->>>>>>> 1de3cb36
 
 # cancels the previous workflow run when a new one appears in the same branch (e.g. master or a PR's branch)
 concurrency:
@@ -134,15 +130,12 @@
           - name: Test alter rename nightly
             image: ghcr.io/manticoresoftware/manticoresearch:test-kit-latest
             test_prefix: test/clt-tests/core/test-alter-rename-nightly
-<<<<<<< HEAD
           - name: Test integrations
             image: ghcr.io/manticoresoftware/manticoresearch:test-kit-latest
             test_prefix: test/clt-tests/integrations/test-integrations-
-=======
           - name: Test performance for queries with multiple disk chunks
             image: ghcr.io/manticoresoftware/manticoresearch:test-kit-latest
             test_prefix: test/clt-tests/core/test-performance-for-queries-with-multiple-disk-chunks
->>>>>>> 1de3cb36
 
     steps:
       - uses: manticoresoftware/clt@0.1.23
