name: Nightly tests
run-name: Nightly tests ${{ github.sha }}

on:
  schedule:
    - cron: '00 20 * * *'
  push:
    paths:
      - 'test/clt-tests/**'
    branches:
      - manticore-6.2.12
  pull_request:
    branches: [ master ]
    paths:
      - 'test/clt-tests/installation/**'
<<<<<<< HEAD
      - 'test/clt-tests/core/test-replace-into'
=======
      - 'test/clt-tests/comparison-overhead-json-sql/**'
>>>>>>> d5e564c4

# cancels the previous workflow run when a new one appears in the same branch (e.g. master or a PR's branch)
concurrency:
  group: clt_nightly_${{ github.ref }}
  cancel-in-progress: true

jobs:
  commit_info:
    name: Commit info
    runs-on: ubuntu-22.04
    steps:
      - run: |
          echo "# Nightly tests of latest release" >> $GITHUB_STEP_SUMMARY
          echo "* Attempt: ${{ github.run_attempt }}" >> $GITHUB_STEP_SUMMARY

  clt_rhel_release_installation:
    name: Testing RHEL release packages installation
    strategy:
      fail-fast: false
      matrix:
        image: [ "centos:7", "almalinux:8", "almalinux:9", "oraclelinux:9", "amazonlinux:latest" ]
    runs-on: ubuntu-22.04
    steps:
      - uses: manticoresoftware/clt@0.1.13
        with:
          ref: manticore-6.2.12
          image: ${{ matrix.image }}
          test_prefix: test/clt-tests/installation/rhel-release-
  clt_deb_release_installation:
    name: Testing DEB release packages installation
    strategy:
      fail-fast: false
      matrix:
        image: [ "ubuntu:bionic", "ubuntu:focal", "ubuntu:jammy", "debian:buster", "debian:bullseye", "debian:bookworm" ]
    runs-on: ubuntu-22.04
    steps:
      - uses: manticoresoftware/clt@0.1.13
        with:
          ref: manticore-6.2.12
          image: ${{ matrix.image }}
          test_prefix: test/clt-tests/installation/deb-release-

  clt_rhel_dev_update:
    name: Testing RHEL dev packages update
    strategy:
      fail-fast: false
      matrix:
        image: [ "centos:7", "almalinux:8", "almalinux:9", "oraclelinux:9", "amazonlinux:latest" ]
    runs-on: ubuntu-22.04
    steps:
      - uses: manticoresoftware/clt@0.1.13
        with:
          image: ${{ matrix.image }}
          test_prefix: test/clt-tests/installation/rhel-dev-u

  clt_deb_dev_update:
    name: Testing DEB dev packages update
    strategy:
      fail-fast: false
      matrix:
        image: [ "ubuntu:bionic", "ubuntu:focal", "ubuntu:jammy", "debian:buster", "debian:bullseye", "debian:bookworm" ]
    runs-on: ubuntu-22.04
    steps:
      - uses: manticoresoftware/clt@0.1.13
        with:
          image: ${{ matrix.image }}
          test_prefix: test/clt-tests/installation/deb-dev-u

  clt_comparison_overhead_json_sql:
    name: Testing comparison overhead JSON and SQL
    strategy:
      fail-fast: false
    runs-on: ubuntu-22.04
    steps:
      - uses: manticoresoftware/clt@0.1.13
        with:
           image: ghcr.io/manticoresoftware/manticoresearch:test-kit-latest
           test_prefix: test/clt-tests/comparison-overhead-json-sql/test-comparison-
          
  clt_replace_into:
    name: Testing replace into
    strategy:
      fail-fast: false
    runs-on: ubuntu-22.04
    steps:
      - uses: manticoresoftware/clt@0.1.13
        with:
          image: ghcr.io/manticoresoftware/manticoresearch:test-kit-latest
<<<<<<< HEAD
          test_prefix: test/clt-tests/core/test-replace-into
=======
          test_prefix: test/clt-tests/core/test-replace-
          image: ghcr.io/manticoresoftware/manticoresearch:test-kit-latest
        
>>>>>>> d5e564c4
<|MERGE_RESOLUTION|>--- conflicted
+++ resolved
@@ -13,11 +13,8 @@
     branches: [ master ]
     paths:
       - 'test/clt-tests/installation/**'
-<<<<<<< HEAD
       - 'test/clt-tests/core/test-replace-into'
-=======
       - 'test/clt-tests/comparison-overhead-json-sql/**'
->>>>>>> d5e564c4
 
 # cancels the previous workflow run when a new one appears in the same branch (e.g. master or a PR's branch)
 concurrency:
@@ -106,10 +103,5 @@
       - uses: manticoresoftware/clt@0.1.13
         with:
           image: ghcr.io/manticoresoftware/manticoresearch:test-kit-latest
-<<<<<<< HEAD
           test_prefix: test/clt-tests/core/test-replace-into
-=======
-          test_prefix: test/clt-tests/core/test-replace-
-          image: ghcr.io/manticoresoftware/manticoresearch:test-kit-latest
-        
->>>>>>> d5e564c4
+     