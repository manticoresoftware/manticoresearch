name: Nightly tests
run-name: Nightly tests ${{ github.sha }}

on:
  schedule:
    - cron: '00 20 * * *'
  push:
    paths:
      - 'test/clt-tests/**'
    branches:
      - manticore-6.2.12
  pull_request:
    branches: [ master ]
    paths:
      - '.github/workflows/clt_nightly.yml'
      - 'test/clt-tests/installation/**'
      - 'test/clt-tests/core/test-replace-into'
      - 'test/clt-tests/performance-tests/**'
      - 'test/clt-tests/id-attribute-error-during-indexing/**'
      - 'test/clt-tests/indexer-latest-mysql-postgres/**'
      - 'test/clt-tests/core/test-alter-rename-nightly'
      - 'test/clt-tests/integrations/**'
<<<<<<< HEAD
      - 'test/clt-tests/core/test-performance-for-queries-with-multiple-disk-chunks'
=======
>>>>>>> 8f0cc036

# cancels the previous workflow run when a new one appears in the same branch (e.g. master or a PR's branch)
concurrency:
  group: clt_nightly_${{ github.ref }}
  cancel-in-progress: true

jobs:
  commit_info:
    name: Commit info
    runs-on: ubuntu-22.04
    steps:
      - run: |
          echo "# Nightly tests of latest release" >> $GITHUB_STEP_SUMMARY
          echo "* Attempt: ${{ github.run_attempt }}" >> $GITHUB_STEP_SUMMARY

  clt-amd64:
    name: CLT-Amd64
    runs-on: ubuntu-22.04
    strategy:
      fail-fast: false 
      matrix:
        include:
          - name: Centos 7 release installation
            image: centos:7
            test_prefix: test/clt-tests/installation/rhel-release-
          - name: Alma 8 release installation
            image: almalinux:8
            test_prefix: test/clt-tests/installation/rhel-release-
          - name: Alma 9 release installation
            image: almalinux:9
            test_prefix: test/clt-tests/installation/rhel-release-
          - name: OL 9 release installation
            image: "oraclelinux:9"
            test_prefix: test/clt-tests/installation/rhel-release-
          - name: Amazon release installation
            image: amazonlinux:latest
            test_prefix: test/clt-tests/installation/rhel-release-
          - name: Bionic release installation
            image: ubuntu:bionic
            test_prefix: test/clt-tests/installation/deb-release-
          - name: Focal release installation
            image: ubuntu:focal
            test_prefix: test/clt-tests/installation/deb-release-
          - name: Jammy release installation
            image: ubuntu:jammy
            test_prefix: test/clt-tests/installation/deb-release-
          - name: Buster release installation
            image: debian:buster
            test_prefix: test/clt-tests/installation/deb-release-
          - name: Bullseye release installation
            image: debian:bullseye
            test_prefix: test/clt-tests/installation/deb-release-
          - name: Bookworm release installation
            image: debian:bookworm
            test_prefix: test/clt-tests/installation/deb-release-         
          - name: Noble release installation
            image: ubuntu:noble
            test_prefix: test/clt-tests/installation/deb-release-
          - name: Centos 7 upgrade to dev
            image: centos:7
            test_prefix: test/clt-tests/installation/rhel-dev-u
          - name: Alma 8 upgrade to dev
            image: almalinux:8
            test_prefix: test/clt-tests/installation/rhel-dev-u
          - name: Alma 9 upgrade to dev
            image: almalinux:9
            test_prefix: test/clt-tests/installation/rhel-dev-u
          - name: OL 9 upgrade to dev
            image: "oraclelinux:9"
            test_prefix: test/clt-tests/installation/rhel-dev-u
          - name: Amazon upgrade to dev
            image: amazonlinux:latest
            test_prefix: test/clt-tests/installation/rhel-dev-u
          - name: Bionic upgrade to dev
            image: ubuntu:bionic
            test_prefix: test/clt-tests/installation/deb-dev-u
          - name: Focal upgrade to dev
            image: ubuntu:focal
            test_prefix: test/clt-tests/installation/deb-dev-u
          - name: Jammy upgrade to dev
            image: ubuntu:jammy
            test_prefix: test/clt-tests/installation/deb-dev-u
          - name: Buster upgrade to dev
            image: debian:buster
            test_prefix: test/clt-tests/installation/deb-dev-u
          - name: Bullseye upgrade to dev
            image: debian:bullseye
            test_prefix: test/clt-tests/installation/deb-dev-u
          - name: Bookworm upgrade to dev
            image: debian:bookworm
            test_prefix: test/clt-tests/installation/deb-dev-update
          - name: Noble upgrade to dev
            image: ubuntu:noble
            test_prefix: test/clt-tests/installation/deb-dev-update
          - name: REPLACE INTO
            image: ghcr.io/manticoresoftware/manticoresearch:test-kit-latest
            test_prefix: test/clt-tests/core/test-replace-into
          - name: Id attribute error during indexing
            image: manticoresearch/dind:v1
            test_prefix: test/clt-tests/id-attribute-error-during-indexing/test-id-attribute-error-during-indexing
          - name: Indexer latest MYSQL POSTGRES
            image: manticoresearch/dind:v1
            test_prefix: test/clt-tests/indexer-latest-mysql-postgres/indexer-latest-mysql-postgres
          - name: Test alter rename nightly
            image: ghcr.io/manticoresoftware/manticoresearch:test-kit-latest
            test_prefix: test/clt-tests/core/test-alter-rename-nightly
          - name: Test integrations
            image: ghcr.io/manticoresoftware/manticoresearch:test-kit-latest
            test_prefix: test/clt-tests/integrations/test-integrations-
<<<<<<< HEAD
          - name: Test Kafka integration
            image: manticoresearch/dind:v1
            test_prefix: test/clt-tests/integrations/kafka/test-integration-
=======
          - name: Tests performance JSON vs SQL
            image: ghcr.io/manticoresoftware/manticoresearch:test-kit-latest
            test_prefix: test/clt-tests/performance-tests/test-comparison-
          - name: Test performance for queries with multiple disk chunks
            image: ghcr.io/manticoresoftware/manticoresearch:test-kit-latest
            test_prefix: test/clt-tests/performance-tests/test-performance-for-queries-with-multiple-disk-chunks
>>>>>>> 8f0cc036
    steps:
      - uses: manticoresoftware/clt@0.1.23
        with:
          test_prefix: ${{ matrix.test_prefix }}
          image: ${{ matrix.image }}
          comment_mode: failures
          run_args: --privileged 
          
  clt-arm64:
    name: CLT-Arm64
    runs-on: macos-14
    strategy:
      fail-fast: false 
      matrix:
        include:
          - name: Centos 7 release installation
            image: centos:7
            test_prefix: test/clt-tests/installation/rhel-release-
          - name: Alma 8 release installation
            image: almalinux:8
            test_prefix: test/clt-tests/installation/rhel-release-
          - name: Alma 9 release installation
            image: almalinux:9
            test_prefix: test/clt-tests/installation/rhel-release-
          - name: OL 9 release installation
            image: "oraclelinux:9"
            test_prefix: test/clt-tests/installation/rhel-release-
          - name: Amazon release installation
            image: amazonlinux:latest
            test_prefix: test/clt-tests/installation/rhel-release-
          - name: Bionic release installation
            image: ubuntu:bionic
            test_prefix: test/clt-tests/installation/deb-release-
          - name: Focal release installation
            image: ubuntu:focal
            test_prefix: test/clt-tests/installation/deb-release-
          - name: Jammy release installation
            image: ubuntu:jammy
            test_prefix: test/clt-tests/installation/deb-release-
          - name: Buster release installation
            image: debian:buster
            test_prefix: test/clt-tests/installation/deb-release-
          - name: Bullseye release installation
            image: debian:bullseye
            test_prefix: test/clt-tests/installation/deb-release-
          - name: Bookworm release installation
            image: debian:bookworm
            test_prefix: test/clt-tests/installation/deb-release-         
          - name: Noble release installation
            image: ubuntu:noble
            test_prefix: test/clt-tests/installation/deb-release-
          - name: Centos 7 upgrade to dev
            image: centos:7
            test_prefix: test/clt-tests/installation/rhel-dev-u
          - name: Alma 8 upgrade to dev
            image: almalinux:8
            test_prefix: test/clt-tests/installation/rhel-dev-u
          - name: Alma 9 upgrade to dev
            image: almalinux:9
            test_prefix: test/clt-tests/installation/rhel-dev-u
          - name: OL 9 upgrade to dev
            image: "oraclelinux:9"
            test_prefix: test/clt-tests/installation/rhel-dev-u
          - name: Amazon upgrade to dev
            image: amazonlinux:latest
            test_prefix: test/clt-tests/installation/rhel-dev-u
          - name: Bionic upgrade to dev
            image: ubuntu:bionic
            test_prefix: test/clt-tests/installation/deb-dev-u
          - name: Focal upgrade to dev
            image: ubuntu:focal
            test_prefix: test/clt-tests/installation/deb-dev-u
          - name: Jammy upgrade to dev
            image: ubuntu:jammy
            test_prefix: test/clt-tests/installation/deb-dev-u
          - name: Buster upgrade to dev
            image: debian:buster
            test_prefix: test/clt-tests/installation/deb-dev-u
          - name: Bullseye upgrade to dev
            image: debian:bullseye
            test_prefix: test/clt-tests/installation/deb-dev-u
          - name: Bookworm upgrade to dev
            image: debian:bookworm
            test_prefix: test/clt-tests/installation/deb-dev-update
          - name: Noble upgrade to dev
            image: ubuntu:noble
            test_prefix: test/clt-tests/installation/deb-dev-update
    steps:
      - uses: manticoresoftware/clt@0.1.23
        with:
          test_prefix: ${{ matrix.test_prefix }}
          image: ${{ matrix.image }}
          comment_mode: failures
          run_args: --privileged<|MERGE_RESOLUTION|>--- conflicted
+++ resolved
@@ -20,10 +20,7 @@
       - 'test/clt-tests/indexer-latest-mysql-postgres/**'
       - 'test/clt-tests/core/test-alter-rename-nightly'
       - 'test/clt-tests/integrations/**'
-<<<<<<< HEAD
       - 'test/clt-tests/core/test-performance-for-queries-with-multiple-disk-chunks'
-=======
->>>>>>> 8f0cc036
 
 # cancels the previous workflow run when a new one appears in the same branch (e.g. master or a PR's branch)
 concurrency:
@@ -133,20 +130,11 @@
           - name: Test integrations
             image: ghcr.io/manticoresoftware/manticoresearch:test-kit-latest
             test_prefix: test/clt-tests/integrations/test-integrations-
-<<<<<<< HEAD
           - name: Test Kafka integration
             image: manticoresearch/dind:v1
             test_prefix: test/clt-tests/integrations/kafka/test-integration-
-=======
-          - name: Tests performance JSON vs SQL
-            image: ghcr.io/manticoresoftware/manticoresearch:test-kit-latest
-            test_prefix: test/clt-tests/performance-tests/test-comparison-
-          - name: Test performance for queries with multiple disk chunks
-            image: ghcr.io/manticoresoftware/manticoresearch:test-kit-latest
-            test_prefix: test/clt-tests/performance-tests/test-performance-for-queries-with-multiple-disk-chunks
->>>>>>> 8f0cc036
     steps:
-      - uses: manticoresoftware/clt@0.1.23
+      - uses: manticoresoftware/clt@0.2.3
         with:
           test_prefix: ${{ matrix.test_prefix }}
           image: ${{ matrix.image }}
@@ -233,7 +221,7 @@
             image: ubuntu:noble
             test_prefix: test/clt-tests/installation/deb-dev-update
     steps:
-      - uses: manticoresoftware/clt@0.1.23
+      - uses: manticoresoftware/clt@0.2.3
         with:
           test_prefix: ${{ matrix.test_prefix }}
           image: ${{ matrix.image }}
