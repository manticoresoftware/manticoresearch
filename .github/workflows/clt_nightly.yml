name: Nightly tests
run-name: Nightly tests ${{ github.sha }}

on:
  schedule:
    - cron: '00 20 * * *'
  push:
    paths:
      - 'test/clt-tests/**'
    branches:
      - manticore-6.2.12
  pull_request:
    branches: [ master ]
    paths:
      - '.github/workflows/clt_nightly.yml'
      - 'test/clt-tests/installation/**'
      - 'test/clt-tests/core/test-replace-into'
      - 'test/clt-tests/comparison-overhead-json-sql/**'
      - 'test/clt-tests/id-attribute-error-during-indexing/**'
      - 'test/clt-tests/indexer-latest-mysql-postgres/**'
      - 'test/clt-tests/core/test-alter-rename-nightly'
<<<<<<< HEAD
      - 'test/clt-tests/native-support-for-message-queues/**'
=======
      - 'test/clt-tests/integrations/**'
      - 'test/clt-tests/core/test-performance-for-queries-with-multiple-disk-chunks'
      - 'test/clt-tests/integrations/**'
>>>>>>> 4c565568

# cancels the previous workflow run when a new one appears in the same branch (e.g. master or a PR's branch)
concurrency:
  group: clt_nightly_${{ github.ref }}
  cancel-in-progress: true

jobs:
  commit_info:
    name: Commit info
    runs-on: ubuntu-22.04
    steps:
      - run: |
          echo "# Nightly tests of latest release" >> $GITHUB_STEP_SUMMARY
          echo "* Attempt: ${{ github.run_attempt }}" >> $GITHUB_STEP_SUMMARY

  clt-amd64:
    name: CLT-Amd64
    runs-on: ubuntu-22.04
    strategy:
      fail-fast: false 
      matrix:
        include:
          - name: Centos 7 release installation
            image: centos:7
            test_prefix: test/clt-tests/installation/rhel-release-
          - name: Alma 8 release installation
            image: almalinux:8
            test_prefix: test/clt-tests/installation/rhel-release-
          - name: Alma 9 release installation
            image: almalinux:9
            test_prefix: test/clt-tests/installation/rhel-release-
          - name: OL 9 release installation
            image: "oraclelinux:9"
            test_prefix: test/clt-tests/installation/rhel-release-
          - name: Amazon release installation
            image: amazonlinux:latest
            test_prefix: test/clt-tests/installation/rhel-release-
          - name: Bionic release installation
            image: ubuntu:bionic
            test_prefix: test/clt-tests/installation/deb-release-
          - name: Focal release installation
            image: ubuntu:focal
            test_prefix: test/clt-tests/installation/deb-release-
          - name: Jammy release installation
            image: ubuntu:jammy
            test_prefix: test/clt-tests/installation/deb-release-
          - name: Buster release installation
            image: debian:buster
            test_prefix: test/clt-tests/installation/deb-release-
          - name: Bullseye release installation
            image: debian:bullseye
            test_prefix: test/clt-tests/installation/deb-release-
          - name: Bookworm release installation
            image: debian:bookworm
            test_prefix: test/clt-tests/installation/deb-release-         
          - name: Noble release installation
            image: ubuntu:noble
            test_prefix: test/clt-tests/installation/deb-release-
          - name: Centos 7 upgrade to dev
            image: centos:7
            test_prefix: test/clt-tests/installation/rhel-dev-u
          - name: Alma 8 upgrade to dev
            image: almalinux:8
            test_prefix: test/clt-tests/installation/rhel-dev-u
          - name: Alma 9 upgrade to dev
            image: almalinux:9
            test_prefix: test/clt-tests/installation/rhel-dev-u
          - name: OL 9 upgrade to dev
            image: "oraclelinux:9"
            test_prefix: test/clt-tests/installation/rhel-dev-u
          - name: Amazon upgrade to dev
            image: amazonlinux:latest
            test_prefix: test/clt-tests/installation/rhel-dev-u
          - name: Bionic upgrade to dev
            image: ubuntu:bionic
            test_prefix: test/clt-tests/installation/deb-dev-u
          - name: Focal upgrade to dev
            image: ubuntu:focal
            test_prefix: test/clt-tests/installation/deb-dev-u
          - name: Jammy upgrade to dev
            image: ubuntu:jammy
            test_prefix: test/clt-tests/installation/deb-dev-u
          - name: Buster upgrade to dev
            image: debian:buster
            test_prefix: test/clt-tests/installation/deb-dev-u
          - name: Bullseye upgrade to dev
            image: debian:bullseye
            test_prefix: test/clt-tests/installation/deb-dev-u
          - name: Bookworm upgrade to dev
            image: debian:bookworm
            test_prefix: test/clt-tests/installation/deb-dev-update
          - name: Noble upgrade to dev
            image: ubuntu:noble
            test_prefix: test/clt-tests/installation/deb-dev-update
          - name: JSON vs SQL perf
            image: ghcr.io/manticoresoftware/manticoresearch:test-kit-latest
            test_prefix: test/clt-tests/comparison-overhead-json-sql/test-comparison-
          - name: REPLACE INTO
            image: ghcr.io/manticoresoftware/manticoresearch:test-kit-latest
            test_prefix: test/clt-tests/core/test-replace-into
          - name: Id attribute error during indexing
            image: manticoresearch/dind:v1
            test_prefix: test/clt-tests/id-attribute-error-during-indexing/test-id-attribute-error-during-indexing
          - name: Indexer latest MYSQL POSTGRES
            image: manticoresearch/dind:v1
            test_prefix: test/clt-tests/indexer-latest-mysql-postgres/indexer-latest-mysql-postgres
          - name: Test alter rename nightly
            image: ghcr.io/manticoresoftware/manticoresearch:test-kit-latest
            test_prefix: test/clt-tests/core/test-alter-rename-nightly
          - name: Test performance for queries with multiple disk chunks
            image: ghcr.io/manticoresoftware/manticoresearch:test-kit-latest
            test_prefix: test/clt-tests/core/test-performance-for-queries-with-multiple-disk-chunks
          - name: Test integrations
            image: ghcr.io/manticoresoftware/manticoresearch:test-kit-latest
            test_prefix: test/clt-tests/integrations/test-integrations-

    steps:
      - uses: manticoresoftware/clt@0.1.23
        with:
          test_prefix: ${{ matrix.test_prefix }}
          image: ${{ matrix.image }}
          comment_mode: failures
          run_args: --privileged 
          
  clt-arm64:
    name: CLT-Arm64
    runs-on: macos-14
    strategy:
      fail-fast: false 
      matrix:
        include:
          - name: Centos 7 release installation
            image: centos:7
            test_prefix: test/clt-tests/installation/rhel-release-
          - name: Alma 8 release installation
            image: almalinux:8
            test_prefix: test/clt-tests/installation/rhel-release-
          - name: Alma 9 release installation
            image: almalinux:9
            test_prefix: test/clt-tests/installation/rhel-release-
          - name: OL 9 release installation
            image: "oraclelinux:9"
            test_prefix: test/clt-tests/installation/rhel-release-
          - name: Amazon release installation
            image: amazonlinux:latest
            test_prefix: test/clt-tests/installation/rhel-release-
          - name: Bionic release installation
            image: ubuntu:bionic
            test_prefix: test/clt-tests/installation/deb-release-
          - name: Focal release installation
            image: ubuntu:focal
            test_prefix: test/clt-tests/installation/deb-release-
          - name: Jammy release installation
            image: ubuntu:jammy
            test_prefix: test/clt-tests/installation/deb-release-
          - name: Buster release installation
            image: debian:buster
            test_prefix: test/clt-tests/installation/deb-release-
          - name: Bullseye release installation
            image: debian:bullseye
            test_prefix: test/clt-tests/installation/deb-release-
          - name: Bookworm release installation
            image: debian:bookworm
            test_prefix: test/clt-tests/installation/deb-release-         
          - name: Noble release installation
            image: ubuntu:noble
            test_prefix: test/clt-tests/installation/deb-release-
          - name: Centos 7 upgrade to dev
            image: centos:7
            test_prefix: test/clt-tests/installation/rhel-dev-u
          - name: Alma 8 upgrade to dev
            image: almalinux:8
            test_prefix: test/clt-tests/installation/rhel-dev-u
          - name: Alma 9 upgrade to dev
            image: almalinux:9
            test_prefix: test/clt-tests/installation/rhel-dev-u
          - name: OL 9 upgrade to dev
            image: "oraclelinux:9"
            test_prefix: test/clt-tests/installation/rhel-dev-u
          - name: Amazon upgrade to dev
            image: amazonlinux:latest
            test_prefix: test/clt-tests/installation/rhel-dev-u
          - name: Bionic upgrade to dev
            image: ubuntu:bionic
            test_prefix: test/clt-tests/installation/deb-dev-u
          - name: Focal upgrade to dev
            image: ubuntu:focal
            test_prefix: test/clt-tests/installation/deb-dev-u
          - name: Jammy upgrade to dev
            image: ubuntu:jammy
            test_prefix: test/clt-tests/installation/deb-dev-u
          - name: Buster upgrade to dev
            image: debian:buster
            test_prefix: test/clt-tests/installation/deb-dev-u
          - name: Bullseye upgrade to dev
            image: debian:bullseye
            test_prefix: test/clt-tests/installation/deb-dev-u
          - name: Bookworm upgrade to dev
            image: debian:bookworm
            test_prefix: test/clt-tests/installation/deb-dev-update
          - name: Noble upgrade to dev
            image: ubuntu:noble
            test_prefix: test/clt-tests/installation/deb-dev-update
    steps:
      - uses: manticoresoftware/clt@0.1.23
        with:
          test_prefix: ${{ matrix.test_prefix }}
          image: ${{ matrix.image }}
          comment_mode: failures
          run_args: --privileged<|MERGE_RESOLUTION|>--- conflicted
+++ resolved
@@ -19,13 +19,10 @@
       - 'test/clt-tests/id-attribute-error-during-indexing/**'
       - 'test/clt-tests/indexer-latest-mysql-postgres/**'
       - 'test/clt-tests/core/test-alter-rename-nightly'
-<<<<<<< HEAD
-      - 'test/clt-tests/native-support-for-message-queues/**'
-=======
       - 'test/clt-tests/integrations/**'
       - 'test/clt-tests/core/test-performance-for-queries-with-multiple-disk-chunks'
       - 'test/clt-tests/integrations/**'
->>>>>>> 4c565568
+      - 'test/clt-tests/native-support-for-message-queues/**'
 
 # cancels the previous workflow run when a new one appears in the same branch (e.g. master or a PR's branch)
 concurrency:
