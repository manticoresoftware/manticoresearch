name: CLT tests 
on:
  workflow_call:
    inputs:
      docker_image:
        required: true
        type: string
        description: "Docker image to use for tests"
      artifact_name:
        required: false
        type: string
        description: "Name of the docker image artifact"
      repository:
        required: false
        type: string
        description: "Repository to checkout"
      ref:
        required: false
        type: string
        description: "Ref to checkout"
      continue_on_error:
        required: false
        type: boolean
        description: "Continue on error"
        default: false

jobs:
  clt:
    name: CLT
    runs-on: ubuntu-22.04
    timeout-minutes: 15
    continue-on-error: ${{ inputs.continue_on_error }}
    strategy:
      fail-fast: false
      matrix:
        test-suite:
          - name: Core
            test_prefix: |-
              test/clt-tests/core/
              test/clt-tests/expected-errors/
          - name: mysqldump
            test_prefix: |-
              test/clt-tests/mysqldump/mysql/
              test/clt-tests/mysqldump/maria/
          - name: Replication
            test_prefix: test/clt-tests/replication/
          - name: Plugins
            test_prefix: test/clt-tests/plugins/
          - name: Buddy
            test_prefix: test/clt-tests/buddy/
          - name: Update
            test_prefix: test/clt-tests/optimisation-and-update/
<<<<<<< HEAD
          - name: HTTP interface tests
            test_prefix: test/clt-tests/http-interface-tests/
=======
          - name: Sharding and Replication
            test_prefix: test/clt-tests/sharding/
          - name: Indexer
            test_prefix: test/clt-tests/indexer/
>>>>>>> 7d1e4ed3
    steps:
      - uses: manticoresoftware/clt@0.6.3
        with:
          artifact: ${{ inputs.artifact_name }}
          image: ${{ inputs.docker_image }}
          repository: ${{ inputs.repository }}
          ref: ${{ inputs.ref }}
          test_prefix: ${{ matrix.test-suite.test_prefix }}
          comment_mode: failures<|MERGE_RESOLUTION|>--- conflicted
+++ resolved
@@ -50,15 +50,12 @@
             test_prefix: test/clt-tests/buddy/
           - name: Update
             test_prefix: test/clt-tests/optimisation-and-update/
-<<<<<<< HEAD
           - name: HTTP interface tests
             test_prefix: test/clt-tests/http-interface-tests/
-=======
           - name: Sharding and Replication
             test_prefix: test/clt-tests/sharding/
           - name: Indexer
             test_prefix: test/clt-tests/indexer/
->>>>>>> 7d1e4ed3
     steps:
       - uses: manticoresoftware/clt@0.6.3
         with:
