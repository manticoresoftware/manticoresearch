name: CLT tests 
on:
  workflow_call:
    inputs:
      docker_image:
        required: true
        type: string
        description: "Docker image to use for tests"
      artifact_name:
        required: false
        type: string
        description: "Name of the docker image artifact"
      repository:
        required: false
        type: string
        description: "Repository to checkout"
      ref:
        required: false
        type: string
        description: "Ref to checkout"
      continue_on_error:
        required: false
        type: boolean
        description: "Continue on error"
        default: false

jobs:
  clt:
    name: CLT
    runs-on: ubuntu-22.04
    timeout-minutes: 15
    continue-on-error: ${{ inputs.continue_on_error }}
    strategy:
      fail-fast: false
      matrix:
        test-suite:
          - name: Core
            test_prefix: |-
              test/clt-tests/core/
              test/clt-tests/expected-errors/
          - name: mysqldump
            test_prefix: |-
              test/clt-tests/mysqldump/mysql/
              test/clt-tests/mysqldump/maria/
          - name: Replication
            test_prefix: test/clt-tests/replication/
          - name: Plugins
            test_prefix: test/clt-tests/plugins/
          - name: Buddy
            test_prefix: test/clt-tests/buddy/
          - name: Update
            test_prefix: test/clt-tests/optimisation-and-update/
          - name: Indexer
            test_prefix: test/clt-tests/indexer/
<<<<<<< HEAD
          - name: Sharding
            test_prefix: |-
              test/clt-tests/sharding/cluster/
              test/clt-tests/sharding/functional/
              test/clt-tests/sharding/replication/
              test/clt-tests/sharding/syntax/

=======
          - name: Kibana
            test_prefix: test/clt-tests/kibana/
>>>>>>> e0c5d1c3
    steps:
      - uses: manticoresoftware/clt@0.6.5
        with:
          artifact: ${{ inputs.artifact_name }}
          image: ${{ inputs.docker_image }}
          repository: ${{ inputs.repository }}
          ref: ${{ inputs.ref }}
          test_prefix: ${{ matrix.test-suite.test_prefix }}
          comment_mode: failures<|MERGE_RESOLUTION|>--- conflicted
+++ resolved
@@ -46,24 +46,21 @@
             test_prefix: test/clt-tests/replication/
           - name: Plugins
             test_prefix: test/clt-tests/plugins/
+          - name: Kibana
+            test_prefix: test/clt-tests/kibana/
           - name: Buddy
             test_prefix: test/clt-tests/buddy/
           - name: Update
             test_prefix: test/clt-tests/optimisation-and-update/
           - name: Indexer
             test_prefix: test/clt-tests/indexer/
-<<<<<<< HEAD
           - name: Sharding
             test_prefix: |-
               test/clt-tests/sharding/cluster/
               test/clt-tests/sharding/functional/
               test/clt-tests/sharding/replication/
               test/clt-tests/sharding/syntax/
-
-=======
-          - name: Kibana
-            test_prefix: test/clt-tests/kibana/
->>>>>>> e0c5d1c3
+              
     steps:
       - uses: manticoresoftware/clt@0.6.5
         with:
