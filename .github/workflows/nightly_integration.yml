--- conflicted
+++ resolved
@@ -66,11 +66,7 @@
         uses: actions/checkout@v3
       - uses: manticoresoftware/clt@0.7.3
         with:
-<<<<<<< HEAD
           test_prefix: test/clt-tests/integrations/grafana/test-integrations-check-grafana-versions
-=======
-          test_prefix: test/clt-tests/integrations/filebeat/test-integrations-check-filebeat-versions
->>>>>>> 1cac8b9d
           image: ghcr.io/manticoresoftware/manticoresearch:test-kit-latest
           comment_mode: failures
           run_args: --privileged -v $(pwd)/manual:/manual
