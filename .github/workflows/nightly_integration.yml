name: Nightly integration tests
run-name: 🌙 Nightly integration tests ${{ github.sha }}

on:
  schedule:
    - cron: '00 20 * * *'
  workflow_dispatch:
  pull_request:
    branches: [ master ]
    paths:
      - 'test/clt-tests/integrations/**'
      - '.github/workflows/nightly_integrations.yml'

concurrency:
  group: nightly_integrations_${{ github.ref }}
  cancel-in-progress: true

jobs:
  commit_info:
    name: Commit info
    runs-on: ubuntu-22.04
    steps:
      - run: |
          echo "# Nightly integration tests" >> $GITHUB_STEP_SUMMARY
          echo "* Attempt: ${{ github.run_attempt }}" >> $GITHUB_STEP_SUMMARY

  # Separate job for each integration test
  test_dbeaver:
    name: Test DBeaver integration
    runs-on: ubuntu-22.04
    timeout-minutes: 60
    steps:
      - name: Checkout repository
        uses: actions/checkout@v3
      - uses: manticoresoftware/clt@0.7.3
        with:
          test_prefix: test/clt-tests/integrations/test-integrations-dbeaver
          image: ghcr.io/manticoresoftware/manticoresearch:test-kit-latest
          comment_mode: failures
          run_args: --privileged
          ui_host: "https://clt.manticoresearch.com"

  test_filebeat:
    name: Test Filebeat integration
    runs-on: ubuntu-22.04
    timeout-minutes: 60
    steps:
      - name: Checkout repository
        uses: actions/checkout@v3
      - uses: manticoresoftware/clt@0.7.3
        with:
          test_prefix: test/clt-tests/integrations/test-integrations-filebeat
          image: ghcr.io/manticoresoftware/manticoresearch:test-kit-latest
          comment_mode: failures
          run_args: --privileged
          ui_host: "https://clt.manticoresearch.com"

  test_fluentbit:
    name: Test Fluentbit integration
    runs-on: ubuntu-22.04
    timeout-minutes: 60
    steps:
      - name: Checkout repository
        uses: actions/checkout@v3
      - uses: manticoresoftware/clt@0.7.3
        with:
          test_prefix: test/clt-tests/integrations/test-integrations-fluentbit
          image: ghcr.io/manticoresoftware/manticoresearch:test-kit-latest
          comment_mode: failures
          run_args: --privileged

  test_logstash:
    name: Test Logstash integration
    runs-on: ubuntu-22.04
    timeout-minutes: 60
    steps:
      - name: Checkout repository
        uses: actions/checkout@v3
      - uses: manticoresoftware/clt@0.7.3
        with:
          test_prefix: test/clt-tests/integrations/test-integrations-logstash
          image: ghcr.io/manticoresoftware/manticoresearch:test-kit-latest
          comment_mode: failures
          run_args: --privileged
          ui_host: "https://clt.manticoresearch.com"

  test_support_filebeat_versions:
    name: Test Filebeat versions support
    runs-on: ubuntu-22.04
    timeout-minutes: 60
    steps:
      - name: Checkout repository
        uses: actions/checkout@v3
      - uses: manticoresoftware/clt@0.7.3
        with:
          test_prefix: test/clt-tests/integrations/test-integrations-support-filebeat-versions
          image: ghcr.io/manticoresoftware/manticoresearch:test-kit-latest
          comment_mode: failures
          run_args: --privileged
          ui_host: "https://clt.manticoresearch.com"

  test_support_logstash_versions:
    name: Test Logstash versions support
    runs-on: ubuntu-22.04
    timeout-minutes: 60
    steps:
      - name: Checkout repository
        uses: actions/checkout@v3
      - uses: manticoresoftware/clt@0.7.3
        with:
          test_prefix: test/clt-tests/integrations/test-integrations-support-logstash-versions
          image: ghcr.io/manticoresoftware/manticoresearch:test-kit-latest
          comment_mode: failures
          run_args: --privileged
          ui_host: "https://clt.manticoresearch.com"

  test_vector:
    name: Test Vector integration
    runs-on: ubuntu-22.04
    timeout-minutes: 60
    steps:
      - name: Checkout repository
        uses: actions/checkout@v3
      - uses: manticoresoftware/clt@0.7.3
        with:
          test_prefix: test/clt-tests/integrations/test-integrations-vector
          image: ghcr.io/manticoresoftware/manticoresearch:test-kit-latest
          comment_mode: failures
          run_args: --privileged
          ui_host: "https://clt.manticoresearch.com"

  test_kafka:
    name: Test Kafka integration
    runs-on: ubuntu-22.04
    timeout-minutes: 60
    steps:
      - name: Checkout repository
        uses: actions/checkout@v3
      - uses: manticoresoftware/clt@0.7.3
        with:
          test_prefix: test/clt-tests/integrations/kafka/test-integration-
          image: manticoresearch/dind:v1
          comment_mode: failures
<<<<<<< HEAD
          run_args: --privileged -v $(pwd)/manual:/manual
=======
          run_args: --privileged
          ui_host: "https://clt.manticoresearch.com"

  test_grafana:
    name: Test Grafana integration
    runs-on: ubuntu-22.04
    timeout-minutes: 60
    steps:
      - name: Checkout repository
        uses: actions/checkout@v3
      - uses: manticoresoftware/clt@0.7.3
        with:
          test_prefix: test/clt-tests/integrations/test-integrations-grafana
          image: manticoresearch/dind:v1
          comment_mode: failures
          run_args: --privileged
>>>>>>> b46b6867
          ui_host: "https://clt.manticoresearch.com"<|MERGE_RESOLUTION|>--- conflicted
+++ resolved
@@ -141,10 +141,7 @@
           test_prefix: test/clt-tests/integrations/kafka/test-integration-
           image: manticoresearch/dind:v1
           comment_mode: failures
-<<<<<<< HEAD
           run_args: --privileged -v $(pwd)/manual:/manual
-=======
-          run_args: --privileged
           ui_host: "https://clt.manticoresearch.com"
 
   test_grafana:
@@ -160,5 +157,4 @@
           image: manticoresearch/dind:v1
           comment_mode: failures
           run_args: --privileged
->>>>>>> b46b6867
           ui_host: "https://clt.manticoresearch.com"