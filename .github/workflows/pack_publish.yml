name: 📦 Pack and publish
run-name: 📦 Pack and publish ${{ github.sha }}

#on: workflow_call
on:
  push:
    branches:
      - master
  pull_request:
    branches: [ master ]
    types: [opened, synchronize, reopened, labeled, unlabeled]

# cancels the previous workflow run when a new one appears in the same branch (e.g. master or a PR's branch)
concurrency:
  group: pack_${{ github.ref }}
  cancel-in-progress: true

jobs:
<<<<<<< HEAD
=======

  pack:
    name: OK to pack?
    runs-on: ubuntu-22.04
    if: |
      (
        github.event_name == 'pull_request'
        &&
        (
          contains(
            github.event.pull_request.labels.*.name, 'pack'
          )
          ||
          contains(
            github.event.pull_request.labels.*.name, 'publish'
          )
        )
      )
      ||
      (
        github.event_name == 'workflow_run'
        &&
        github.event.workflow_run.conclusion == 'success'
        &&
        github.ref == 'refs/heads/master'
      )
      ||
      (
        github.event_name == 'push'
        &&
        startsWith(
          github.ref, 'refs/heads/manticore-'
        )
      )
    steps:
      - run: echo "All set to build packages"
      - run: |
          echo '# Packing and publishing all for commit ${{ github.sha }}' >> $GITHUB_STEP_SUMMARY
          echo '* Commit URL: [${{ github.sha }}](/${{ github.repository }}/commit/${{ github.sha }})' >> $GITHUB_STEP_SUMMARY
          echo '* Initiated by: [@${{ github.actor }}](https://github.com/${{ github.actor }})' >> $GITHUB_STEP_SUMMARY
          echo '* Ref: ${{ github.ref_type }} "${{ github.ref_name }}"' >> $GITHUB_STEP_SUMMARY
          echo '* Attempt: ${{ github.run_attempt }}' >> $GITHUB_STEP_SUMMARY

  pack_debian_ubuntu:
    name: Debian/Ubuntu packages
    uses: ./.github/workflows/build_template.yml
    needs: pack
    strategy:
      fail-fast: false
      matrix:
        DISTR: [bionic, focal, jammy, buster, bullseye, bookworm]
        arch: [x86_64, aarch64]
    with:
      DISTR: ${{ matrix.DISTR }}
      arch: ${{ matrix.arch }}
      cmake_command: |
        mkdir build
        cd build
        cmake -DPACK=1 ..
        cmake --build . --target package
      cache_key: pack_${{ matrix.DISTR }}_${{ matrix.arch }}
      artifact_list: "build/manticore*deb"

  pack_rhel:
    name: RHEL packages
    uses: ./.github/workflows/build_template.yml
    needs: pack
    strategy:
      fail-fast: false
      matrix:
        DISTR: [rhel7, rhel8, rhel9]
        arch: [x86_64, aarch64]
    with:
      DISTR: ${{ matrix.DISTR }}
      arch: ${{ matrix.arch }}
      boost: boost_rhel_feb17
      cmake_command: |
        ln -s $(pwd) /builds_manticoresearch_dev_usr_src_debug_manticore_component_src_0
        cd /builds_manticoresearch_dev_usr_src_debug_manticore_component_src_0
        mkdir build
        cd build
        cmake -DPACK=1 ..
        cmake --build . --target package
      cache_key: pack_${{ matrix.DISTR }}_${{ matrix.arch }}
      artifact_list: "build/manticore*rpm"

  pack_macos:
    name: MacOS packages
    uses: ./.github/workflows/build_template.yml
    needs: pack
    strategy:
      fail-fast: false
      matrix:
        DISTR: [macos]
        arch: [x86_64, arm64]
    with:
      DISTR: ${{ matrix.DISTR }}
      arch: ${{ matrix.arch }}
      HOMEBREW_PREFIX: /opt/homebrew
      cmake_command: |
        mkdir build
        cd build
        cmake -DPACK=1 ..
        cmake --build . --target package
      cache_key: pack_${{ matrix.DISTR }}_${{ matrix.arch }}
      artifact_list: "build/manticore*tar.gz"

  pack_windows:
    name: Windows x64 package
    uses: ./.github/workflows/build_template.yml
    needs: pack
    with:
      DISTR: windows
      arch: x64
      sysroot: roots_apr15
      cmake_command: |
        mkdir build
        cd build
        cmake -DPACK=1 ..
        cmake --build . --target package
      cache_key: pack_windows_x64
      artifact_list: "build/manticore*exe build/manticore*zip"

  build_nsis:
    name: Making Windows NSIS installer
    needs: pack_windows
    runs-on: ubuntu-22.04
    container:
      image: manticoresearch/build_nsis:1.0.0
    env:
      CI_COMMIT_SHA: ${{ github.sha }}
    steps:
      - name: Checkout repository # We have to checkout to access .github/workflows/ in further steps
        uses: actions/checkout@v3
      - name: Initialization
        # without adding the safe.directory the script fails to do git show ...
        run: git config --global --add safe.directory /__w/manticoresearch/manticoresearch
      - name: Make installer
        # TODO: remove the hardcoded paths /builds/ below
        run: |
          mkdir -p /builds/manticoresearch/dev/build/
          /bin/bash dist/build_dockers/nsis/nsis_src_parser.sh
        shell: bash
      - run: mv /builds/manticoresearch/dev/build build
      - name: Upload artifact
        uses: manticoresoftware/upload_artifact_with_retries@main
        with:
          name: win_installer
          path: build/manticore-*.exe

  # virtual job to simplify the CI
  # This job depends on all the package preparation jobs that have to pass before we can start publishing packages
  publish:
    name: OK to publish?
    runs-on: ubuntu-22.04
    needs: [pack_debian_ubuntu, pack_rhel, pack_macos, pack_windows]
    if: |
      (github.repository == 'manticoresoftware/manticoresearch')
      && (
        (github.event_name == 'pull_request' && (contains(github.event.pull_request.labels.*.name, 'publish')))
        || (github.event_name == 'workflow_run' && github.event.workflow_run.conclusion == 'success')
      )
    steps:
      - run: echo "Ready to publish"

  publish_debian_ubuntu:
    needs: publish
    strategy:
      fail-fast: true
      matrix:
        DISTR: [bionic, focal, jammy, buster, bullseye, bookworm]
        arch: [x86_64, aarch64]
    runs-on: ubuntu-22.04
    name: ${{ matrix.DISTR }} ${{ matrix.arch }} publishing
    steps:
      - uses: manticoresoftware/publish_to_repo@main
        with:
          ssh_key: ${{ secrets.REPO_SSH_KEY }}
          distr: ${{ matrix.DISTR }}
          arch: ${{ matrix.arch }}
          artifact: build_${{ matrix.DISTR }}_RelWithDebInfo_${{ matrix.arch }}
          type: deb
          delimiter: "-"

  publish_rhel:
    needs: publish
    strategy:
      fail-fast: true
      matrix:
        DISTR: [7, 8, 9]
        arch: [x86_64, aarch64]
    runs-on: ubuntu-22.04
    name: RHEL ${{ matrix.DISTR }} ${{ matrix.arch }} publishing
    steps:
      - uses: manticoresoftware/publish_to_repo@main
        with:
          ssh_key: ${{ secrets.REPO_SSH_KEY }}
          distr: ${{ matrix.DISTR }}
          arch: ${{ matrix.arch }}
          artifact: build_rhel${{ matrix.DISTR }}_RelWithDebInfo_${{ matrix.arch }}
          type: rpm
          delimiter: "_"

  publish_macos:
    name: Publishing MacOS
    needs: publish
    strategy:
      fail-fast: true
      matrix:
        arch: [x86_64, arm64]
    runs-on: ubuntu-22.04
    steps:
      - uses: manticoresoftware/publish_to_repo@main
        with:
          ssh_key: ${{ secrets.REPO_SSH_KEY }}
          distr: macos
          arch: ${{ matrix.arch }}
          artifact: build_macos_RelWithDebInfo_${{ matrix.arch }}
          type: arc
          delimiter: "-"

  publish_windows:
    name: Publishing Windows packages to repo.manticoresearch.com
    needs: publish
    runs-on: ubuntu-22.04
    steps:
      - uses: manticoresoftware/publish_to_repo@main
        with:
          ssh_key: ${{ secrets.REPO_SSH_KEY }}
          distr: windows
          arch: x64
          artifact: build_windows_RelWithDebInfo_x64
          type: arc
          delimiter: "-"

  publish_nsis:
    name: Publishing Windows NSIS installer
    needs: publish_windows
    runs-on: ubuntu-22.04
    steps:
      - uses: manticoresoftware/publish_to_repo@main
        with:
          ssh_key: ${{ secrets.REPO_SSH_KEY }}
          distr:
          arch:
          artifact: win_installer
          type: arc
          delimiter: "-"

  build_docker:
    name: Building and pushing docker
    needs: publish_debian_ubuntu
    runs-on: ubuntu-22.04
    env:
      DOCKER_USER: ${{ secrets.DOCKER_USER }}
      DOCKER_PASSWORD: ${{ secrets.DOCKER_PASSWORD }}
      GHCR_USER: ${{ secrets.GHCR_USER }}
      GHCR_PASSWORD: ${{ secrets.GHCR_PASSWORD }}
    steps:
      - name: Checkout repository # We have to checkout to access .github/workflows/ in further steps
        uses: actions/checkout@v3
      - name: Calculate short commit hash
        id: sha
        run: echo "sha_short=$(git rev-parse --short HEAD)" >> $GITHUB_OUTPUT
      - name: Building docker
        run: CI_COMMIT_SHORT_SHA=${{ steps.sha.outputs.sha_short }} /bin/bash dist/dockerhub_deploy.sh

>>>>>>> 6574f43e
  clt_rhel_dev_installation:
    name: Testing RHEL dev packages installation
    strategy:
      fail-fast: false
      matrix:
        image: [ "centos:7", "almalinux:8", "almalinux:9", "oraclelinux:9", "amazonlinux:latest" ]
    runs-on: ubuntu-22.04
    steps:
      - uses: manticoresoftware/clt@0.1.21
        with:
          image: ${{ matrix.image }}
          test_prefix: test/clt-tests/installation/rhel-dev-
          run_args: -e TELEMETRY=0

  clt_deb_dev_installation:
    name: Testing DEB dev packages installation
    strategy:
      fail-fast: false
      matrix:
        image: [ "ubuntu:bionic", "ubuntu:focal", "ubuntu:jammy", "debian:buster", "debian:bullseye", "debian:bookworm" ]
    runs-on: ubuntu-22.04
    steps:
      - uses: manticoresoftware/clt@0.1.21
        with:
          image: ${{ matrix.image }}
          test_prefix: test/clt-tests/installation/deb-dev-
          run_args: -e TELEMETRY=0<|MERGE_RESOLUTION|>--- conflicted
+++ resolved
@@ -16,276 +16,6 @@
   cancel-in-progress: true
 
 jobs:
-<<<<<<< HEAD
-=======
-
-  pack:
-    name: OK to pack?
-    runs-on: ubuntu-22.04
-    if: |
-      (
-        github.event_name == 'pull_request'
-        &&
-        (
-          contains(
-            github.event.pull_request.labels.*.name, 'pack'
-          )
-          ||
-          contains(
-            github.event.pull_request.labels.*.name, 'publish'
-          )
-        )
-      )
-      ||
-      (
-        github.event_name == 'workflow_run'
-        &&
-        github.event.workflow_run.conclusion == 'success'
-        &&
-        github.ref == 'refs/heads/master'
-      )
-      ||
-      (
-        github.event_name == 'push'
-        &&
-        startsWith(
-          github.ref, 'refs/heads/manticore-'
-        )
-      )
-    steps:
-      - run: echo "All set to build packages"
-      - run: |
-          echo '# Packing and publishing all for commit ${{ github.sha }}' >> $GITHUB_STEP_SUMMARY
-          echo '* Commit URL: [${{ github.sha }}](/${{ github.repository }}/commit/${{ github.sha }})' >> $GITHUB_STEP_SUMMARY
-          echo '* Initiated by: [@${{ github.actor }}](https://github.com/${{ github.actor }})' >> $GITHUB_STEP_SUMMARY
-          echo '* Ref: ${{ github.ref_type }} "${{ github.ref_name }}"' >> $GITHUB_STEP_SUMMARY
-          echo '* Attempt: ${{ github.run_attempt }}' >> $GITHUB_STEP_SUMMARY
-
-  pack_debian_ubuntu:
-    name: Debian/Ubuntu packages
-    uses: ./.github/workflows/build_template.yml
-    needs: pack
-    strategy:
-      fail-fast: false
-      matrix:
-        DISTR: [bionic, focal, jammy, buster, bullseye, bookworm]
-        arch: [x86_64, aarch64]
-    with:
-      DISTR: ${{ matrix.DISTR }}
-      arch: ${{ matrix.arch }}
-      cmake_command: |
-        mkdir build
-        cd build
-        cmake -DPACK=1 ..
-        cmake --build . --target package
-      cache_key: pack_${{ matrix.DISTR }}_${{ matrix.arch }}
-      artifact_list: "build/manticore*deb"
-
-  pack_rhel:
-    name: RHEL packages
-    uses: ./.github/workflows/build_template.yml
-    needs: pack
-    strategy:
-      fail-fast: false
-      matrix:
-        DISTR: [rhel7, rhel8, rhel9]
-        arch: [x86_64, aarch64]
-    with:
-      DISTR: ${{ matrix.DISTR }}
-      arch: ${{ matrix.arch }}
-      boost: boost_rhel_feb17
-      cmake_command: |
-        ln -s $(pwd) /builds_manticoresearch_dev_usr_src_debug_manticore_component_src_0
-        cd /builds_manticoresearch_dev_usr_src_debug_manticore_component_src_0
-        mkdir build
-        cd build
-        cmake -DPACK=1 ..
-        cmake --build . --target package
-      cache_key: pack_${{ matrix.DISTR }}_${{ matrix.arch }}
-      artifact_list: "build/manticore*rpm"
-
-  pack_macos:
-    name: MacOS packages
-    uses: ./.github/workflows/build_template.yml
-    needs: pack
-    strategy:
-      fail-fast: false
-      matrix:
-        DISTR: [macos]
-        arch: [x86_64, arm64]
-    with:
-      DISTR: ${{ matrix.DISTR }}
-      arch: ${{ matrix.arch }}
-      HOMEBREW_PREFIX: /opt/homebrew
-      cmake_command: |
-        mkdir build
-        cd build
-        cmake -DPACK=1 ..
-        cmake --build . --target package
-      cache_key: pack_${{ matrix.DISTR }}_${{ matrix.arch }}
-      artifact_list: "build/manticore*tar.gz"
-
-  pack_windows:
-    name: Windows x64 package
-    uses: ./.github/workflows/build_template.yml
-    needs: pack
-    with:
-      DISTR: windows
-      arch: x64
-      sysroot: roots_apr15
-      cmake_command: |
-        mkdir build
-        cd build
-        cmake -DPACK=1 ..
-        cmake --build . --target package
-      cache_key: pack_windows_x64
-      artifact_list: "build/manticore*exe build/manticore*zip"
-
-  build_nsis:
-    name: Making Windows NSIS installer
-    needs: pack_windows
-    runs-on: ubuntu-22.04
-    container:
-      image: manticoresearch/build_nsis:1.0.0
-    env:
-      CI_COMMIT_SHA: ${{ github.sha }}
-    steps:
-      - name: Checkout repository # We have to checkout to access .github/workflows/ in further steps
-        uses: actions/checkout@v3
-      - name: Initialization
-        # without adding the safe.directory the script fails to do git show ...
-        run: git config --global --add safe.directory /__w/manticoresearch/manticoresearch
-      - name: Make installer
-        # TODO: remove the hardcoded paths /builds/ below
-        run: |
-          mkdir -p /builds/manticoresearch/dev/build/
-          /bin/bash dist/build_dockers/nsis/nsis_src_parser.sh
-        shell: bash
-      - run: mv /builds/manticoresearch/dev/build build
-      - name: Upload artifact
-        uses: manticoresoftware/upload_artifact_with_retries@main
-        with:
-          name: win_installer
-          path: build/manticore-*.exe
-
-  # virtual job to simplify the CI
-  # This job depends on all the package preparation jobs that have to pass before we can start publishing packages
-  publish:
-    name: OK to publish?
-    runs-on: ubuntu-22.04
-    needs: [pack_debian_ubuntu, pack_rhel, pack_macos, pack_windows]
-    if: |
-      (github.repository == 'manticoresoftware/manticoresearch')
-      && (
-        (github.event_name == 'pull_request' && (contains(github.event.pull_request.labels.*.name, 'publish')))
-        || (github.event_name == 'workflow_run' && github.event.workflow_run.conclusion == 'success')
-      )
-    steps:
-      - run: echo "Ready to publish"
-
-  publish_debian_ubuntu:
-    needs: publish
-    strategy:
-      fail-fast: true
-      matrix:
-        DISTR: [bionic, focal, jammy, buster, bullseye, bookworm]
-        arch: [x86_64, aarch64]
-    runs-on: ubuntu-22.04
-    name: ${{ matrix.DISTR }} ${{ matrix.arch }} publishing
-    steps:
-      - uses: manticoresoftware/publish_to_repo@main
-        with:
-          ssh_key: ${{ secrets.REPO_SSH_KEY }}
-          distr: ${{ matrix.DISTR }}
-          arch: ${{ matrix.arch }}
-          artifact: build_${{ matrix.DISTR }}_RelWithDebInfo_${{ matrix.arch }}
-          type: deb
-          delimiter: "-"
-
-  publish_rhel:
-    needs: publish
-    strategy:
-      fail-fast: true
-      matrix:
-        DISTR: [7, 8, 9]
-        arch: [x86_64, aarch64]
-    runs-on: ubuntu-22.04
-    name: RHEL ${{ matrix.DISTR }} ${{ matrix.arch }} publishing
-    steps:
-      - uses: manticoresoftware/publish_to_repo@main
-        with:
-          ssh_key: ${{ secrets.REPO_SSH_KEY }}
-          distr: ${{ matrix.DISTR }}
-          arch: ${{ matrix.arch }}
-          artifact: build_rhel${{ matrix.DISTR }}_RelWithDebInfo_${{ matrix.arch }}
-          type: rpm
-          delimiter: "_"
-
-  publish_macos:
-    name: Publishing MacOS
-    needs: publish
-    strategy:
-      fail-fast: true
-      matrix:
-        arch: [x86_64, arm64]
-    runs-on: ubuntu-22.04
-    steps:
-      - uses: manticoresoftware/publish_to_repo@main
-        with:
-          ssh_key: ${{ secrets.REPO_SSH_KEY }}
-          distr: macos
-          arch: ${{ matrix.arch }}
-          artifact: build_macos_RelWithDebInfo_${{ matrix.arch }}
-          type: arc
-          delimiter: "-"
-
-  publish_windows:
-    name: Publishing Windows packages to repo.manticoresearch.com
-    needs: publish
-    runs-on: ubuntu-22.04
-    steps:
-      - uses: manticoresoftware/publish_to_repo@main
-        with:
-          ssh_key: ${{ secrets.REPO_SSH_KEY }}
-          distr: windows
-          arch: x64
-          artifact: build_windows_RelWithDebInfo_x64
-          type: arc
-          delimiter: "-"
-
-  publish_nsis:
-    name: Publishing Windows NSIS installer
-    needs: publish_windows
-    runs-on: ubuntu-22.04
-    steps:
-      - uses: manticoresoftware/publish_to_repo@main
-        with:
-          ssh_key: ${{ secrets.REPO_SSH_KEY }}
-          distr:
-          arch:
-          artifact: win_installer
-          type: arc
-          delimiter: "-"
-
-  build_docker:
-    name: Building and pushing docker
-    needs: publish_debian_ubuntu
-    runs-on: ubuntu-22.04
-    env:
-      DOCKER_USER: ${{ secrets.DOCKER_USER }}
-      DOCKER_PASSWORD: ${{ secrets.DOCKER_PASSWORD }}
-      GHCR_USER: ${{ secrets.GHCR_USER }}
-      GHCR_PASSWORD: ${{ secrets.GHCR_PASSWORD }}
-    steps:
-      - name: Checkout repository # We have to checkout to access .github/workflows/ in further steps
-        uses: actions/checkout@v3
-      - name: Calculate short commit hash
-        id: sha
-        run: echo "sha_short=$(git rev-parse --short HEAD)" >> $GITHUB_OUTPUT
-      - name: Building docker
-        run: CI_COMMIT_SHORT_SHA=${{ steps.sha.outputs.sha_short }} /bin/bash dist/dockerhub_deploy.sh
-
->>>>>>> 6574f43e
   clt_rhel_dev_installation:
     name: Testing RHEL dev packages installation
     strategy:
