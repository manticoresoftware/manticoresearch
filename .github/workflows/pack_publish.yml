--- conflicted
+++ resolved
@@ -188,12 +188,8 @@
   pack_debian_ubuntu:
     name: Debian/Ubuntu packages
     uses: ./.github/workflows/build_template.yml
-<<<<<<< HEAD
-    needs: [pack, check_branch]
-    if: needs.pack.outputs.should_continue == 'true'
-=======
-    needs: [pack, check_deps]
->>>>>>> 6193744d
+    needs: [pack, check_branch, check_deps]
+    if: needs.pack.outputs.should_continue == 'true'
     strategy:
       fail-fast: false
       matrix:
@@ -217,12 +213,8 @@
   pack_rhel:
     name: RHEL packages
     uses: ./.github/workflows/build_template.yml
-<<<<<<< HEAD
-    needs: [pack, check_branch]
-    if: needs.pack.outputs.should_continue == 'true'
-=======
-    needs: [pack, check_deps]
->>>>>>> 6193744d
+    needs: [pack, check_branch, check_deps]
+    if: needs.pack.outputs.should_continue == 'true'
     strategy:
       fail-fast: false
       matrix:
@@ -249,12 +241,8 @@
   pack_macos:
     name: MacOS packages
     uses: ./.github/workflows/build_template.yml
-<<<<<<< HEAD
-    needs: [pack, check_branch]
-    if: needs.pack.outputs.should_continue == 'true'
-=======
-    needs: [pack, check_deps]
->>>>>>> 6193744d
+    needs: [pack, check_branch, check_deps]
+    if: needs.pack.outputs.should_continue == 'true'
     strategy:
       fail-fast: false
       matrix:
@@ -279,12 +267,8 @@
   pack_windows:
     name: Windows x64 package
     uses: ./.github/workflows/build_template.yml
-<<<<<<< HEAD
-    needs: [pack, check_branch]
-    if: needs.pack.outputs.should_continue == 'true'
-=======
-    needs: [pack, check_deps]
->>>>>>> 6193744d
+    needs: [pack, check_branch, check_deps]
+    if: needs.pack.outputs.should_continue == 'true'
     with:
       COLUMNAR_LOCATOR: ${{ needs.check_branch.outputs.columnar_locator }}
       DISTR: windows
