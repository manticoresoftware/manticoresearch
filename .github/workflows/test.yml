name: 🔬 Test
run-name: 🔬 Test ${{ github.sha }}

#on: workflow_call

on:
  push:
    branches:
      - master
      - manticore-*
    paths-ignore:
      - 'manual/**'
      - 'cmake/GetGALERA.cmake'
      - 'galera_packaging/**'
  pull_request:
    branches: [ master ]
    paths-ignore:
      - 'manual/**'
      - 'cmake/GetGALERA.cmake'
      - 'galera_packaging/**'
    types: [opened, synchronize, reopened, labeled, unlabeled]

# cancels the previous workflow run when a new one appears in the same branch (e.g. master or a PR's branch)
concurrency:
  group: test_${{ github.ref }}
  cancel-in-progress: true

jobs:
  commit_info:
    name: Commit info
    runs-on: ubuntu-22.04
    steps:
      - run: |
          echo "# Automated Tests of commit ${{ github.sha }}" >> $GITHUB_STEP_SUMMARY
          echo "* Commit URL: [${{ github.sha }}](/${{ github.repository }}/commit/${{ github.sha }})" >> $GITHUB_STEP_SUMMARY
          echo "* Initiated by: [@${{ github.actor }}](https://github.com/${{ github.actor }})" >> $GITHUB_STEP_SUMMARY
          echo "* Ref: ${{ github.ref_type }} \"${{ github.ref_name }}\"" >> $GITHUB_STEP_SUMMARY
          echo "* Attempt: ${{ github.run_attempt }}" >> $GITHUB_STEP_SUMMARY

  changes:
    name: Detect changes in commit
    runs-on: ubuntu-22.04
    outputs:
      source: ${{ steps.filter.outputs.source }}
      test: ${{ steps.filter.outputs.test }}
      clt: ${{ steps.filter.outputs.clt }}
    steps:
      - uses: actions/checkout@v4
      - uses: dorny/paths-filter@v3
        id: filter
        with:
          filters: |
            source:
            - '**'
            - '!.github/**'
            - '!manual/**'
            - '!doc/**'
            - '!test/**'
            test:
            - 'test/**'
            - '!test/clt-tests/**'
            clt:
            - 'test/clt-tests/**'
  win_bundle:
    if: needs.changes.outputs.source == 'true'
    needs: changes
    name: Windows supplementary files preparation
    runs-on: ubuntu-22.04
    steps:
      - name: Check out cache
        id: cache
        uses: actions/cache@v3.3.1
        with:
          path: |
            bundle
            boost_1_75_0
          enableCrossOsArchive: true
          key: win_bundle
          lookup-only: true
      - name: Extract Windows bundle from Windows sysroot
        if: steps.cache.outputs.cache-hit != 'true'
        run: |
          wget https://repo.manticoresearch.com/repository/sysroots/roots_apr15/sysroot_windows_x64.tar.xz
          tar -xvf sysroot_windows_x64.tar.xz
          mv diskc/winbundle bundle
      - name: Extract Boost to put it to the cache
        if: steps.cache.outputs.cache-hit != 'true'
        run: |
          wget https://repo.manticoresearch.com/repository/ci/boost_1_75_0.tgz
          tar -xf boost_1_75_0.tgz

  build_linux_debug:
    if: needs.changes.outputs.source == 'true'
    needs: changes
    name: Linux debug build
    uses: ./.github/workflows/build_template.yml
    with:
      CTEST_CONFIGURATION_TYPE: "Debug"
      artifact_name: debug_build

  test_linux_debug:
    name: Linux debug mode tests
    needs: build_linux_debug
    uses: ./.github/workflows/test_template.yml
    strategy:
      fail-fast: false
      matrix:
        name: [1_100, 101_200, 201_330, 331_400, 401_500, 501_600, 601_700, 701_800, 801_870, 871_and_on]
        include:
          - name: 1_100
            start: 1
            end: 100
          - name: 101_200
            start: 101
            end: 200
          - name: 201_330
            start: 201
            end: 330
          - name: 331_400
            start: 331
            end: 400
          - name: 401_500
            start: 401
            end: 500
          - name: 501_600
            start: 501
            end: 600
          - name: 601_700
            start: 601
            end: 700
          - name: 701_800
            start: 701
            end: 800
          - name: 801_870
            start: 801
            end: 870
          - name: 871_and_on
            start: 871
            end: 999999
    with:
      CTEST_START: ${{ matrix.start }}
      CTEST_END: ${{ matrix.end }}
      build_artifact_name: debug_build
      artifact_name: debug_test_${{ matrix.name }}
      xml_command: "cd build; cp -r Testing/2*/Test.xml .; xsltproc -o junit_tests_${{ matrix.name }}.xml ../misc/junit/ctest2junit.xsl Test.xml"
      timeout: 10

  debug_tests_report:
    name: Debug mode tests summary and report
    needs: test_linux_debug
    runs-on: ubuntu-22.04
    steps:
      - name: Checkout repository # We have to checkout to access .github/workflows/ in further steps
        uses: actions/checkout@v3
      - name: Download test report artifacts 1_100
        uses: manticoresoftware/download_artifact_with_retries@v2
        continue-on-error: true
        with:
          name: debug_test_1_100
          path: .
      - name: Download test report artifacts 101_200
        uses: manticoresoftware/download_artifact_with_retries@v2
        continue-on-error: true
        with:
          name: debug_test_101_200
          path: .
      - name: Download test report artifacts 201_330
        uses: manticoresoftware/download_artifact_with_retries@v2
        continue-on-error: true
        with:
          name: debug_test_201_330
          path: .
      - name: Download test report artifacts 331_400
        uses: manticoresoftware/download_artifact_with_retries@v2
        continue-on-error: true
        with:
          name: debug_test_331_400
          path: .
      - name: Download test report artifacts 401_500
        uses: manticoresoftware/download_artifact_with_retries@v2
        continue-on-error: true
        with:
          name: debug_test_401_500
          path: .
      - name: Download test report artifacts 501_600
        uses: manticoresoftware/download_artifact_with_retries@v2
        continue-on-error: true
        with:
          name: debug_test_501_600
          path: .
      - name: Download test report artifacts 601_700
        uses: manticoresoftware/download_artifact_with_retries@v2
        continue-on-error: true
        with:
          name: debug_test_601_700
          path: .
      - name: Download test report artifacts 701_800
        uses: manticoresoftware/download_artifact_with_retries@v2
        continue-on-error: true
        with:
          name: debug_test_701_800
          path: .
      - name: Download test report artifacts 801_870
        uses: manticoresoftware/download_artifact_with_retries@v2
        continue-on-error: true
        with:
          name: debug_test_801_870
          path: .
      - name: Download test report artifacts 871_and_on
        uses: manticoresoftware/download_artifact_with_retries@v2
        continue-on-error: true
        with:
          name: debug_test_871_and_on
          path: .
      - name: Publish test results
        uses: manticoresoftware/publish-unit-test-result-action@v2
        continue-on-error: true
        with:
          check_name: Linux debug test results
          files: build/junit*.xml
          compare_to_earlier_commit: false
          comment_mode: failures
      - name: Per-test results
        # IMPORTANT: The value of 10 below should correspond to the test shard count, needs.<job_name>.strategy.job-total doesn't work
        run: |
          for file in build/status*; do echo -n "$file: "; cat "$file"; done
          grep -o "success" build/status* | wc -l | awk '{if ($1==10) exit 0; else {print "Found only "$1" successful runs out of 10"; exit 1}}'
        shell: bash
      - name: Upload combined artifacts
        if: always()
        continue-on-error: true
        uses: manticoresoftware/upload_artifact_with_retries@v3
        with:
          name: debug_test_resuls
          path: build

  build_linux_release:
    if: needs.changes.outputs.source == 'true'
    needs: changes
    name: Linux release build
    uses: ./.github/workflows/build_template.yml
    with:
      artifact_name: release_build

  test_linux_release:
    name: Linux release mode tests
    needs: build_linux_release
    uses: ./.github/workflows/test_template.yml
    strategy:
      fail-fast: false
      matrix:
        name: [1_100, 101_200, 201_330, 331_400, 401_500, 501_600, 601_700, 701_800, 801_870, 871_and_on]
        include:
          - name: 1_100
            start: 1
            end: 100
          - name: 101_200
            start: 101
            end: 200
          - name: 201_330
            start: 201
            end: 330
          - name: 331_400
            start: 331
            end: 400
          - name: 401_500
            start: 401
            end: 500
          - name: 501_600
            start: 501
            end: 600
          - name: 601_700
            start: 601
            end: 700
          - name: 701_800
            start: 701
            end: 800
          - name: 801_870
            start: 801
            end: 870
          - name: 871_and_on
            start: 871
            end: 999999
    with:
      CTEST_START: ${{ matrix.start }}
      CTEST_END: ${{ matrix.end }}
      build_artifact_name: release_build
      artifact_name: release_test_${{ matrix.name }}
      xml_command: "cd build; cp -r Testing/2*/Test.xml .; xsltproc -o junit_tests_${{ matrix.name }}.xml ../misc/junit/ctest2junit.xsl Test.xml"
      timeout: 10

  release_tests_report:
    name: Release mode tests summary and report
    needs: test_linux_release
    runs-on: ubuntu-22.04
    steps:
      - name: Checkout repository # We have to checkout to access .github/workflows/ in further steps
        uses: actions/checkout@v3
      - name: Download test report artifacts 1_100
        uses: manticoresoftware/download_artifact_with_retries@v2
        continue-on-error: true
        with:
          name: release_test_1_100
          path: .
      - name: Download test report artifacts 101_200
        uses: manticoresoftware/download_artifact_with_retries@v2
        continue-on-error: true
        with:
          name: release_test_101_200
          path: .
      - name: Download test report artifacts 201_330
        uses: manticoresoftware/download_artifact_with_retries@v2
        continue-on-error: true
        with:
          name: release_test_201_330
          path: .
      - name: Download test report artifacts 331_400
        uses: manticoresoftware/download_artifact_with_retries@v2
        continue-on-error: true
        with:
          name: release_test_331_400
          path: .
      - name: Download test report artifacts 401_500
        uses: manticoresoftware/download_artifact_with_retries@v2
        continue-on-error: true
        with:
          name: release_test_401_500
          path: .
      - name: Download test report artifacts 501_600
        uses: manticoresoftware/download_artifact_with_retries@v2
        continue-on-error: true
        with:
          name: release_test_501_600
          path: .
      - name: Download test report artifacts 601_700
        uses: manticoresoftware/download_artifact_with_retries@v2
        continue-on-error: true
        with:
          name: release_test_601_700
          path: .
      - name: Download test report artifacts 701_800
        uses: manticoresoftware/download_artifact_with_retries@v2
        continue-on-error: true
        with:
          name: release_test_701_800
          path: .
      - name: Download test report artifacts 801_870
        uses: manticoresoftware/download_artifact_with_retries@v2
        continue-on-error: true
        with:
          name: release_test_801_870
          path: .
      - name: Download test report artifacts 871_and_on
        uses: manticoresoftware/download_artifact_with_retries@v2
        continue-on-error: true
        with:
          name: release_test_871_and_on
          path: .
      - name: Publish test results
        uses: manticoresoftware/publish-unit-test-result-action@v2
        continue-on-error: true
        with:
          check_name: Linux release test results
          files: build/junit*.xml
          compare_to_earlier_commit: false
          comment_mode: failures
      - name: Per-test results
        # IMPORTANT: The value of 10 below should correspond to the test shard count, needs.<job_name>.strategy.job-total doesn't work
        run: |
          for file in build/status*; do echo -n "$file: "; cat "$file"; done
          grep -o "success" build/status* | wc -l | awk '{if ($1==10) exit 0; else {print "Found only "$1" successful runs out of 10"; exit 1}}'
        shell: bash
      - name: Upload combined artifacts
        if: always()
        continue-on-error: true
        uses: manticoresoftware/upload_artifact_with_retries@v3
        with:
          name: release_test_resuls
          path: build

  pack_jammy_cache_check:
    needs: changes
    name: Jammy x86_64 package [check cache]
    runs-on: ubuntu-22.04
    outputs:
      cache-key: ${{ steps.generate-key.outputs.cache-key }}
      cache-hit: ${{ steps.cache.outputs.cache-hit }}
    steps:
      - name: Checkout code
        uses: actions/checkout@v3

      - name: Generate cache key
        id: generate-key
        run: |
          if [ "${{ github.event_name }}" == "pull_request" ]; then
            branch=${{ github.head_ref }}
          else
            branch=$(git rev-parse --abbrev-ref HEAD)
          fi
          cache_key="jammy-build-${branch}"
          echo "cache-key=${cache_key}" >> $GITHUB_OUTPUT

      - name: Set up cache
        id: cache
        uses: actions/cache@v4
        with:
          path: build
          key: ${{ steps.generate-key.outputs.cache-key }}

      - name: Override cache hit
        id: override-cache-hit
        run: |
          if [ "${{ needs.changes.outputs.source }}" == "true" ]; then
            echo "cache-hit=false" >> $GITHUB_OUTPUT
          fi

      - name: Upload build artifacts from cache
        if: ${{ steps.cache.outputs.cache-hit == 'true' }}
        uses: manticoresoftware/upload_artifact_with_retries@v3
        with:
          name: build_jammy_RelWithDebInfo_x86_64
          path: "build/manticore*deb"

  pack_jammy:
    needs: pack_jammy_cache_check
    if: |
      needs.pack_jammy_cache_check.outputs.cache-hit != 'true' ||
      needs.changes.outputs.source == 'true'
    name: Jammy x86_64 package [build]
    uses: ./.github/workflows/build_template.yml
    with:
      DISTR: jammy
      arch: x86_64
      cmake_command: |
        mkdir build
        cd build
        cmake -DPACK=1 ..
        cmake --build . --target package
      cache_key: pack_jammy_x86_64
      artifact_list: "build/manticore*deb"

  pack_jammy_cache_update:
    name: Jammy x86_64 package [update cache]
    needs: [pack_jammy, pack_jammy_cache_check]
    runs-on: ubuntu-22.04
    if: needs.pack_jammy_cache_check.outputs.cache-hit != 'true'
    steps:
      - name: Checkout repository # We have to checkout to access .github/workflows/ in further steps
        uses: actions/checkout@v3

      - name: Download built x86_64 Ubuntu Jammy packages
        uses: manticoresoftware/download_artifact_with_retries@v2
        continue-on-error: true
        with:
          name: build_jammy_RelWithDebInfo_x86_64
          path: .

      - name: Save cache
        uses: actions/cache@v4
        with:
          path: build
          key: ${{ needs.pack_jammy_cache_check.outputs.cache-key }}

  test_kit_docker_build:
    name: Test Kit docker image
    needs: [pack_jammy, pack_jammy_cache_check]
    if: always() && needs.pack_jammy.result != 'failure'
    runs-on: ubuntu-22.04
    outputs:
      out-build: ${{ steps.build.outputs.build_image }}
    steps:
      - name: Checkout repository # We have to checkout to access .github/workflows/ in further steps
        uses: actions/checkout@v3
      - name: Download built x86_64 Ubuntu Jammy packages
        uses: manticoresoftware/download_artifact_with_retries@v2
        continue-on-error: true
        with:
          name: build_jammy_RelWithDebInfo_x86_64
          path: .
      # Uncomment this shortcut for debug to save time by not preparing the packages in the pack_jammy job
      # - run: |
      #     wget http://dev2.manticoresearch.com/build_jammy_RelWithDebInfo_x86_64.zip
      #     unzip build_jammy_RelWithDebInfo_x86_64.zip
      #     tar -xvf artifact.tar
      - name: Calculate short commit hash
        id: sha
        run: echo "sha_short=$(git rev-parse --short HEAD)" >> $GITHUB_OUTPUT
      - name: Building docker
        id: build
        run: |
          BUILD_COMMIT=${{ steps.sha.outputs.sha_short }} /bin/bash dist/test_kit_docker_build.sh
          echo "build_image=ghcr.io/$REPO_OWNER/manticoresearch:test-kit-${{ steps.sha.outputs.sha_short }}" >> $GITHUB_OUTPUT
      - name: Upload docker image artifact
        uses: manticoresoftware/upload_artifact_with_retries@v3
        with:
          name: manticore_test_kit.img
          path: manticore_test_kit.img

  clt:
    name: CLT
    needs: test_kit_docker_build
    if: always() && needs.test_kit_docker_build.result != 'failure'
    runs-on: ubuntu-22.04
    strategy:
      fail-fast: false
      matrix:
        test-suite:
          - name: Core
            test_prefix: |-
              test/clt-tests/core/
              test/clt-tests/expected-errors/
          - name: mysqldump
            test_prefix: |-
              test/clt-tests/mysqldump/mysql/
              test/clt-tests/mysqldump/maria/
          - name: Replication
            test_prefix: test/clt-tests/replication/
          - name: Plugins
            test_prefix: test/clt-tests/plugins/
    steps:
      - uses: manticoresoftware/clt@0.1.23
        with:
          artifact: manticore_test_kit.img
          image: test-kit:img
          test_prefix: ${{ matrix.test-suite.test_prefix }}
          comment_mode: failures


  test_kit_docker_push:
    if: needs.changes.outputs.source == 'true'
    needs:
      - changes
      - clt
    name: Push Test Kit docker image to repo
    runs-on: ubuntu-22.04
    env:
      GHCR_USER: ${{ secrets.GHCR_USER }}
      GHCR_PASSWORD: ${{ secrets.GHCR_PASSWORD }}
      REPO_OWNER: ${{ github.repository_owner }}
    steps:
      - name: Checkout repository # We have to checkout to access .github/workflows/ in further steps
        uses: actions/checkout@v3
      - name: Download artifact
        uses: manticoresoftware/download_artifact_with_retries@main
        with:
          artifact: manticore_test_kit.img
          image: test-kit:img
          test_prefix: test/clt-tests/mysqldump/mysql/

  clt_mysqldump_maria_test:
    name: CLT test on mysqldump features for MariaDB
    needs: build_test_kit_docker
    runs-on: ubuntu-22.04
    steps:
      - uses: manticoresoftware/clt@0.1.17
        with:
          artifact: manticore_test_kit.img
          image: test-kit:img
          test_prefix: test/clt-tests/mysqldump/maria/

  clt_expected_errors_test:
    name: CLT test on expected errors in Searchd for Buddy
    needs: build_test_kit_docker
    runs-on: ubuntu-22.04
    steps:
      - uses: manticoresoftware/clt@0.1.5
        with:
          artifact: manticore_test_kit.img
          image: test-kit:img
          test_prefix: test/clt-tests/expected-errors/

  clt_data_manipulation:
    name: CLT data manipulation test
    needs: build_test_kit_docker
    runs-on: ubuntu-22.04
    steps:
      - uses: manticoresoftware/clt@0.1.17
        with:
          artifact: manticore_test_kit.img
          image: test-kit:img
          test_prefix: test/clt-tests/sharding/replication/

  clt_sharding_cluster_test:
    name: CLT test cluster logic of the manticoresearch
    needs: build_test_kit_docker
    runs-on: ubuntu-22.04
    steps:
      - uses: manticoresoftware/clt@0.1.5
        with:
          artifact: manticore_test_kit.img
          image: test-kit:img
          test_prefix: test/clt-tests/sharding/cluster/
          run_args: -e TELEMETRY=0

  clt_sharding_syntax_test:
    name: CLT test syntax of autosharding
    needs: build_test_kit_docker
    runs-on: ubuntu-22.04
    steps:
      - uses: manticoresoftware/clt@0.1.5
        with:
          artifact: manticore_test_kit.img
          image: test-kit:img
          test_prefix: test/clt-tests/sharding/syntax/
          run_args: -e TELEMETRY=0

<<<<<<< HEAD
  clt_sharding_cluster_test:
    name: CLT test cluster logic of the manticoresearch
    needs: build_test_kit_docker
    runs-on: ubuntu-22.04
    steps:
      - uses: manticoresoftware/clt@0.1.5
        with:
          artifact: manticore_test_kit.img
          image: test-kit:img
          test_prefix: test/clt-tests/sharding/cluster/
          run_args: -e TELEMETRY=0

  clt_sharding_syntax_test:
    name: CLT test syntax of autosharding
    needs: build_test_kit_docker
    runs-on: ubuntu-22.04
    steps:
      - uses: manticoresoftware/clt@0.1.5
        with:
          artifact: manticore_test_kit.img
          image: test-kit:img
          test_prefix: test/clt-tests/sharding/syntax/
          run_args: -e TELEMETRY=0

=======
>>>>>>> 0cadee04
  clt_sharding_replication_test:
    name: CLT test replication of autosharding
    needs: build_test_kit_docker
    runs-on: ubuntu-22.04
    steps:
      - uses: manticoresoftware/clt@0.1.5
        with:
          artifact: manticore_test_kit.img
          image: test-kit:img
          test_prefix: test/clt-tests/sharding/replication/
          run_args: -e TELEMETRY=0

  clt_sharding_rebalancing_test:
    name: CLT test rebalancing of autosharding
    needs: build_test_kit_docker
    runs-on: ubuntu-22.04
    steps:
      - uses: manticoresoftware/clt@0.1.5
        with:
          artifact: manticore_test_kit.img
          image: test-kit:img
          test_prefix: test/clt-tests/sharding/rebalancing/
          run_args: -e TELEMETRY=0

  clt_sharding_data_test:
    name: CLT test data handle in autosharding
    needs: build_test_kit_docker
    runs-on: ubuntu-22.04
    steps:
      - uses: manticoresoftware/clt@0.1.5
        with:
          artifact: manticore_test_kit.img
          image: test-kit:img
          test_prefix: test/clt-tests/sharding/data/
          run_args: -e TELEMETRY=0

  clt_sharding_performance_test:
    name: CLT test performance of autosharding
    needs: build_test_kit_docker
    runs-on: ubuntu-22.04
    steps:
      - uses: manticoresoftware/clt@0.1.5
        with:
          artifact: manticore_test_kit.img
          image: test-kit:img
          test_prefix: test/clt-tests/sharding/performance/
          run_args: -e TELEMETRY=0
  build_aarch64:
    if: needs.changes.outputs.source == 'true'
    needs: changes
    name: Linux aarch64 build
    uses: ./.github/workflows/build_template.yml
    with:
      arch: aarch64
      cmake_command: mkdir build && cd build && ctest -VV -S ../misc/ctest/justbuild.cmake -DCTEST_SOURCE_DIRECTORY=.. --no-compress-output
      cache_key: build_jammy_aarch64

  build_freebsd:
    if: needs.changes.outputs.source == 'true'
    needs: changes
    name: FreeBSD x86_64 build
    uses: ./.github/workflows/build_template.yml
    with:
      DISTR: freebsd13
      boost_url_key: none
      cmake_command: mkdir build && cd build && ctest -VV -S ../misc/ctest/justbuild.cmake -DCTEST_SOURCE_DIRECTORY=.. --no-compress-output
      cache_key: build_freebsd_x86_64

  build_windows:
    if: needs.changes.outputs.source == 'true'
    needs: changes
    name: Windows x64 build
    uses: ./.github/workflows/build_template.yml
    with:
      DISTR: windows
      arch: x64
      sysroot_url_key: roots_mysql83_jul29
      boost_url_key: boost80_zstd_zlib
      CTEST_CMAKE_GENERATOR: "Ninja Multi-Config"
      CTEST_CONFIGURATION_TYPE: Debug
      cache_key: build_windows_x64
      artifact_list: "build/xml build/src/Debug/indexer.exe build/src/Debug/searchd.exe build/src/Debug/tests.exe build/src/gtests/Debug/gmanticoretest.exe build/usr"

  test_windows:
    name: Windows tests
    needs: [build_windows, win_bundle]
    uses: ./.github/workflows/win_test_template.yml
    strategy:
      fail-fast: false
      matrix:
        name: [1_400, 401_650, 651_and_on]
        include:
          - name: 1_400
            start: 1
            end: 400
          - name: 401_650
            start: 401
            end: 650
          - name: 651_and_on
            start: 651
            end: 999999
    with:
      CTEST_START: ${{ matrix.start }}
      CTEST_END: ${{ matrix.end }}
      artifact_name: windows_test_${{ matrix.name }}

  windows_tests_report:
    name: Windows tests summary and report
    needs: test_windows
    runs-on: ubuntu-22.04
    container:
      image: manticoresearch/ubertests_ctest:3263_jammy
    steps:
      - name: Checkout repository
        uses: actions/checkout@v3
      - name: Download test report artifacts 1_400
        uses: manticoresoftware/download_artifact_with_retries@v2
        continue-on-error: true
        with:
          name: windows_test_1_400
          path: .
      - name: Download test report artifacts 401_650
        uses: manticoresoftware/download_artifact_with_retries@v2
        continue-on-error: true
        with:
          name: windows_test_401_650
          path: .
      - name: Download test report artifacts 651_and_on
        uses: manticoresoftware/download_artifact_with_retries@v2
        continue-on-error: true
        with:
          name: windows_test_651_and_on
          path: .
      - name: Convert the XML to JUnit format
        run: for dir in build/xml_*; do xsltproc -o $dir/junit_tests.xml misc/junit/ctest2junit.xsl $dir/Test.xml; done;
        shell: bash
      - name: Publish test results
        uses: manticoresoftware/publish-unit-test-result-action@v2
        with:
          check_name: Windows test results
          compare_to_earlier_commit: false
          files: build/xml_*/junit_tests.xml
          comment_mode: failures
      - name: Per-test results
        # IMPORTANT: The value of 3 below should correspond to the test shard count, needs.<job_name>.strategy.job-total doesn't work
        run: |
          for file in build/status*; do echo -n "$file: "; cat "$file"; done
          grep -o "success" build/status* | wc -l | awk '{if ($1==3) exit 0; else {print "Found only "$1" successful runs out of 3"; exit 1}}'
        shell: bash
      - name: Upload combined artifacts
        if: always()
        continue-on-error: true
        uses: manticoresoftware/upload_artifact_with_retries@v3
        with:
          name: windows_test_resuls
          path: build<|MERGE_RESOLUTION|>--- conflicted
+++ resolved
@@ -597,40 +597,13 @@
     needs: build_test_kit_docker
     runs-on: ubuntu-22.04
     steps:
-      - uses: manticoresoftware/clt@0.1.5
+      - uses: manticoresoftware/clt@0.1.17
         with:
           artifact: manticore_test_kit.img
           image: test-kit:img
           test_prefix: test/clt-tests/sharding/syntax/
           run_args: -e TELEMETRY=0
 
-<<<<<<< HEAD
-  clt_sharding_cluster_test:
-    name: CLT test cluster logic of the manticoresearch
-    needs: build_test_kit_docker
-    runs-on: ubuntu-22.04
-    steps:
-      - uses: manticoresoftware/clt@0.1.5
-        with:
-          artifact: manticore_test_kit.img
-          image: test-kit:img
-          test_prefix: test/clt-tests/sharding/cluster/
-          run_args: -e TELEMETRY=0
-
-  clt_sharding_syntax_test:
-    name: CLT test syntax of autosharding
-    needs: build_test_kit_docker
-    runs-on: ubuntu-22.04
-    steps:
-      - uses: manticoresoftware/clt@0.1.5
-        with:
-          artifact: manticore_test_kit.img
-          image: test-kit:img
-          test_prefix: test/clt-tests/sharding/syntax/
-          run_args: -e TELEMETRY=0
-
-=======
->>>>>>> 0cadee04
   clt_sharding_replication_test:
     name: CLT test replication of autosharding
     needs: build_test_kit_docker
