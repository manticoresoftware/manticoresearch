--- conflicted
+++ resolved
@@ -142,21 +142,11 @@
 
   test_linux_debug:
     if: (github.event_name == 'pull_request' && github.event.pull_request.base.ref == 'update-buddy-version') != true
-<<<<<<< HEAD
     name: Linux debug mode tests
     needs: [build_linux_debug, check_branch]
-=======
-    needs: build_linux_debug
-    name: Linux debug mode tests
->>>>>>> 9722511b
     uses: ./.github/workflows/test_template.yml
     with:
-<<<<<<< HEAD
-      CTEST_START: ${{ matrix.start }}
-      CTEST_END: ${{ matrix.end }}
-      COLUMNAR_LOCATOR: ${{ needs.check_branch.outputs.columnar_locator }}
-=======
->>>>>>> 9722511b
+      COLUMNAR_LOCATOR: ${{ needs.check_branch.outputs.columnar_locator }}
       build_artifact_name: debug_build
       artifact_name: debug_test_results
       results_name: "Linux debug test results"
@@ -177,21 +167,11 @@
 
   test_linux_release:
     if: (github.event_name == 'pull_request' && github.event.pull_request.base.ref == 'update-buddy-version') != true
-<<<<<<< HEAD
     name: Linux release mode tests
     needs: [build_linux_release, check_branch]
-=======
-    needs: build_linux_release
-    name: Linux release mode tests
->>>>>>> 9722511b
     uses: ./.github/workflows/test_template.yml
     with:
-<<<<<<< HEAD
-      CTEST_START: ${{ matrix.start }}
-      CTEST_END: ${{ matrix.end }}
-      COLUMNAR_LOCATOR: ${{ needs.check_branch.outputs.columnar_locator }}
-=======
->>>>>>> 9722511b
+      COLUMNAR_LOCATOR: ${{ needs.check_branch.outputs.columnar_locator }}
       build_artifact_name: release_build
       artifact_name: release_test_results
       results_name: "Linux release test results"
