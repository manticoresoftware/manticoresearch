--- conflicted
+++ resolved
@@ -484,13 +484,8 @@
           image: test-kit:img
           test_prefix: test/clt-tests/expected-errors/
 
-<<<<<<< HEAD
   clt_data-manipulation:
     name: CLT data manipulation test
-=======
-  clt_restarting_replication_nodes:
-    name: CLT test on replication node restart
->>>>>>> f0239918
     needs: build_test_kit_docker
     runs-on: ubuntu-22.04
     steps:
@@ -498,11 +493,7 @@
         with:
           artifact: manticore_test_kit.img
           image: test-kit:img
-<<<<<<< HEAD
           test_prefix: test/clt-tests/sharding/replication/
-=======
-          test_prefix: test/clt-tests/replication/
->>>>>>> f0239918
 
   build_aarch64:
     name: Linux aarch64 build
