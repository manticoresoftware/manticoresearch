name: 🔬 Test
run-name: 🔬 Test ${{ github.sha }}

#on: workflow_call


on:
  push:
    branches:
      - master
      - manticore-*
    paths-ignore:
      - 'manual/**'
      - '!manual/References.md'
      - 'cmake/GetGALERA.cmake'
      - 'galera_packaging/**'
  pull_request:
    branches: [ master, update-buddy-version ]
    paths-ignore:
      - 'manual/**'
      - '!manual/References.md'
      - 'cmake/GetGALERA.cmake'
      - 'galera_packaging/**'
    types: [opened, synchronize, reopened, labeled, unlabeled]

# cancels the previous workflow run when a new one appears in the same branch (e.g. master or a PR's branch)
concurrency:
  group: test_${{ github.ref }}
  cancel-in-progress: true

jobs:
  commit_info:
    name: Commit info
    runs-on: ubuntu-22.04
    steps:
      - run: |
          echo "# Automated Tests of commit ${{ github.sha }}" >> $GITHUB_STEP_SUMMARY
          echo "* Commit URL: [${{ github.sha }}](/${{ github.repository }}/commit/${{ github.sha }})" >> $GITHUB_STEP_SUMMARY
          echo "* Initiated by: [@${{ github.actor }}](https://github.com/${{ github.actor }})" >> $GITHUB_STEP_SUMMARY
          echo "* Ref: ${{ github.ref_type }} \"${{ github.ref_name }}\"" >> $GITHUB_STEP_SUMMARY
          echo "* Attempt: ${{ github.run_attempt }}" >> $GITHUB_STEP_SUMMARY

  check_branch:
    name: Check branch existence
    runs-on: ubuntu-22.04
    outputs:
      columnar_locator: ${{ steps.set_locator.outputs.columnar_locator }}
    steps:
      - name: Check if branch exists in manticoresoftware/manticoresearch
        id: check_branch
        if: github.ref_name != 'master'
        run: |
          # Extract the actual branch name for pull requests
          if [[ "${{ github.event_name }}" == "pull_request" ]]; then
            BRANCH_NAME="${{ github.event.pull_request.head.ref }}"
          else
            BRANCH_NAME="${{ github.ref_name }}"
          fi
          
          HTTP_STATUS=$(curl -s -o /dev/null -w "%{http_code}" https://api.github.com/repos/manticoresoftware/columnar/branches/$BRANCH_NAME)
          if [ "$HTTP_STATUS" -eq "200" ]; then
            echo "branch_exists=true" >> $GITHUB_OUTPUT
            echo "branch_name=$BRANCH_NAME" >> $GITHUB_OUTPUT
          else
            echo "branch_exists=false" >> $GITHUB_OUTPUT
            echo "branch_name=$BRANCH_NAME" >> $GITHUB_OUTPUT
          fi
      - name: Set Columnar Locator
        id: set_locator
        run: |
          if [[ "${{ github.ref_name }}" != "master" && "${{ steps.check_branch.outputs.branch_exists }}" == "true" ]]; then
            echo "columnar_locator=GIT_REPOSITORY https://github.com/manticoresoftware/columnar.git GIT_TAG ${{ steps.check_branch.outputs.branch_name }}" >> $GITHUB_OUTPUT
          else
            echo "columnar_locator=" >> $GITHUB_OUTPUT
          fi
        
  changes:
    name: Detect changes in commit
    runs-on: ubuntu-22.04
    outputs:
      source: ${{ steps.filter.outputs.source }}
      test: ${{ steps.filter.outputs.test }}
      clt: ${{ steps.filter.outputs.clt }}
    steps:
      - uses: actions/checkout@v4
      - uses: manticoresoftware/paths-filter@v3
        id: filter
        with:
          filters: |
            source:
            - '**'
            - '!.github/**'
            - '!manual/**'
            - '!doc/**'
            - '!test/**'
            test:
            - 'test/**'
            - '!test/clt-tests/**'
            clt:
            - 'test/clt-tests/**'
  win_bundle:
    if: (needs.changes.outputs.source == 'true') && (github.event_name == 'pull_request' && github.event.pull_request.base.ref == 'update-buddy-version') != true
    needs: changes
    name: Windows supplementary files preparation
    runs-on: ubuntu-22.04
    steps:
      - name: Check out cache
        id: cache
        uses: actions/cache@v4
        with:
          path: |
            bundle
            boost_1_75_0
          enableCrossOsArchive: true
          key: win_bundle
          lookup-only: true
      - name: Extract Windows bundle from Windows sysroot
        if: steps.cache.outputs.cache-hit != 'true'
        run: |
          wget https://repo.manticoresearch.com/repository/sysroots/roots_apr15/sysroot_windows_x64.tar.xz
          tar -xvf sysroot_windows_x64.tar.xz
          mv diskc/winbundle bundle
      - name: Extract Boost to put it to the cache
        if: steps.cache.outputs.cache-hit != 'true'
        run: |
          wget https://repo.manticoresearch.com/repository/ci/boost_1_75_0.tgz
          tar -xf boost_1_75_0.tgz

  build_linux_debug:
    if: (needs.changes.outputs.source == 'true') && (github.event_name == 'pull_request' && github.event.pull_request.base.ref == 'update-buddy-version') != true
    needs: [changes, check_branch]
    name: Linux debug build
    uses: ./.github/workflows/build_template.yml
    with:
      CTEST_CONFIGURATION_TYPE: "Debug"
      COLUMNAR_LOCATOR: ${{ needs.check_branch.outputs.columnar_locator }}
      artifact_name: debug_build
      cache_key: build_linux_debug_x86_64
      cmake_command: |
        export CMAKE_TOOLCHAIN_FILE=$(pwd)/dist/build_dockers/cross/linux.cmake
        ctest -VV -S misc/ctest/gltest.cmake --no-compress-output

  test_linux_debug:
    if: (github.event_name == 'pull_request' && github.event.pull_request.base.ref == 'update-buddy-version') != true
    needs: build_linux_debug
    name: Linux debug mode tests
    uses: ./.github/workflows/test_template.yml
    with:
      build_artifact_name: debug_build
      artifact_name: debug_test_results
      results_name: "Linux debug test results"
      timeout: 10            

  build_linux_release:
    if: (needs.changes.outputs.source == 'true') && (github.event_name == 'pull_request' && github.event.pull_request.base.ref == 'update-buddy-version') != true
    needs: [changes, check_branch]
    name: Linux release build
    uses: ./.github/workflows/build_template.yml
    with:
      artifact_name: release_build
      COLUMNAR_LOCATOR: ${{ needs.check_branch.outputs.columnar_locator }}
      cache_key: build_linux_release_x86_64
      cmake_command: |
        export CMAKE_TOOLCHAIN_FILE=$(pwd)/dist/build_dockers/cross/linux.cmake
        ctest -VV -S misc/ctest/gltest.cmake --no-compress-output

  test_linux_release:
    if: (github.event_name == 'pull_request' && github.event.pull_request.base.ref == 'update-buddy-version') != true
    needs: build_linux_release
    name: Linux release mode tests
    uses: ./.github/workflows/test_template.yml
    with:
      build_artifact_name: release_build
      artifact_name: release_test_results
      results_name: "Linux release test results"
      timeout: 10
    

  pack_jammy_cache_check:
    needs: changes
    name: Jammy x86_64 package [check cache]
    runs-on: ubuntu-22.04
    outputs:
      cache-key: ${{ steps.generate-key.outputs.cache-key }}
      cache-hit: ${{ steps.cache.outputs.cache-hit }}
    steps:
      - name: Checkout code
        uses: actions/checkout@v3

      - name: Generate cache key
        id: generate-key
        run: |
          if [ "${{ github.event_name }}" == "pull_request" ]; then
            branch=${{ github.head_ref }}
          else
            branch=$(git rev-parse --abbrev-ref HEAD)
          fi
          cache_key="jammy-build-${branch}"
          echo "cache-key=${cache_key}" >> $GITHUB_OUTPUT

      - name: Set up cache
        id: cache
        uses: actions/cache@v4
        with:
          path: build
          key: ${{ steps.generate-key.outputs.cache-key }}

      - name: Override cache hit
        id: override-cache-hit
        run: |
          if [ "${{ needs.changes.outputs.source }}" == "true" ]; then
            echo "cache-hit=false" >> $GITHUB_OUTPUT
          fi

      - name: Upload build artifacts from cache
        if: ${{ steps.override-cache-hit.outputs.cache-hit == 'true' }}
        uses: manticoresoftware/upload_artifact_with_retries@v4
        with:
          name: build_jammy_RelWithDebInfo_x86_64
          path: "build/manticore*deb"

  pack_jammy:
    needs: [pack_jammy_cache_check, changes]
    if: |
      needs.pack_jammy_cache_check.outputs.cache-hit != 'true' ||
      needs.changes.outputs.source == 'true'
    name: Jammy x86_64 package [build]
    uses: ./.github/workflows/build_template.yml
    with:
      DISTR: jammy
      arch: x86_64
      cmake_command: |
        mkdir build
        cd build
        cmake -DPACK=1 ..
        export CMAKE_TOOLCHAIN_FILE=$(pwd)/dist/build_dockers/cross/linux.cmake
        cmake --build . --target package
      cache_key: pack_jammy_x86_64
      artifact_list: "build/manticore*deb"

  pack_jammy_cache_update:
    if: (needs.pack_jammy_cache_check.outputs.cache-hit != 'true') && (github.event_name == 'pull_request' && github.event.pull_request.base.ref == 'update-buddy-version') != true
    name: Jammy x86_64 package [update cache]
    needs: [pack_jammy, pack_jammy_cache_check]
    runs-on: ubuntu-22.04
    steps:
      - name: Checkout repository # We have to checkout to access .github/workflows/ in further steps
        uses: actions/checkout@v3

      - name: Download built x86_64 Ubuntu Jammy packages
        uses: manticoresoftware/download_artifact_with_retries@v3
        continue-on-error: true
        with:
          name: build_jammy_RelWithDebInfo_x86_64
          path: .

      - name: Save cache
        uses: actions/cache@v4
        with:
          path: build
          key: ${{ needs.pack_jammy_cache_check.outputs.cache-key }}

  test_kit_docker_build:
    name: Test Kit docker image
    needs: [pack_jammy, pack_jammy_cache_check]
    if: always() && needs.pack_jammy.result != 'failure'
    runs-on: ubuntu-22.04
    outputs:
      out-build: ${{ steps.build.outputs.build_image }}
    steps:
      - name: Checkout repository # We have to checkout to access .github/workflows/ in further steps
        uses: actions/checkout@v3
      - name: Download built x86_64 Ubuntu Jammy packages
        uses: manticoresoftware/download_artifact_with_retries@v3
        continue-on-error: true
        with:
          name: build_jammy_RelWithDebInfo_x86_64
          path: .
      # Uncomment this shortcut for debug to save time by not preparing the packages in the pack_jammy job
      # - run: |
      #     wget http://dev2.manticoresearch.com/build_jammy_RelWithDebInfo_x86_64.zip
      #     unzip build_jammy_RelWithDebInfo_x86_64.zip
      #     tar -xvf artifact.tar
      - name: Calculate short commit hash
        id: sha
        run: echo "sha_short=$(git rev-parse --short HEAD)" >> $GITHUB_OUTPUT
      - name: Building docker
        id: build
        run: |
          BUILD_COMMIT=${{ steps.sha.outputs.sha_short }} /bin/bash dist/test_kit_docker_build.sh
          echo "build_image=ghcr.io/$REPO_OWNER/manticoresearch:test-kit-${{ steps.sha.outputs.sha_short }}" >> $GITHUB_OUTPUT
      - name: Upload docker image artifact
        uses: manticoresoftware/upload_artifact_with_retries@v4
        with:
          name: manticore_test_kit.img
          path: manticore_test_kit.img

  clt:
    if: always() && needs.test_kit_docker_build.result != 'failure'
    name: CLT
    needs: test_kit_docker_build
    uses: ./.github/workflows/clt_tests.yml
    with:
      docker_image: test-kit:img
      artifact_name: manticore_test_kit.img
      repository: ${{ github.repository }}
      ref: ${{ github.sha }}

  test_kit_docker_push:
    if: always() && needs.changes.outputs.source == 'true'
    needs:
      - changes
      - clt
    name: Push Test Kit docker image to repo
    runs-on: ubuntu-22.04
    env:
      GHCR_USER: ${{ vars.GHCR_USER }}
      GHCR_PASSWORD: ${{ secrets.GHCR_PASSWORD }}
      REPO_OWNER: ${{ github.repository_owner }}
    steps:
      - name: Checkout repository # We have to checkout to access .github/workflows/ in further steps
        uses: actions/checkout@v3
      - name: Download artifact
        uses: manticoresoftware/download_artifact_with_retries@main
        with:
          name: manticore_test_kit.img
          path: .
      - name: Calculate short commit hash
        id: sha
        run: echo "sha_short=$(git rev-parse --short HEAD)" >> $GITHUB_OUTPUT
      - name: Pushing docker image to repo
        id: test-kit-push
        run: |
          TEST_RESULT=${{ needs.clt.result }} BUILD_COMMIT=${{ steps.sha.outputs.sha_short }} /bin/bash dist/test_kit_docker_push.sh

  build_aarch64:
    if: (needs.changes.outputs.source == 'true') && (github.event_name == 'pull_request' && github.event.pull_request.base.ref == 'update-buddy-version') != true
    needs: changes
    name: Linux aarch64 build
    uses: ./.github/workflows/build_template.yml
    # Use -VV instead of -V below for more verbose output
    with:
      arch: aarch64
      cmake_command: |
        mkdir build
        cd build
        export CMAKE_TOOLCHAIN_FILE=$(pwd)/../dist/build_dockers/cross/linux.cmake
        ctest -V -S ../misc/ctest/justbuild.cmake -DCTEST_SOURCE_DIRECTORY=.. --no-compress-output
      cache_key: build_jammy_aarch64

  build_freebsd:
    if: (needs.changes.outputs.source == 'true') && (github.event_name == 'pull_request' && github.event.pull_request.base.ref == 'update-buddy-version') != true
    needs: changes
    name: FreeBSD x86_64 build
    uses: ./.github/workflows/build_template.yml
    with:
      DISTR: freebsd13
      boost_url_key: none
      cmake_command: |
        mkdir build
        cd build
        export CMAKE_TOOLCHAIN_FILE=$(pwd)/../dist/build_dockers/cross/freebsd.cmake
        ctest -VV -S ../misc/ctest/justbuild.cmake -DCTEST_SOURCE_DIRECTORY=.. --no-compress-output
      cache_key: build_freebsd_x86_64

  build_windows:
    if: (needs.changes.outputs.source == 'true') && (github.event_name == 'pull_request' && github.event.pull_request.base.ref == 'update-buddy-version') != true
    needs: [changes, check_branch]
    name: Windows x64 build
    uses: ./.github/workflows/build_template.yml
    with:
      DISTR: windows
      arch: x64
      sysroot_url_key: roots_mysql83_jan17
      boost_url_key: boost_80
      CTEST_CMAKE_GENERATOR: "Ninja Multi-Config"
      CTEST_CONFIGURATION_TYPE: Debug
      cache_key: build_windows_x64
      artifact_list: "build/xml build/src/Debug/indexer.exe build/src/Debug/searchd.exe build/src/gtests/Debug/gmanticoretest.exe build/src/Debug/*.dll build/src/gtests/Debug/*.dll build/config/*.c build/config/*.h"
<<<<<<< HEAD

=======
      COLUMNAR_LOCATOR: ${{ needs.check_branch.outputs.columnar_locator }}
      
>>>>>>> eaada815
  test_windows:
    if: (github.event_name == 'pull_request' && github.event.pull_request.base.ref == 'update-buddy-version') != true
    name: Windows tests
    needs: [build_windows, win_bundle]
    uses: ./.github/workflows/win_test_template.yml
    strategy:
      fail-fast: false
      matrix:
        name: [1_400, 401_650, 651_and_on]
        include:
          - name: 1_400
            start: 1
            end: 400
          - name: 401_650
            start: 401
            end: 650
          - name: 651_and_on
            start: 651
            end: 999999
    with:
      CTEST_START: ${{ matrix.start }}
      CTEST_END: ${{ matrix.end }}
      artifact_name: windows_test_${{ matrix.name }}

  windows_tests_report:
    name: Windows tests summary and report
    needs: test_windows
    runs-on: ubuntu-22.04
    container:
      image: manticoresearch/ubertests_public:331
    steps:
      - name: Checkout repository
        uses: actions/checkout@v3
      - name: Download test report artifacts 1_400
        uses: manticoresoftware/download_artifact_with_retries@v3
        continue-on-error: true
        with:
          name: windows_test_1_400
          path: .
      - name: Download test report artifacts 401_650
        uses: manticoresoftware/download_artifact_with_retries@v3
        continue-on-error: true
        with:
          name: windows_test_401_650
          path: .
      - name: Download test report artifacts 651_and_on
        uses: manticoresoftware/download_artifact_with_retries@v3
        continue-on-error: true
        with:
          name: windows_test_651_and_on
          path: .
      - name: Convert the XML to JUnit format
        run: for dir in build/xml_*; do xsltproc -o $dir/junit_tests.xml misc/junit/ctest2junit.xsl $dir/Test.xml; done;
        shell: bash
      - name: Publish test results
        uses: manticoresoftware/publish-unit-test-result-action@v2
        with:
          check_name: Windows test results
          compare_to_earlier_commit: false
          files: build/xml_*/junit_tests.xml
          comment_mode: failures
      - name: Per-test results
        # IMPORTANT: The value of 3 below should correspond to the test shard count, needs.<job_name>.strategy.job-total doesn't work
        run: |
          for file in build/status*; do echo -n "$file: "; cat "$file"; done
          grep -o "success" build/status* | wc -l | awk '{if ($1==3) exit 0; else {print "Found only "$1" successful runs out of 3"; exit 1}}'
        shell: bash
      - name: Upload combined artifacts
        if: always()
        continue-on-error: true
        uses: manticoresoftware/upload_artifact_with_retries@v4
        with:
          name: windows_test_resuls
          path: build<|MERGE_RESOLUTION|>--- conflicted
+++ resolved
@@ -73,7 +73,7 @@
           else
             echo "columnar_locator=" >> $GITHUB_OUTPUT
           fi
-        
+
   changes:
     name: Detect changes in commit
     runs-on: ubuntu-22.04
@@ -149,7 +149,7 @@
       build_artifact_name: debug_build
       artifact_name: debug_test_results
       results_name: "Linux debug test results"
-      timeout: 10            
+      timeout: 10
 
   build_linux_release:
     if: (needs.changes.outputs.source == 'true') && (github.event_name == 'pull_request' && github.event.pull_request.base.ref == 'update-buddy-version') != true
@@ -174,7 +174,7 @@
       artifact_name: release_test_results
       results_name: "Linux release test results"
       timeout: 10
-    
+
 
   pack_jammy_cache_check:
     needs: changes
@@ -377,12 +377,8 @@
       CTEST_CONFIGURATION_TYPE: Debug
       cache_key: build_windows_x64
       artifact_list: "build/xml build/src/Debug/indexer.exe build/src/Debug/searchd.exe build/src/gtests/Debug/gmanticoretest.exe build/src/Debug/*.dll build/src/gtests/Debug/*.dll build/config/*.c build/config/*.h"
-<<<<<<< HEAD
-
-=======
       COLUMNAR_LOCATOR: ${{ needs.check_branch.outputs.columnar_locator }}
-      
->>>>>>> eaada815
+
   test_windows:
     if: (github.event_name == 'pull_request' && github.event.pull_request.base.ref == 'update-buddy-version') != true
     name: Windows tests
