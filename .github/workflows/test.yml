--- conflicted
+++ resolved
@@ -495,20 +495,6 @@
           image: test-kit:img
           test_prefix: test/clt-tests/replication/
 
-<<<<<<< HEAD
-  clt_tests_for_selects_against_an_rt_table:
-    name: CLT tests for selects against an RT table
-    needs: build_test_kit_docker
-    runs-on: ubuntu-22.04
-    steps:
-      - uses: manticoresoftware/clt@0.1.17
-        with:
-          artifact: manticore_test_kit.img
-          image: test-kit:img
-          test_prefix: test/clt-tests/core/
-
-=======
->>>>>>> 5ca48bea
   build_aarch64:
     name: Linux aarch64 build
     if: |
