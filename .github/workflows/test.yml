--- conflicted
+++ resolved
@@ -410,38 +410,18 @@
 
 
   clt_core_test:
-<<<<<<< HEAD
-    name: CLT test core logic of the manticoresearch
-    needs: build_test_kit_docker
-    runs-on: ubuntu-22.04
-    steps:
-      - uses: manticoresoftware/clt@0.1.5
-=======
-    name: CLT test of core logic of Manticore Search
+    name: name: CLT test core logic of the manticoresearch
     needs: build_test_kit_docker
     runs-on: ubuntu-22.04
     steps:
       - uses: manticoresoftware/clt@0.1.9
->>>>>>> 62148907
-        with:
-          artifact: manticore_test_kit.img
-          image: test-kit:img
-          test_prefix: test/clt-tests/core/
-<<<<<<< HEAD
-          run_args: -e TELEMETRY=0
-=======
->>>>>>> 62148907
 
   clt_logstash_test:
     name: CLT test on Logstash and Filebeat
     needs: build_test_kit_docker
     runs-on: ubuntu-22.04
     steps:
-<<<<<<< HEAD
-      - uses: manticoresoftware/clt@0.1.5
-=======
-      - uses: manticoresoftware/clt@0.1.13
->>>>>>> 62148907
+      - uses: manticoresoftware/clt@0.1.5
         with:
           artifact: manticore_test_kit.img
           image: test-kit:img
@@ -463,11 +443,7 @@
     needs: build_test_kit_docker
     runs-on: ubuntu-22.04
     steps:
-<<<<<<< HEAD
-      - uses: manticoresoftware/clt@0.1.5
-=======
-      - uses: manticoresoftware/clt@0.1.13
->>>>>>> 62148907
+      - uses: manticoresoftware/clt@0.1.5
         with:
           artifact: manticore_test_kit.img
           image: test-kit:img
@@ -478,11 +454,7 @@
     needs: build_test_kit_docker
     runs-on: ubuntu-22.04
     steps:
-<<<<<<< HEAD
-      - uses: manticoresoftware/clt@0.1.5
-=======
-      - uses: manticoresoftware/clt@0.1.13
->>>>>>> 62148907
+      - uses: manticoresoftware/clt@0.1.5
         with:
           artifact: manticore_test_kit.img
           image: test-kit:img
