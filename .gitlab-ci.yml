--- conflicted
+++ resolved
@@ -157,13 +157,9 @@
   variables:
     DISTR: windows
     arch: x64
-<<<<<<< HEAD
-    sysroot: roots_apr12
-=======
     # use roots_mysql83_jul29 for another (non-gitlab) tests
     sysroot: roots_jul29
     boost: boost80_zstd_zlib
->>>>>>> 45403ea7
     CTEST_CMAKE_GENERATOR: "Ninja Multi-Config"
     CTEST_CONFIGURATION_TYPE: Debug
   artifacts:
