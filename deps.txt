backup 1.3.9 24052309 fa1fecd
buddy 2.3.11 24060410 f944ba8
<<<<<<< HEAD
mcl 2.3.1 24052309 4383a90
executor 1.1.11 24060610 e384f40
=======
mcl 2.3.1 24060612 89ed74a
executor 1.1.9 24053109 0844fba
>>>>>>> 937d6f89
tzdata 1.0.1 240531 fbae2c1
---
! Do not change the separator that splits this desc from the data
This file should contain one line per package with a version lock.
You can find proper values for each dep on https://repo.manticoresearch.com<|MERGE_RESOLUTION|>--- conflicted
+++ resolved
@@ -1,12 +1,7 @@
 backup 1.3.9 24052309 fa1fecd
 buddy 2.3.11 24060410 f944ba8
-<<<<<<< HEAD
-mcl 2.3.1 24052309 4383a90
+mcl 2.3.1 24060612 89ed74a
 executor 1.1.11 24060610 e384f40
-=======
-mcl 2.3.1 24060612 89ed74a
-executor 1.1.9 24053109 0844fba
->>>>>>> 937d6f89
 tzdata 1.0.1 240531 fbae2c1
 ---
 ! Do not change the separator that splits this desc from the data
