--- conflicted
+++ resolved
@@ -1,9 +1,5 @@
 backup 1.5.1 24102308 ea34859
-<<<<<<< HEAD
-buddy 3.0.1 24111409 989ac95
-=======
 buddy 3.0.1 24111904 1fdeec2
->>>>>>> 8d05cd71
 mcl 2.3.1 24100914 30ad2d6
 executor 1.1.23 24111613 dbade9d
 tzdata 1.0.1 240904 3ba592a
