--- conflicted
+++ resolved
@@ -1,14 +1,7 @@
-<<<<<<< HEAD
-backup 1.3.7 24051704 f4b6c03
-buddy 2.3.9 24052109 f22b4f9
+backup 1.3.9 24052309 fa1fecd
+buddy 2.3.11 24052309 2874682
 mcl 2.2.5 24051705 b41a4fc
 executor 1.1.7 24052309 460c43e
-=======
-backup 1.3.9 24052309 fa1fecd
-buddy 2.3.11 24052309 2874682
-mcl 2.3.1 24052309 4383a90
-executor 1.1.5 24052203 c55bc2b
->>>>>>> 360d0ebd
 tzdata 0.9.9 240410 fbe4b1c
 ---
 ! Do not change the separator that splits this desc from the data
