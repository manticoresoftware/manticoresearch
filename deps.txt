--- conflicted
+++ resolved
@@ -1,11 +1,6 @@
 backup 1.3.5 24032005 13a56c5
-<<<<<<< HEAD
-buddy 2.3.1 24032104 93341a1
+buddy 2.3.1 24032706 7166c2a
 mcl 2.2.5 240325 ced14c9
-=======
-buddy 2.3.1 24032706 7166c2a
-mcl 2.2.5 240304 aa3504b
->>>>>>> 0c74eb32
 executor 1.1.1 24030109 3a4d6c4
 tzdata 0.9.9 230720 daeb8a8
 ---
