# REPLACE

<!-- example replace -->

`REPLACE` works similarly to [INSERT](../../Data_creation_and_modification/Adding_documents_to_a_table/Adding_documents_to_a_real-time_table.md), but it marks the previous document with the same ID as deleted before inserting a new one.

If you are looking for in-place updates, please see [this section](../../Data_creation_and_modification/Updating_documents/UPDATE.md).

## SQL REPLACE

The syntax of the SQL `REPLACE` statement is as follows:

**To replace the whole document:**
```sql
REPLACE INTO table [(column1, column2, ...)]
    VALUES (value1, value2, ...)
    [, (...)]
```

**To replace only selected fields:**
```sql
REPLACE INTO table
    SET field1=value1[, ..., fieldN=valueN]
    WHERE id = <id>
```
Note, you can filter only by id in this mode.

> NOTE: Partial replace requires [Manticore Buddy](../Installation/Manticore_Buddy.md). If it doesn't work, make sure Buddy is installed.

Read more about `UPDATE` vs. partial `REPLACE` [here](../../Data_creation_and_modification/Updating_documents/REPLACE_vs_UPDATE.md#UPDATE-vs-partial-REPLACE).

See the examples for more details.

## JSON REPLACE

* `/replace`:
  ```
  POST /replace
  {
    "index": "<table name>",
    "id": <document id>,
    "doc":
    {
      "<field1>": <value1>,
      ...
      "<fieldN>": <valueN>
    }
  }
  ```
  `/index` is an alias endpoint and works the same.
* Elasticsearch-like endpoint `<table>/_doc/<id>`:
  ```
  PUT/POST /<table name>/_doc/<id>
  {
    "<field1>": <value1>,
    ...
    "<fieldN>": <valueN>
  }
  ```
  > NOTE: Elasticsearch-like replace requires [Manticore Buddy](../Installation/Manticore_Buddy.md). If it doesn't work, make sure Buddy is installed.
* Partial replace:
  ```
<<<<<<< HEAD
  POST /<table name>/_update/<id>
=======
  POST /<{table | cluster:table}>/_update/<id>
>>>>>>> 51777f16
  {
    "<field1>": <value1>,
    ...
    "<fieldN>": <valueN>
  }
  ```
<<<<<<< HEAD
  > NOTE: Partial replace requires [Manticore Buddy](../Installation/Manticore_Buddy.md). If it doesn't work, make sure Buddy is installed.
=======
  The `<table name>` can either be just the table name or in the format `cluster:table`. This allows for updates across a specific cluster if needed.
>>>>>>> 51777f16

See the examples for more details.

<!-- intro -->
##### SQL:
<!-- request SQL -->

```sql
REPLACE INTO products VALUES(1, "document one", 10);
```

<!-- response SQL -->

```sql
Query OK, 1 row affected (0.00 sec)
```

<!-- intro -->
##### REPLACE ... SET:
<!-- request REPLACE SET -->

```sql
REPLACE INTO products SET description='HUAWEI Matebook 15', price=10 WHERE id = 55;
```

<!-- response REPLACE ... SET -->

```sql
Query OK, 1 row affected (0.00 sec)
```

<!-- intro -->
##### JSON

<!-- request JSON -->

```json
POST /replace
-H "Content-Type: application/x-ndjson" -d '
{
  "index":"products",
  "id":1,
  "doc":
  {
    "title":"product one",
    "price":10
  }
}
'

```

<!-- response JSON -->
```json
{
  "_index":"products",
  "_id":1,
  "created":false,
  "result":"updated",
  "status":200
}

```

<!-- intro -->
##### Elasticsearch-like

<!-- request Elasticsearch-like -->

> NOTE: Elasticsearch-like replace requires [Manticore Buddy](../Installation/Manticore_Buddy.md). If it doesn't work, make sure Buddy is installed.

```json
PUT /products/_doc/2
{
  "title": "product two",
  "price": 20
}

POST /products/_doc/3
{
  "title": "product three",
  "price": 10
}
```

<!-- response Elasticsearch-like -->
```json
{
"_id":2,
"_index":"products",
"_primary_term":1,
"_seq_no":0,
"_shards":{
    "failed":0,
    "successful":1,
    "total":1
},
"_type":"_doc",
"_version":1,
"result":"updated"
}

{
"_id":3,
"_index":"products",
"_primary_term":1,
"_seq_no":0,
"_shards":{
    "failed":0,
    "successful":1,
    "total":1
},
"_type":"_doc",
"_version":1,
"result":"updated"
}
```

<!-- intro -->
##### Elasticsearch-like partial replace:

<!-- request Elasticsearch-like partial -->

> NOTE: Partial replace requires [Manticore Buddy](../Installation/Manticore_Buddy.md). If it doesn't work, make sure Buddy is installed.

```json
POST /products/_update/55
{
  "doc": {
    "description": "HUAWEI Matebook 15",
    "price": 10
  }
}
```

<!-- response Elasticsearch-like partial -->
```json
{
"_index":"products",
"updated":1
}
```

<!-- intro -->
##### Elasticsearch-like partial replace in cluster:

<!-- request Elasticsearch-like partial in cluster -->

```json
POST /cluster_name:products/_update/55
{
  "doc": {
    "description": "HUAWEI Matebook 15",
    "price": 10
  }
}
```

<!-- response Elasticsearch-like partial in cluster -->
```json
{
"_index":"products",
"updated":1
}
```

<!-- intro -->
##### PHP:

<!-- request PHP -->

```php
$index->replaceDocument([
   'title' => 'document one',
    'price' => 10
],1);
```

<!-- response PHP -->
```php
Array(
    [_index] => products
    [_id] => 1
    [created] => false
    [result] => updated
    [status] => 200
)
```
<!-- intro -->

##### Python:

<!-- request Python -->
``` python
indexApi.replace({"index" : "products", "id" : 1, "doc" : {"title" : "document one","price":10}})
```

<!-- response Python -->
```python
{'created': False,
 'found': None,
 'id': 1,
 'index': 'products',
 'result': 'updated'}
```
<!-- intro -->

##### Javascript:

<!-- request javascript -->
``` javascript
res = await indexApi.replace({"index" : "products", "id" : 1, "doc" : {"title" : "document one","price":10}});
```

<!-- response javascript -->
```javascript
{"_index":"products","_id":1,"result":"updated"}
```

<!-- intro -->

##### java:

<!-- request Java -->
``` java
docRequest = new InsertDocumentRequest();
HashMap<String,Object> doc = new HashMap<String,Object>(){{
            put("title","document one");
            put("price",10);
}};
docRequest.index("products").id(1L).setDoc(doc);
sqlresult = indexApi.replace(docRequest);
```

<!-- response Java -->
```java
class SuccessResponse {
    index: products
    id: 1
    created: false
    result: updated
    found: null
}

```

<!-- intro -->

##### C#:

<!-- request C# -->
``` clike
Dictionary<string, Object> doc = new Dictionary<string, Object>();
doc.Add("title", "document one");
doc.Add("price", 10);
InsertDocumentRequest docRequest = new InsertDocumentRequest(index: "products", id: 1, doc: doc);
var sqlresult = indexApi.replace(docRequest);
```

<!-- response C# -->
```clike
class SuccessResponse {
    index: products
    id: 1
    created: false
    result: updated
    found: null
}

```

<!-- intro -->

##### TypeScript:

<!-- request TypeScript -->
``` typescript
res = await indexApi.replace({
  index: 'test',
  id: 1,
  doc: { content: 'Text 11', name: 'Doc 11', cat: 3 },
});
```

<!-- response TypeScript -->
```json
{
    "_index":"test",
    "_id":1,
    "created":false
    "result":"updated"
    "status":200
}
```

<!-- intro -->

##### Go:

<!-- request Go -->
``` go
replaceDoc := map[string]interface{} {"content": "Text 11", "name": "Doc 11", "cat": 3}
replaceRequest := manticoreclient.NewInsertDocumentRequest("test", replaceDoc)
replaceRequest.SetId(1)
res, _, _ := apiClient.IndexAPI.Replace(context.Background()).InsertDocumentRequest(*replaceRequest).Execute()
```

<!-- response Go -->
```go
{
    "_index":"test",
    "_id":1,
    "created":false
    "result":"updated"
    "status":200
}
```

<!-- end -->

`REPLACE` is available for real-time and percolate tables. You can't replace data in a plain table.

When you run a `REPLACE`, the previous document is not removed, but it's marked as deleted, so the table size grows until chunk merging happens. To force a chunk merge, use the [OPTIMIZE statement](../../Securing_and_compacting_a_table/Compacting_a_table.md).

## Bulk replace

<!-- example bulk_replace -->

You can replace multiple documents at once. Check [bulk adding documents](../../Data_creation_and_modification/Adding_documents_to_a_table/Adding_documents_to_a_real-time_table.md#Bulk-adding-documents) for more information.

<!-- intro -->
##### HTTP:

<!-- request SQL -->

```sql
REPLACE INTO products(id,title,tag) VALUES (1, 'doc one', 10), (2,' doc two', 20);
```

<!-- response SQL -->

```sql
Query OK, 2 rows affected (0.00 sec)
```

<!-- request JSON -->

```json
POST /bulk
-H "Content-Type: application/x-ndjson" -d '
{ "replace" : { "index" : "products", "id":1, "doc": { "title": "doc one", "tag" : 10 } } }
{ "replace" : { "index" : "products", "id":2, "doc": { "title": "doc two", "tag" : 20 } } }
'
```

<!-- response JSON -->

```json
{
  "items":
  [
    {
      "replace":
      {
        "_index":"products",
        "_id":1,
        "created":false,
        "result":"updated",
        "status":200
      }
    },
    {
      "replace":
      {
        "_index":"products",
        "_id":2,
        "created":false,
        "result":"updated",
        "status":200
      }
    }
  ],
  "errors":false
}
```
<!-- intro -->
##### PHP:

<!-- request PHP -->

```php
$index->replaceDocuments([
    [
        'id' => 1,
        'title' => 'document one',
        'tag' => 10
    ],
    [
        'id' => 2,
        'title' => 'document one',
        'tag' => 20
    ]
);
```

<!-- response PHP -->
```php
Array(
    [items] =>
    Array(
        Array(
            [_index] => products
            [_id] => 2
            [created] => false
            [result] => updated
            [status] => 200
        )
        Array(
            [_index] => products
            [_id] => 2
            [created] => false
            [result] => updated
            [status] => 200
        )
    )
    [errors => false
)
```
<!-- request Python -->

``` python
indexApi = manticoresearch.IndexApi(client)
docs = [ \
    {"replace": {"index" : "products", "id" : 1, "doc" : {"title" : "document one"}}}, \
    {"replace": {"index" : "products", "id" : 2, "doc" : {"title" : "document two"}}} ]
api_resp = indexApi.bulk('\n'.join(map(json.dumps,docs)))
```

<!-- response Python -->
```python
{'error': None,
 'items': [{u'replace': {u'_id': 1,
                         u'_index': u'products',
                         u'created': False,
                         u'result': u'updated',
                         u'status': 200}},
           {u'replace': {u'_id': 2,
                         u'_index': u'products',
                         u'created': False,
                         u'result': u'updated',
                         u'status': 200}}]}

```
<!-- request javascript -->

``` javascript
docs = [
    {"replace": {"index" : "products", "id" : 1, "doc" : {"title" : "document one"}}},
    {"replace": {"index" : "products", "id" : 2, "doc" : {"title" : "document two"}}} ];
res =  await indexApi.bulk(docs.map(e=>JSON.stringify(e)).join('\n'));
```

<!-- response javascript -->
```javascript
{"items":[{"replace":{"_index":"products","_id":1,"created":false,"result":"updated","status":200}},{"replace":{"_index":"products","_id":2,"created":false,"result":"updated","status":200}}],"errors":false}

```

<!-- request Java -->

``` java
body = "{\"replace\": {\"index\" : \"products\", \"id\" : 1, \"doc\" : {\"title\" : \"document one\"}}}" +"\n"+
    "{\"replace\": {\"index\" : \"products\", \"id\" : 2, \"doc\" : {\"title\" : \"document two\"}}}"+"\n" ;
indexApi.bulk(body);
```

<!-- response Java -->
```java
class BulkResponse {
    items: [{replace={_index=products, _id=1, created=false, result=updated, status=200}}, {replace={_index=products, _id=2, created=false, result=updated, status=200}}]
    error: null
    additionalProperties: {errors=false}
}
```

<!-- request C# -->

``` clike
string body = "{\"replace\": {\"index\" : \"products\", \"id\" : 1, \"doc\" : {\"title\" : \"document one\"}}}" +"\n"+
    "{\"replace\": {\"index\" : \"products\", \"id\" : 2, \"doc\" : {\"title\" : \"document two\"}}}"+"\n" ;
indexApi.Bulk(body);
```

<!-- response C# -->
```clike
class BulkResponse {
    items: [{replace={_index=products, _id=1, created=false, result=updated, status=200}}, {replace={_index=products, _id=2, created=false, result=updated, status=200}}]
    error: null
    additionalProperties: {errors=false}
}
```

<!-- request TypeScript -->

``` typescript
replaceDocs = [
  {
    replace: {
      index: 'test',
      id: 1,
      doc: { content: 'Text 11', cat: 1, name: 'Doc 11' },
    },
  },
  {
    replace: {
      index: 'test',
      id: 2,
      doc: { content: 'Text 22', cat: 9, name: 'Doc 22' },
    },
  },
];

res = await indexApi.bulk(
  replaceDocs.map((e) => JSON.stringify(e)).join("\n")
);
```

<!-- response TypeScript -->
```typescript
{
  "items":
  [
    {
      "replace":
      {
        "_index":"test",
        "_id":1,
        "created":false,
        "result":"updated",
        "status":200
      }
    },
    {
      "replace":
      {
        "_index":"test",
        "_id":2,
        "created":false,
        "result":"updated",
        "status":200
      }
    }
  ],
  "errors":false
}
```

<!-- request Go -->

``` go
body := "{\"replace\": {\"index\": \"test\", \"id\": 1, \"doc\": {\"content\": \"Text 11\", \"name\": \"Doc 11\", \"cat\": 1 }}}" + "\n" +
	"{\"replace\": {\"index\": \"test\", \"id\": 2, \"doc\": {\"content\": \"Text 22\", \"name\": \"Doc 22\", \"cat\": 9 }}}" +"\n";
res, _, _ := apiClient.IndexAPI.Bulk(context.Background()).Body(body).Execute()
```

<!-- response Go -->
```go
{
  "items":
  [
    {
      "replace":
      {
        "_index":"test",
        "_id":1,
        "created":false,
        "result":"updated",
        "status":200
      }
    },
    {
      "replace":
      {
        "_index":"test",
        "_id":2,
        "created":false,
        "result":"updated",
        "status":200
      }
    }
  ],
  "errors":false
}
```

<!-- end -->

<!-- proofread --><|MERGE_RESOLUTION|>--- conflicted
+++ resolved
@@ -60,22 +60,16 @@
   > NOTE: Elasticsearch-like replace requires [Manticore Buddy](../Installation/Manticore_Buddy.md). If it doesn't work, make sure Buddy is installed.
 * Partial replace:
   ```
-<<<<<<< HEAD
-  POST /<table name>/_update/<id>
-=======
   POST /<{table | cluster:table}>/_update/<id>
->>>>>>> 51777f16
   {
     "<field1>": <value1>,
     ...
     "<fieldN>": <valueN>
   }
   ```
-<<<<<<< HEAD
+  The `<table name>` can either be just the table name or in the format `cluster:table`. This allows for updates across a specific cluster if needed.
+
   > NOTE: Partial replace requires [Manticore Buddy](../Installation/Manticore_Buddy.md). If it doesn't work, make sure Buddy is installed.
-=======
-  The `<table name>` can either be just the table name or in the format `cluster:table`. This allows for updates across a specific cluster if needed.
->>>>>>> 51777f16
 
 See the examples for more details.
 
