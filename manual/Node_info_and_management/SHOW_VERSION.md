# SHOW VERSION

<!-- example SHOW VERSION -->
```sql
SHOW VERSION
```

<<<<<<< HEAD
`SHOW VERSION` command provides details about ManticoreSearch and its associated libraries.
=======
`SHOW VERSION` provides detailed version information of various components of the Manticore Search instance. This command is particularly useful for administrators and developers who need to verify the version of Manticore Search they are running, along with the versions of its associated components.
>>>>>>> 150a2028

The output table includes two columns:
- `Component`: This column names the specific component of Manticore Search.
- `Version`: This column displays the version information for the respective component.

<!-- request SQL -->
```sql
mysql> SHOW VERSION;
```

<!-- response SQL -->
```
+-----------+--------------------------------+
| Component | Version                        |
+-----------+--------------------------------+
| Daemon    | 6.2.13 61cfe38d2@24011520 dev  |
| Columnar  | columnar 2.2.5 214ce90@240115  |
| Secondary | secondary 2.2.5 214ce90@240115 |
| KNN       | knn 2.2.5 214ce90@240115       |
| Buddy     | buddy v2.0.11                  |
+-----------+--------------------------------+
```

<!-- end -->

<!-- proofread --><|MERGE_RESOLUTION|>--- conflicted
+++ resolved
@@ -5,11 +5,7 @@
 SHOW VERSION
 ```
 
-<<<<<<< HEAD
-`SHOW VERSION` command provides details about ManticoreSearch and its associated libraries.
-=======
-`SHOW VERSION` provides detailed version information of various components of the Manticore Search instance. This command is particularly useful for administrators and developers who need to verify the version of Manticore Search they are running, along with the versions of its associated components.
->>>>>>> 150a2028
+`SHOW VERSION` returns information about all currently running queries. The output is a table with the following structure:
 
 The output table includes two columns:
 - `Component`: This column names the specific component of Manticore Search.
