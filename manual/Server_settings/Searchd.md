# Section "Searchd" in configuration

The below settings are to be used in the `searchd` section of the Manticore Search configuration file to control the server's behavior. Below is a summary of each setting:

### access_plain_attrs

This setting sets instance-wide defaults for [access_plain_attrs](../Creating_a_table/Local_tables/Plain_and_real-time_table_settings.md#Accessing-table-files). It is optional, with a default value of `mmap_preread`.

The `access_plain_attrs` directive allows you to define the default value of [access_plain_attrs](../Creating_a_table/Local_tables/Plain_and_real-time_table_settings.md#Accessing-table-files) for all tables managed by this searchd instance. Per-table directives have higher priority and will override this instance-wide default, providing more fine-grained control.

### access_blob_attrs

This setting sets instance-wide defaults for [access_blob_attrs](../Creating_a_table/Local_tables/Plain_and_real-time_table_settings.md#Accessing-table-files). It is optional, with a default value of `mmap_preread`.

The `access_blob_attrs` directive allows you to define the default value of [access_blob_attrs](../Creating_a_table/Local_tables/Plain_and_real-time_table_settings.md#Accessing-table-files) for all tables managed by this searchd instance. Per-table directives have higher priority and will override this instance-wide default, providing more fine-grained control.

### access_doclists

This setting sets instance-wide defaults for [access_doclists](../Creating_a_table/Local_tables/Plain_and_real-time_table_settings.md#Accessing-table-files). It is optional, with a default value of `file`.

The `access_doclists` directive allows you to define the default value of [access_doclists](../Creating_a_table/Local_tables/Plain_and_real-time_table_settings.md#Accessing-table-files) for all tables managed by this searchd instance. Per-table directives have higher priority and will override this instance-wide default, providing more fine-grained control.

### access_hitlists

This setting sets instance-wide defaults for [access_hitlists](../Creating_a_table/Local_tables/Plain_and_real-time_table_settings.md#Accessing-table-files). It is optional, with a default value of `file`.

The `access_hitlists` directive allows you to define the default value of [access_hitlists](../Creating_a_table/Local_tables/Plain_and_real-time_table_settings.md#Accessing-table-files) for all tables managed by this searchd instance. Per-table directives have higher priority and will override this instance-wide default, providing more fine-grained control.

### access_dict

This setting sets instance-wide defaults for [access_dict](../Creating_a_table/Local_tables/Plain_and_real-time_table_settings.md#Accessing-table-files). It is optional, with a default value of `mmap_preread`.

The `access_dict` directive allows you to define the default value of [access_dict](../Creating_a_table/Local_tables/Plain_and_real-time_table_settings.md#Accessing-table-files) for all tables managed by this searchd instance. Per-table directives have higher priority and will override this instance-wide default, providing more fine-grained control.

### agent_connect_timeout

This setting sets instance-wide defaults for the [agent_connect_timeout](../Creating_a_table/Creating_a_distributed_table/Remote_tables.md#agent_connect_timeout) parameter.


### agent_query_timeout

This setting sets instance-wide defaults for the [agent_query_timeout](../Creating_a_table/Creating_a_distributed_table/Remote_tables.md#agent_query_timeout) parameter. It can be overridden on a per-query basis using the `OPTION agent_query_timeout=XXX` clause.


### agent_retry_count

This setting is an integer that specifies how many times Manticore will attempt to connect and query remote agents through a distributed table before reporting a fatal query error. The default value is 0 (i.e., no retries). You can also set this value on a per-query basis using the `OPTION retry_count=XXX` clause. If a per-query option is provided, it will override the value specified in the configuration.

Note that if you use [agent mirrors](../Creating_a_cluster/Remote_nodes/Mirroring.md#Agent-mirrors) in the definition of your distributed table, the server will select a different mirror for each connection attempt according to the chosen [ha_strategy](../Creating_a_cluster/Remote_nodes/Load_balancing.md#ha_strategy). In this case, the `agent_retry_count` will be aggregated for all mirrors in a set.

For example, if you have 10 mirrors and set `agent_retry_count=5`, the server will retry up to 50 times, assuming an average of 5 tries for each of the 10 mirrors (with the `ha_strategy = roundrobin` option, this will be the case).

However, the value provided as the `retry_count` option for the [agent](../Creating_a_table/Creating_a_distributed_table/Remote_tables.md#agent) serves as an absolute limit. In other words, the `[retry_count=2]` option in the agent definition always means a maximum of 2 attempts, regardless of whether you have specified 1 or 10 mirrors for the agent.

### agent_retry_delay

This setting is an integer in milliseconds (or [special_suffixes](../Server_settings/Special_suffixes.md)) that specifies the delay before Manticore retries querying a remote agent in case of failure. This value is only relevant when a non-zero [agent_retry_count](../Creating_a_table/Creating_a_distributed_table/Creating_a_local_distributed_table.md) or non-zero per-query `retry_count` is specified. The default value is 500. You can also set this value on a per-query basis using the `OPTION retry_delay=XXX` clause. If a per-query option is provided, it will override the value specified in the configuration.


### attr_flush_period

<!-- example conf attr_flush_period -->
When using [Update](../Data_creation_and_modification/Updating_documents/UPDATE.md) to modify document attributes in real-time, the changes are first written to an in-memory copy of the attributes. These updates occur in a memory-mapped file, meaning the OS decides when to write the changes to disk. Upon normal shutdown of `searchd` (triggered by a `SIGTERM` signal), all changes are forced to be written to disk.

You can also instruct `searchd` to periodically write these changes back to disk to prevent data loss. The interval between these flushes is determined by `attr_flush_period`, specified in seconds (or [special_suffixes](../Server_settings/Special_suffixes.md)).

By default, the value is 0, which disables periodic flushing. However, flushing will still occur during a normal shutdown.

<!-- intro -->
##### Example:

<!-- request Example -->

```ini
attr_flush_period = 900 # persist updates to disk every 15 minutes
```
<!-- end -->

### auto_optimize

<!-- example conf auto_optimize -->
This setting controls the automatic [OPTIMIZE](../Securing_and_compacting_a_table/Compacting_a_table.md#OPTIMIZE-TABLE) process for table compaction.

By default table compaction occurs automatically. You can modify this behavior with the `auto_optimize` setting:
* 0 to disable automatic table compaction (you can still call `OPTIMIZE` manually)
* 1 to explicitly enable it
* N to enable it, but allow OPTIMIZE to start when the number of disk chunks is greater than `# of CPU cores * 2 * N`

Note that toggling `auto_optimize` on or off doesn't prevent you from running [OPTIMIZE TABLE](../Securing_and_compacting_a_table/Compacting_a_table.md#OPTIMIZE-TABLE) manually.

<!-- intro -->
##### Example:

<!-- request Disable -->
```ini
auto_optimize = 0 # disable automatic OPTIMIZE
```

<!-- request Throttle -->
```ini
auto_optimize = 2 # OPTIMIZE starts at 16 chunks (on 4 cpu cores server)
```

<!-- end -->

### auto_schema

<!-- example conf auto_schema -->
Manticore supports the automatic creation of tables that don't yet exist but are specified in INSERT statements. This feature is enabled by default. To disable it, set `auto_schema = 0` explicitly in your configuration. To re-enable it, set `auto_schema = 1` or remove the `auto_schema` setting from the configuration.

Keep in mind that the `/bulk` HTTP endpoint does not support automatic table creation.

> NOTE: The [auto schema functionality](../Data_creation_and_modification/Adding_documents_to_a_table/Adding_documents_to_a_real-time_table.md#Auto-schema) requires [Manticore Buddy](../Installation/Manticore_Buddy.md). If it doesn't work, make sure Buddy is installed.

<!-- request Disable -->
```ini
auto_schema = 0 # disable automatic table creation
```

<!-- request Enable -->
```ini
auto_schema = 1 # enable automatic table creation
```

<!-- end -->

### binlog_flush

<!-- example conf binlog_flush -->
This setting controls the binary log transaction flush/sync mode. It is optional, with a default value of 2 (flush every transaction, sync every second).

The directive determines how frequently the binary log will be flushed to the OS and synced to disk. There are three supported modes:

*  0, flush and sync every second. This offers the best performance, but up to 1 second worth of committed transactions can be lost in the event of a server crash or an OS/hardware crash.
*  1, flush and sync every transaction. This mode provides the worst performance but guarantees that every committed transaction's data is saved.
*  2, flush every transaction, sync every second. This mode delivers good performance and ensures that every committed transaction is saved in case of a server crash. However, in the event of an OS/hardware crash, up to 1 second worth of committed transactions can be lost.

For those familiar with MySQL and InnoDB, this directive is similar to `innodb_flush_log_at_trx_commit`. In most cases, the default hybrid mode 2 provides a nice balance of speed and safety, with full RT table data protection against server crashes and some protection against hardware ones.

<!-- intro -->
##### Example:

<!-- request Example -->

```ini
binlog_flush = 1 # ultimate safety, low speed
```
<!-- end -->


### binlog_max_log_size

<!-- example conf binlog_max_log_size -->
This setting controls the maximum binary log file size. It is optional, with a default value of 256 MB.

A new binlog file will be forcibly opened once the current binlog file reaches this size limit. This results in a finer granularity of logs and can lead to more efficient binlog disk usage under certain borderline workloads. A value of 0 indicates that the binlog file should not be reopened based on size.


<!-- intro -->
##### Example:

<!-- request Example -->

```ini
binlog_max_log_size = 16M
```
<!-- end -->


### binlog_path

<!-- example conf binlog_path -->
This setting determines the path for binary log (also known as transaction log) files. It is optional, with a default value of the build-time configured data directory (e.g., `/var/lib/manticore/data/binlog.*` in Linux).

Binary logs are used for crash recovery of RT table data and for attribute updates of plain disk indices that would otherwise only be stored in RAM until flush. When logging is enabled, every transaction COMMIT-ted into an RT table is written into a log file. Logs are then automatically replayed on startup after an unclean shutdown, recovering the logged changes.

The `binlog_path` directive specifies the location of binary log files. It should only contain the path; `searchd` will create and unlink multiple `binlog.*` files in the directory as necessary (including binlog data, metadata, and lock files, etc).

An empty value disables binary logging, which improves performance but puts the RT table data at risk.


<!-- intro -->
##### Example:

<!-- request Example -->

```ini
binlog_path = # disable logging
binlog_path = /var/lib/manticore/data # /var/lib/manticore/data/binlog.001 etc will be created
```
<!-- end -->


### buddy_path

<!-- example conf buddy_path -->
This setting determines the path to the Manticore Buddy binary. It is optional, with a default value being the build-time configured path, which varies across different operating systems. Typically, you don't need to modify this setting. However, it may be useful if you wish to run Manticore Buddy in debug mode, make changes to Manticore Buddy, or implement a new plugin. In the latter case, you can `git clone` Buddy from https://github.com/manticoresoftware/manticoresearch-buddy, add a new plugin to the directory `./plugins/`, and run `composer install --prefer-source` for easier development after you change the directory to the Buddy source.

To ensure you can run `composer`, your machine must have PHP 8.2 or higher installed with the following extensions:

```
--enable-dom
--with-libxml
--enable-tokenizer
--enable-xml
--enable-xmlwriter
--enable-xmlreader
--enable-simplexml
--enable-phar
--enable-bcmath
--with-gmp
--enable-debug
--with-mysqli
--enable-mysqlnd
```

You can also opt for the special `manticore-executor-dev` version for Linux amd64 available in the releases, for example: https://github.com/manticoresoftware/executor/releases/tag/v1.0.13

If you go this route, remember to link the dev version of the manticore executor to `/usr/bin/php`.

To disable Manticore Buddy, set the value to empty as shown in the example.

<!-- intro -->
##### Example:

<!-- request Example -->

```ini
buddy_path = manticore-executor -n /usr/share/manticore/modules/manticore-buddy/src/main.php --debug # use the default Manticore Buddy in Linux, but run it in debug mode
buddy_path = manticore-executor -n /opt/homebrew/share/manticore/modules/manticore-buddy/bin/manticore-buddy/src/main.php --debug # use the default Manticore Buddy in MacOS arm64, but run it in debug mode
buddy_path = manticore-executor -n /Users/username/manticoresearch-buddy/src/main.php --debug # use Manticore Buddy from a non-default location
<<<<<<< HEAD
buddy_path = # disables Manticore Buddy
=======
buddy_path = manticore-executor -n /Users/username/manticoresearch-buddy/src/main.php --debugv --skip=manticoresoftware/buddy-plugin-replace # debugv - enables more detailed logging, --skip - skips plugins
>>>>>>> e7c221f0
```
<!-- end -->

### client_timeout

<!-- example conf client_timeout -->
This setting determines the maximum time to wait between requests (in seconds or [special_suffixes](../Server_settings/Special_suffixes.md)) when using persistent connections. It is optional, with a default value of five minutes.


<!-- intro -->
##### Example:

<!-- request Example -->

```ini
client_timeout = 1h
```
<!-- end -->


### collation_libc_locale

<!-- example conf collation_libc_locale -->
Server libc locale. Optional, default is C.

Specifies the libc locale, affecting the libc-based collations. Refer to [collations](../Searching/Collations.md) section for the details.


<!-- intro -->
##### Example:

<!-- request Example -->

```ini
collation_libc_locale = fr_FR
```
<!-- end -->


### collation_server

<!-- example conf collation_server -->
Default server collation. Optional, default is libc_ci.

Specifies the default collation used for incoming requests. The collation can be overridden on a per-query basis. Refer to [collations](../Searching/Collations.md) section for the list of available collations and other details.


<!-- intro -->
##### Example:

<!-- request Example -->

```ini
collation_server = utf8_ci
```
<!-- end -->


### data_dir

<!-- example conf data_dir -->
When specified, this setting enables the [real-time mode](../Creating_a_table/Local_tables.md#Online-schema-management-%28RT-mode%29), which is an imperative way of managing data schema. The value should be a path to the directory where you want to store all your tables, binary logs, and everything else needed for the proper functioning of Manticore Search in this mode.
Indexing of [plain tables](../Creating_a_table/Local_tables/Plain_table.md) is not allowed when the `data_dir` is specified. Read more about the difference between the RT mode and the plain mode in [this section](../Read_this_first.md#Real-time-table-vs-plain-table).

<!-- intro -->
##### Example:

<!-- request Example -->

```ini
data_dir = /var/lib/manticore
```
<!-- end -->

### docstore_cache_size

<!-- example conf docstore_cache_size -->
This setting specifies the maximum size of document blocks from document storage that are held in memory. It is optional, with a default value of 16m (16 megabytes).

When `stored_fields` is used, document blocks are read from disk and uncompressed. Since every block typically holds several documents, it may be reused when processing the next document. For this purpose, the block is held in a server-wide cache. The cache holds uncompressed blocks.


<!-- intro -->
##### Example:

<!-- request Example -->

```ini
docstore_cache_size = 8m
```
<!-- end -->

### engine

<!-- example conf engine -->
Default attribute storage engine used when creating tables in RT mode. Can be `rowwise` (default) or `columnar`.

<!-- intro -->
##### Example:

<!-- request Example -->

```ini
engine = columnar
```
<!-- end -->


### expansion_limit

<!-- example conf expansion_limit -->
This setting determines the maximum number of expanded keywords for a single wildcard. It is optional, with a default value of 0 (no limit).

When performing substring searches against tables built with `dict = keywords` enabled, a single wildcard may potentially result in thousands or even millions of matched keywords (think of matching `a*` against the entire Oxford dictionary). This directive allows you to limit the impact of such expansions. Setting `expansion_limit = N` restricts expansions to no more than N of the most frequent matching keywords (per each wildcard in the query).

<!-- intro -->
##### Example:

<!-- request Example -->

```ini
expansion_limit = 16
```
<!-- end -->

### expansion_merge_threshold_docs

<!-- example conf expansion_merge_threshold_docs -->
This setting determines the maximum number of documents in the expanded keyword that allows merging all such keywords together. It is optional, with a default value of 32.

When performing substring searches against tables built with `dict = keywords` enabled, a single wildcard may potentially result in thousands or even millions of matched keywords. This directive allows you to increase the limit of how many keywords will merge together to speed up matching but uses more memory in the search.

<!-- intro -->
##### Example:

<!-- request Example -->

```ini
expansion_merge_threshold_docs = 1024
```
<!-- end -->

### expansion_merge_threshold_hits

<!-- example conf expansion_merge_threshold_hits -->
This setting determines the maximum number of hits in the expanded keyword that allows merging all such keywords together. It is optional, with a default value of 256.

When performing substring searches against tables built with `dict = keywords` enabled, a single wildcard may potentially result in thousands or even millions of matched keywords. This directive allows you to increase the limit of how many keywords will merge together to speed up matching but uses more memory in the search.

<!-- intro -->
##### Example:

<!-- request Example -->

```ini
expansion_merge_threshold_hits = 512
```
<!-- end -->

### grouping_in_utc

This setting specifies whether timed grouping in API and SQL will be calculated in the local timezone or in UTC. It is optional, with a default value of 0 (meaning 'local timezone').

By default, all 'group by time' expressions (like group by day, week, month, and year in API, also group by day, month, year, yearmonth, yearmonthday in SQL) are done using local time. For example, if you have documents with attributes timed `13:00 utc` and `15:00 utc`, in the case of grouping, they both will fall into facility groups according to your local timezone setting. If you live in `utc`, it will be one day, but if you live in `utc+10`, then these documents will be matched into different `group by day` facility groups (since 13:00 utc in UTC+10 timezone is 23:00 local time, but 15:00 is 01:00 of the next day). Sometimes such behavior is unacceptable, and it is desirable to make time grouping not dependent on timezone. You can run the server with a defined global TZ environment variable, but it will affect not only grouping but also timestamping in the logs, which may be undesirable as well. Switching 'on' this option (either in config or using [SET global](../Server_settings/Setting_variables_online.md#SET) statement in SQL) will cause all time grouping expressions to be calculated in UTC, leaving the rest of time-depentend functions (i.e. logging of the server) in local TZ.


### timezone

This setting specifies the timezone to be used by date/time-related functions. By default, the local timezone is used, but you can specify a different timezone in IANA format (e.g., `Europe/Amsterdam`).

Note that this setting has no impact on logging, which always operates in the local timezone.

Also, note that if `grouping_in_utc` is used, the 'group by time' function will still use UTC, while other date/time-related functions will use the specified timezone. Overall, it is not recommended to mix `grouping_in_utc` and `timezone`.

You can configure this option either in the config or by using the [SET global](../Server_settings/Setting_variables_online.md#SET) statement in SQL.


### ha_period_karma

<!-- example conf ha_period_karma -->
This setting specifies the agent mirror statistics window size, in seconds (or [special_suffixes](../Server_settings/Special_suffixes.md)). It is optional, with a default value of 60 seconds.

For a distributed table with agent mirrors in it (see more in [agent](../Creating_a_table/Creating_a_distributed_table/Creating_a_local_distributed_table.md),  the master tracks several different per-mirror counters. These counters are then used for failover and balancing (the master picks the best mirror to use based on the counters). Counters are accumulated in blocks of `ha_period_karma` seconds.

After beginning a new block, the master may still use the accumulated values from the previous one until the new one is half full. As a result, any previous history stops affecting the mirror choice after 1.5 times ha_period_karma seconds at most.

Even though at most two blocks are used for mirror selection, up to 15 last blocks are stored for instrumentation purposes. These blocks can be inspected using the [SHOW AGENT STATUS](../Node_info_and_management/Node_status.md#SHOW-AGENT-STATUS) statement.


<!-- intro -->
##### Example:

<!-- request Example -->

```ini
ha_period_karma = 2m
```
<!-- end -->


### ha_ping_interval

<!-- example conf ha_ping_interval -->
This setting configures the interval between agent mirror pings, in milliseconds (or [special_suffixes](../Server_settings/Special_suffixes.md)).  It is optional, with a default value of 1000 milliseconds.

For a distributed table with agent mirrors in it (see more in [agent](../Creating_a_table/Creating_a_distributed_table/Creating_a_local_distributed_table.md)),  the master sends all mirrors a ping command during idle periods. This is to track the current agent status (alive or dead, network roundtrip, etc). The interval between such pings is defined by this directive. To disable pings, set ha_ping_interval to 0.


<!-- intro -->
##### Example:

<!-- request Example -->

```ini
ha_ping_interval = 3s
```
<!-- end -->


### hostname_lookup

The `hostname_lookup` option defines the strategy for renewing hostnames. By default, the IP addresses of agent host names are cached at server start to avoid excessive access to DNS. However, in some cases, the IP can change dynamically (e.g. cloud hosting) and it may be desirable to not cache the IPs. Setting this option to `request` disables the caching and queries the DNS for each query. The IP addresses can also be manually renewed using the `FLUSH HOSTNAMES` command.

### jobs_queue_size

The jobs_queue_size setting defines how many "jobs" can be in the queue at the same time. It is unlimited by default.

In most cases, a "job" means one query to a single local table (plain table or a disk chunk of a real-time table). For example, if you have a distributed table consisting of 2 local tables or a real-time table with 2 disk chunks, a search query to either of them will mostly put 2 jobs in the queue. Then, the thread pool (whose size is defined by [threads](../Server_settings/Searchd.md#threads) will process them. However, in some cases, if the query is too complex, more jobs can be created. Changing this setting is recommended when [max_connections](../Server_settings/Searchd.md#max_connections) and [threads](../Server_settings/Searchd.md#threads) are not enough to find a balance between the desired performance.

### listen_backlog

<!-- example conf listen_backlog -->
The listen_backlog setting determines the length of the TCP listen backlog for incoming connections. This is particularly relevant for Windows builds that process requests one by one. When the connection queue reaches its limit, new incoming connections will be refused.
For non-Windows builds, the default value should work fine, and there is usually no need to adjust this setting.


<!-- intro -->
##### Example:

<!-- request Example -->

```ini
listen_backlog = 20
```
<!-- end -->


### listen

<!-- example conf listen -->
This setting lets you specify an IP address and port, or Unix-domain socket path, that Manticore will accept connections on.

The general syntax for `listen` is:

```ini
listen = ( address ":" port | port | path | address ":" port start - port end ) [ ":" protocol [ "_vip" ] [ "_readonly" ] ]
```

You can specify:
* either an IP address (or hostname) and a port number
* or just a port number
* or a Unix socket path (not supported on Windows)
* or an IP address and port range

If you specify a port number but not an address, `searchd` will listen on all network interfaces. Unix path is identified by a leading slash. Port range can be set only for the replication protocol.

You can also specify a protocol handler (listener) to be used for connections on this socket. The listeners are:

* **Not specified** - Manticore will accept connections at this port from:
  - other Manticore agents (i.e., a remote distributed table)
  - clients via HTTP and HTTPS
  - [Manticore Buddy](https://manticoresearch.com/blog/manticoresearch-buddy-intro/). **Ensure you have a listener of this kind (or an `http` listener, as mentioned below) to avoid limitations in Manticore functionality.**
* `mysql` MySQL protocol for connections from MySQL clients. Note:
  - Compressed protocol is also supported.
  - If [SSL](../Security/SSL.md#SSL) is enabled, you can make an encrypted connection.
* `replication` - replication protocol used for nodes communication. More details can be found in the [replication](../Creating_a_cluster/Setting_up_replication/Setting_up_replication.md) section. You can specify multiple replication listeners, but they must all listen on the same IP; only the ports can be different.
* `http` - same as **Not specified**. Manticore will accept connections at this port from remote agents and clients via HTTP and HTTPS.
* `https` - HTTPS protocol. Manticore will accept **only** HTTPS connections at this port. More details can be found in section [SSL](../Security/SSL.md).
* `sphinx` - legacy binary protocol. Used to serve connections from remote [SphinxSE](../Extensions/SphinxSE.md) clients. Some Sphinx API clients implementations (an example is the Java one) require the explicit declaration of the listener.

Adding suffix `_vip` to client protocols (that is, all except `replication`, for instance `mysql_vip` or `http_vip` or just `_vip`) forces creating a dedicated thread for the connection to bypass different limitations. That's useful for node maintenance in case of severe overload when the server would either stall or not let you connect via a regular port otherwise.

Suffix `_readonly` sets [read-only mode](../Security/Read_only.md) for the listener and limits it to accept only read queries.

<!-- intro -->
##### Example:

<!-- request Example -->

```ini
listen = localhost
listen = localhost:5000 # listen for remote agents (binary API) and http/https requests on port 5000 at localhost
listen = 192.168.0.1:5000 # listen for remote agents (binary API) and http/https requests on port 5000 at 192.168.0.1
listen = /var/run/manticore/manticore.s # listen for binary API requests on unix socket
listen = /var/run/manticore/manticore.s:mysql # listen for mysql requests on unix socket
listen = 9312 # listen for remote agents (binary API) and http/https requests on port 9312 on any interface
listen = localhost:9306:mysql # listen for mysql requests on port 9306 at localhost
listen = localhost:9307:mysql_readonly # listen for mysql requests on port 9307 at localhost and accept only read queries
listen = 127.0.0.1:9308:http # listen for http requests as well as connections from remote agents (and binary API) on port 9308 at localhost
listen = 192.168.0.1:9320-9328:replication # listen for replication connections on ports 9320-9328 at 192.168.0.1
listen = 127.0.0.1:9443:https # listen for https requests (not http) on port 9443 at 127.0.0.1
listen = 127.0.0.1:9312:sphinx # listen for legacy Sphinx requests (e.g. from SphinxSE) on port 9312 at 127.0.0.1
```
<!-- end -->

There can be multiple `listen` directives. `searchd` will listen for client connections on all specified ports and sockets. The default config provided in Manticore packages defines listening on ports:
* `9308` and `9312` for connections from remote agents and non-MySQL based clients
* and on port `9306` for MySQL connections.

If you don't specify any `listen` in the configuration at all, Manticore will wait for connections on:
* `127.0.0.1:9306` for MySQL clients
* `127.0.0.1:9312`  for HTTP/HTTPS and connections from other Manticore nodes and clients based on the Manticore binary API.

#### Listening on privileged ports

By default, Linux won't allow you to let Manticore listen on a port below 1024 (e.g. `listen = 127.0.0.1:80:http` or `listen = 127.0.0.1:443:https`) unless you run searchd under root. If you still want to be able to start Manticore, so it listens on ports < 1024 under a non-root user, consider doing one of the following (either of these should work):
* Run the command `setcap CAP_NET_BIND_SERVICE=+eip /usr/bin/searchd`
* Add `AmbientCapabilities=CAP_NET_BIND_SERVICE` to Manticore's systemd unit and reload the daemon (`systemctl daemon-reload`).

#### Technical details about Sphinx API protocol and TFO
<details>
Legacy Sphinx protocol has 2 phases: handshake exchanging and data flow. The handshake consists of a packet of 4 bytes from the client, and a packet of 4 bytes from the daemon with only one purpose - the client determines that the remote is a real Sphinx daemon, the daemon determines that the remote is a real Sphinx client. The main dataflow is quite simple: let's both sides declare their handshakes, and the opposite check them. That exchange with short packets implies using special `TCP_NODELAY` flag, which switches off Nagle's TCP algorithm and declares that the TCP connection will be performed as a dialogue of small packages.
However, it is not strictly defined who speaks first in this negotiation. Historically, all clients that use the binary API speak first: send handshake, then read 4 bytes from a daemon, then send a request and read an answer from the daemon.
When we improved Sphinx protocol compatibility, we considered these things:

1. Usually, master-agent communication is established from a known client to a known host on a known port. So, it is quite not possible that the endpoint will provide a wrong handshake. So, we may implicitly assume that both sides are valid and really speak in Sphinx proto.
2. Given this assumption, we can 'glue' a handshake to the real request and send it in one packet. If the backend is a legacy Sphinx daemon, it will just read this glued packet as 4 bytes of a handshake, then request body. Since they both came in one packet, the backend socket has -1 RTT, and the frontend buffer still works despite that fact usual way.
3. Continuing the assumption: since the 'query' packet is quite small, and the handshake is even smaller, let's send both in the initial 'SYN' TCP package using modern TFO (tcp-fast-open) technique. That is: we connect to a remote node with the glued handshake + body package. The daemon accepts the connection and immediately has both the handshake and the body in a socket buffer, as they came in the very first TCP 'SYN' packet. That eliminates another one RTT.
4. Finally, teach the daemon to accept this improvement. Actually, from the application, it implies NOT to use `TCP_NODELAY`. And, from the system side, it implies to ensure that on the daemon side, accepting TFO is activated, and on the client side, sending TFO is also activated. By default, in modern systems, client TFO is already activated by default, so you only have to tune the server TFO for all things to work.

All these improvements without actually changing the protocol itself allowed us to eliminate 1.5 RTT of the TCP protocol from the connection. Which is, if the query and answer are capable of being placed in a single TCP package, decreases the whole binary API session from 3.5 RTT to 2 RTT - which makes network negotiation about 2 times faster.

So, all our improvements are stated around an initially undefined statement: 'who speaks first.' If a client speaks first, we may apply all these optimizations and effectively process connect + handshake + query in a single TFO package. Moreover, we can look at the beginning of the received package and determine a real protocol. That is why you can connect to one and the same port via API/http/https. If the daemon has to speak first, all these optimizations are impossible, and the multiprotocol is also impossible. That is why we have a dedicated port for MySQL and did not unify it with all the other protocols into a same port. Suddenly, among all clients, one was written implying that daemon should send a handshake first. That is - no possibility to all the described improvements. That is SphinxSE plugin for mysql/mariadb. So, specially for this single client we dedicated `sphinx` proto definition to work most legacy way. Namely: both sides activate `TCP_NODELAY` and exchange with small packages. The daemon sends its handshake on connect, then the client sends its, and then everything works usual way. That is not very optimal, but just works. If you use SphinxSE to connect to Manticore - you have to dedicate a listener with explicitly stated `sphinx` proto. For another clients - avoid to use this listener as it is slower. If you use another legacy Sphinx API clients - check first, if they are able to work with non-dedicated multiprotocol port. For master-agent linkage using the non-dedicated (multiprotocol) port and enabling client and server TFO works well and will definitely make working of network backend faster, especially if you have very light and fast queries.
</details>

### listen_tfo

This setting allows the TCP_FASTOPEN flag for all listeners. By default, it is managed by the system but may be explicitly switched off by setting it to '0'.

For general knowledge about the TCP Fast Open extension, please consult with [Wikipedia](https://en.wikipedia.org/wiki/TCP_Fast_Open). In short, it allows the elimination of one TCP round-trip when establishing a connection.

In practice, using TFO in many situations may optimize client-agent network efficiency, as if [persistent agents](../Creating_a_table/Creating_a_distributed_table/Creating_a_local_distributed_table.md) are in play, but without holding active connections, and also without limitation for the maximum num of connections.

On modern OS, TFO support is usually switched 'on' at the system level, but this is just a 'capability', not the rule. Linux (as the most progressive) has supported it since 2011, on kernels starting from 3.7 (for the server-side). Windows has supported it from some builds of Windows 10. Other operating systems (FreeBSD, MacOS) are also in the game.

For Linux system server checks variable `/proc/sys/net/ipv4/tcp_fastopen` and behaves according to it. Bit 0 manages client side, bit 1 rules listeners. By default, the system has this parameter set to 1, i.e., clients enabled, listeners disabled.

### log

<!-- example conf log -->
The log setting specifies the name of the log file where all `searchd` run time events will be logged. If not specified, the default name is 'searchd.log'.

Alternatively, you can use the 'syslog' as the file name. In this case, the events will be sent to the syslog daemon. To use the syslog option, you need to configure Manticore with the `-–with-syslog` option during building.


<!-- intro -->
##### Example:

<!-- request Example -->

```ini
log = /var/log/searchd.log
```
<!-- end -->


### max_batch_queries

<!-- example conf max_batch_queries -->
Limits the amount of queries per batch. Optional, default is 32.

Makes searchd perform a sanity check of the amount of queries submitted in a single batch when using [multi-queries](../Searching/Multi-queries.md). Set it to 0 to skip the check.


<!-- intro -->
##### Example:

<!-- request Example -->

```ini
max_batch_queries = 256
```
<!-- end -->

### max_connections

<!-- example max_connections -->
Maximum number of simultaneous client connections. Unlimited by default. That is usually noticeable only when using any kind of persistent connections, like cli mysql sessions or persistent remote connections from remote distributed tables. When the limit is exceeded you can still connect to the server using the [VIP connection](../Connecting_to_the_server/MySQL_protocol.md#VIP-connection). VIP connections are not counted towards the limit.

<!-- request Example -->
```ini
max_connections = 10
```

<!-- end -->

### max_threads_per_query

<!-- example max_threads_per_query -->
Instance-wide limit of threads one operation can use. By default, appropriate operations can occupy all CPU cores, leaving no room for other operations. For example, `call pq` against a considerably large percolate table can utilize all threads for tens of seconds. Setting `max_threads_per_query` to, say, half of [threads](../Server_settings/Searchd.md#threads) will ensure that you can run a couple of such `call pq` operations in parallel.

You can also set this setting as a session or a global variable during runtime.

Additionally, you can control the behavior on a per-query basis with the help of the [threads OPTION](../Searching/Options.md#threads).

<!-- intro -->
##### Example:
<!-- request Example -->

```ini
max_threads_per_query = 4
```

<!-- end -->

### max_filters

<!-- example conf max_filters -->
Maximum allowed per-query filter count. This setting is only used for internal sanity checks and does not directly affect RAM usage or performance. Optional, the default is 256.


<!-- intro -->
##### Example:

<!-- request Example -->

```ini
max_filters = 1024
```
<!-- end -->


### max_filter_values

<!-- example conf max_filter_values -->
Maximum allowed per-filter values count. This setting is only used for internal sanity checks and does not directly affect RAM usage or performance. Optional, the default is 4096.


<!-- intro -->
##### Example:

<!-- request Example -->

```ini
max_filter_values = 16384
```
<!-- end -->


### max_open_files

<!-- example conf max_open_files -->
The maximum number of files that the server is allowed to open is called the "soft limit". Note that serving large fragmented real-time tables may require this limit to be set high, as each disk chunk may occupy a dozen or more files. For example, a real-time table with 1000 chunks may require thousands of files to be opened simultaneously. If you encounter the error 'Too many open files' in the logs, try adjusting this option, as it may help resolve the issue.

There is also a "hard limit" that cannot be exceeded by the option. This limit is defined by the system and can be changed in the file `/etc/security/limits.conf` on Linux. Other operating systems may have different approaches, so consult your manuals for more information.

<!-- intro -->
##### Example:

<!-- request Example -->

```ini
max_open_files = 10000
```
<!-- end -->

<!-- example conf max_open_files max -->
Apart from direct numeric values, you can use the magic word 'max' to set the limit equal to the available current hard limit.

<!-- intro -->
##### Example:

<!-- request Example -->

```ini
max_open_files = max
```
<!-- end -->


### max_packet_size

<!-- example conf max_packet_size -->
Maximum allowed network packet size. This setting limits both query packets from clients and response packets from remote agents in a distributed environment. Only used for internal sanity checks, it does not directly affect RAM usage or performance. Optional, the default is 128M.


<!-- intro -->
##### Example:

<!-- request Example -->

```ini
max_packet_size = 32M
```
<!-- end -->


### mysql_version_string

<!-- example conf mysql_version_string -->
A server version string to return via the MySQL protocol. Optional, the default is empty (returns the Manticore version).

Several picky MySQL client libraries depend on a particular version number format used by MySQL, and moreover, sometimes choose a different execution path based on the reported version number (rather than the indicated capabilities flags). For instance, Python MySQLdb 1.2.2 throws an exception when the version number is not in X.Y.ZZ format; MySQL .NET connector 6.3.x fails internally on version numbers 1.x along with a certain combination of flags, etc. To work around that, you can use the `mysql_version_string` directive and have `searchd` report a different version to clients connecting over the MySQL protocol. (By default, it reports its own version.)


<!-- intro -->
##### Example:

<!-- request Example -->

```ini
mysql_version_string = 5.0.37
```
<!-- end -->


### net_workers

Number of network threads, the default is 1.

This setting is useful for extremely high query rates when just one thread is not enough to manage all the incoming queries.


### net_wait_tm

Controls the busy loop interval of the network thread. The default is -1, and it can be set to -1, 0, or a positive integer.

In cases where the server is configured as a pure master and just routes requests to agents, it is important to handle requests without delays and not allow the network thread to sleep. There is a busy loop for that. After an incoming request, the network thread uses CPU poll for `10 * net_wait_tm` milliseconds if `net_wait_tm` is a positive number or polls only with the CPU if `net_wait_tm` is `0`.  Also, the busy loop can be disabled with `net_wait_tm = -1` - in this case, the poller sets the timeout to the actual agent's timeouts on the system polling call.

> **WARNING:** A CPU busy loop actually loads the CPU core, so setting this value to any non-default value will cause noticeable CPU usage even with an idle server.


### net_throttle_accept

Defines how many clients are accepted on each iteration of the network loop. Default is 0 (unlimited), which should be fine for most users. This is a fine-tuning option to control the throughput of the network loop in high load scenarios.


### net_throttle_action

Defines how many requests are processed on each iteration of the network loop. The default is 0 (unlimited), which should be fine for most users. This is a fine-tuning option to control the throughput of the network loop in high load scenarios.

### network_timeout

<!-- example conf network_timeout -->
Network client request read/write timeout, in seconds (or  [special_suffixes](../Server_settings/Special_suffixes.md)). Optional, the default is 5 seconds. `searchd` will forcibly close a client connection which fails to send a query or read a result within this timeout.

Note also the [reset_network_timeout_on_packet](../Server_settings/Searchd.md#reset_network_timeout_on_packet) parameter. This parameter alters the behavior of `network_timeout` from applying to the entire `query` or `result` to individual packets instead. Typically, a query/result fits within one or two packets. However, in cases where a large amount of data is required, this parameter can be invaluable in maintaining active operations.

<!-- request Example -->

```ini
network_timeout = 10s
```
<!-- end -->

### node_address

<!-- example conf node_address -->
This setting allows you to specify the network address of the node. By default, it is set to the replication [listen](../Server_settings/Searchd.md#listen) ddress. This is correct in most cases; however, there are situations where you have to specify it manually:

* Node behind a firewall
* Network address translation enabled (NAT)
* Container deployments, such as Docker or cloud deployments
* Clusters with nodes in more than one region


<!-- intro -->
##### Example:

<!-- request Example -->

```ini
node_address = 10.101.0.10
```
<!-- end -->

### not_terms_only_allowed

<!-- example conf not_terms_only_allowed -->
This setting determines whether to allow queries with only the [negation](../Searching/Full_text_matching/Operators.md#Negation-operator) full-text operator. Optional, the default is 0 (fail queries with only the NOT operator).


<!-- intro -->
##### Example:

<!-- request Example -->

```ini
not_terms_only_allowed = 1
```
<!-- end -->

### optimize_cutoff

<!-- example conf optimize_cutoff -->
Sets the default table compaction threshold. Read more here - [Number of optimized disk chunks](../Securing_and_compacting_a_table/Compacting_a_table.md#Number-of-optimized-disk-chunks). This setting can be overridden with the per-query option [cutoff](../Securing_and_compacting_a_table/Compacting_a_table.md#Number-of-optimized-disk-chunks). It can also be changed dynamically via [SET GLOBAL](../Server_settings/Setting_variables_online.md#SET).

<!-- intro -->
##### Example:

<!-- request Example -->

```ini
optimize_cutoff = 4
```
<!-- end -->

### persistent_connections_limit

<!-- example conf persistent_connections_limit -->
This setting determines the maximum number of simultaneous persistent connections to remote [persistent agents](../Creating_a_table/Creating_a_distributed_table/Creating_a_local_distributed_table.md). Each time an agent defined under `agent_persistent` is connected, we try to reuse an existing connection (if any), or connect and save the connection for future use. However, in some cases, it makes sense to limit the number of such persistent connections. This directive defines the limit. It affects the number of connections to each agent's host across all distributed tables.

It is reasonable to set the value equal to or less than the [max_connections](../Server_settings/Searchd.md#max_connections) option in the agent's config.

<!-- intro -->
##### Example:

<!-- request Example -->

```ini
persistent_connections_limit = 29 # assume that each host of agents has max_connections = 30 (or 29).
```
<!-- end -->


### pid_file

<!-- example conf pid_file -->
pid_file is a mandatory configuration option in Manticore search that specifies the path of the file where the process ID of the `searchd` server is stored.

The searchd process ID file is re-created and locked on startup, and contains the head server process ID while the server is running. It is unlinked on server shutdown.
The purpose of this file is to enable Manticore to perform various internal tasks, such as checking whether there is already a running instance of `searchd`, stopping `searchd`, and notifying it that it should rotate the tables. The file can also be used for external automation scripts.


<!-- intro -->
##### Example:

<!-- request Example -->

```ini
pid_file = /var/run/manticore/searchd.pid
```
<!-- end -->


### predicted_time_costs

<!-- example conf predicted_time_costs -->
Costs for the query time prediction model, in nanoseconds. Optional, the default is `doc=64, hit=48, skip=2048, match=64`.

<!-- intro -->
##### Example:

<!-- request Example -->

```ini
predicted_time_costs = doc=128, hit=96, skip=4096, match=128
```
<!-- end -->

<!-- example conf predicted_time_costs 1 -->
Terminating queries before completion based on their execution time (with the max query time setting) is a nice safety net, but it comes with an inherent drawback: indeterministic (unstable) results. That is, if you repeat the very same (complex) search query with a time limit several times, the time limit will be hit at different stages, and you will get *different* result sets.

<!-- intro -->
##### SQL:

<!-- request SQL -->

```sql
SELECT … OPTION max_query_time
```
<!-- request API -->

```api
SetMaxQueryTime()
```
<!-- end -->

There is a new option, [SELECT … OPTION max_predicted_time](../Searching/Options.md#max_predicted_time), that lets you limit the query time *and* get stable, repeatable results. Instead of regularly checking the actual current time while evaluating the query, which is indeterministic, it predicts the current running time using a simple linear model instead:

```ini
predicted_time =
    doc_cost * processed_documents +
    hit_cost * processed_hits +
    skip_cost * skiplist_jumps +
    match_cost * found_matches
```

The query is then terminated early when the `predicted_time` reaches a given limit.

Of course, this is not a hard limit on the actual time spent (it is, however, a hard limit on the amount of *processing* work done), and a simple linear model is in no way an ideally precise one. So the wall clock time *may* be either below or over the target limit. However, the error margins are quite acceptable: for instance, in our experiments with a 100 msec target limit, the majority of the test queries fell into a 95 to 105 msec range, and *all* the queries were in an 80 to 120 msec range. Also, as a nice side effect, using the modeled query time instead of measuring the actual run time results in somewhat fewer gettimeofday() calls, too.

No two server makes and models are identical, so the `predicted_time_costs` directive lets you configure the costs for the model above. For convenience, they are integers, counted in nanoseconds. (The limit in max_predicted_time is counted in milliseconds, and having to specify cost values as 0.000128 ms instead of 128 ns is somewhat more error-prone.) It is not necessary to specify all four costs at once, as the missed ones will take the default values. However, we strongly suggest specifying all of them for readability.


### preopen_tables

<!-- example conf preopen_tables -->
The preopen_tables configuration directive specifies whether to forcibly preopen all tables on startup. The default value is 1, which means that all tables will be preopened regardless of the per-table [preopen](../Creating_a_table/Local_tables/Plain_and_real-time_table_settings.md#Other-performance-related-settings) setting. If set to 0, the per-table settings can take effect, and they will default to 0.

Pre-opening tables can prevent races between search queries and rotations that can cause queries to fail occasionally. However, it also uses more file handles. In most scenarios, it is recommended to preopen tables.

Here's an example configuration:

<!-- intro -->
##### Example:

<!-- request Example -->

```ini
preopen_tables = 1
```
<!-- end -->

### pseudo_sharding

<!-- example conf pseudo_sharding -->
The pseudo_sharding configuration option enables parallelization of search queries to local plain and real-time tables, regardless of whether they are queried directly or through a distributed table. This feature will automatically parallelize queries to up to the number of threads specified in `searchd.threads` # of threads.

Note that if your worker threads are already busy, because you have:
* high query concurrency
* physical sharding of any kind:
  - distributed table of multiple plain/real-time tables
  - real-time table consisting of too many disk chunks

then enabling pseudo_sharding may not provide any benefits and may even result in a slight decrease in throughput. If you prioritize higher throughput over lower latency, it's recommended to disable this option.

Enabled by default.

<!-- intro -->
##### Example:

<!-- request Example -->

```ini
pseudo_sharding = 0
```
<!-- end -->


### replication_connect_timeout

The `replication_connect_timeout` directive defines the timeout for connecting to a remote node. By default, the value is assumed to be in milliseconds, but it can have [another suffix](../../Server_settings/Special_suffixes.md). The default value is 1000 (1 second).

When connecting to a remote node, Manticore will wait for this amount of time at most to complete the connection successfully. If the timeout is reached but the connection has not been established, and `retries` are enabled, a retry will be initiated.


### replication_query_timeout

The `replication_query_timeout` sets the amount of time that searchd will wait for a remote node to complete a query. The default value is 3000 milliseconds (3 seconds), but can be `suffixed` to indicate a different unit of time.

After establishing a connection, Manticore will wait for a maximum of `replication_query_timeout` for the remote node to complete. Note that this timeout is separate from the `replication_connect_timeout`, and the total possible delay caused by a remote node will be the sum of both values.


### replication_retry_count

This setting is an integer that specifies how many times Manticore will attempt to connect and query a remote node during replication before reporting a fatal query error. The default value is 3.


### replication_retry_delay

This setting is an integer in milliseconds (or [special_suffixes](../Server_settings/Special_suffixes.md)) that specifies the delay before Manticore retries querying a remote node in case of failure during replication. This value is only relevant when a non-zero value is specified. The default value is 500.

### qcache_max_bytes

<!-- example conf qcache_max_bytes -->
This configuration sets the maximum amount of RAM allocated for cached result sets in bytes. The default value is 16777216, which is equivalent to 16 megabytes. If the value is set to 0, the query cache is disabled. For more information about the query cache, please refer to the [query cache](../Searching/Query_cache.md) for details.


<!-- intro -->
##### Example:

<!-- request Example -->

```ini
qcache_max_bytes = 16777216
```
<!-- end -->


### qcache_thresh_msec

Integer, in milliseconds. The minimum wall time threshold for a query result to be cached. Defaults to 3000, or 3 seconds. 0 means cache everything. Refer to [query cache](../Searching/Query_cache.md) for details. This value also may be expressed with time [special_suffixes](../Server_settings/Special_suffixes.md), but use it with care and don't confuse yourself with the name of the value itself, containing '_msec'.


### qcache_ttl_sec

Integer, in seconds. The expiration period for a cached result set. Defaults to 60, or 1 minute. The minimum possible value is 1 second. Refer to [query cache](../Searching/Query_cache.md) for details. This value also may be expressed with time [special_suffixes](../Server_settings/Special_suffixes.md), but use it with care and don't confuse yourself with the name of the value itself, containing '_sec'.


### query_log_format

<!-- example conf query_log_format -->
Query log format. Optional, allowed values are `plain` and `sphinxql`, default is `sphinxql`.

The `sphinxql` mode logs valid SQL statements. The `plain` mode logs queries in a plain text format (mostly suitable for purely full-text use cases). This directive allows you to switch between the two formats on search server startup. The log format can also be altered on the fly, using `SET GLOBAL query_log_format=sphinxql` syntax. Refer to [Query logging](../Logging/Query_logging.md) for more details.


<!-- intro -->
##### Example:

<!-- request Example -->

```ini
query_log_format = sphinxql
```
<!-- end -->

### query_log_min_msec

Limit (in milliseconds) that prevents the query from being written to the query log. Optional, default is 0 (all queries are written to the query log). This directive specifies that only queries with execution times that exceed the specified limit will be logged (this value also may be expressed with time [special_suffixes](../Server_settings/Special_suffixes.md), but use it with care and don't confuse yourself with the name of the value itself, containing `_msec`).

### query_log

<!-- example conf query_log -->
Query log file name. Optional, default is empty (do not log queries). All search queries (such as SELECT ... but not INSERT/REPLACE/UPDATE queries) will be logged in this file. The format is described in [Query logging](../Logging/Query_logging.md). In case of 'plain' format, you can use 'syslog' as the path to the log file. In this case, all search queries will be sent to the syslog daemon with `LOG_INFO` priority, prefixed with '[query]' instead of timestamp. To use the syslog option, Manticore must be configured with  `-–with-syslog` on building.


<!-- intro -->
##### Example:

<!-- request Example -->

```ini
query_log = /var/log/query.log
```
<!-- end -->


### query_log_mode

<!-- example conf query_log_mode -->
The query_log_mode directive allows you to set a different permission for the searchd and query log files. By default, these log files are created with 600 permission, meaning that only the user under which the server runs and root users can read the log files.
This directive can be handy if you want to allow other users to read the log files, for example, monitoring solutions running on non-root users.

<!-- intro -->
##### Example:

<!-- request Example -->

```ini
query_log_mode  = 666
```
<!-- end -->

### read_buffer_docs

<!-- example conf read_buffer_docs -->
The read_buffer_docs directive controls the per-keyword read buffer size for document lists. For every keyword occurrence in every search query, there are two associated read buffers: one for the document list and one for the hit list. This setting lets you control the document list buffer size.

A larger buffer size might increase per-query RAM use, but it could possibly decrease I/O time. It makes sense to set larger values for slow storage, but for storage capable of high IOPS, experimenting should be done in the low values area.

The default value is 256K, and the minimal value is 8K. You may also set [read_buffer_docs](../Creating_a_table/Local_tables/Plain_and_real-time_table_settings.md#read_buffer_docs) on a per-table basis, which will override anything set on the server's config level.


<!-- intro -->
##### Example:

<!-- request Example -->

```ini
read_buffer_docs = 128K
```
<!-- end -->


### read_buffer_hits

<!-- example conf read_buffer_hits -->
The read_buffer_hits directive specifies the per-keyword read buffer size for hit lists in search queries. By default, the size is 256K and the minimum value is 8K. For every keyword occurrence in a search query, there are two associated read buffers, one for the document list and one for the hit list. Increasing the buffer size can increase per-query RAM use but decrease I/O time. For slow storage, larger buffer sizes make sense, while for storage capable of high IOPS, experimenting should be done in the low values area.

This setting can also be specified on a per-table basis using the read_buffer_hits option in [read_buffer_hits](../Creating_a_table/Local_tables/Plain_and_real-time_table_settings.md#read_buffer_hits) which will override the server-level setting.

<!-- intro -->
##### Example:

<!-- request Example -->

```ini
read_buffer_hits = 128K
```
<!-- end -->

### read_unhinted

<!-- example conf read_unhinted -->
Unhinted read size. Optional, default is 32K, minimal 1K

When querying, some reads know in advance exactly how much data is there to be read, but some currently do not. Most prominently, hit list size is not currently known in advance. This setting lets you control how much data to read in such cases. It impacts hit list I/O time, reducing it for lists larger than unhinted read size, but raising it for smaller lists. It does **not** affect RAM usage because the read buffer will already be allocated. So it should not be greater than read_buffer.


<!-- intro -->
##### Example:

<!-- request Example -->

```ini
read_unhinted = 32K
```
<!-- end -->

### reset_network_timeout_on_packet

<!-- example conf reset_network_timeout_on_packet -->
Refines the behavior of networking timeouts (such as `network_timeout`, `read_timeout`, and `agent_query_timeout`).

When set to 0, timeouts limit the maximum time for sending the entire request/query.
When set to 1 (default), timeouts limit the maximum time between network activities.

With replication, a node may need to send a large file (for example, 100GB) to another node. Assume the network can transfer data at 1GB/s, with a series of packets of 4-5MB each. To transfer the entire file, you would need 100 seconds. A default timeout of 5 seconds would only allow the transfer of 5GB before the connection is dropped. Increasing the timeout could be a workaround, but it is not scalable (for instance, the next file might be 150GB, leading to failure again). However, with the default `reset_network_timeout_on_packet` set to 1, the timeout is applied not to the entire transfer but to individual packets. As long as the transfer is in progress (and data is actually being received over the network during the timeout period), it is kept alive. If the transfer gets stuck, such that a timeout occurs between packets, it will be dropped.

Note that if you set up a distributed table, each node — both master and agents — should be tuned. On the master side, `agent_query_timeout` is affected; on agents, `network_timeout` is relevant.

<!-- intro -->

##### Example:

<!-- request Example -->

```ini
reset_network_timeout_on_packet = 0
```

<!-- end -->


### rt_flush_period

<!-- example conf rt_flush_period -->
RT tables RAM chunk flush check period, in seconds (or [special_suffixes](../Server_settings/Special_suffixes.md)). Optional, default is 10 hours.

Actively updated RT tables that fully fit in RAM chunks can still result in ever-growing binlogs, impacting disk use and crash recovery time. With this directive, the search server performs periodic flush checks, and eligible RAM chunks can be saved, enabling consequential binlog cleanup. See [Binary logging](../Logging/Binary_logging.md) for more details.

<!-- intro -->
##### Example:

<!-- request Example -->

```ini
rt_flush_period = 3600 # 1 hour
```
<!-- end -->


### rt_merge_iops

<!-- example conf rt_merge_iops -->
A maximum number of I/O operations (per second) that the RT chunks merge thread is allowed to start. Optional, default is 0 (no limit).

This directive lets you throttle down the I/O impact arising from the `OPTIMIZE` statements. It is guaranteed that all RT optimization activities will not generate more disk IOPS (I/Os per second) than the configured limit. Limiting rt_merge_iops can reduce search performance degradation caused by merging.

<!-- intro -->
##### Example:

<!-- request Example -->

```ini
rt_merge_iops = 40
```
<!-- end -->

### rt_merge_maxiosize

<!-- example conf rt_merge_maxiosize -->
A maximum size of an I/O operation that the RT chunks merge thread is allowed to start. Optional, default is 0 (no limit).

This directive lets you throttle down the I/O impact arising from the `OPTIMIZE` statements. I/Os larger than this limit will be broken down into two or more I/Os, which will then be accounted for as separate I/Os with regards to the [rt_merge_iops](../Server_settings/Searchd.md#rt_merge_iops) limit. Thus, it is guaranteed that all optimization activities will not generate more than (rt_merge_iops * rt_merge_maxiosize) bytes of disk I/O per second.


<!-- intro -->
##### Example:

<!-- request Example -->

```ini
rt_merge_maxiosize = 1M
```
<!-- end -->


### seamless_rotate

<!-- example conf seamless_rotate -->
Prevents `searchd` stalls while rotating tables with huge amounts of data to precache. Optional, default is 1 (enable seamless rotation). On Windows systems, seamless rotation is disabled by default.

Tables may contain some data that needs to be precached in RAM. At the moment, `.spa`, `.spb`, `.spi`, and `.spm` files are fully precached (they contain attribute data, blob attribute data, keyword table, and killed row map, respectively.) Without seamless rotate, rotating a table tries to use as little RAM as possible and works as follows:

1. New queries are temporarily rejected (with "retry" error code);
2. `searchd` waits for all currently running queries to finish;
3. The old table is deallocated, and its files are renamed;
4. New table files are renamed, and required RAM is allocated;
5. New table attribute and dictionary data are preloaded to RAM;
6. `searchd` resumes serving queries from the new table.

However, if there's a lot of attribute or dictionary data, then the preloading step could take a noticeable amount of time - up to several minutes in the case of preloading 1-5+ GB files.

With seamless rotate enabled, rotation works as follows:

1. New table RAM storage is allocated;
2. New table attribute and dictionary data are asynchronously preloaded to RAM;
3. On success, the old table is deallocated, and both tables' files are renamed;
4. On failure, the new table is deallocated;
5. At any given moment, queries are served either from the old or new table copy.

Seamless rotate comes at the cost of higher peak memory usage during the rotation (because both old and new copies of `.spa/.spb/.spi/.spm` data need to be in RAM while preloading the new copy). Average usage remains the same.


<!-- intro -->
##### Example:

<!-- request Example -->

```ini
seamless_rotate = 1
```
<!-- end -->

### secondary_indexes
<!-- example conf secondary_indexes -->

This option enables/disables the use of secondary indexes for search queries. It is optional, and the default is 1 (enabled). Note that you don't need to enable it for indexing as it is always enabled as long as the [Manticore Columnar Library](https://github.com/manticoresoftware/columnar) is installed. The latter is also required for using the indexes when searching. There are three modes available:

* `0`: Disable the use of secondary indexes on search. They can be enabled for individual queries using [analyzer hints](../Searching/Options.md#Query-optimizer-hints)
* `1`: Enable the use of secondary indexes on search. They can be disabled for individual queries using [analyzer hints](../Searching/Options.md#Query-optimizer-hints)
* `force`: Same as enable, but any errors during the loading of secondary indexes will be reported, and the whole index will not be loaded into the daemon.

<!-- intro -->
##### Example:

<!-- request Example -->

```ini
secondary_indexes = 1
```

<!-- end -->

### server_id

<!-- example conf server_id -->
Integer number that serves as a server identifier used as a seed to generate a unique short UUID for nodes that are part of a replication cluster. The server_id must be unique across the nodes of a cluster and in the range from 0 to 127. If server_id is not set, the MAC address or a random number will be used as a seed for the short UUID.


<!-- intro -->
##### Example:

<!-- request Example -->

```ini
server_id = 1
```
<!-- end -->


### shutdown_timeout

<!-- example conf shutdown_timeout -->
`searchd --stopwait` waiting time, in seconds (or [special_suffixes](../Server_settings/Special_suffixes.md)). Optional, default is 60 seconds.

When you run `searchd --stopwait` your server needs to perform some activities before stopping, such as finishing queries, flushing RT RAM chunks, flushing attributes, and updating the binlog. These tasks require some time. `searchd --stopwait` will wait up to `shutdown_time` seconds for the server to finish its jobs. The suitable time depends on your table size and load.


<!-- intro -->
##### Example:

<!-- request Example -->

```ini
shutdown_timeout = 3m # wait for up to 3 minutes
```
<!-- end -->


### shutdown_token

SHA1 hash of the password required to invoke the 'shutdown' command from a VIP Manticore SQL connection. Without it,[debug](../Reporting_bugs.md#DEBUG) 'shutdown' subcommand will never cause the server to stop. Note that such simple hashing should not be considered strong protection, as we don't use a salted hash or any kind of modern hash function. It is intended as a fool-proof measure for housekeeping daemons in a local network.

### snippets_file_prefix

<!-- example conf snippets_file_prefix -->
A prefix to prepend to the local file names when generating snippets. Optional, default is the current working folder.

This prefix can be used in distributed snippets generation along with `load_files` or `load_files_scattered` options.

Note that this is a prefix and **not** a path! This means that if a prefix is set to "server1" and the request refers to "file23", `searchd` will attempt to open "server1file23" (all of that without quotes). So, if you need it to be a path, you have to include the trailing slash.

After constructing the final file path, the server unwinds all relative dirs and compares the final result with the value of `snippet_file_prefix`. If the result does not begin with the prefix, such a file will be rejected with an error message.

For example, if you set it to `/mnt/data` and someone calls snippet generation with the file `../../../etc/passwd` as the source, they will get the error message:

`File '/mnt/data/../../../etc/passwd' escapes '/mnt/data/' scope`

instead of the content of the file.

Also, with a non-set parameter and reading `/etc/passwd`, it will actually read /daemon/working/folder/etc/passwd since the default for the parameter is the server's working folder.

Note also that this is a local option; it does not affect the agents in any way. So you can safely set a prefix on a master server. The requests routed to the agents will not be affected by the master's setting. They will, however, be affected by the agent's own settings.

This might be useful, for instance, when the document storage locations (whether local storage or NAS mountpoints) are inconsistent across the servers.


<!-- intro -->
##### Example:

<!-- request Example -->

```ini
snippets_file_prefix = /mnt/common/server1/
```
<!-- end -->

> **WARNING:** If you still want to access files from the FS root, you have to explicitly set `snippets_file_prefix` to empty value (by `snippets_file_prefix=` line), or to root (by `snippets_file_prefix=/`).


### sphinxql_state

<!-- example conf sphinxql_state -->
Path to a file where the current SQL state will be serialized.

On server startup, this file gets replayed. On eligible state changes (e.g., SET GLOBAL), this file gets rewritten automatically. This can prevent a hard-to-diagnose problem: If you load UDF functions but Manticore crashes, when it gets (automatically) restarted, your UDF and global variables will no longer be available. Using persistent state helps ensure a graceful recovery with no such surprises.

`sphinxql_state` cannot be used to execute arbitrary commands, such as `CREATE TABLE`.

<!-- intro -->
##### Example:

<!-- request Example -->

```ini
sphinxql_state = uservars.sql
```
<!-- end -->


### sphinxql_timeout

<!-- example conf sphinxql_timeout -->
Maximum time to wait between requests (in seconds, or [special_suffixes](../Server_settings/Special_suffixes.md)) when using the SQL interface. Optional, default is 15 minutes.


<!-- intro -->
##### Example:

<!-- request Example -->

```ini
sphinxql_timeout = 15m
```
<!-- end -->


### ssl_ca

<!-- example conf ssl_ca -->
Path to the SSL Certificate Authority (CA) certificate file (also known as root certificate). Optional, default is empty. When not empty, the certificate in `ssl_cert` should be signed by this root certificate.

The server uses the CA file to verify the signature on the certificate. The file must be in PEM format.

<!-- intro -->
##### Example:

<!-- request Example -->

```ini
ssl_ca = keys/ca-cert.pem
```
<!-- end -->


### ssl_cert

<!-- example conf ssl_cert -->
Path to the server's SSL certificate. Optional, default is empty.

The server uses this certificate as a self-signed public key to encrypt HTTP traffic over SSL. The file must be in PEM format.


<!-- intro -->
##### Example:

<!-- request Example -->

```ini
ssl_cert = keys/server-cert.pem
```
<!-- end -->


### ssl_key

<!-- example conf ssl_key -->
Path to the SSL certificate key. Optional, default is empty.

The server uses this private key to encrypt HTTP traffic over SSL. The file must be in PEM format.


<!-- intro -->
##### Example:

<!-- request Example -->

```ini
ssl_key = keys/server-key.pem
```
<!-- end -->


### subtree_docs_cache

<!-- example conf subtree_docs_cache -->
Max common subtree document cache size, per-query. Optional, default is 0 (disabled).

This setting limits the RAM usage of a common subtree optimizer (see  [multi-queries](../Searching/Multi-queries.md)). At most, this much RAM will be spent to cache document entries for each query. Setting the limit to 0 disables the optimizer.


<!-- intro -->
##### Example:

<!-- request Example -->

```ini
subtree_docs_cache = 8M
```
<!-- end -->


### subtree_hits_cache

<!-- example conf subtree_hits_cache -->
Max common subtree hit cache size, per-query. Optional, default is 0 (disabled).

This setting limits the RAM usage of a common subtree optimizer (see [multi-queries](../Searching/Multi-queries.md)). At most, this much RAM will be spent to cache keyword occurrences (hits) for each query. Setting the limit to 0 disables the optimizer.


<!-- intro -->
##### Example:

<!-- request Example -->

```ini
subtree_hits_cache = 16M
```
<!-- end -->

### threads

<!-- example threads -->
Number of working threads (or, size of thread pool) for the Manticore daemon. Manticore creates this number of OS threads on start, and they perform all jobs inside the daemon, such as executing queries, creating snippets, etc. Some operations may be split into sub-tasks and executed in parallel, for example:

* Search in a real-time table
* Search in a distributed table consisting of local tables
* Percolate query call
* and others

By default, it's set to the number of CPU cores on the server. Manticore creates the threads on start and keeps them until it's stopped. Each sub-task can use one of the threads when it needs it. When the sub-task finishes, it releases the thread so another sub-task can use it.

In the case of intensive I/O type of load, it might make sense to set the value higher than the number of CPU cores.

<!-- request Example -->
```ini
threads = 10
```

<!-- end -->

### thread_stack

<!-- example conf thread_stack -->
Maximum stack size for a job (coroutine, one search query may cause multiple jobs/coroutines). Optional, default is 128K.

Each job has its own stack of 128K. When you run a query, it's checked for how much stack it requires. If the default 128K is enough, it's just processed. If it needs more, another job with an increased stack is scheduled, which continues processing. The maximum size of such an advanced stack is limited by this setting.

Setting the value to a reasonably high rate will help with processing very deep queries without implying that overall RAM consumption will grow too high. For example, setting it to 1G does not imply that every new job will take 1G of RAM, but if we see that it requires, let's say, 100M stack, we just allocate 100M for the job. Other jobs at the same time will be running with their default 128K stack. The same way, we can run even more complex queries that need 500M. And only if we **see** internally that the job requires more than 1G of stack, we will fail and report about too low thread_stack.

However, in practice, even a query which needs 16M of stack is often too complex for parsing and consumes too much time and resources to be processed. So, the daemon will process it, but limiting such queries by the `thread_stack` setting looks quite reasonable.


<!-- intro -->
##### Example:

<!-- request Example -->

```ini
thread_stack = 8M
```
<!-- end -->


### unlink_old

<!-- example conf unlink_old -->
Determines whether to unlink `.old` table copies on successful rotation. Optional, default is 1 (do unlink).


<!-- intro -->
##### Example:

<!-- request Example -->

```ini
unlink_old = 0
```
<!-- end -->


### watchdog

<!-- example conf watchdog -->
Threaded server watchdog. Optional, default is 1 (watchdog enabled).

When a Manticore query crashes, it can take down the entire server. With the watchdog feature enabled, `searchd` also maintains a separate lightweight process that monitors the main server process and automatically restarts it in case of abnormal termination. The watchdog is enabled by default.

<!-- request Example -->

```ini
watchdog = 0 # disable watchdog
```
<!-- end -->
<!-- proofread --><|MERGE_RESOLUTION|>--- conflicted
+++ resolved
@@ -229,11 +229,8 @@
 buddy_path = manticore-executor -n /usr/share/manticore/modules/manticore-buddy/src/main.php --debug # use the default Manticore Buddy in Linux, but run it in debug mode
 buddy_path = manticore-executor -n /opt/homebrew/share/manticore/modules/manticore-buddy/bin/manticore-buddy/src/main.php --debug # use the default Manticore Buddy in MacOS arm64, but run it in debug mode
 buddy_path = manticore-executor -n /Users/username/manticoresearch-buddy/src/main.php --debug # use Manticore Buddy from a non-default location
-<<<<<<< HEAD
 buddy_path = # disables Manticore Buddy
-=======
 buddy_path = manticore-executor -n /Users/username/manticoresearch-buddy/src/main.php --debugv --skip=manticoresoftware/buddy-plugin-replace # debugv - enables more detailed logging, --skip - skips plugins
->>>>>>> e7c221f0
 ```
 <!-- end -->
 
