--- conflicted
+++ resolved
@@ -4,11 +4,7 @@
 
 [Filebeat](https://www.elastic.co/beats/filebeat) is a lightweight shipper for forwarding and centralizing log data. Once installed as an agent, it monitors the log files or locations you specify, collects log events, and forwards them for indexing, usually to Elasticsearch or Logstash.
 
-<<<<<<< HEAD
-Now, Manticore also supports the use of Filebeat as processing pipelines. This allows the collected and transformed data to be sent to Manticore just like to Elasticsearch. Currently, versions up to 9.2 are supported.
-=======
 Now, Manticore also supports the use of Filebeat as processing pipelines. This allows the collected and transformed data to be sent to Manticore just like to Elasticsearch. Currently, versions 7.17-9.2 are supported.
->>>>>>> 9cb4a5ca
 
 ## Filebeat configuration
 
