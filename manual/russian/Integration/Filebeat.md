--- conflicted
+++ resolved
@@ -12,12 +12,9 @@
 
 ### Конфигурация для Filebeat 7.17, 8.0, 8.1
 
-<<<<<<< HEAD
 > **Важно**: В версиях Filebeat 7.17.0, 8.0.0 и 8.1.0 есть известная проблема с glibc 2.35+ (используется в Ubuntu 22.04 и более новых дистрибутивах). Эти версии могут завершиться сбоем с сообщением "Критическая ошибка glibc: регистрация rseq не удалась". Чтобы это исправить, добавьте конфигурацию `seccomp`, как показано ниже.
 
 ```yaml
-=======
->>>>>>> 0e56d1d1
 ```
 filebeat.inputs:
 - type: log
