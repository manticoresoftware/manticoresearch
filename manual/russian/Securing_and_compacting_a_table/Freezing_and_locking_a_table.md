# Заморозка и блокировка таблицы

"Заморозка" таблицы полезна, когда вы хотите сделать физическую копию или резервную копию. Она помечает файлы таблицы как замороженные и показывает, где они хранятся. После заморозки вы можете безопасно скопировать эти файлы в другое место. Вы по-прежнему можете добавлять новые документы в замороженную таблицу, пока она не достигнет `rt_mem_limit`, но эти новые данные остаются в памяти и не записываются на диск до тех пор, пока таблица не будет разморожена. Если таблица превышает `rt_mem_limit`, все изменения приостанавливаются до её разморозки. Если демон неожиданно остановится, любые несохранённые данные будут восстановлены из бинарного лога.

"Блокировка" таблицы полезна для логических резервных копий. Она не останавливает внутренние задачи обслуживания, такие как операции слияния дисковых чанков или запись RAM-чанка на диск. Она блокирует только операции записи. Это означает, что вы не можете вставлять, заменять или обновлять данные в заблокированной таблице. Это полезно для таких инструментов, как `mysqldump`, потому что блокировка гарантирует логическую согласованность данных. Например, без блокировки, если вы замените документ во время дампа, старая версия может уже быть в дампе, а новая версия также может появиться позже, обе с одним и тем же идентификатором документа. Блокировка таблицы предотвращает такую ситуацию.


## Заморозка таблицы
<!-- example freeze -->

```sql
FREEZE tbl1[, tbl2, ...]
```

`FREEZE` подготавливает таблицу реального времени/обычную таблицу для безопасного [резервного копирования](../Securing_and_compacting_a_table/Backup_and_restore.md). В частности, она:
1. Деактивирует уплотнение таблицы. Если таблица в данный момент уплотняется, `FREEZE` корректно прервёт этот процесс.
2. Передаёт текущий RAM-чанк в дисковый чанк.
3. Сбрасывает атрибуты.
4. Отключает неявные операции, которые могут изменить дисковые файлы.
5. Увеличивает счётчик блокировок таблицы.
6. Показывает фактический список файлов, связанных с таблицей.

Если таблица уже заморожена (заблокирована), `FREEZE`:
1. Увеличит счётчик блокировок таблицы.
2. Покажет фактический список файлов, связанных с таблицей.

Встроенный инструмент [manticore-backup](../Securing_and_compacting_a_table/Backup_and_restore.md) использует `FREEZE` для обеспечения согласованности данных. Вы можете сделать то же самое, если хотите создать собственное решение для резервного копирования или вам нужно заморозить таблицы по другим причинам. Просто выполните следующие шаги:
1. Выполните `FREEZE` для таблицы (или нескольких).
2. Захватите вывод команды `FREEZE` и создайте резервную копию указанных файлов.
3. Выполните `UNFREEZE` для таблицы (таблиц) по завершении.

<!-- request Example -->
```sql
FREEZE t;
```

<!-- response Example -->
```sql
+-------------------+---------------------------------+
| file              | normalized                      |
+-------------------+---------------------------------+
| data/t/t.0.spa    | /work/anytest/data/t/t.0.spa    |
| data/t/t.0.spd    | /work/anytest/data/t/t.0.spd    |
| data/t/t.0.spds   | /work/anytest/data/t/t.0.spds   |
| data/t/t.0.spe    | /work/anytest/data/t/t.0.spe    |
| data/t/t.0.sph    | /work/anytest/data/t/t.0.sph    |
| data/t/t.0.sphi   | /work/anytest/data/t/t.0.sphi   |
| data/t/t.0.spi    | /work/anytest/data/t/t.0.spi    |
| data/t/t.0.spm    | /work/anytest/data/t/t.0.spm    |
| data/t/t.0.spp    | /work/anytest/data/t/t.0.spp    |
| data/t/t.0.spt    | /work/anytest/data/t/t.0.spt    |
| data/t/t.meta     | /work/anytest/data/t/t.meta     |
| data/t/t.ram      | /work/anytest/data/t/t.ram      |
| data/t/t.settings | /work/anytest/data/t/t.settings |
+-------------------+---------------------------------+
13 rows in set (0.01 sec)
```

<!-- end -->

Столбец `file` указывает пути к файлам таблицы внутри [data_dir](../Server_settings/Searchd.md#data_dir) запущенного экземпляра. Столбец `normalized` отображает абсолютные пути для тех же файлов. Чтобы создать резервную копию таблицы, просто скопируйте предоставленные файлы без дополнительной подготовки.

Когда таблица заморожена, вы не можете выполнять запросы `UPDATE`; они будут ждать, пока таблица не будет разморожена.

Также запросы `DELETE` и `REPLACE` имеют некоторые ограничения, пока таблица заморожена:
* Если `DELETE` затрагивает документ в текущем RAM-чанке — это разрешено.
* Если `DELETE` затрагивает документ в дисковом чанке, но он был ранее удалён — это разрешено.
* Если `DELETE` изменит фактический дисковый чанк — он будет ждать, пока таблица не будет разморожена.

Ручной `FLUSH` RAM-чанка замороженной таблицы сообщит об "успехе", но реального сохранения не произойдёт.

`DROP`/`TRUNCATE` замороженной таблицы **разрешены**, поскольку эти операции не являются неявными. Мы предполагаем, что если вы очищаете или удаляете таблицу, она вам не нужна для резервного копирования; следовательно, её не следовало изначально замораживать.

`INSERT` в замороженную таблицу поддерживается, но с ограничением: новые данные будут храниться в оперативной памяти (как обычно) до достижения `rt_mem_limit`; затем новые вставки будут ждать, пока таблица не будет разморожена.

Если вы завершите работу демона с замороженной таблицей, он будет вести себя так, как будто произошло грязное завершение работы (например, `kill -9`): вновь вставленные данные **не** будут сохранены в RAM-чанке на диске, и при перезапуске они будут восстановлены из бинарного лога (если он есть) или потеряны (если ведение бинарного лога отключено).

## Разморозка таблицы

<!-- example unfreeze -->

```sql
UNFREEZE tbl1[, tbl2, ...]
```

Команда `UNFREEZE` уменьшает счётчик блокировок таблицы, и если он достигает нуля, повторно активирует ранее заблокированные операции и возобновляет работу внутренней службы уплотнения. Любые операции, которые ожидали разморозки таблицы, также возобновятся и завершатся нормально.

<!-- request Example -->
```sql
UNFREEZE tbl;
```

<!-- end -->

## Проверка состояния блокировки таблицы

<!-- example show_table_status -->

Вы можете использовать `SHOW table_name STATUS`, чтобы проверить, заморожена ли таблица.

Счётчик блокировок отображается в статусе таблицы в столбце `locked`. Значение ноль указывает, что таблица не заморожена, в то время как ненулевое значение отражает количество активных блокировок. Каждая явная команда `FREEZE` и неявная блокировка (например, когда таблица является частью кластера и процедура репликации выбирает её в качестве донора для реплики) увеличивает счётчик. Каждая команда `UNFREEZE` уменьшает счётчик, в конечном итоге до нуля.

<!-- request Example -->

```sql
SHOW TABLE `foo` STATUS LIKE 'locked';
```

<!-- response Example -->

```sql
+---------------+-------+
| Variable_name | Value |
+---------------+-------+
| locked        | 2     |
+---------------+-------+
1 row in set (0,00 sec)
```

<!-- end -->

## Блокировка таблицы

<!-- example lock -->

```sql
lock tables tbl1 read[, tbl2 read, ...]
```

Вы можете явно блокировать таблицы в сеансе SQL-клиента для координации доступа с другими сеансами или для остановки изменения данных другими сеансами, пока вам нужен эксклюзивный доступ. Сеанс может блокировать или разблокировать таблицы только для себя. Он не может блокировать или разблокировать таблицы от имени другого сеанса. Блокировки могут использоваться только в SQL-сеансах, подключённых через протокол MySQL. Пока таблица заблокирована, ни один протокол не может изменять её данные (SQL / HTTP / бинарный). Блокировки также не работают для таблиц, принадлежащих кластеру репликации.


Manticore поддерживает только **read (shared)** блокировки. **Write (exclusive)** блокировки не поддерживаются.

Когда сессия запрашивает блокировку на чтение, Manticore:
1. Проверяет, что соединение использует протокол MySQL.
2. Проверяет, что таблицу можно заблокировать. Это должна быть локальная таблица реального времени или перколяции, и она не должна быть частью кластера репликации.
3. Автоматически снимает все блокировки, которые уже удерживает сессия.
4. Ожидает завершения всех текущих операций вставки, замены, обновления или удаления в таблице.
<<<<<<< HEAD
5. Увеличивает счетчик блокировок на чтение для таблицы (см. [SHOW LOCKS](../Securing_and_compacting_a_table/Freezing_and_locking_a_table.md#SHOW-LOCKS)).

Любая модифицирующая команда (insert/replace/update/delete) сначала проверяет, заблокирована ли таблица на чтение. Если да, команда завершается с ошибкой `table is locked`.
=======
5. Увеличивает счетчик блокировки чтения таблицы (см. [SHOW LOCKS](../Securing_and_compacting_a_table/Freezing_and_locking_a_table.md#SHOW-LOCKS)).

Любое модифицирующее выражение (DML), такое как `INSERT`, `REPLACE`, `UPDATE`, `DELETE` и `TRUNCATE`, сначала проверяет, заблокирована ли таблица для чтения. Если да, выражение завершается с ошибкой `table is locked`. DDL выражения (например, `CREATE`, `ALTER`, `DROP`) не блокируются блокировками на чтение.
>>>>>>> 6e78abdc


<!-- request Example -->

```sql
--------------
LOCK TABLES tbl READ
--------------

Query OK, 0 rows affected (0.000 sec)

--------------
LOCK TABLES tbl READ, tbl2 WRITE
--------------

Query OK, 0 rows affected, 1 warning (0.000 sec)

--------------
SHOW WARNINGS
--------------

+---------+------+--------------------------------+
| Level   | Code | Message                        |
+---------+------+--------------------------------+
| warning | 1000 | Write lock is not implemented. |
+---------+------+--------------------------------+
1 row in set (0.000 sec)
```

<!-- end -->

## UNLOCK TABLES

<!-- example unlock -->
Команда `UNLOCK TABLES` явно снимает все блокировки таблиц, удерживаемые текущей SQL-сессией.

<<<<<<< HEAD
Если соединение для клиентской сессии завершается, нормально или аварийно, демон неявно снимает все
блокировки таблиц, удерживаемые сессией. Если клиент переподключается, блокировки больше не действуют.
=======
Если соединение с клиентской сессией прерывается, независимо от причины (нормально или аномально), демон неявно снимает все
блокировки таблиц, удерживаемые сессией. Если клиент повторно подключается, блокировки больше не действуют.
>>>>>>> 6e78abdc

<!-- request Example -->

```sql
UNLOCK TABLES;
```

<!-- end -->


## SHOW LOCKS

<!-- example show_locks -->

<<<<<<< HEAD
Команда `SHOW LOCKS` выводит список всех таблиц, которые в настоящее время заблокированы или заморожены.  
Каждая строка показывает тип таблицы, её имя, тип блокировки и счётчик, указывающий, сколько раз эта блокировка была применена.

**Тип блокировки** может быть:
- `read` — таблица защищена блокировкой на чтение. Модифицирующие команды будут завершаться ошибкой до снятия блокировки.
- `freeze` — таблица заморожена. Это останавливает любую операцию, которая записывает данные на диск, до разморозки таблицы.
=======
Команда `SHOW LOCKS` выводит список всех таблиц, которые в данный момент заблокированы или заморожены.  
Каждая строка показывает тип таблицы, её имя, тип блокировки и счетчик, указывающий сколько раз эта блокировка была применена.

**Тип блокировки** может быть:
- `read` — таблица защищена блокировкой на чтение. Модифицирующие выражения будут завершаться с ошибкой, пока блокировка не снята.
- `freeze` — таблица заморожена. Это останавливает любые операции записи данных на диск до тех пор, пока таблица не будет разморожена.
>>>>>>> 6e78abdc

<!-- request Example -->

```sql
SHOW LOCKS;
```

<!-- response Example -->

```sql
+-----------+------+-----------+-----------------+
| Type      | Name | Lock Type | Additional Info |
+-----------+------+-----------+-----------------+
| rt        | a    | read      | Count: 1        |
| percolate | bar  | freeze    | Count: 3        |
| rt        | foo  | freeze    | Count: 2        |
+-----------+------+-----------+-----------------+
3 rows in set (0,01 sec)
```

<!-- end --><|MERGE_RESOLUTION|>--- conflicted
+++ resolved
@@ -137,15 +137,9 @@
 2. Проверяет, что таблицу можно заблокировать. Это должна быть локальная таблица реального времени или перколяции, и она не должна быть частью кластера репликации.
 3. Автоматически снимает все блокировки, которые уже удерживает сессия.
 4. Ожидает завершения всех текущих операций вставки, замены, обновления или удаления в таблице.
-<<<<<<< HEAD
-5. Увеличивает счетчик блокировок на чтение для таблицы (см. [SHOW LOCKS](../Securing_and_compacting_a_table/Freezing_and_locking_a_table.md#SHOW-LOCKS)).
-
-Любая модифицирующая команда (insert/replace/update/delete) сначала проверяет, заблокирована ли таблица на чтение. Если да, команда завершается с ошибкой `table is locked`.
-=======
 5. Увеличивает счетчик блокировки чтения таблицы (см. [SHOW LOCKS](../Securing_and_compacting_a_table/Freezing_and_locking_a_table.md#SHOW-LOCKS)).
 
 Любое модифицирующее выражение (DML), такое как `INSERT`, `REPLACE`, `UPDATE`, `DELETE` и `TRUNCATE`, сначала проверяет, заблокирована ли таблица для чтения. Если да, выражение завершается с ошибкой `table is locked`. DDL выражения (например, `CREATE`, `ALTER`, `DROP`) не блокируются блокировками на чтение.
->>>>>>> 6e78abdc
 
 
 <!-- request Example -->
@@ -182,13 +176,7 @@
 <!-- example unlock -->
 Команда `UNLOCK TABLES` явно снимает все блокировки таблиц, удерживаемые текущей SQL-сессией.
 
-<<<<<<< HEAD
-Если соединение для клиентской сессии завершается, нормально или аварийно, демон неявно снимает все
-блокировки таблиц, удерживаемые сессией. Если клиент переподключается, блокировки больше не действуют.
-=======
-Если соединение с клиентской сессией прерывается, независимо от причины (нормально или аномально), демон неявно снимает все
-блокировки таблиц, удерживаемые сессией. Если клиент повторно подключается, блокировки больше не действуют.
->>>>>>> 6e78abdc
+Если соединение с клиентской сессией прерывается, независимо от причины (нормально или аномально), демон неявно снимает все блокировки таблиц, удерживаемые сессией. Если клиент повторно подключается, блокировки больше не действуют.
 
 <!-- request Example -->
 
@@ -203,21 +191,12 @@
 
 <!-- example show_locks -->
 
-<<<<<<< HEAD
-Команда `SHOW LOCKS` выводит список всех таблиц, которые в настоящее время заблокированы или заморожены.  
-Каждая строка показывает тип таблицы, её имя, тип блокировки и счётчик, указывающий, сколько раз эта блокировка была применена.
-
-**Тип блокировки** может быть:
-- `read` — таблица защищена блокировкой на чтение. Модифицирующие команды будут завершаться ошибкой до снятия блокировки.
-- `freeze` — таблица заморожена. Это останавливает любую операцию, которая записывает данные на диск, до разморозки таблицы.
-=======
 Команда `SHOW LOCKS` выводит список всех таблиц, которые в данный момент заблокированы или заморожены.  
 Каждая строка показывает тип таблицы, её имя, тип блокировки и счетчик, указывающий сколько раз эта блокировка была применена.
 
 **Тип блокировки** может быть:
 - `read` — таблица защищена блокировкой на чтение. Модифицирующие выражения будут завершаться с ошибкой, пока блокировка не снята.
 - `freeze` — таблица заморожена. Это останавливает любые операции записи данных на диск до тех пор, пока таблица не будет разморожена.
->>>>>>> 6e78abdc
 
 <!-- request Example -->
 
