--- conflicted
+++ resolved
@@ -55,7 +55,6 @@
 
 # Handle --clean parameter
 if [ "$1" = "--clean" ]; then
-<<<<<<< HEAD
 	rm -rf ../build-for-test-kit/
 fi
 
@@ -84,7 +83,6 @@
 if [ -f ../build-for-test-kit/src/searchd ] && [ -f ../build-for-test-kit/src/indexer ] && [ -f ../build-for-test-kit/src/indextool ]; then
 	cat > ../build-for-test-kit/Dockerfile <<EOF
 FROM ghcr.io/manticoresoftware/manticoresearch:test-kit-latest
-=======
     echo "==> Removing build directory for clean build..."
     rm -rf "$BUILD_DIR"
 fi
@@ -150,13 +148,11 @@
 # Create Dockerfile
 cat > "$BUILD_DIR/Dockerfile" <<EOF
 FROM $BASE_IMAGE
->>>>>>> 0ed441b4
 COPY src/searchd /usr/bin/searchd
 COPY src/indexer /usr/bin/indexer
 COPY src/indextool /usr/bin/indextool
 RUN chmod +x /usr/bin/searchd /usr/bin/indexer /usr/bin/indextool
 EOF
-<<<<<<< HEAD
 	docker build --load -t test-kit ../build-for-test-kit
 	rm -f ../build-for-test-kit/Dockerfile
 	echo "Docker image 'test-kit' created successfully"
@@ -164,7 +160,6 @@
 	echo "Error: Compiled binaries not found. Cannot create Docker image."
 	exit 1
 fi
-=======
 
 # Build Docker image
 docker build --load -t "$OUTPUT_IMAGE" "$BUILD_DIR"
@@ -180,5 +175,4 @@
 echo "     cd /path/to/clt"
 echo "     ./clt test -t /path/to/test.rec -d $OUTPUT_IMAGE"
 echo ""
-echo "For more details, see TESTING.md"
->>>>>>> 0ed441b4
+echo "For more details, see TESTING.md"