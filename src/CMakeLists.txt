--- conflicted
+++ resolved
@@ -18,11 +18,7 @@
 		attribute.cpp secondaryindex.cpp killlist.cpp searchnode.cpp json/cJSON.c
 		sphinxpq.cpp icu.cpp global_idf.cpp docstore.cpp lz4/lz4.c lz4/lz4hc.c
 		searchdexpr.cpp snippetfunctor.cpp snippetindex.cpp snippetstream.cpp
-<<<<<<< HEAD
-		threadutils.cpp sphinxversion.cpp )
-=======
-		indexcheck.cpp datareader.cpp indexformat.cpp )
->>>>>>> e32c882f
+		threadutils.cpp sphinxversion.cpp indexcheck.cpp datareader.cpp indexformat.cpp )
 set ( INDEXER_SRCS indexer.cpp )
 set ( INDEXTOOL_SRCS indextool.cpp )
 set ( SEARCHD_SRCS_TESTABLE searchdha.cpp http/http_parser.c searchdhttp.cpp
