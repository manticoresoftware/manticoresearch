--- conflicted
+++ resolved
@@ -89,15 +89,12 @@
 "KNN_DIMS"			{ YYSTOREBOUNDS; return TOK_KNN_DIMS; }
 "KNN_TYPE"			{ YYSTOREBOUNDS; return TOK_KNN_TYPE; }
 "LIKE"				{ YYSTOREBOUNDS; return TOK_LIKE; }
-<<<<<<< HEAD
 "MODEL_NAME"		{ YYSTOREBOUNDS; return TOK_MODEL_NAME; }
-=======
-"OPTION"			{ YYSTOREBOUNDS; return TOK_OPTION; }
->>>>>>> 82ac21aa
 "MODIFY"			{ YYSTOREBOUNDS; return TOK_MODIFY; }
 "MULTI"				{ YYSTOREBOUNDS; return TOK_MULTI; }
 "MULTI64"			{ YYSTOREBOUNDS; return TOK_MULTI64; }
 "NOT"				{ YYSTOREBOUNDS; return TOK_NOT; }
+"OPTION"			{ YYSTOREBOUNDS; return TOK_OPTION; }
 "PLUGIN"			{ YYSTOREBOUNDS; return TOK_PLUGIN; }
 "REBUILD"			{ YYSTOREBOUNDS; return TOK_REBUILD; }
 "RECONFIGURE"		{ YYSTOREBOUNDS; return TOK_RECONFIGURE; }
