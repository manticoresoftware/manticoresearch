%{
#if _WIN32
#pragma warning(push,1)
#pragma warning(disable:4702) // unreachable code
#endif

#ifdef __GNUC__
#pragma GCC diagnostic ignored "-Wfree-nonheap-object"
#pragma GCC diagnostic ignored "-Wunused-but-set-variable"
#endif
%}

%lex-param		{ DdlParser_c * pParser }
%parse-param	{ DdlParser_c * pParser }
%pure-parser
%error-verbose

%token	END 0 "$end"
%token	TOK_IDENT "identifier"
%token	TOK_TABLEIDENT "tablename"
%token	TOK_CONST_FLOAT "float"
%token	TOK_CONST_INT "integer"
%token	TOK_QUOTED_STRING "string"

%token	TOK_ADD
%token	TOK_ALTER
%token	TOK_API_KEY
%token	TOK_AS
%token	TOK_AT
%token	TOK_ATTRIBUTE
%token	TOK_BIGINT
%token	TOK_BIT
%token	TOK_BOOL
%token	TOK_CACHE_PATH
%token	TOK_CLUSTER
%token	TOK_COLUMN
%token	TOK_COLUMNAR
%token	TOK_CREATE
%token	TOK_DOUBLE
%token	TOK_DROP
%token	TOK_ENGINE
%token	TOK_EXISTS
%token	TOK_FAST_FETCH
%token	TOK_FLOAT
%token	TOK_FLOAT_VECTOR
%token	TOK_FROM
%token	TOK_FUNCTION
%token	TOK_HASH
%token	TOK_HNSW_EF_CONSTRUCTION
%token	TOK_HNSW_M
%token	TOK_HNSW_SIMILARITY
%token	TOK_IF
%token	TOK_IMPORT
%token	TOK_INDEXED
%token	TOK_INT
%token	TOK_INTEGER
%token	TOK_JOIN
%token	TOK_JSON
%token	TOK_KILLLIST_TARGET
%token	TOK_KNN_DIMS
%token	TOK_KNN_TYPE
%token	TOK_LIKE
%token	TOK_MODEL_NAME
%token	TOK_MODIFY
%token	TOK_MULTI
%token	TOK_MULTI64
<<<<<<< HEAD
=======
%token	TOK_MODIFY
%token	TOK_MODIFY_COLUMN
>>>>>>> 6193744d
%token	TOK_NOT
%token	TOK_OPTION
%token	TOK_PLUGIN
%token	TOK_QUANTIZATION
%token	TOK_REBUILD
%token	TOK_RECONFIGURE
%token	TOK_RETURNS
%token	TOK_RTINDEX
%token	TOK_SECONDARY
%token	TOK_SECONDARY_INDEX
%token	TOK_SONAME
%token	TOK_STORED
%token	TOK_STRING
%token	TOK_TABLE
%token	TOK_TEXT
%token	TOK_TIMESTAMP
%token	TOK_TYPE
%token	TOK_UINT
%token	TOK_UPDATE
%token	TOK_USE_GPU

%%

request:
	statement							{ pParser->PushQuery(); }
	;

statement:
	alter
	| create_table
	| create_table_like
	| drop_table_with_opt
	| create_function
	| drop_function
	| create_plugin
	| drop_plugin
	| create_cluster
	| join_cluster
	| import_table
	;

tableident:
	TOK_TABLEIDENT
	| TOK_MODIFY
    | TOK_TYPE
    | TOK_ENGINE
	;

ident:
	tableident
	| TOK_IDENT
    ;

text_or_string:
	TOK_TEXT		{ $$.m_iType = ( DdlParser_c::FLAG_INDEXED | DdlParser_c::FLAG_STORED ); }
	| TOK_STRING	{ $$.m_iType = DdlParser_c::FLAG_ATTRIBUTE; }
	;

attribute_type:
	TOK_INTEGER 	{ $$.SetValueInt ( SPH_ATTR_INTEGER ); }
	| TOK_BIGINT	{ $$.SetValueInt ( SPH_ATTR_BIGINT ); }
	| TOK_FLOAT		{ $$.SetValueInt ( SPH_ATTR_FLOAT ); }
	| TOK_BOOL		{ $$.SetValueInt ( SPH_ATTR_BOOL ); }
	| TOK_MULTI		{ $$.SetValueInt ( SPH_ATTR_UINT32SET ); }
	| TOK_MULTI64	{ $$.SetValueInt ( SPH_ATTR_INT64SET ); }
	| TOK_JSON		{ $$.SetValueInt ( SPH_ATTR_JSON ); }
	| TOK_INT		{ $$.SetValueInt ( SPH_ATTR_INTEGER ); }
	| TOK_UINT		{ $$.SetValueInt ( SPH_ATTR_INTEGER ); }
	| TOK_TIMESTAMP	{ $$.SetValueInt ( SPH_ATTR_TIMESTAMP ); }
	| TOK_FLOAT_VECTOR { $$.SetValueInt ( SPH_ATTR_FLOAT_VECTOR ); }
	;


tablename:
	tableident
		{
			pParser->m_pStmt->m_dStringSubkeys.Add( pParser->GetTableName ( $1 ));
		}
	| tableident '.' tableident
		{
			auto sDbName = pParser->GetTableName ( $1 );
			if ( sDbName!="system" )
			{
				yyerror ( pParser, SphSprintf ( "unexpected db '%s', only 'system' allowed", sDbName.cstr() ).cstr() );
				YYERROR;
			}
			pParser->m_pStmt->m_dStringSubkeys.Add( pParser->GetTableName ( $1, $3 ));
		}
	;

table_or_tables:
	tablename
	| table_or_tables ',' tablename
	;
	
//////////////////////////////////////////////////////////////////////////

alter_col_type:
	attribute_type
	| text_or_string 					{ $$.SetValueInt ( SPH_ATTR_STRING ); }
	| text_or_string field_flag_list 	{ $$.SetValueInt ( SPH_ATTR_STRING ); $$.m_iType = $2.m_iType; }
	;

alter_table_name:
	TOK_ALTER TOK_TABLE tablename		{ pParser->m_pStmt->m_sIndex = pParser->m_pStmt->m_dStringSubkeys.Last(); }
	;

alter_cluster_ident:
	TOK_ALTER TOK_CLUSTER ident			{ pParser->ToString ( pParser->m_pStmt->m_sCluster, $3 );	}
	;

alter:
	alter_table_name TOK_ADD TOK_COLUMN ident alter_col_type item_option_list
		{
			if ( !pParser->SetupAlterTable ( $4, $5 ) )
			{
			 	yyerror ( pParser, pParser->GetLastError() );
	            YYERROR;
			}
		}
	| alter_table_name TOK_MODIFY_COLUMN ident alter_col_type item_option_list
		{
			if ( !pParser->SetupAlterTable ( $3, $4, true ) )
			{
				yyerror ( pParser, pParser->GetLastError() );
				YYERROR;
			}
		}
	| alter_table_name TOK_ADD TOK_COLUMN ident TOK_BIT '(' TOK_CONST_INT ')' item_option_list
		{
			if ( !pParser->SetupAlterTable ( $4, SPH_ATTR_INTEGER, 0, $7.GetValueInt() ) )
			{
			 	yyerror ( pParser, pParser->GetLastError() );
	            YYERROR;
			}
		}
	| alter_table_name TOK_DROP TOK_COLUMN ident
		{
			SqlStmt_t & tStmt = *pParser->m_pStmt;
			tStmt.m_eStmt = STMT_ALTER_DROP;
			pParser->ToString ( tStmt.m_sAlterAttr, $4 );
		}
	| TOK_ALTER TOK_RTINDEX tablename TOK_RECONFIGURE
		{
			SqlStmt_t & tStmt = *pParser->m_pStmt;
			tStmt.m_eStmt = STMT_ALTER_RECONFIGURE;
			pParser->m_pStmt->m_sIndex = pParser->m_pStmt->m_dStringSubkeys.Last();
		}
	| alter_table_name TOK_RECONFIGURE
		{
			SqlStmt_t & tStmt = *pParser->m_pStmt;
			tStmt.m_eStmt = STMT_ALTER_RECONFIGURE;
		}
	| alter_table_name TOK_KILLLIST_TARGET '=' TOK_QUOTED_STRING
		{
			SqlStmt_t & tStmt = *pParser->m_pStmt;
			tStmt.m_eStmt = STMT_ALTER_KLIST_TARGET;
			pParser->ToString ( tStmt.m_sAlterOption, $4 ).Unquote();
		}
	| alter_table_name create_table_option_list
		{
			SqlStmt_t & tStmt = *pParser->m_pStmt;
			tStmt.m_eStmt = STMT_ALTER_INDEX_SETTINGS;
		}
	| alter_table_name TOK_REBUILD TOK_SECONDARY
   		{
   			SqlStmt_t & tStmt = *pParser->m_pStmt;
   			tStmt.m_eStmt = STMT_ALTER_REBUILD_SI;
   		}
	| alter_cluster_ident TOK_ADD table_or_tables
		{
			SqlStmt_t & tStmt = *pParser->m_pStmt;
			tStmt.m_eStmt = STMT_CLUSTER_ALTER_ADD;
		}
	| alter_cluster_ident TOK_DROP table_or_tables
		{
			SqlStmt_t & tStmt = *pParser->m_pStmt;
			tStmt.m_eStmt = STMT_CLUSTER_ALTER_DROP;
		}
	| alter_cluster_ident TOK_UPDATE tablename
		{
			SqlStmt_t & tStmt = *pParser->m_pStmt;
			tStmt.m_eStmt = STMT_CLUSTER_ALTER_UPDATE;
			pParser->ToString ( tStmt.m_sSetName, $3 );
		}
	;

//////////////////////////////////////////////////////////////////////////

field_flag:
	TOK_INDEXED			{ $$.m_iType = DdlParser_c::FLAG_INDEXED; }
	| TOK_STORED		{ $$.m_iType = DdlParser_c::FLAG_STORED; }
	| TOK_ATTRIBUTE		{ $$.m_iType = DdlParser_c::FLAG_ATTRIBUTE; }
	;

field_flag_list:
	field_flag
	| field_flag_list field_flag { $$.m_iType |= $2.m_iType; }
	;

item_option:
	TOK_ENGINE '=' TOK_QUOTED_STRING
		{
			if ( !pParser->AddItemOptionEngine ( $3 ) )
			{
				yyerror ( pParser, pParser->GetLastError() );
	        	YYERROR;
			}
		}
	| TOK_HASH '=' TOK_QUOTED_STRING
		{
			if ( !pParser->AddItemOptionHash ( $3 ) )
			{
				yyerror ( pParser, pParser->GetLastError() );
	        	YYERROR;
			}
		}
	| TOK_FAST_FETCH '=' TOK_QUOTED_STRING
		{
			if ( !pParser->AddItemOptionFastFetch ( $3 ) )
			{
				yyerror ( pParser, pParser->GetLastError() );
    	    	YYERROR;
			}
		}
	| TOK_KNN_TYPE '=' TOK_QUOTED_STRING
		{
			if ( !pParser->AddItemOptionKNNType ( $3 ) )
			{
				yyerror ( pParser, pParser->GetLastError() );
    	    	YYERROR;
			}
		}
	| TOK_KNN_DIMS '=' TOK_QUOTED_STRING
		{
			if ( !pParser->AddItemOptionKNNDims ( $3 ) )
			{
				yyerror ( pParser, pParser->GetLastError() );
    	    	YYERROR;
			}
		}
	| TOK_HNSW_SIMILARITY '=' TOK_QUOTED_STRING
		{
			if ( !pParser->AddItemOptionHNSWSimilarity ( $3 ) )
			{
				yyerror ( pParser, pParser->GetLastError() );
    	    	YYERROR;
			}
		}
	| TOK_HNSW_M '=' TOK_QUOTED_STRING
		{
			if ( !pParser->AddItemOptionHNSWM ( $3 ) )
			{
				yyerror ( pParser, pParser->GetLastError() );
    	    	YYERROR;
			}
		}
	| TOK_HNSW_EF_CONSTRUCTION '=' TOK_QUOTED_STRING
		{
			if ( !pParser->AddItemOptionHNSWEfConstruction ( $3 ) )
			{
				yyerror ( pParser, pParser->GetLastError() );
    	    	YYERROR;
			}
		}
	| TOK_MODEL_NAME '=' TOK_QUOTED_STRING
		{
			if ( !pParser->AddItemOptionModelName ( $3 ) )
			{
				yyerror ( pParser, pParser->GetLastError() );
    	    	YYERROR;
			}
		}
	| TOK_FROM '=' TOK_QUOTED_STRING
		{
			if ( !pParser->AddItemOptionFrom ( $3 ) )
			{
				yyerror ( pParser, pParser->GetLastError() );
    	    	YYERROR;
			}
		}
	| TOK_API_KEY '=' TOK_QUOTED_STRING
		{
			if ( !pParser->AddItemOptionAPIKey ( $3 ) )
			{
				yyerror ( pParser, pParser->GetLastError() );
    	    	YYERROR;
			}
		}
	| TOK_CACHE_PATH '=' TOK_QUOTED_STRING
		{
			if ( !pParser->AddItemOptionCachePath ( $3 ) )
			{
				yyerror ( pParser, pParser->GetLastError() );
    	    	YYERROR;
			}
		}
	| TOK_USE_GPU '=' TOK_QUOTED_STRING
		{
			if ( !pParser->AddItemOptionUseGPU ( $3 ) )
			{
				yyerror ( pParser, pParser->GetLastError() );
    	    	YYERROR;
			}
		}
	| TOK_QUANTIZATION '=' TOK_QUOTED_STRING
		{
			if ( !pParser->AddItemOptionQuantization ( $3 ) )
			{
				yyerror ( pParser, pParser->GetLastError() );
    	    	YYERROR;
			}
		}
	| TOK_SECONDARY_INDEX '=' TOK_QUOTED_STRING
		{
			if ( !pParser->AddItemOptionIndexed ( $3 ) )
			{
				yyerror ( pParser, pParser->GetLastError() );
    	    	YYERROR;
			}
		}
	;

item_option_list:
	// empty
	| item_option_list item_option
	;

create_table_item:
	ident alter_col_type item_option_list
	{
		if ( !pParser->AddCreateTableCol ( $1, $2 ) )
		 {
		 	yyerror ( pParser, pParser->GetLastError() );
            YYERROR;
		 }
	}
	| ident item_option_list
	{
		if ( !pParser->AddCreateTableId ( $1 ) )
		{
			yyerror ( pParser, pParser->GetLastError() );
			YYERROR;
		}
	}
	| ident TOK_BIT '(' TOK_CONST_INT ')' item_option_list	{ pParser->AddCreateTableBitCol ( $1, $4.GetValueInt() ); }
	;

create_table_item_list:
	create_table_item
	| create_table_item_list ',' create_table_item
	;

create_table_items:
	// empty
	| '(' create_table_item_list ')'
	;

create_table_option:
	ident '=' TOK_QUOTED_STRING	{ pParser->AddCreateTableOption ( $1, $3 ); }
	;

create_table_option_list:
	// empty
	| create_table_option_list create_table_option
	;

_if_not_exists:
	// empty
	| TOK_IF TOK_NOT TOK_EXISTS			{ pParser->m_pStmt->m_tCreateTable.m_bIfNotExists = true; }
	;

_if_exists:
	// empty
	| TOK_IF TOK_EXISTS			{ pParser->m_pStmt->m_bIfExists = true; }
	;

create_table:
	TOK_CREATE TOK_TABLE _if_not_exists tablename create_table_items create_table_option_list
		{
			SqlStmt_t & tStmt = *pParser->m_pStmt;
			tStmt.m_eStmt = STMT_CREATE_TABLE;
			tStmt.m_sIndex = tStmt.m_dStringSubkeys.Last();
		}
	;

create_table_like:
	TOK_CREATE TOK_TABLE _if_not_exists tablename TOK_LIKE tablename
		{
			SqlStmt_t & tStmt = *pParser->m_pStmt;
			tStmt.m_eStmt = STMT_CREATE_TABLE_LIKE;
			tStmt.m_sIndex = tStmt.m_dStringSubkeys.First();
			tStmt.m_tCreateTable.m_sLike = tStmt.m_dStringSubkeys.Last();
		}
	;

drop_table:
	TOK_DROP TOK_TABLE _if_exists tablename
		{
			SqlStmt_t & tStmt = *pParser->m_pStmt;
			tStmt.m_eStmt = STMT_DROP_TABLE;
			tStmt.m_sIndex = tStmt.m_dStringSubkeys.Last();
		}
	;

drop_table_with_opt:
	drop_table opt_option_clause
	;

//////////////////////////////////////////////////////////////////////////

create_function:
	TOK_CREATE TOK_FUNCTION ident TOK_RETURNS udf_type TOK_SONAME TOK_QUOTED_STRING
		{
			SqlStmt_t & tStmt = *pParser->m_pStmt;
			tStmt.m_eStmt = STMT_CREATE_FUNCTION;
			pParser->ToString ( tStmt.m_sUdfName, $3 );
			tStmt.m_sUdfLib = pParser->ToStringUnescape ( $7 );
			tStmt.m_eUdfType = (ESphAttr) $5.GetValueInt();
		}
	;

udf_type:
	TOK_INT			{ $$.SetValueInt ( SPH_ATTR_INTEGER ); }
	| TOK_BIGINT	{ $$.SetValueInt ( SPH_ATTR_BIGINT ); }
	| TOK_FLOAT		{ $$.SetValueInt ( SPH_ATTR_FLOAT ); }
	| TOK_STRING	{ $$.SetValueInt ( SPH_ATTR_STRINGPTR ); }
	| TOK_INTEGER	{ $$.SetValueInt ( SPH_ATTR_INTEGER ); }
	;

drop_function:
	TOK_DROP TOK_FUNCTION ident
		{
			SqlStmt_t & tStmt = *pParser->m_pStmt;
			tStmt.m_eStmt = STMT_DROP_FUNCTION;
			pParser->ToString ( tStmt.m_sUdfName, $3 );
		}
	;

//////////////////////////////////////////////////////////////////////////

create_plugin:
	TOK_CREATE TOK_PLUGIN ident TOK_TYPE TOK_QUOTED_STRING TOK_SONAME TOK_QUOTED_STRING
		{
			SqlStmt_t & s = *pParser->m_pStmt;
			s.m_eStmt = STMT_CREATE_PLUGIN;
			pParser->ToString ( s.m_sUdfName, $3 );
			s.m_sStringParam = pParser->ToStringUnescape ( $5 );
			s.m_sUdfLib = pParser->ToStringUnescape ( $7 );
		}
	;

drop_plugin:
	TOK_DROP TOK_PLUGIN ident TOK_TYPE TOK_QUOTED_STRING
		{
			SqlStmt_t & s = *pParser->m_pStmt;
			s.m_eStmt = STMT_DROP_PLUGIN;
			pParser->ToString ( s.m_sUdfName, $3 );
			s.m_sStringParam = pParser->ToStringUnescape ( $5 );
		}
	;

//////////////////////////////////////////////////////////////////////////

call_opts_list:
	call_opt
		{
			assert ( pParser->m_pStmt->m_dCallOptNames.GetLength()==1 );
			assert ( pParser->m_pStmt->m_dCallOptValues.GetLength()==1 );
		}
	| call_opts_list ',' call_opt
	;

cluster_opts_list:
	// empty
	| call_opts_list
	;

call_opt:
	insert_val opt_as ident
		{
			pParser->ToString ( pParser->m_pStmt->m_dCallOptNames.Add(), $3 );
			pParser->AddInsval ( pParser->m_pStmt->m_dCallOptValues, $1 );
		}
	;

opt_as:
	// empty
	| TOK_AS
	;

insert_val:
	TOK_CONST_INT			{ $$=$1; $$.m_iType = TOK_CONST_INT; }
	| TOK_CONST_FLOAT		{ $$.m_fValue = $1.m_fValue; $$.m_iType = TOK_CONST_FLOAT; }
	| TOK_QUOTED_STRING		{ $$=$1; $$.m_iType = TOK_QUOTED_STRING; }
	;

create_cluster:
	TOK_CREATE TOK_CLUSTER ident cluster_opts_list
		{
			SqlStmt_t & tStmt = *pParser->m_pStmt;
			tStmt.m_eStmt = STMT_CLUSTER_CREATE;
			pParser->ToString ( tStmt.m_sCluster, $3 );
		}
	;

join_cluster:
	TOK_JOIN TOK_CLUSTER ident cluster_opts_list
		{
			SqlStmt_t & tStmt = *pParser->m_pStmt;
			tStmt.m_eStmt = STMT_JOIN_CLUSTER;
			pParser->ToString ( tStmt.m_sCluster, $3 );
		}
	| TOK_JOIN TOK_CLUSTER ident TOK_AT TOK_QUOTED_STRING cluster_opts_list
		{
			SqlStmt_t & tStmt = *pParser->m_pStmt;
			tStmt.m_eStmt = STMT_JOIN_CLUSTER;
			pParser->ToString ( tStmt.m_sCluster, $3 );
			pParser->JoinClusterAt ( $5 );
		}
	;

import_table:
	TOK_IMPORT TOK_TABLE tablename TOK_FROM TOK_QUOTED_STRING
		{
			SqlStmt_t & tStmt = *pParser->m_pStmt;
			tStmt.m_eStmt = STMT_IMPORT_TABLE;
			tStmt.m_sIndex = tStmt.m_dStringSubkeys.Last();
			tStmt.m_sStringParam = pParser->ToStringUnescape ( $5 );
		}
	;

//////////////////////////////////////////////////////////////////////////
// common option clause

opt_option_clause:
	// empty
	| TOK_OPTION option_list
	;

option_list:
	option_item
	| option_list ',' option_item
	;

option_item:
	ident '=' TOK_CONST_INT
		{
			if ( !pParser->AddOption ( $1, $3 ) )
				YYERROR;
		}
	| ident '=' TOK_QUOTED_STRING
		{
			if ( !pParser->AddOption ( $1, $3 ) )
				YYERROR;
		}
	;


%%

#if _WIN32
#pragma warning(pop)
#endif<|MERGE_RESOLUTION|>--- conflicted
+++ resolved
@@ -62,13 +62,9 @@
 %token	TOK_LIKE
 %token	TOK_MODEL_NAME
 %token	TOK_MODIFY
+%token	TOK_MODIFY_COLUMN
 %token	TOK_MULTI
 %token	TOK_MULTI64
-<<<<<<< HEAD
-=======
-%token	TOK_MODIFY
-%token	TOK_MODIFY_COLUMN
->>>>>>> 6193744d
 %token	TOK_NOT
 %token	TOK_OPTION
 %token	TOK_PLUGIN
