--- conflicted
+++ resolved
@@ -18,14 +18,9 @@
 class ISphSchema;
 
 std::unique_ptr<knn::KNN_i>			CreateKNN ( CSphString & sError );
-<<<<<<< HEAD
 std::unique_ptr<knn::Builder_i>		CreateKNNBuilder ( const ISphSchema & tSchema, int64_t iNumElements, const CSphString & sTmpFilename, CSphString & sError );
-std::unique_ptr<knn::Distance_i>	CreateKNNDistanceCalc ( const knn::IndexSettings_t & tSettings );
-=======
-std::unique_ptr<knn::Builder_i>		CreateKNNBuilder ( const ISphSchema & tSchema, int64_t iNumElements, CSphString & sError );
 std::unique_ptr<knn::Distance_i>	CreateKNNDistanceCalc ( const knn::IndexSettings_t & tSettings, CSphString & sError );
 std::unique_ptr<knn::TextToEmbeddings_i> CreateTextToEmbeddings ( const knn::ModelSettings_t & tSettings, CSphString & sError );
->>>>>>> ba23fcf7
 
 bool			InitKNN ( CSphString & sError );
 void			ShutdownKNN();
