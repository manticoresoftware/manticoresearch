//
// Copyright (c) 2023-2025, Manticore Software LTD (https://manticoresearch.com)
// All rights reserved
//
// This program is free software; you can redistribute it and/or modify
// it under the terms of the GNU General Public License. You should have
// received a copy of the GPL license along with this program; if you
// did not, you can find it at http://www.gnu.org/
//

#include <algorithm>
#include "knnmisc.h"
#include "knnlib.h"
#include "exprtraits.h"
#include "sphinxint.h"
#include "fileio.h"
#include "sphinxjson.h"


<<<<<<< HEAD
bool TableEmbeddings_c::Load ( const CSphString & sAttr, const knn::ModelSettings_t & tSettings, CSphString & sError )
{
	if ( m_hModels.Exists(sAttr) )
	{
		sError.SetSprintf ( "Unable to load model '%s' for attribute '%s': already loaded", tSettings.m_sModelName.c_str(), sAttr.cstr() );
		return false;
	}

	std::unique_ptr<knn::TextToEmbeddings_i> pModel = CreateTextToEmbeddings ( tSettings, sError );
	if ( !pModel )
		return false;

	m_hModels.Add ( std::move(pModel), sAttr );
	return true;
}


knn::TextToEmbeddings_i * TableEmbeddings_c::GetModel ( const CSphString & sAttr ) const
{
	std::unique_ptr<knn::TextToEmbeddings_i> * pFound = m_hModels(sAttr);
	return pFound ? pFound->get() : nullptr;
}

///////////////////////////////////////////////////////////////////////////////

EmbeddingsSrc_c::EmbeddingsSrc_c ( int iAttrs )
{
	m_dStored.Resize(iAttrs);
}


void EmbeddingsSrc_c::Add ( int iAttr, CSphVector<char> & dSrc )
{
	auto & tNew = m_dStored[iAttr].Add();
	tNew.SwapData(dSrc);
}


void EmbeddingsSrc_c::Remove ( const CSphFixedVector<RowID_t> & dRowMap )
{
	for ( auto & i : m_dStored  )
		for ( auto tRowID : dRowMap )
			if ( tRowID==INVALID_ROWID )
				i.Remove(tRowID);
}


const VecTraits_T<char> EmbeddingsSrc_c::Get ( RowID_t tRowID, int iAttr ) const
{
	return m_dStored[iAttr][tRowID];
}

///////////////////////////////////////////////////////////////////////////////

static void NormalizeVec ( VecTraits_T<float> & dData )
=======
void NormalizeVec ( VecTraits_T<float> & dData )
>>>>>>> f37744ae
{
	float fNorm = 0.0f;
	for ( auto i : dData )
		fNorm += i*i;

	fNorm = 1.0f / ( sqrtf(fNorm) + 1e-30f );
	for ( auto & i : dData )
		i *= fNorm;
}


class Expr_KNNDist_c : public ISphExpr
{
public:
				Expr_KNNDist_c ( const CSphVector<float> & dAnchor, const CSphColumnInfo & tAttr );

	float		Eval ( const CSphMatch & tMatch ) const override;
	int			IntEval ( const CSphMatch & tMatch ) const override		{ return (int)Eval(tMatch); }
	int64_t		Int64Eval ( const CSphMatch & tMatch ) const override	{ return (int64_t)Eval(tMatch); }
	void		FixupLocator ( const ISphSchema * pOldSchema, const ISphSchema * pNewSchema ) override { sphFixupLocator ( m_tAttr.m_tLocator, pOldSchema, pNewSchema ); }
	uint64_t	GetHash ( const ISphSchema & tSorterSchema, uint64_t uPrevHash, bool & bDisable ) override;
	ISphExpr *	Clone() const override									{ return new Expr_KNNDist_c ( m_dAnchor, m_tAttr ); }
	void		Command ( ESphExprCommand eCmd, void * pArg ) final;

	void		SetData ( const util::Span_T<const knn::DocDist_t> & dData );

private:
	std::unique_ptr<knn::Distance_i>	m_pDistCalc;
	CSphVector<float>					m_dAnchor;
	CSphColumnInfo						m_tAttr;
	const BYTE *						m_pBlobPool = nullptr;
	std::unique_ptr<columnar::Iterator_i> m_pIterator;

	util::Span_T<const  knn::DocDist_t>	m_dData;
	mutable const knn::DocDist_t *		m_pStart = nullptr;
};


Expr_KNNDist_c::Expr_KNNDist_c ( const CSphVector<float> & dAnchor, const CSphColumnInfo & tAttr )
	: m_dAnchor ( dAnchor )
	, m_tAttr ( tAttr )
{
<<<<<<< HEAD
	CSphString sError; // fixme! report it
	m_pDistCalc = CreateKNNDistanceCalc ( tAttr.m_tKNN, sError );
=======
	knn::IndexSettings_t tDistSettings = tAttr.m_tKNN;
	tDistSettings.m_eQuantization = knn::Quantization_e::NONE; // we operate on non-quantized data
	m_pDistCalc = CreateKNNDistanceCalc(tDistSettings);

>>>>>>> f37744ae
	if ( tAttr.m_tKNN.m_eHNSWSimilarity==knn::HNSWSimilarity_e::COSINE )
		NormalizeVec(m_dAnchor);
}


float Expr_KNNDist_c::Eval ( const CSphMatch & tMatch ) const
{
	if ( m_pStart ) // use precalculated data
	{
		const knn::DocDist_t * pEnd = m_dData.end();
		const knn::DocDist_t * pPtr = std::lower_bound ( m_pStart, pEnd, tMatch.m_tRowID, []( auto & tEntry, RowID_t tValue ){ return tEntry.m_tRowID < tValue; } );
		assert ( pPtr!=pEnd && pPtr->m_tRowID==tMatch.m_tRowID );
		m_pStart = pPtr;
		return m_pStart->m_fDist;
	}
	else // calculate distance
	{
		// this code path is used when no iterator is available, i.e. in ram chunk
		ByteBlob_t tRes;
		if ( m_tAttr.IsColumnar() )
			tRes.second = m_pIterator->Get ( tMatch.m_tRowID, tRes.first );
		else
			tRes = tMatch.FetchAttrData ( m_tAttr.m_tLocator, m_pBlobPool );

		VecTraits_T<float> dData ( (float*)tRes.first, tRes.second / sizeof(float) );
		if ( dData.GetLength()!=m_tAttr.m_tKNN.m_iDims )
			return FLT_MAX;

		return m_pDistCalc->CalcDist ( { dData.Begin(), (size_t)dData.GetLength() }, { m_dAnchor.Begin(), (size_t)m_dAnchor.GetLength() } );
	}
}


void Expr_KNNDist_c::Command ( ESphExprCommand eCmd, void * pArg )
{
	switch ( eCmd )
	{
	case SPH_EXPR_SET_COLUMNAR:
		if ( m_tAttr.IsColumnar() )
		{
			auto pColumnar = (const columnar::Columnar_i*)pArg;
			if ( pColumnar )
			{
				std::string sError; // FIXME! report errors
				m_pIterator = CreateColumnarIterator ( pColumnar, m_tAttr.m_sName.cstr(), sError );
			}
			else
				m_pIterator.reset();
		}
		break;

	case SPH_EXPR_SET_BLOB_POOL:
		m_pBlobPool = (const BYTE*)pArg;

		// reset our temporary data (e.g. between index chunks)
		m_pStart = nullptr;
		break;

	default:
		break;
	}
}


void Expr_KNNDist_c::SetData ( const util::Span_T<const knn::DocDist_t> & dData )
{
	m_dData = dData;
	m_pStart = m_dData.data();
}


uint64_t Expr_KNNDist_c::GetHash ( const ISphSchema & tSorterSchema, uint64_t uPrevHash, bool & bDisable )
{
	EXPR_CLASS_NAME("Expr_KNNDist_c");
	return CALC_DEP_HASHES();
}

/////////////////////////////////////////////////////////////////////

const char * GetKnnDistAttrName()
{
	static const char * szName = "@knn_dist";
	return szName;
}


ISphExpr * CreateExpr_KNNDist ( const CSphVector<float> & dAnchor, const CSphColumnInfo & tAttr )
{
	return new Expr_KNNDist_c ( dAnchor, tAttr );
}


static const char * HNSWSimilarity2Str ( knn::HNSWSimilarity_e eSim )
{
	switch ( eSim )
	{
	case knn::HNSWSimilarity_e::L2:		return "L2";
	case knn::HNSWSimilarity_e::IP:		return "IP";
	case knn::HNSWSimilarity_e::COSINE:	return "COSINE";
	default:							return nullptr;
	}
}


static const char * Quantization2Str ( knn::Quantization_e eQuant )
{
	switch ( eQuant )
	{
	case knn::Quantization_e::BIT1: return "1BIT";
	case knn::Quantization_e::BIT4: return "4BIT";
	case knn::Quantization_e::BIT8: return "8BIT";
	default: return nullptr;
	}
}


bool Str2HNSWSimilarity ( const CSphString & sSimilarity, knn::HNSWSimilarity_e & eSimilarity, CSphString * pError )
{
	CSphString sSim = sSimilarity;
	sSim.ToUpper();

	if ( sSim=="L2" )
	{
		eSimilarity = knn::HNSWSimilarity_e::L2;
		return true;
	}

	if ( sSim=="IP" )
	{
		eSimilarity = knn::HNSWSimilarity_e::IP;
		return true;
	}

	if ( sSim=="COSINE" )
	{
		eSimilarity = knn::HNSWSimilarity_e::COSINE;
		return true;
	}

	if ( pError )
		pError->SetSprintf ( "Unknown knn similarity '%s'", sSimilarity.cstr() );

	return false;
}


bool Str2Quantization ( const CSphString & sQuantization, knn::Quantization_e & eQuantization, CSphString * pError )
{
	CSphString sQuant = sQuantization;
	sQuant.ToUpper();

	if ( sQuant=="NONE" )
	{
		eQuantization = knn::Quantization_e::NONE;
		return true;
	}

	if ( sQuant=="1BIT" )
	{
		eQuantization = knn::Quantization_e::BIT1;
		return true;
	}

	if ( sQuant=="4BIT" )
	{
		eQuantization = knn::Quantization_e::BIT4;
		return true;
	}

	if ( sQuant=="8BIT" )
	{
		eQuantization = knn::Quantization_e::BIT8;
		return true;
	}

	if ( pError )
		pError->SetSprintf ( "Unknown quantization '%s'", sQuantization.cstr() );

	return false;
}


void AddKNNSettings ( StringBuilder_c & sRes, const CSphColumnInfo & tAttr )
{
	if ( !tAttr.IsIndexedKNN() )
		return;

	const auto & tKNN = tAttr.m_tKNN;

	sRes << " knn_type='hnsw'";
	sRes << " knn_dims='" << tKNN.m_iDims << "'";
	sRes << " hnsw_similarity='" << HNSWSimilarity2Str ( tKNN.m_eHNSWSimilarity ) << "'";

	knn::IndexSettings_t tDefault;
	if ( tKNN.m_iHNSWM!=tDefault.m_iHNSWM )
		sRes << " hnsw_m='" << tKNN.m_iHNSWM << "'";

	if ( tKNN.m_iHNSWEFConstruction!=tDefault.m_iHNSWEFConstruction )
		sRes << " hnsw_ef_construction='" << tKNN.m_iHNSWEFConstruction << "'";

<<<<<<< HEAD
	const auto & tKNNModel = tAttr.m_tKNNModel;
	knn::ModelSettings_t tDefaultModel;
	if ( !tKNNModel.m_sModelName.empty() )
		sRes << " model_name='" << tKNNModel.m_sModelName.c_str() << "'";

	if ( !tKNNModel.m_sCachePath.empty() )
		sRes << " cache_path='" << tKNNModel.m_sCachePath.c_str() << "'";

	if ( tKNNModel.m_bUseGPU!=tDefaultModel.m_bUseGPU )
		sRes << " use_gpu='" << ( tKNNModel.m_bUseGPU ? 1 : 0 ) << "'";
=======
	if ( tKNN.m_eQuantization!=tDefault.m_eQuantization )
		sRes << " quantization='" << Quantization2Str ( tKNN.m_eQuantization ) << "'";
>>>>>>> f37744ae
}


void ReadKNNJson ( bson::Bson_c tRoot, knn::IndexSettings_t & tIS, knn::ModelSettings_t & tMS, CSphString & sKNNFrom )
{
<<<<<<< HEAD
	tIS.m_iDims				= (int) bson::Int ( tRoot.ChildByName ( "knn_dims" ) );
	tIS.m_eHNSWSimilarity	= Str2HNSWSimilarity ( bson::String ( tRoot.ChildByName ( "hnsw_similarity" ) ) );
	tIS.m_iHNSWM			= (int) bson::Int ( tRoot.ChildByName ( "hnsw_m" ), tIS.m_iHNSWM );
	tIS.m_iHNSWEFConstruction = (int) bson::Int ( tRoot.ChildByName ( "hnsw_ef_construction" ), tIS.m_iHNSWEFConstruction );

	tMS.m_sModelName	= bson::String ( tRoot.ChildByName ( "model_name" ) ).cstr();
	tMS.m_sAPIKey		= bson::String ( tRoot.ChildByName ( "api_key" ) ).cstr();
	tMS.m_sCachePath	= bson::String ( tRoot.ChildByName ( "cache_path" ) ).cstr();
	tMS.m_bUseGPU		= bson::Bool ( tRoot.ChildByName ( "use_gpu" ), tMS.m_bUseGPU );
	sKNNFrom = bson::String ( tRoot.ChildByName ( "from" ) );
=======
	knn::IndexSettings_t tRes;
	tRes.m_iDims = (int) bson::Int ( tRoot.ChildByName ( "knn_dims" ) );
	Str2HNSWSimilarity ( bson::String ( tRoot.ChildByName ( "hnsw_similarity" ) ), tRes.m_eHNSWSimilarity );
	tRes.m_iHNSWM = (int) bson::Int ( tRoot.ChildByName ( "hnsw_m" ), tRes.m_iHNSWM );
	tRes.m_iHNSWEFConstruction = (int) bson::Int ( tRoot.ChildByName ( "hnsw_ef_construction" ), tRes.m_iHNSWEFConstruction );
	Str2Quantization ( bson::String ( tRoot.ChildByName ( "quantization" ) ), tRes.m_eQuantization );

	return tRes;
>>>>>>> f37744ae
}


void FormatKNNSettings ( JsonEscapedBuilder & tOut, const knn::IndexSettings_t & tIS, const knn::ModelSettings_t & tMS, const CSphString & sKNNFrom )
{
	auto _ = tOut.Object();

	knn::IndexSettings_t tDefaultIS;

	tOut.NamedString ( "knn_type", "hnsw" );
<<<<<<< HEAD
	tOut.NamedVal ( "knn_dims", tIS.m_iDims );
	tOut.NamedString ( "hnsw_similarity", HNSWSimilarity2Str ( tIS.m_eHNSWSimilarity ) );
	tOut.NamedValNonDefault ( "hnsw_m", tIS.m_iHNSWM, tDefaultIS.m_iHNSWM );
	tOut.NamedValNonDefault ( "hnsw_ef_construction", tIS.m_iHNSWEFConstruction, tDefaultIS.m_iHNSWEFConstruction );

	if ( !tMS.m_sModelName.empty() )
	{
		tOut.NamedString ( "model_name", tMS.m_sModelName.c_str() );
		tOut.NamedString ( "from", sKNNFrom );
		tOut.NamedString ( "cache_path", tMS.m_sCachePath.c_str() );
		tOut.NamedString ( "api_key", tMS.m_sAPIKey.c_str() );
		tOut.NamedVal ( "use_gpu", tMS.m_bUseGPU );
	}
=======
	tOut.NamedVal ( "knn_dims", tSettings.m_iDims );
	tOut.NamedString ( "hnsw_similarity", HNSWSimilarity2Str ( tSettings.m_eHNSWSimilarity ) );
	tOut.NamedValNonDefault ( "hnsw_m", tSettings.m_iHNSWM, tDefault.m_iHNSWM );
	tOut.NamedValNonDefault ( "hnsw_ef_construction", tSettings.m_iHNSWEFConstruction, tDefault.m_iHNSWEFConstruction );
	tOut.NamedString ( "quantization", Quantization2Str ( tSettings.m_eQuantization ) );
>>>>>>> f37744ae
}


CSphString FormatKNNConfigStr ( const CSphVector<NamedKNNSettings_t> & dAttrs )
{
	JsonObj_c tRoot;
	JsonObj_c tArray(true);

	for ( auto & i : dAttrs )
	{
		JsonObj_c tObj;
		tObj.AddStr ( "name", i.m_sName );
		tObj.AddStr ( "type", "hnsw" );
		tObj.AddInt ( "dims", i.m_iDims );
		tObj.AddStr ( "hnsw_similarity", HNSWSimilarity2Str ( i.m_eHNSWSimilarity ) );
		tObj.AddInt ( "hnsw_m", i.m_iHNSWM );
		tObj.AddInt ( "hnsw_ef_construction", i.m_iHNSWEFConstruction );
<<<<<<< HEAD

		if ( !i.m_sModelName.empty() )
		{
			tObj.AddStr ( "model_name", i.m_sModelName.c_str() );
			tObj.AddStr ( "from", i.m_sFrom.cstr() );
			tObj.AddStr ( "cache_path", i.m_sCachePath.c_str() );
			tObj.AddStr ( "api_key", i.m_sAPIKey.c_str() );
			tObj.AddBool ( "use_gpu", i.m_bUseGPU );
		}

=======
		tObj.AddStr ( "quantization", Quantization2Str ( i.m_eQuantization ) );
>>>>>>> f37744ae
		tArray.AddItem(tObj);
	}

	tRoot.AddItem ( "attrs", tArray );
	return tRoot.AsString(false);
}


bool ParseKNNConfigStr ( const CSphString & sStr, CSphVector<NamedKNNSettings_t> & dParsed, CSphString & sError )
{
	JsonObj_c tRoot ( sStr.cstr() );
	const int MAX_ERROR_LEN = 256;
	char szError[MAX_ERROR_LEN];
	if ( tRoot.GetError ( szError, MAX_ERROR_LEN, sError ) )
		return false;

	JsonObj_c tAttrs = tRoot.GetArrayItem ( "attrs", sError );
	if ( !tAttrs )
		return false;

	for ( const auto & i : tAttrs )
	{
		auto & tParsed = dParsed.Add();

		if ( !i.FetchStrItem ( tParsed.m_sName, "name", sError ) )
			return false;

		CSphString sType;
		if ( !i.FetchStrItem ( sType, "type", sError ) )
			return false;

		sType.ToUpper();
		if ( sType!="HNSW" )
		{
			sError.SetSprintf ( "Unknown knn type '%s'", sType.cstr() );
			return false;
		}

		CSphString sSimilarity;
		if ( !i.FetchIntItem ( tParsed.m_iDims, "dims", sError ) ) return false;
		if ( !i.FetchIntItem ( tParsed.m_iHNSWM, "hnsw_m", sError, true ) ) return false;
		if ( !i.FetchIntItem ( tParsed.m_iHNSWEFConstruction, "hnsw_ef_construction", sError, true ) ) return false;
		if ( !i.FetchStrItem ( sSimilarity, "hnsw_similarity", sError) ) return false;

		if ( !Str2HNSWSimilarity ( sSimilarity.cstr(), tParsed.m_eHNSWSimilarity, &sError ) )
			return false;

		JsonObj_c tQuantization = i.GetStrItem ( "quantization", sError, true );
		if ( !sError.IsEmpty() )
			return false;

		if ( tQuantization )
		{
			CSphString sQuantization = tQuantization.StrVal();
			if ( !Str2Quantization ( sQuantization.cstr(), tParsed.m_eQuantization, &sError ) )
				return false;
		}
<<<<<<< HEAD
			
		tParsed.m_eHNSWSimilarity = Str2HNSWSimilarity ( sSimilarity.cstr() );
		if ( !i.FetchStrItem ( tParsed.m_sModelName, "model_name", sError, true ) ) return false;

		if ( !tParsed.m_sModelName.empty() )
		{
			if ( !i.FetchStrItem ( tParsed.m_sFrom, "from", sError, true ) ) return false;
			if ( !i.FetchStrItem ( tParsed.m_sAPIKey, "api_key", sError, true ) ) return false;
			if ( !i.FetchStrItem ( tParsed.m_sCachePath, "cache_path", sError, true ) ) return false;
			if ( !i.FetchBoolItem ( tParsed.m_bUseGPU, "use_gpu", sError, true ) ) return false;
		}
=======
>>>>>>> f37744ae
	}

	return true;
}


std::unique_ptr<knn::Builder_i> BuildCreateKNN ( const ISphSchema & tSchema, int64_t iNumElements, CSphVector<std::pair<PlainOrColumnar_t,int>> & dAttrs, CSphString & sError )
{
	std::unique_ptr<knn::Builder_i> pBuilder = CreateKNNBuilder ( tSchema, iNumElements, sError );
	if ( !pBuilder )
		return pBuilder;
	
	int iColumnar = 0;
	for ( int i = 0; i < tSchema.GetAttrsCount(); i++ )
	{
		const CSphColumnInfo & tAttr = tSchema.GetAttr(i);
		if ( tAttr.IsIndexedKNN() )
			dAttrs.Add ( { PlainOrColumnar_t ( tAttr, iColumnar ), i } );

		if ( tAttr.IsColumnar() )
			iColumnar++;
	}

	return pBuilder;
}


template <typename ACTION>
static bool BuildProcessKNN ( RowID_t tRowID, const CSphRowitem * pRow, const BYTE * pPool, CSphVector<ScopedTypedIterator_t> & dIterators, const CSphVector<PlainOrColumnar_t> & dAttrs, ACTION && fnAction )
{
	ARRAY_FOREACH ( i, dAttrs )
	{
		assert ( dAttrs[i].m_eType==SPH_ATTR_FLOAT_VECTOR );
		const BYTE * pSrc = nullptr;
		int iBytes = dAttrs[i].Get ( tRowID, pRow, pPool, dIterators, pSrc );
		int iValues = iBytes / sizeof(float);

		if ( !fnAction ( i, { (float*)pSrc, (size_t)iValues } ) )
			return false;
	}

	return true;
}


void BuildTrainKNN ( RowID_t tRowID, const CSphRowitem * pRow, const BYTE * pPool, CSphVector<ScopedTypedIterator_t> & dIterators, const CSphVector<PlainOrColumnar_t> & dAttrs, knn::Builder_i & tBuilder )
{
	BuildProcessKNN ( tRowID, pRow, pPool, dIterators, dAttrs, [&tBuilder]( int iAttr, const util::Span_T<float> & tValues ) { tBuilder.Train ( iAttr, tValues ); return true; } );
}


bool BuildStoreKNN ( RowID_t tRowID, const CSphRowitem * pRow, const BYTE * pPool, CSphVector<ScopedTypedIterator_t> & dIterators, const CSphVector<PlainOrColumnar_t> & dAttrs, knn::Builder_i & tBuilder )
{
	return BuildProcessKNN ( tRowID, pRow, pPool, dIterators, dAttrs, [&tBuilder]( int iAttr, const util::Span_T<float> & tValues ) { return tBuilder.SetAttr ( iAttr, tValues ); } );
}


std::pair<RowidIterator_i *, bool> CreateKNNIterator ( knn::KNN_i * pKNN, const CSphQuery & tQuery, const ISphSchema & tIndexSchema, const ISphSchema & tSorterSchema, CSphString & sError )
{
	if ( tQuery.m_sKNNAttr.IsEmpty() )
		return { nullptr, false };

	auto pKNNAttr = tIndexSchema.GetAttr ( tQuery.m_sKNNAttr.cstr() );
	if ( !pKNNAttr )
	{
		sError.SetSprintf ( "KNN search attribute '%s' not found", tQuery.m_sKNNAttr.cstr() );
		return { nullptr, true };
	}

	if ( !pKNNAttr->IsIndexedKNN() )
	{
		sError.SetSprintf ( "KNN search attribute '%s' does not have KNN index", tQuery.m_sKNNAttr.cstr() );
		return { nullptr, true };
	}

	if ( !pKNN )
	{
		sError = "KNN index not loaded" ;
		return { nullptr, true };
	}

	const auto pAttr = tSorterSchema.GetAttr ( GetKnnDistAttrName() );
	assert(pAttr);

	ISphExpr * pExpr = pAttr->m_pExpr;
	assert(pExpr);

	auto pKnnDist = (Expr_KNNDist_c*)pExpr;

	CSphVector<float> dPoint ( tQuery.m_dKNNVec );
	if ( pKNNAttr->m_tKNN.m_eHNSWSimilarity == knn::HNSWSimilarity_e::COSINE )
		NormalizeVec(dPoint);

	std::string sErrorSTL;
	knn::Iterator_i * pIterator = pKNN->CreateIterator ( pKNNAttr->m_sName.cstr(), { dPoint.Begin(), (size_t)dPoint.GetLength() }, tQuery.m_iKNNK, tQuery.m_iKnnEf, sErrorSTL );
	if ( !pIterator )
	{
		sError = sErrorSTL.c_str();
		return { nullptr, true };
	}

	pKnnDist->SetData ( pIterator->GetData() );
	
	return { CreateIteratorWrapper ( pIterator, nullptr ), false };
}


RowIteratorsWithEstimates_t	CreateKNNIterators ( knn::KNN_i * pKNN, const CSphQuery & tQuery, const ISphSchema & tIndexSchema, const ISphSchema & tSorterSchema, bool & bError, CSphString & sError )
{
	RowIteratorsWithEstimates_t dIterators;

	auto tRes = CreateKNNIterator ( pKNN, tQuery, tIndexSchema, tSorterSchema, sError );
	if ( tRes.second )
	{
		bError = true;
		return dIterators;
	}

	if ( !tRes.first )
		return dIterators;

	dIterators.Add ( { tRes.first, tQuery.m_iKNNK } );
	return dIterators;
}<|MERGE_RESOLUTION|>--- conflicted
+++ resolved
@@ -17,7 +17,6 @@
 #include "sphinxjson.h"
 
 
-<<<<<<< HEAD
 bool TableEmbeddings_c::Load ( const CSphString & sAttr, const knn::ModelSettings_t & tSettings, CSphString & sError )
 {
 	if ( m_hModels.Exists(sAttr) )
@@ -72,10 +71,7 @@
 
 ///////////////////////////////////////////////////////////////////////////////
 
-static void NormalizeVec ( VecTraits_T<float> & dData )
-=======
 void NormalizeVec ( VecTraits_T<float> & dData )
->>>>>>> f37744ae
 {
 	float fNorm = 0.0f;
 	for ( auto i : dData )
@@ -118,15 +114,11 @@
 	: m_dAnchor ( dAnchor )
 	, m_tAttr ( tAttr )
 {
-<<<<<<< HEAD
-	CSphString sError; // fixme! report it
-	m_pDistCalc = CreateKNNDistanceCalc ( tAttr.m_tKNN, sError );
-=======
 	knn::IndexSettings_t tDistSettings = tAttr.m_tKNN;
 	tDistSettings.m_eQuantization = knn::Quantization_e::NONE; // we operate on non-quantized data
-	m_pDistCalc = CreateKNNDistanceCalc(tDistSettings);
-
->>>>>>> f37744ae
+	CSphString sError; // fixme! report it
+	m_pDistCalc = CreateKNNDistanceCalc ( tDistSettings, sError );
+
 	if ( tAttr.m_tKNN.m_eHNSWSimilarity==knn::HNSWSimilarity_e::COSINE )
 		NormalizeVec(m_dAnchor);
 }
@@ -327,7 +319,6 @@
 	if ( tKNN.m_iHNSWEFConstruction!=tDefault.m_iHNSWEFConstruction )
 		sRes << " hnsw_ef_construction='" << tKNN.m_iHNSWEFConstruction << "'";
 
-<<<<<<< HEAD
 	const auto & tKNNModel = tAttr.m_tKNNModel;
 	knn::ModelSettings_t tDefaultModel;
 	if ( !tKNNModel.m_sModelName.empty() )
@@ -338,36 +329,25 @@
 
 	if ( tKNNModel.m_bUseGPU!=tDefaultModel.m_bUseGPU )
 		sRes << " use_gpu='" << ( tKNNModel.m_bUseGPU ? 1 : 0 ) << "'";
-=======
+
 	if ( tKNN.m_eQuantization!=tDefault.m_eQuantization )
 		sRes << " quantization='" << Quantization2Str ( tKNN.m_eQuantization ) << "'";
->>>>>>> f37744ae
 }
 
 
 void ReadKNNJson ( bson::Bson_c tRoot, knn::IndexSettings_t & tIS, knn::ModelSettings_t & tMS, CSphString & sKNNFrom )
 {
-<<<<<<< HEAD
 	tIS.m_iDims				= (int) bson::Int ( tRoot.ChildByName ( "knn_dims" ) );
-	tIS.m_eHNSWSimilarity	= Str2HNSWSimilarity ( bson::String ( tRoot.ChildByName ( "hnsw_similarity" ) ) );
+	Str2HNSWSimilarity ( bson::String ( tRoot.ChildByName ( "hnsw_similarity" ) ), tIS.m_eHNSWSimilarity );
 	tIS.m_iHNSWM			= (int) bson::Int ( tRoot.ChildByName ( "hnsw_m" ), tIS.m_iHNSWM );
 	tIS.m_iHNSWEFConstruction = (int) bson::Int ( tRoot.ChildByName ( "hnsw_ef_construction" ), tIS.m_iHNSWEFConstruction );
+	Str2Quantization ( bson::String ( tRoot.ChildByName ( "quantization" ) ), tIS.m_eQuantization );
 
 	tMS.m_sModelName	= bson::String ( tRoot.ChildByName ( "model_name" ) ).cstr();
 	tMS.m_sAPIKey		= bson::String ( tRoot.ChildByName ( "api_key" ) ).cstr();
 	tMS.m_sCachePath	= bson::String ( tRoot.ChildByName ( "cache_path" ) ).cstr();
 	tMS.m_bUseGPU		= bson::Bool ( tRoot.ChildByName ( "use_gpu" ), tMS.m_bUseGPU );
 	sKNNFrom = bson::String ( tRoot.ChildByName ( "from" ) );
-=======
-	knn::IndexSettings_t tRes;
-	tRes.m_iDims = (int) bson::Int ( tRoot.ChildByName ( "knn_dims" ) );
-	Str2HNSWSimilarity ( bson::String ( tRoot.ChildByName ( "hnsw_similarity" ) ), tRes.m_eHNSWSimilarity );
-	tRes.m_iHNSWM = (int) bson::Int ( tRoot.ChildByName ( "hnsw_m" ), tRes.m_iHNSWM );
-	tRes.m_iHNSWEFConstruction = (int) bson::Int ( tRoot.ChildByName ( "hnsw_ef_construction" ), tRes.m_iHNSWEFConstruction );
-	Str2Quantization ( bson::String ( tRoot.ChildByName ( "quantization" ) ), tRes.m_eQuantization );
-
-	return tRes;
->>>>>>> f37744ae
 }
 
 
@@ -378,11 +358,11 @@
 	knn::IndexSettings_t tDefaultIS;
 
 	tOut.NamedString ( "knn_type", "hnsw" );
-<<<<<<< HEAD
 	tOut.NamedVal ( "knn_dims", tIS.m_iDims );
 	tOut.NamedString ( "hnsw_similarity", HNSWSimilarity2Str ( tIS.m_eHNSWSimilarity ) );
 	tOut.NamedValNonDefault ( "hnsw_m", tIS.m_iHNSWM, tDefaultIS.m_iHNSWM );
 	tOut.NamedValNonDefault ( "hnsw_ef_construction", tIS.m_iHNSWEFConstruction, tDefaultIS.m_iHNSWEFConstruction );
+	tOut.NamedString ( "quantization", Quantization2Str ( tIS.m_eQuantization ) );
 
 	if ( !tMS.m_sModelName.empty() )
 	{
@@ -392,13 +372,6 @@
 		tOut.NamedString ( "api_key", tMS.m_sAPIKey.c_str() );
 		tOut.NamedVal ( "use_gpu", tMS.m_bUseGPU );
 	}
-=======
-	tOut.NamedVal ( "knn_dims", tSettings.m_iDims );
-	tOut.NamedString ( "hnsw_similarity", HNSWSimilarity2Str ( tSettings.m_eHNSWSimilarity ) );
-	tOut.NamedValNonDefault ( "hnsw_m", tSettings.m_iHNSWM, tDefault.m_iHNSWM );
-	tOut.NamedValNonDefault ( "hnsw_ef_construction", tSettings.m_iHNSWEFConstruction, tDefault.m_iHNSWEFConstruction );
-	tOut.NamedString ( "quantization", Quantization2Str ( tSettings.m_eQuantization ) );
->>>>>>> f37744ae
 }
 
 
@@ -416,7 +389,7 @@
 		tObj.AddStr ( "hnsw_similarity", HNSWSimilarity2Str ( i.m_eHNSWSimilarity ) );
 		tObj.AddInt ( "hnsw_m", i.m_iHNSWM );
 		tObj.AddInt ( "hnsw_ef_construction", i.m_iHNSWEFConstruction );
-<<<<<<< HEAD
+		tObj.AddStr ( "quantization", Quantization2Str ( i.m_eQuantization ) );
 
 		if ( !i.m_sModelName.empty() )
 		{
@@ -427,9 +400,6 @@
 			tObj.AddBool ( "use_gpu", i.m_bUseGPU );
 		}
 
-=======
-		tObj.AddStr ( "quantization", Quantization2Str ( i.m_eQuantization ) );
->>>>>>> f37744ae
 		tArray.AddItem(tObj);
 	}
 
@@ -487,9 +457,7 @@
 			if ( !Str2Quantization ( sQuantization.cstr(), tParsed.m_eQuantization, &sError ) )
 				return false;
 		}
-<<<<<<< HEAD
-			
-		tParsed.m_eHNSWSimilarity = Str2HNSWSimilarity ( sSimilarity.cstr() );
+
 		if ( !i.FetchStrItem ( tParsed.m_sModelName, "model_name", sError, true ) ) return false;
 
 		if ( !tParsed.m_sModelName.empty() )
@@ -499,8 +467,6 @@
 			if ( !i.FetchStrItem ( tParsed.m_sCachePath, "cache_path", sError, true ) ) return false;
 			if ( !i.FetchBoolItem ( tParsed.m_bUseGPU, "use_gpu", sError, true ) ) return false;
 		}
-=======
->>>>>>> f37744ae
 	}
 
 	return true;
