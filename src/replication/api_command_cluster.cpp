//
// Copyright (c) 2019-2025, Manticore Software LTD (https://manticoresearch.com)
// Copyright (c) 2001-2016, Andrew Aksyonoff
// Copyright (c) 2008-2016, Sphinx Technologies Inc
// All rights reserved
//
// This program is free software; you can redistribute it and/or modify
// it under the terms of the GNU General Public License. You should have
// received a copy of the GPL license along with this program; if you
// did not, you can find it at http://www.gnu.org
//

#include "api_command_cluster.h"

#include "configuration.h"
#include "digest_sha1.h"
#include "common.h"
#include "searchdha.h"
#include "cluster_commands.h"
#include "cluster_sst_progress.h"

void operator<< ( ISphOutputBuffer& tOut, const ClusterRequest_t& tReq )
{
	tOut.SendString ( tReq.m_sCluster.cstr() );
}

StringBuilder_c& operator<< ( StringBuilder_c& tOut, const ClusterRequest_t& tReq )
{
	tOut << "cluster:" << tReq.m_sCluster;
	return tOut;
}

void operator>> ( InputBuffer_c& tIn, ClusterRequest_t& tReq )
{
	tReq.m_sCluster = tIn.GetString();
}

void operator<< ( ISphOutputBuffer& tOut, const StrVec_t& dStrings )
{
	tOut.SendInt ( dStrings.GetLength() );
	for ( const auto& sVal : dStrings )
		tOut.SendString ( sVal.cstr() );
}

StringBuilder_c& operator<< ( StringBuilder_c& tOut, const StrVec_t& dStrings )
{
	tOut << "strings (" << dStrings.GetLength() << "):";
	int iStrings = Min ( 10, dStrings.GetLength() );
	for ( int i=0; i<iStrings; ++i )
		tOut << dStrings[i];
	if ( iStrings > dStrings.GetLength() )
		tOut << "...rest" << dStrings.GetLength() - iStrings;
	return tOut;
}

void operator>> ( InputBuffer_c& tIn, StrVec_t& dStrings )
{
	dStrings.Resize ( tIn.GetInt() );
	for ( auto& sVal : dStrings )
		sVal = tIn.GetString();
}

AgentConn_t* CreateAgentBase ( const AgentDesc_t& tDesc, int64_t iTimeoutMs )
{
	auto* pAgent = new AgentConn_t;
	pAgent->m_tDesc.CloneFrom ( tDesc );
	pAgent->SetNoLimitReplySize();
	pAgent->m_tDesc.m_pDash = new HostDashboard_t;
	pAgent->m_iMyConnectTimeoutMs = ReplicationTimeoutConnect();
	pAgent->m_iMyQueryTimeoutMs = iTimeoutMs;
	return pAgent;
}

// wrapper of PerformRemoteTasks
bool PerformRemoteTasksWrap ( VectorAgentConn_t & dNodes, RequestBuilder_i & tReq, ReplyParser_i & tReply, bool bRetry )
{
	if ( dNodes.IsEmpty() )
		return true;

	int iQueryRetry = ( bRetry ? ReplicationRetryCount() : -1 );
	int iQueryDelay = ( bRetry ? ReplicationRetryDelay() : -1 );
	int iNodes = dNodes.GetLength();
	int iFinished = PerformRemoteTasks ( dNodes, &tReq, &tReply, iQueryRetry, iQueryDelay );

	bool bOk = ( iFinished==iNodes );
	if ( !bOk || TlsMsg::HasErr() )
		sphLogDebugRpl ( "%d(%d) nodes finished well, tls msg: %s", iFinished, iNodes, TlsMsg::szError() );
	if ( bOk && TlsMsg::HasErr() )
		TlsMsg::ResetErr();

	for ( const AgentConn_t * pAgent : dNodes )
	{
		if ( !pAgent->m_sFailure.IsEmpty() )
		{
			sphWarning ( "'%s:%d': %s", pAgent->m_tDesc.m_sAddr.cstr(), pAgent->m_tDesc.m_iPort, pAgent->m_sFailure.cstr() );
			if ( !bOk )
				TlsMsg::Err().Appendf ( "'%s:%d': %s", pAgent->m_tDesc.m_sAddr.cstr(), pAgent->m_tDesc.m_iPort, pAgent->m_sFailure.cstr() );
		}
	}

	return ( bOk && !TlsMsg::HasErr() );
}


// handler of all remote commands via API parsed at daemon as SEARCHD_COMMAND_CLUSTER
void HandleAPICommandCluster ( ISphOutputBuffer & tOut, WORD uCommandVer, InputBuffer_c & tBuf, const char * szClient )
{
	auto eClusterCmd = (E_CLUSTER)tBuf.GetWord();

	bool bNodeVer = ( eClusterCmd==E_CLUSTER::GET_NODE_VER || eClusterCmd==E_CLUSTER::GET_NODE_VER_ID );

	// GET_NODE_VER should skip version check and provide both VER_COMMAND_CLUSTER and VER_COMMAND_REPLICATE
	if ( !bNodeVer && !CheckCommandVersion ( uCommandVer, VER_COMMAND_CLUSTER, tOut ) )
		return;

	if ( !ApiCheckClusterPerms ( session::GetUser(), tOut ) )
		return;

	if ( eClusterCmd!=E_CLUSTER::FILE_SEND )
		sphLogDebugRpl ( "remote cluster command %d(%s), client %s", (int) eClusterCmd, szClusterCmd (eClusterCmd), szClient );

	CSphString sCluster;
	TlsMsg::ResetErr();
	switch (eClusterCmd) {
	case E_CLUSTER::DELETE_:
		ReceiveClusterDelete ( tOut, tBuf, sCluster );
		break;

	case E_CLUSTER::FILE_RESERVE:
		ReceiveClusterFileReserve ( tOut, tBuf, sCluster );
		break;

	case E_CLUSTER::FILE_SEND:
		ReceiveClusterFileSend ( tOut, tBuf );
		break;

	case E_CLUSTER::INDEX_ADD_LOCAL:
		ReceiveClusterIndexAddLocal ( tOut, tBuf, sCluster );
		break;

	case E_CLUSTER::SYNCED:
		ReceiveClusterSynced ( tOut, tBuf, sCluster );
		break;

	case E_CLUSTER::GET_NODES:
		ReceiveClusterGetNodes ( tOut, tBuf, sCluster );
		break;

	case E_CLUSTER::UPDATE_NODES:
		ReceiveClusterUpdateNodes ( tOut, tBuf, sCluster );
		break;

	case E_CLUSTER::INDEX_ADD_DIST:
		ReceiveDistIndex ( tOut, tBuf, sCluster );
		break;

	case E_CLUSTER::GET_NODE_STATE:
		ReceiveClusterGetState ( tOut, tBuf, sCluster );
		break;

	case E_CLUSTER::GET_NODE_VER:
		ReceiveClusterGetVer ( false, tOut );
		break;

	case E_CLUSTER::GET_NODE_VER_ID:
		ReceiveClusterGetVer ( true, tOut );
		break;

<<<<<<< HEAD
	case E_CLUSTER::GET_NODE_AUTH:
		ReceiveClusterGetAuth ( tOut, tBuf );
=======
	case E_CLUSTER::UPDATE_SST_PROGRESS:
		ReceiveSstProgress ( tOut, tBuf, sCluster );
>>>>>>> b01af24f
		break;

	default:
		TlsMsg::Err ( "INTERNAL ERROR: unhandled command %d", (int) eClusterCmd );
		break;
	}

	if ( !TlsMsg::HasErr() )
		return;

	assert ( eClusterCmd != E_CLUSTER::FILE_SEND );

	auto szError = TlsMsg::szError();
	sphLogDebugRpl ( "remote cluster '%s' command %s(%d), client %s - %s", sCluster.scstr(), szClusterCmd ( eClusterCmd ), (int)eClusterCmd, szClient, szError );

	auto tReply = APIAnswer ( tOut, 0, SEARCHD_ERROR );
	tOut.SendString ( SphSprintf ( "[%s] %s", szIncomingIP(), szError ).cstr() );

	ReportClusterError ( sCluster, szError, szClient, eClusterCmd );
}

// 200 msec is ok as we do not need to any missed nodes in cluster node list
constexpr int g_iAnyNodesTimeoutMs = 200;
constexpr int g_iNodeRetryWaitMs = 500;

static int g_iReplConnectTimeoutMs = 0;
static int g_iReplQueryTimeoutMs = 0;
static int g_iReplRetryCount = 0;
static int g_iReplRetryDelayMs = 0;

void ReplicationSetTimeouts ( int iConnectTimeoutMs, int iQueryTimeoutMs, int iRetryCount, int iRetryDelayMs )
{
	g_iReplConnectTimeoutMs = iConnectTimeoutMs;
	g_iReplQueryTimeoutMs = iQueryTimeoutMs;
	g_iReplRetryCount = iRetryCount;
	g_iReplRetryDelayMs = iRetryDelayMs;
}

int64_t ReplicationTimeoutQuery ( int64_t iTimeout )
{
	// need default of 2 minutes in msec for replication requests as they are mostly long-running
	int64_t iTmAtLeast2Min = Max ( g_iReplQueryTimeoutMs, 120 * 1000 );
	// should be 2 minutes or timeout if it is longer
	return Max ( iTmAtLeast2Min, Min ( iTimeout, INT_MAX ) );
}

int ReplicationTimeoutConnect ()
{
	return g_iReplConnectTimeoutMs;
}

int ReplicationRetryCount ()
{
	return g_iReplRetryCount;
}

int ReplicationRetryDelay ()
{
	return g_iReplRetryDelayMs;
}

int ReplicationTimeoutAnyNode ()
{
	return g_iAnyNodesTimeoutMs;
}

int ReplicationFileRetryCount ()
{
	return Max ( g_iReplRetryCount, 3 ); // should be at least 3 try on file send failure
}

int ReplicationFileRetryDelay ()
{
	return Max ( g_iReplRetryDelayMs, g_iNodeRetryWaitMs );
}

bool PerformRemoteTasksWrap ( VectorAgentConn_t & dNodes, RequestBuilder_i & tReq, ReplyParser_i & tReply, bool bRetry, FnOnSuccess fnOnSuccess )
{
	if ( dNodes.IsEmpty() )
		return true;

	CSphRefcountedPtr<RemoteAgentsObserver_i> tReporter ( GetObserver() );
	int iQueryRetry = ( bRetry ? ReplicationRetryCount() : -1 );
	int iQueryDelay = ( bRetry ? ReplicationRetryDelay() : -1 );

	ScheduleDistrJobs ( dNodes, &tReq, &tReply, tReporter, iQueryRetry, iQueryDelay );

	CSphBitvec dFinished ( dNodes.GetLength() );

	bool bDone = false;
	while ( !bDone )
	{
		bDone = tReporter->IsDone();
		if ( !bDone )
			tReporter->WaitChanges();

		ARRAY_FOREACH ( iNode, dNodes )
		{
			if ( dNodes[iNode]->m_bSuccess && !dFinished.BitGet ( iNode ) )
			{
				if ( fnOnSuccess )
					fnOnSuccess ( dNodes[iNode] );
				
				dFinished.BitSet ( iNode );
			}
		}
	}

	int iFinished = dNodes.count_of ( [] ( const AgentConn_t * pAgent ) { return ( pAgent->m_bSuccess ); } );
	bool bOk = ( iFinished==dNodes.GetLength() );
	if ( !bOk || TlsMsg::HasErr() )
		sphLogDebugRpl ( "%d(%d) nodes finished well, tls msg: %s", iFinished, dNodes.GetLength(), TlsMsg::szError() );
	if ( bOk && TlsMsg::HasErr() )
		TlsMsg::ResetErr();

	ARRAY_FOREACH ( iNode, dNodes )
	{
		const AgentConn_t * pAgent = dNodes[iNode];
		if ( pAgent->m_bSuccess && !dFinished.BitGet(iNode) )
		{
			if ( fnOnSuccess )
				fnOnSuccess ( pAgent );
			
			dFinished.BitSet ( iNode );
		}

		if ( !pAgent->m_sFailure.IsEmpty() )
		{
			sphWarning ( "'%s:%d': %s", pAgent->m_tDesc.m_sAddr.cstr(), pAgent->m_tDesc.m_iPort, pAgent->m_sFailure.cstr() );
			if ( !bOk )
				TlsMsg::Err().Appendf ( "'%s:%d': %s", pAgent->m_tDesc.m_sAddr.cstr(), pAgent->m_tDesc.m_iPort, pAgent->m_sFailure.cstr() );
		}

	}

	return ( bOk && !TlsMsg::HasErr() );
}<|MERGE_RESOLUTION|>--- conflicted
+++ resolved
@@ -113,9 +113,6 @@
 	if ( !bNodeVer && !CheckCommandVersion ( uCommandVer, VER_COMMAND_CLUSTER, tOut ) )
 		return;
 
-	if ( !ApiCheckClusterPerms ( session::GetUser(), tOut ) )
-		return;
-
 	if ( eClusterCmd!=E_CLUSTER::FILE_SEND )
 		sphLogDebugRpl ( "remote cluster command %d(%s), client %s", (int) eClusterCmd, szClusterCmd (eClusterCmd), szClient );
 
@@ -166,13 +163,8 @@
 		ReceiveClusterGetVer ( true, tOut );
 		break;
 
-<<<<<<< HEAD
-	case E_CLUSTER::GET_NODE_AUTH:
-		ReceiveClusterGetAuth ( tOut, tBuf );
-=======
 	case E_CLUSTER::UPDATE_SST_PROGRESS:
 		ReceiveSstProgress ( tOut, tBuf, sCluster );
->>>>>>> b01af24f
 		break;
 
 	default:
@@ -188,7 +180,7 @@
 	auto szError = TlsMsg::szError();
 	sphLogDebugRpl ( "remote cluster '%s' command %s(%d), client %s - %s", sCluster.scstr(), szClusterCmd ( eClusterCmd ), (int)eClusterCmd, szClient, szError );
 
-	auto tReply = APIAnswer ( tOut, 0, SEARCHD_ERROR );
+	auto tReply = APIHeader ( tOut, SEARCHD_ERROR );
 	tOut.SendString ( SphSprintf ( "[%s] %s", szIncomingIP(), szError ).cstr() );
 
 	ReportClusterError ( sCluster, szError, szClient, eClusterCmd );
