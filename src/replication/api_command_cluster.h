//
// Copyright (c) 2019-2025, Manticore Software LTD (https://manticoresearch.com)
// All rights reserved
//
// This program is free software; you can redistribute it and/or modify
// it under the terms of the GNU General Public License. You should have
// received a copy of the GPL license along with this program; if you
// did not, you can find it at http://www.gnu.org
//

#pragma once

#include "std/ints.h"
#include "std/string.h"
#include "std/fixedvector.h"
#include "std/bitvec.h"
#include "searchdconfig.h"
#include "searchdha.h"
#include "wsrep_cxx.h"
#include "send_files.h"

#include <memory>

// API commands that not get replicated via Galera, cluster management
enum class E_CLUSTER : WORD
{
	DELETE_				= 0, // named this way because of macro conflict with winnt.h
	FILE_RESERVE		= 1,
	FILE_SEND			= 3,
	INDEX_ADD_LOCAL		= 4,
	SYNCED				= 5,
	GET_NODES			= 6,
	UPDATE_NODES		= 7,
	INDEX_ADD_DIST		= 8,
	GET_NODE_STATE		= 9,
	GET_NODE_VER		= 10,
	GET_NODE_VER_ID		= 11,
<<<<<<< HEAD
	GET_NODE_AUTH		= 12,
=======
	UPDATE_SST_PROGRESS	= 12,
>>>>>>> b01af24f
};

inline constexpr const char* szClusterCmd ( E_CLUSTER eCmd )
{
	switch ( eCmd )
	{
	case E_CLUSTER::DELETE_ : return "delete";
	case E_CLUSTER::FILE_RESERVE: return "file_reserve";
	case E_CLUSTER::FILE_SEND: return "file_send";
	case E_CLUSTER::INDEX_ADD_LOCAL: return "index_add_local";
	case E_CLUSTER::SYNCED: return "synced";
	case E_CLUSTER::GET_NODES: return "get_nodes";
	case E_CLUSTER::UPDATE_NODES: return "update_nodes";
	case E_CLUSTER::INDEX_ADD_DIST: return "index_add_distributed";
	case E_CLUSTER::GET_NODE_STATE: return "get_node_state";
	case E_CLUSTER::GET_NODE_VER: return "get_node_ver";
	case E_CLUSTER::GET_NODE_VER_ID: return "get_node_ver_id";
<<<<<<< HEAD
	case E_CLUSTER::GET_NODE_AUTH: return "get_node_auth";
=======
	case E_CLUSTER::UPDATE_SST_PROGRESS: return "update_sst_progress";
>>>>>>> b01af24f
	default: return "unknown";
	}
}

struct ClusterRequest_t
{
	CSphString m_sCluster;
};

struct EmptyReply_t { };

// use void as result type, as we never chain this requests.
void operator<< ( ISphOutputBuffer&, const ClusterRequest_t& );
void operator>> ( InputBuffer_c&, ClusterRequest_t& );
StringBuilder_c& operator<< ( StringBuilder_c&, const ClusterRequest_t& );

void operator<< ( ISphOutputBuffer&, const StrVec_t& );
void operator>> ( InputBuffer_c&, StrVec_t& );
StringBuilder_c& operator<< ( StringBuilder_c&, const StrVec_t& );

inline void operator<< ( ISphOutputBuffer& tOut, const EmptyReply_t& ) { tOut.SendByte ( 1 ); }
inline void operator>> ( InputBuffer_c& tIn, EmptyReply_t& ) { tIn.GetByte(); }
inline StringBuilder_c& operator<< ( StringBuilder_c& tOut, const EmptyReply_t& ) { tOut << "byte 1 (fake)"; return tOut; }


template <typename REQUEST, typename REPLY>
struct CustomAgentData_T final: public DefaultQueryResult_t
{
	const REQUEST& m_tRequest;
	REPLY m_tReply;

	explicit CustomAgentData_T ( const REQUEST& tReq )
		: m_tRequest ( tReq )
	{}
};


// base of API commands request and reply builders
AgentConn_t* CreateAgentBase ( const AgentDesc_t& tDesc, int64_t iTimeoutMs );
void SetAuth ( const CSphString & sUser, CSphVector<AgentConn_t *> & dRemotes );
void SetAuth ( const CSphString & sUser, AgentConn_t * pAgent );

// set to true to see all proto exchanging in the log
constexpr bool VERBOSE_LOG = false;

template<E_CLUSTER CMD, typename REQUEST = ClusterRequest_t, typename REPLY = EmptyReply_t >
class ClusterCommand_T: public RequestBuilder_i, public ReplyParser_i
{
public:
	using REQUEST_T = REQUEST;
	using REPLY_T = REPLY;

	static REPLY& GetRes ( const AgentConn_t& tAgent )
	{
		auto* pResult = static_cast<CustomAgentData_T<REQUEST, REPLY>*> ( tAgent.m_pResult.get() );
		assert ( pResult );
		return pResult->m_tReply;
	}

	static const REQUEST& GetReq ( const AgentConn_t& tAgent )
	{
		const auto* pResult = (CustomAgentData_T<REQUEST, REPLY>*)tAgent.m_pResult.get();
		assert ( pResult );
		return pResult->m_tRequest;
	}

	static AgentConn_t * CreateAgent ( const AgentDesc_t & tDesc, const CSphString & sUser, int64_t iTimeoutMs, const REQUEST & tReq )
	{
		auto* pAgent = CreateAgentBase ( tDesc, iTimeoutMs );
		pAgent->m_pResult = std::make_unique<CustomAgentData_T<REQUEST, REPLY>> ( tReq );
		SetAuth ( sUser, pAgent );
		return pAgent;
	}

	static VecRefPtrs_t<AgentConn_t *> MakeAgents ( const VecTraits_T<AgentDesc_t> & dDesc, const CSphString & sUser, int64_t iTimeout, const REQUEST & tReq )
	{
		VecRefPtrs_t<AgentConn_t*> dNodes;
		dNodes.Resize ( dDesc.GetLength() );
		ARRAY_FOREACH ( i, dDesc )
		{
			auto * pAgent = CreateAgentBase ( dDesc[i], iTimeout );
			pAgent->m_pResult = std::make_unique<CustomAgentData_T<REQUEST, REPLY>> ( tReq );
			dNodes[i] = pAgent;
		}
		SetAuth ( sUser, dNodes );
		return dNodes;
	}

	template<typename REQ>
	static void VerboseProtoImpl ( const char* szCmd, const REQ& tData )
	{
		StringBuilder_c sRequest;
		sRequest.Sprintf ( "%s [%s]: ", szCmd, szClusterCmd ( CMD ) );
		ScopedComma_c space ( sRequest, " " );
		sRequest << tData;
		sphLogDebugRpl ( "%s", sRequest.cstr() );
	}

#define VerboseProto( ... ) do if constexpr ( VERBOSE_LOG ) VerboseProtoImpl ( __VA_ARGS__ ); while ( 0 )

	void BuildRequest ( const AgentConn_t& tAgent, ISphOutputBuffer& tOut ) const final
	{
		//sphLogDebugRpl ( "%d, token(%d) %s", static_cast<DWORD> ( CMD ), tAgent.m_tAuthToken.m_dToken.GetLength(), BinToHex ( tAgent.m_tAuthToken.m_dToken.Begin(), tAgent.m_tAuthToken.m_dToken.GetLength() ).cstr() ); // !COMMIT

		// FIXME!!! add !IsAuthEnabled()
		//if ( CMD==E_CLUSTER::FILE_SEND )
		//{
		//	{
		//		auto tHdr = APIHeader ( tOut, SEARCHD_COMMAND_PERSIST, 0 );
		//		tOut.SendInt ( 1 ); // set persistent to 1
		//	}
		//}
		// API header
		auto tReply = APIHeader ( tOut, SEARCHD_COMMAND_CLUSTER, VER_COMMAND_CLUSTER );
		tOut.SendWord ( static_cast<WORD> ( CMD ) );
		tOut << GetReq ( tAgent );

		// FIXME!!! add !IsAuthEnabled()
		//if ( CMD==E_CLUSTER::FILE_SEND )
		//{
		//	{
		//		auto tHdr = APIHeader ( tOut, SEARCHD_COMMAND_PERSIST, 0 );
		//		tOut.SendInt ( 0 ); // set persistent to 0
		//	}
		//}

		VerboseProto ( "BldRq", GetReq ( tAgent ) );
	}

	static void ParseRequest (  InputBuffer_c& tIn, REQUEST_T& tReq )
	{
		tIn >> tReq;
		VerboseProto ( "PrsRq", tReq );
	}

	static void BuildReply ( ISphOutputBuffer& tOut, const REPLY_T& tRes = {} )
	{
		auto tReply = APIAnswer ( tOut );
		tOut << tRes;
		VerboseProto ( "BldRpl", tRes );
	}

	bool ParseReply ( InputBuffer_c& tReq, AgentConn_t& tAgent ) const final
	{
		tReq >> GetRes ( tAgent );
		VerboseProto ( "PrsRpl", GetRes ( tAgent ) );
		return !tReq.GetError();
	}
};

bool PerformRemoteTasksWrap ( VectorAgentConn_t & dNodes, RequestBuilder_i & tReq, ReplyParser_i & tReply, bool bRetry );

using FnOnSuccess = std::function < void ( const AgentConn_t * ) >;
bool PerformRemoteTasksWrap ( VectorAgentConn_t & dNodes, RequestBuilder_i & tReq, ReplyParser_i & tReply, bool bRetry, FnOnSuccess fnOnSuccess );

// handle all API incoming.
void HandleAPICommandCluster ( ISphOutputBuffer& tOut, WORD uCommandVer, InputBuffer_c& tBuf, const char* szClient );

void ReplicationSetTimeouts ( int iConnectTimeoutMs, int iQueryTimeoutMs, int iRetryCount, int iRetryDelayMs );

int64_t ReplicationTimeoutQuery ( int64_t iTimeout = 0 ); // 2 minutes in msec
int ReplicationTimeoutConnect ();
int ReplicationRetryCount ();
int ReplicationRetryDelay ();
int ReplicationTimeoutAnyNode ();
int ReplicationFileRetryCount ();
int ReplicationFileRetryDelay ();
void ReportClusterError ( const CSphString& sCluster, const CSphString& sError, const char* szClient, E_CLUSTER eCmd );
<|MERGE_RESOLUTION|>--- conflicted
+++ resolved
@@ -35,11 +35,7 @@
 	GET_NODE_STATE		= 9,
 	GET_NODE_VER		= 10,
 	GET_NODE_VER_ID		= 11,
-<<<<<<< HEAD
-	GET_NODE_AUTH		= 12,
-=======
 	UPDATE_SST_PROGRESS	= 12,
->>>>>>> b01af24f
 };
 
 inline constexpr const char* szClusterCmd ( E_CLUSTER eCmd )
@@ -57,11 +53,7 @@
 	case E_CLUSTER::GET_NODE_STATE: return "get_node_state";
 	case E_CLUSTER::GET_NODE_VER: return "get_node_ver";
 	case E_CLUSTER::GET_NODE_VER_ID: return "get_node_ver_id";
-<<<<<<< HEAD
-	case E_CLUSTER::GET_NODE_AUTH: return "get_node_auth";
-=======
 	case E_CLUSTER::UPDATE_SST_PROGRESS: return "update_sst_progress";
->>>>>>> b01af24f
 	default: return "unknown";
 	}
 }
@@ -101,8 +93,6 @@
 
 // base of API commands request and reply builders
 AgentConn_t* CreateAgentBase ( const AgentDesc_t& tDesc, int64_t iTimeoutMs );
-void SetAuth ( const CSphString & sUser, CSphVector<AgentConn_t *> & dRemotes );
-void SetAuth ( const CSphString & sUser, AgentConn_t * pAgent );
 
 // set to true to see all proto exchanging in the log
 constexpr bool VERBOSE_LOG = false;
@@ -128,25 +118,19 @@
 		return pResult->m_tRequest;
 	}
 
-	static AgentConn_t * CreateAgent ( const AgentDesc_t & tDesc, const CSphString & sUser, int64_t iTimeoutMs, const REQUEST & tReq )
+	static AgentConn_t* CreateAgent ( const AgentDesc_t& tDesc, int64_t iTimeoutMs, const REQUEST& tReq )
 	{
 		auto* pAgent = CreateAgentBase ( tDesc, iTimeoutMs );
 		pAgent->m_pResult = std::make_unique<CustomAgentData_T<REQUEST, REPLY>> ( tReq );
-		SetAuth ( sUser, pAgent );
 		return pAgent;
 	}
 
-	static VecRefPtrs_t<AgentConn_t *> MakeAgents ( const VecTraits_T<AgentDesc_t> & dDesc, const CSphString & sUser, int64_t iTimeout, const REQUEST & tReq )
+	static VecRefPtrs_t<AgentConn_t*> MakeAgents ( const VecTraits_T<AgentDesc_t>& dDesc, int64_t iTimeout, const REQUEST& tReq )
 	{
 		VecRefPtrs_t<AgentConn_t*> dNodes;
 		dNodes.Resize ( dDesc.GetLength() );
 		ARRAY_FOREACH ( i, dDesc )
-		{
-			auto * pAgent = CreateAgentBase ( dDesc[i], iTimeout );
-			pAgent->m_pResult = std::make_unique<CustomAgentData_T<REQUEST, REPLY>> ( tReq );
-			dNodes[i] = pAgent;
-		}
-		SetAuth ( sUser, dNodes );
+			dNodes[i] = CreateAgent ( dDesc[i], iTimeout, tReq );
 		return dNodes;
 	}
 
@@ -164,29 +148,25 @@
 
 	void BuildRequest ( const AgentConn_t& tAgent, ISphOutputBuffer& tOut ) const final
 	{
-		//sphLogDebugRpl ( "%d, token(%d) %s", static_cast<DWORD> ( CMD ), tAgent.m_tAuthToken.m_dToken.GetLength(), BinToHex ( tAgent.m_tAuthToken.m_dToken.Begin(), tAgent.m_tAuthToken.m_dToken.GetLength() ).cstr() ); // !COMMIT
-
-		// FIXME!!! add !IsAuthEnabled()
-		//if ( CMD==E_CLUSTER::FILE_SEND )
-		//{
-		//	{
-		//		auto tHdr = APIHeader ( tOut, SEARCHD_COMMAND_PERSIST, 0 );
-		//		tOut.SendInt ( 1 ); // set persistent to 1
-		//	}
-		//}
+		if ( CMD==E_CLUSTER::FILE_SEND )
+		{
+			{
+				auto tHdr = APIHeader ( tOut, SEARCHD_COMMAND_PERSIST );
+				tOut.SendInt ( 1 ); // set persistent to 1
+			}
+		}
 		// API header
 		auto tReply = APIHeader ( tOut, SEARCHD_COMMAND_CLUSTER, VER_COMMAND_CLUSTER );
 		tOut.SendWord ( static_cast<WORD> ( CMD ) );
 		tOut << GetReq ( tAgent );
 
-		// FIXME!!! add !IsAuthEnabled()
-		//if ( CMD==E_CLUSTER::FILE_SEND )
-		//{
-		//	{
-		//		auto tHdr = APIHeader ( tOut, SEARCHD_COMMAND_PERSIST, 0 );
-		//		tOut.SendInt ( 0 ); // set persistent to 0
-		//	}
-		//}
+		if ( CMD==E_CLUSTER::FILE_SEND )
+		{
+			{
+				auto tHdr = APIHeader ( tOut, SEARCHD_COMMAND_PERSIST );
+				tOut.SendInt ( 0 ); // set persistent to 0
+			}
+		}
 
 		VerboseProto ( "BldRq", GetReq ( tAgent ) );
 	}
