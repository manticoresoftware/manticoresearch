--- conflicted
+++ resolved
@@ -407,11 +407,7 @@
 }
 
 // send file to multiple nodes by chunks as API command CLUSTER_FILE_SEND
-<<<<<<< HEAD
-bool RemoteClusterFileSend ( const SyncSrc_t & tSigSrc, const CSphVector<RemoteFileState_t> & dDesc, const CSphString & sCluster, const CSphString & sIndex, const CSphString & sUser )
-=======
 bool RemoteClusterFileSend ( const SyncSrc_t & tSigSrc, const CSphVector<RemoteFileState_t> & dDesc, const CSphString & sCluster, const CSphString & sIndex, SstProgress_i & tProgress )
->>>>>>> b01af24f
 {
 	StringBuilder_c tErrors ( ";" );
 
@@ -442,7 +438,7 @@
 	VecRefPtrs_t<AgentConn_t*> dNodes;
 	dNodes.Resize ( dReaders.GetLength() );
 	ARRAY_FOREACH ( i, dReaders )
-		dNodes[i] = ClusterFileSend_c::CreateAgent ( *dReaders[i].m_pAgentDesc, sUser, dReaders[i].m_pSyncDst->m_tmTimeoutFile, dReaders[i].m_tFileSendRequest );
+		dNodes[i] = ClusterFileSend_c::CreateAgent ( *dReaders[i].m_pAgentDesc, dReaders[i].m_pSyncDst->m_tmTimeoutFile, dReaders[i].m_tFileSendRequest );
 
 	// submit initial jobs
 	CSphRefcountedPtr<RemoteAgentsObserver_i> tReporter ( GetObserver() );
@@ -498,7 +494,7 @@
 			// remove agent from main vector
 			pAgent->Release();
 
-			AgentConn_t* pNextJob = ClusterFileSend_c::CreateAgent ( *tReader.m_pAgentDesc, sUser, tReader.m_pSyncDst->m_tmTimeoutFile, tReader.m_tFileSendRequest );
+			AgentConn_t* pNextJob = ClusterFileSend_c::CreateAgent ( *tReader.m_pAgentDesc, tReader.m_pSyncDst->m_tmTimeoutFile, tReader.m_tFileSendRequest );
 			dNodes[iAgent] = pNextJob;
 
 			VectorAgentConn_t dNewNode;
