//
// Copyright (c) 2019-2025, Manticore Software LTD (https://manticoresearch.com)
// All rights reserved
//
// This program is free software; you can redistribute it and/or modify
// it under the terms of the GNU General Public License. You should have
// received a copy of the GPL license along with this program; if you
// did not, you can find it at http://www.gnu.org/
//

#pragma once

#include "std/vectraits.h"
#include "searchdha.h"

class SstProgress_i;
// send local index to remote nodes via API
<<<<<<< HEAD
bool ReplicateIndexToNodes ( const CSphString & sCluster, const CSphString & sIndex, const CSphString & sUser, const VecTraits_T<AgentDesc_t> & dDesc, const cServedIndexRefPtr_c & pServedIndex );
=======
bool ReplicateIndexToNodes ( const CSphString& sCluster, const CSphString& sIndex, const VecTraits_T<AgentDesc_t>& dDesc, const cServedIndexRefPtr_c& pServedIndex, SstProgress_i & tProgress );
>>>>>>> b01af24f

// send distributed index to remote nodes via API
bool ReplicateDistIndexToNodes ( const CSphString & sCluster, const CSphString & sIndex, const CSphString & sUser, const VecTraits_T<AgentDesc_t> & dDesc );<|MERGE_RESOLUTION|>--- conflicted
+++ resolved
@@ -15,11 +15,7 @@
 
 class SstProgress_i;
 // send local index to remote nodes via API
-<<<<<<< HEAD
-bool ReplicateIndexToNodes ( const CSphString & sCluster, const CSphString & sIndex, const CSphString & sUser, const VecTraits_T<AgentDesc_t> & dDesc, const cServedIndexRefPtr_c & pServedIndex );
-=======
 bool ReplicateIndexToNodes ( const CSphString& sCluster, const CSphString& sIndex, const VecTraits_T<AgentDesc_t>& dDesc, const cServedIndexRefPtr_c& pServedIndex, SstProgress_i & tProgress );
->>>>>>> b01af24f
 
 // send distributed index to remote nodes via API
-bool ReplicateDistIndexToNodes ( const CSphString & sCluster, const CSphString & sIndex, const CSphString & sUser, const VecTraits_T<AgentDesc_t> & dDesc );+bool ReplicateDistIndexToNodes ( const CSphString & sCluster, const CSphString & sIndex, const VecTraits_T<AgentDesc_t> & dDesc );