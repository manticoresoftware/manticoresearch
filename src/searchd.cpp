//
// Copyright (c) 2017-2025, Manticore Software LTD (https://manticoresearch.com)
// Copyright (c) 2001-2016, Andrew Aksyonoff
// Copyright (c) 2008-2016, Sphinx Technologies Inc
// All rights reserved
//
// This program is free software; you can redistribute it and/or modify
// it under the terms of the GNU General Public License. You should have
// received a copy of the GPL license along with this program; if you
// did not, you can find it at http://www.gnu.org/
//

#include "sphinxplugin.h"
#include "sphinxqcache.h"
#include "searchdha.h"
#include "searchdreplication.h"
#include "replication/api_command_cluster.h"
#include "global_idf.h"
#include "searchdssl.h"
#include "searchdddl.h"
#include "query_status.h"
#include "debug_cmds.h"
#include "stackmock.h"
#include "binlog.h"
#include "indexfiles.h"
#include "tokenizer/charset_definition_parser.h"
#include "client_session.h"
#include "sphinx_alter.h"
#include "docs_collector.h"
#include "index_rotator.h"
#include "config_reloader.h"
#include "secondarylib.h"
#include "knnlib.h"
#include "knnmisc.h"
#include "tracer.h"
#include "netfetch.h"
#include "queryfilter.h"
#include "exprdatetime.h"
#include "geodist.h"
#include "joinsorter.h"
#include "schematransform.h"
#include "skip_cache.h"
#include "jieba.h"
#include "sphinxexcerpt.h"
#include "sphinxquery/xqparser.h"
#include "daemon/winservice.h"
#include "daemon/crash_logger.h"
#include "daemon/logger.h"
#include "daemon/search_handler.h"
#include "daemon/api_commands.h"
<<<<<<< HEAD
#include "daemon/daemon_ipc.h"
=======
#include "dict/stem/sphinxstem.h"
>>>>>>> b01af24f

// services
#include "taskping.h"
#include "taskmalloctrim.h"
#include "taskglobalidf.h"
#include "tasksavestate.h"
#include "taskflushbinlog.h"
#include "taskflushattrs.h"
#include "taskflushmutable.h"
#include "taskpreread.h"
#include "searchdbuddy.h"
#include "detail/indexlink.h"
#include "detail/expmeter.h"

#include "auth/auth.h"
#include "auth/auth_common.h"
#include "auth/auth_proto_mysql.h"

#include <csignal>
#include <clocale>

#include <sys/stat.h>
#if !_WIN32
	#include <sys/wait.h>
	#include <netinet/in.h>
#endif

// for HAVE_GETRLIMIT, HAVE_SETRLIMIT
#include "config.h"
#if HAVE_GETRLIMIT & HAVE_SETRLIMIT
	#include <sys/resource.h>
#endif

/////////////////////////////////////////////////////////////////////////////

#define SEARCHD_BACKLOG			5

// don't shutdown on SIGKILL (debug purposes)
// 1 - SIGKILL will shut down the whole daemon; 0 - watchdog will reincarnate the daemon
#define WATCHDOG_SIGKILL		1

/////////////////////////////////////////////////////////////////////////////

using namespace Threads;

static auto& 			g_iParentPID		= getParentPID ();  // set by watchdog
int						g_iQueryLogMinMs	= 0;				// log 'slow' threshold for query

int						g_iReadTimeoutS		= 5;	// sec
int						g_iWriteTimeoutS	= 5;	// sec
bool					g_bTimeoutEachPacket = true;
int						g_iClientTimeoutS	= 300;
int						g_iClientQlTimeoutS	= 900;	// sec
static int				g_iMaxConnection	= 0; // unlimited
static bool				g_bWatchdog			= true;
static int				g_iExpansionLimit	= 0;
static int				g_iShutdownTimeoutUs	= 3000000; // default timeout on daemon shutdown and stopwait is 3 seconds
static int				g_iBacklog			= SEARCHD_BACKLOG;
static int				g_iThdQueueMax		= 0;
static auto&			g_iTFO = sphGetTFO ();
static bool				g_bJsonConfigLoadedOk = false;
static auto&			g_iAutoOptimizeCutoffMultiplier = AutoOptimizeCutoffMultiplier();
static constexpr bool	AUTOOPTIMIZE_NEEDS_VIP = false; // whether non-VIP can issue 'SET GLOBAL auto_optimize = X'
static constexpr bool	THREAD_EX_NEEDS_VIP = false; // whether non-VIP can issue 'SET GLOBAL auto_optimize = X'

static CSphVector<Listener_t>	g_dListeners;

CSphString				g_sPidFile;
static bool				g_bPidIsMine = false;		// if PID is not mine, don't unlink it on fail
static int				g_iPidFD		= -1;

static int				g_iMaxCachedDocs	= 0;	// in bytes
static int				g_iMaxCachedHits	= 0;	// in bytes

int						g_iMaxPacketSize	= 128*1024*1024;	// in bytes; for both query packets from clients and response packets from agents
int						g_iMaxFilters		= 256;
int						g_iMaxFilterValues	= 4096;
int						g_iMaxBatchQueries	= 32;

static int64_t			g_iDocstoreCache = 0;
static int64_t			g_iSkipCache = 0;

static auto &	g_iDistThreads		= getDistThreads();

const int DAEMON_DEFAULT_CONNECT_TIMEOUT	= 1000;
const int DAEMON_DEFAULT_QUERY_TIMEOUT		= 3000;

int g_iAgentConnectTimeoutMs		= DAEMON_DEFAULT_CONNECT_TIMEOUT;
int g_iAgentQueryTimeoutMs			= DAEMON_DEFAULT_QUERY_TIMEOUT;	// global (default). May be override by index-scope values, if one specified
int g_iAgentRetryCount				= 0;
int g_iAgentRetryDelayMs			= DAEMON_MAX_RETRY_DELAY/2;	// global (default) values. May be override by the query options 'retry_count' and 'retry_timeout'

static int g_iReplConnectTimeoutMs	= DAEMON_DEFAULT_CONNECT_TIMEOUT;
static int g_iReplQueryTimeoutMs	= DAEMON_DEFAULT_QUERY_TIMEOUT;
static int g_iReplRetryCount		= 3;
static int g_iReplRetryDelayMs		= DAEMON_MAX_RETRY_DELAY/2;

bool					g_bHostnameLookup = false;
CSphString				g_sMySQLVersion { szMANTICORE_VERSION };
CSphString				g_sBannerVersion { szMANTICORE_NAME };
CSphString				g_sBanner;
CSphString				g_sStatusVersion = szMANTICORE_VERSION;
CSphString				g_sSecondaryError;
static CSphString		g_sBuddyPath;
static bool				g_bTelemetry = val_from_env ( "MANTICORE_TELEMETRY", true );
static bool				g_bHasBuddyPath = false;
static bool				g_bAutoSchema = true;
static bool				g_bNoChangeCwd = val_from_env ( "MANTICORE_NO_CHANGE_CWD", false );
static bool				g_bCwdChanged = false;
static CSphString		g_sKbnVersion;

// for CLang thread-safety analysis
ThreadRole MainThread; // functions which called only from main thread
ThreadRole HandlerThread; // thread which serves clients

//////////////////////////////////////////////////////////////////////////

static CSphString		g_sConfigFile;
static bool				LOG_LEVEL_SHUTDOWN = val_from_env("MANTICORE_TRACK_DAEMON_SHUTDOWN",false); // verbose logging when daemon shutdown, ruled by this env variable
static CSphString		g_sConfigPath; // for resolve paths to absolute
static CSphString		g_sExePath;

static auto&			g_bSeamlessRotate	= sphGetSeamlessRotate ();

bool					g_bIOStats		= false;
static auto&			g_bCpuStats 	= sphGetbCpuStat ();
static bool				g_bOptNoDetach	= false; // whether to detach from console, or work in front
static bool				g_bOptNoLock	= false; // whether to lock indexes (with .spl) or not
static bool				g_bStripPath	= false;

static auto& g_bGotSighup		= sphGetGotSighup();	// we just received SIGHUP; need to log
static auto& g_bGotSigusr1		= sphGetGotSigusr1();	// we just received SIGUSR1; need to reopen logs
static auto& g_bGotSigusr2		= sphGetGotSigusr2();   // we just received SIGUSR2; need to dump daemon's bt

// pipe to watchdog to inform that daemon is going to close, so no need to restart it in case of crash
struct SharedData_t
{
	bool m_bDaemonAtShutdown;
	bool m_bHaveTTY;
};

static SharedData_t* 		g_pShared = nullptr;
volatile bool				g_bMaintenance = false;

std::unique_ptr<ReadOnlyServedHash_c>	g_pLocalIndexes = std::make_unique<ReadOnlyServedHash_c>();	// served (local) indexes hash
std::unique_ptr<ReadOnlyDistrHash_c>	g_pDistIndexes = std::make_unique<ReadOnlyDistrHash_c>();	// distributed indexes hash

// this is internal deal of the daemon; don't expose it outside!
// fixme! move all this stuff to dedicated file.

static RwLock_t								g_tRotateConfigMutex;
static CSphConfig							g_hCfg GUARDED_BY ( g_tRotateConfigMutex );
static volatile bool						g_bNeedRotate = false;		// true if there were pending HUPs to handle (they could fly in during previous rotate)
static volatile bool						g_bInRotate = false;		// true while we are rotating
static volatile bool						g_bReloadForced = false;	// true in case reload issued via SphinxQL

static WorkerSharedPtr_t					g_pTickPoolThread;
static CSphVector<CSphNetLoop*>				g_dNetLoops;

constexpr int 								g_iExpMeterPeriod = 5000000; // once per 5s
static ExpMeter_c							g_tStat1m { 12 }; // once a minute (12 * 5s)
static ExpMeter_c							g_tStat5m { 12*5 }; // once a 5 minutes
static ExpMeter_c							g_tStat15m { 12*15 }; // once a 15 minutes
static ExpMeter_c							g_tPriStat1m { 12 }; // once a minute (12 * 5s)
static ExpMeter_c							g_tPriStat5m { 12*5 }; // once a 5 minutes
static ExpMeter_c							g_tPriStat15m { 12*15 }; // once a 15 minutes
static ExpMeter_c							g_tSecStat1m { 12 }; // once a minute (12 * 5s)
static ExpMeter_c							g_tSecStat5m { 12*5 }; // once a 5 minutes
static ExpMeter_c							g_tSecStat15m { 12*15 }; // once a 15 minutes
int64_t g_iNextExpMeterTimestamp = sphMicroTimer() + g_iExpMeterPeriod;

static CSphString							g_sClusterUser { "cluster" }; // user with this name will see cluster:table in show tables

/// command names
static const char * g_dApiCommands[SEARCHD_COMMAND_TOTAL] =
{
	"search", "excerpt", "update", "keywords", "persist", "status", "query", "flushattrs", "query", "ping", "delete", "set",  "insert", "replace", "commit", "suggest", "json",
	"callpq", "clusterpq", "getfield"
};

//////////////////////////////////////////////////////////////////////////

const char * sAgentStatsNames[eMaxAgentStat+ehMaxStat]=
	{ "query_timeouts", "connect_timeouts", "connect_failures",
		"network_errors", "wrong_replies", "unexpected_closings",
		"warnings", "succeeded_queries", "total_query_time",
		"connect_count", "connect_avg", "connect_max" };


// fixme! g_tLastMeta updated *ONLY* from HandleCommandSearch, that is binary API, i.e. no sphinxql, no http
// m.b. we need to expand it to other protos, or in opposite, deprecate it. 'Just API' looks obsolete.
static RwLock_t g_tLastMetaLock;
static CSphQueryResultMeta		g_tLastMeta GUARDED_BY ( g_tLastMetaLock );

/////////////////////////////////////////////////////////////////////////////
// MISC
/////////////////////////////////////////////////////////////////////////////

static void ReleaseTTYFlag()
{
	if ( g_pShared )
		g_pShared->m_bHaveTTY = true;
}

const char * szStatusVersion () noexcept
{
	return g_sStatusVersion.cstr();
}

void Shutdown (); // forward

bool DieOrFatalWithShutdownCb ( bool bDie, const char * sFmt, va_list ap )
{
	if ( bDie )
		g_pLogger () ( SPH_LOG_FATAL, sFmt, ap );
	else
		Shutdown ();
	return false; // don't lot to stdout
}

bool DieOrFatalCb ( bool bDie, const char * sFmt, va_list ap )
{
	if ( bDie )
		g_pLogger () ( SPH_LOG_FATAL, sFmt, ap );
	return false; // don't lot to stdout
}

/////////////////////////////////////////////////////////////////////////////


#define LOG_COMPONENT_SEARCHD __LINE__ << " "

#define SHUTINFO LOGINFO (SHUTDOWN,SEARCHD)

/////////////////////////////////////////////////////////////////////////////
// SIGNAL HANDLERS
/////////////////////////////////////////////////////////////////////////////
void Shutdown () REQUIRES ( MainThread ) NO_THREAD_SAFETY_ANALYSIS
{
	// force even long time searches to shut
	SHUTINFO << "Trigger g_bInterruptNow ...";
	sphInterruptNow ();

	SHUTINFO << "Shutdown curl query subsystem ...";
	ShutdownCurl();

#if !_WIN32
	int fdStopwait = -1;
#endif
	bool bAttrsSaveOk = true;
	if ( g_pShared )
		g_pShared->m_bDaemonAtShutdown = true;

#if !_WIN32
	// stopwait handshake
	CSphString sPipeName = GetNamedPipeName ( getpid() );
	fdStopwait = ::open ( sPipeName.cstr(), O_WRONLY | O_NONBLOCK );
	if ( fdStopwait>=0 )
	{
		DWORD uHandshakeOk = 0;
		int VARIABLE_IS_NOT_USED iDummy = ::write ( fdStopwait, &uHandshakeOk, sizeof(DWORD) );
	}
#endif

	int64_t tmShutStarted = sphMicroTimer ();

	// release all planned/scheduled tasks
	SHUTINFO << "Shut down mini timer ...";
	sph::ShutdownMiniTimer();

	SHUTINFO << "Shut down flushing mutable ...";
	ShutdownFlushingMutable();

	// stop search threads; up to shutdown_timeout seconds
	SHUTINFO << "Wait preread (if any) finished ...";
	WaitPrereadFinished ( g_iShutdownTimeoutUs );

	// save attribute updates for all local indexes
	SHUTINFO << "Finally save tables ...";
	bAttrsSaveOk = FinallySaveIndexes();

	// right before unlock loop
	if ( g_bJsonConfigLoadedOk )
	{
		CSphString sError;
		SHUTINFO << "Save json config ...";
		SaveConfigInt(sError);
	}

	// stop netloop processing
	SHUTINFO << "Stop netloop processing ...";
	for ( auto & pNetLoop : g_dNetLoops )
	{
		pNetLoop->StopNetLoop ();
		SafeRelease ( pNetLoop );
	}

	// stop netloop threads
	SHUTINFO << "Stop netloop pool ...";
	if ( g_pTickPoolThread )
		g_pTickPoolThread->StopAll ();

	// call scheduled callbacks:
	// shutdown replication,
	// shutdown ssl,
	// shutdown tick threads,
	SHUTINFO << "Invoke shutdown callbacks ...";
	searchd::FireShutdownCbs ();

	SHUTINFO << "Waiting clients to finish ... (" << myinfo::CountClients() << ")";
	while ( ( myinfo::CountClients ()>0 ) && ( sphMicroTimer ()-tmShutStarted )<g_iShutdownTimeoutUs )
		sphSleepMsec ( 50 );

	if ( myinfo::CountClients ()>0 )
	{
		int64_t tmDelta = sphMicroTimer ()-tmShutStarted;
		sphWarning ( "still %d alive tasks during shutdown, after %d.%03d sec", myinfo::CountClients (), (int) ( tmDelta
				/ 1000000 ), (int) ( ( tmDelta / 1000 ) % 1000 ) );
	}

	// unlock indexes and release locks if needed
	SHUTINFO << "Unlock tables ...";
	{
		ServedSnap_t hLocal = g_pLocalIndexes->GetHash();
		for ( const auto& tIt : *hLocal )
			RWIdx_c ( tIt.second )->Unlock();
	}

	CallCoroutine ( [] {
		SHUTINFO << "Abandon local tables list ...";
		g_pLocalIndexes->ReleaseAndClear();

		// unlock Distr indexes automatically done by d-tr
		SHUTINFO << "Abandon distr tables list ...";
		g_pDistIndexes->ReleaseAndClear();
	} );

	SHUTINFO << "Shutdown alone threads (if any) ...";
	Detached::ShutdownAllAlones();

	SHUTINFO << "Shutdown main work pool ...";
	StopGlobalWorkPool();

	SHUTINFO << "Remove local tables list ...";
	g_pLocalIndexes.reset();

	SHUTINFO << "Remove distr tables list ...";
	g_pDistIndexes.reset();

	// clear shut down of rt indexes + binlog
	SHUTINFO << "Finish IO stats collecting ...";
	sphDoneIOStats();

	SHUTINFO << "Finish binlog serving ...";
	Binlog::Deinit();
	ReplicationBinlogStop();

	SHUTINFO << "Shutdown docstore ...";
	ShutdownDocstore();

	SHUTINFO << "Shutdown skip cache ...";
	ShutdownSkipCache();

	SHUTINFO << "Shutdown global IDFs ...";
	sph::ShutdownGlobalIDFs ();

	SHUTINFO << "Shutdown aot ...";
	sphAotShutdown ();

	SHUTINFO << "Shutdown columnar ...";
	ShutdownColumnar();

	SHUTINFO << "Shutdown secondary ...";
	ShutdownSecondary();

	SHUTINFO << "Shutdown knn ...";
	ShutdownKNN();

	SHUTINFO << "Shutdown listeners ...";
	for ( auto& dListener : g_dListeners )
		if ( dListener.m_iSock>=0 )
			sphSockClose ( dListener.m_iSock );

	SHUTINFO << "Close persistent sockets ...";
	ClosePersistentSockets();

	SHUTINFO << "Close auth log ...";
	AuthDone();

	// close pid
	SHUTINFO << "Release (close) pid file ...";
	if ( g_iPidFD!=-1 )
		::close ( g_iPidFD );
	g_iPidFD = -1;

	// remove pid file, if we owned it
	if ( g_bPidIsMine && !g_sPidFile.IsEmpty() )
		::unlink ( g_sPidFile.cstr() );

	SHUTINFO << "Shutdown hazard pointers ...";
	hazard::Shutdown ();

	// wordforms till there might be referenced from accum (rt-index), which, in turn, is part of client session.
	// so, shutdown them before will probably fail.
	// after hazard shutdown, all sessions are surely done, so wordforms is good to be destroyed at this point.
	SHUTINFO << "Shutdown wordforms ...";
	sphShutdownWordforms();

	sphInfo ( "shutdown daemon version '%s' ...", g_sStatusVersion.cstr() );
	sphInfo ( "shutdown complete" );

	Threads::Done ( GetDaemonLogFD() );

#if _WIN32
	CloseWinPipe();
#else
	if ( fdStopwait>=0 )
	{
		DWORD uStatus = bAttrsSaveOk;
		int VARIABLE_IS_NOT_USED iDummy = ::write ( fdStopwait, &uStatus, sizeof(DWORD) );
		::close ( fdStopwait );
	}
#endif
}

void sighup ( int )
{
	g_bGotSighup = 1;
}


static void sigterm ( int )
{
	// tricky bit
	// we can't call exit() here because malloc()/free() are not re-entrant
	// we could call _exit() but let's try to die gracefully on TERM
	// and let signal sender wait and send KILL as needed
	sphInterruptNow();
}


static void sigusr1 ( int )
{
	g_bGotSigusr1 = true;
}


static void sigusr2 ( int )
{
	g_bGotSigusr2 = true;
}


#if SPH_ALLOCS_PROFILER
const char		g_sMemoryStatBanner[] = "\n--- memory statistics ---\n";
#endif


#if _WIN32
void SetSignalHandlers ( bool )
{
	sphBacktraceInit ();
	CrashLogger::SetCrashHandler ();
}
#else
void SetSignalHandlers ( bool bAllowCtrlC=false ) REQUIRES ( MainThread )
{
	sphBacktraceInit ();
	struct sigaction sa;
	sigfillset ( &sa.sa_mask );
	sa.sa_flags = SA_NOCLDSTOP;

	bool bSignalsSet = false;
	auto dFatalOnFail = AtScopeExit( [ &bSignalsSet ]
	{
		if ( !bSignalsSet )
			sphFatal( "sigaction(): %s", strerrorm(errno));
	} );

	sa.sa_handler = sigterm;	if ( sigaction ( SIGTERM, &sa, NULL )!=0 ) return;
	if ( !bAllowCtrlC )
	{
		sa.sa_handler = sigterm;
		if ( sigaction ( SIGINT, &sa, NULL )!=0 )
			return;
	}
	sa.sa_handler = sighup;		if ( sigaction ( SIGHUP, &sa, NULL )!=0 ) 		return;
	sa.sa_handler = sigusr1;	if ( sigaction ( SIGUSR1, &sa, NULL )!=0 )		return;
	sa.sa_handler = sigusr2;	if ( sigaction ( SIGUSR2, &sa, NULL )!=0 )		return;
	sa.sa_handler = SIG_IGN;	if ( sigaction ( SIGPIPE, &sa, NULL )!=0 ) return;
	bSignalsSet = CrashLogger::SetCrashHandler ();
}
#endif

#if !_WIN32
static int sphCreateUnixSocket ( const char * sPath ) REQUIRES ( MainThread )
{
	static struct sockaddr_un uaddr;
	size_t len = strlen ( sPath );

	if ( len + 1 > sizeof( uaddr.sun_path ) )
		sphFatal ( "UNIX socket path is too long (len=%d)", (int)len );

	sphInfo ( "listening on UNIX socket %s", sPath );

	memset ( &uaddr, 0, sizeof(uaddr) );
	uaddr.sun_family = AF_UNIX;
	memcpy ( uaddr.sun_path, sPath, len + 1 );

	int iSock = socket ( AF_UNIX, SOCK_STREAM, 0 );
	if ( iSock==-1 )
		sphFatal ( "failed to create UNIX socket: %s", sphSockError() );

	if ( unlink ( sPath )==-1 )
	{
		if ( errno!=ENOENT )
			sphFatal ( "unlink() on UNIX socket file failed: %s", sphSockError() );
	}

	int iMask = umask ( 0 );
	if ( bind ( iSock, (struct sockaddr *)&uaddr, sizeof(uaddr) )!=0 )
		sphFatal ( "bind() on UNIX socket failed: %s", sphSockError() );
	umask ( iMask );

	return iSock;
}
#endif // !_WIN32


static int sphCreateInetSocket ( const ListenerDesc_t & tDesc ) REQUIRES ( MainThread )
{
	auto uAddr = tDesc.m_uIP;
	auto iPort = tDesc.m_iPort;
	char sAddress[SPH_ADDRESS_SIZE];
	sphFormatIP ( sAddress, SPH_ADDRESS_SIZE, uAddr );
	const char * sVip = tDesc.m_bVIP ? "VIP " : "";
	const char * sRO = tDesc.m_bReadOnly ? "RO " : "";

	if ( uAddr==htonl ( INADDR_ANY ) )
		sphInfo ( "listening on all interfaces for %s%s%s, port=%d", sVip, sRO, RelaxedProtoName ( tDesc.m_eProto), iPort );
	else
		sphInfo ( "listening on %s:%d for %s%s%s", sAddress, iPort, sVip, sRO, RelaxedProtoName ( tDesc.m_eProto ) );

	static struct sockaddr_in iaddr;
	memset ( &iaddr, 0, sizeof(iaddr) );
	iaddr.sin_family = AF_INET;
	iaddr.sin_addr.s_addr = uAddr;
	iaddr.sin_port = htons ( (short)iPort );

	int iSock = socket ( AF_INET, SOCK_STREAM, 0 );
	if ( iSock==-1 )
		sphFatal ( "failed to create TCP socket: %s", sphSockError() );

	sphSetSockReuseAddr ( iSock );
	sphSetSockReusePort ( iSock );
	sphSetSockNodelay ( iSock );

	int iTries = 12;
	int iRes;
	do
	{
		iRes = bind ( iSock, (struct sockaddr *)&iaddr, sizeof(iaddr) );
		if ( iRes==0 )
			break;

		sphInfo ( "bind() failed on %s, retrying...", sAddress );
		sphLogDebug ( "bind() failed on %s:%d, error: %s", sAddress, iPort, sphSockError() );
		sphSleepMsec ( 3000 );
	} while ( --iTries>0 );
	if ( iRes )
		sphFatal ( "bind() failed on %s: %s", sAddress, sphSockError() );

	return iSock;
}

static ListenerDesc_t MakeAnyListener ( int iPort, Proto_e eProto=Proto_e::SPHINX )
{
	ListenerDesc_t tDesc;
	tDesc.m_eProto = eProto;
	tDesc.m_uIP = htonl ( INADDR_ANY );
	tDesc.m_iPort = iPort;
	tDesc.m_iPortsCount = 0;
	tDesc.m_bVIP = false;
	tDesc.m_bReadOnly = false;
	return tDesc;
}

static ListenerDesc_t MakeLocalhostListener ( int iPort, Proto_e eProto )
{
	ListenerDesc_t tDesc;
	tDesc.m_eProto = eProto;
	tDesc.m_uIP = htonl ( INADDR_LOOPBACK );
	tDesc.m_iPort = iPort;
	tDesc.m_iPortsCount = 0;
	tDesc.m_bVIP = false;
	tDesc.m_bReadOnly = false;
	return tDesc;
}

// add any listener we will serve by our own (i.e. NO galera's since it is not our deal)
bool AddGlobalListener ( const ListenerDesc_t& tDesc ) REQUIRES ( MainThread )
{
	if ( tDesc.m_eProto==Proto_e::REPLICATION )
		return false;

	Listener_t tListener;
	tListener.m_eProto = tDesc.m_eProto;
	tListener.m_bTcp = true;
	tListener.m_bVIP = tDesc.m_bVIP;
	tListener.m_bReadOnly = tDesc.m_bReadOnly;

#if !_WIN32
	if ( !tDesc.m_sUnix.IsEmpty () )
	{
		tListener.m_iSock = sphCreateUnixSocket ( tDesc.m_sUnix.cstr () );
		tListener.m_bTcp = false;
	} else
#endif
		tListener.m_iSock = sphCreateInetSocket ( tDesc );

	g_dListeners.Add ( tListener );
	return true;
}

struct ListenerPortRange_t
{
	DWORD m_uIP { 0 };
	int m_iPort { 0 };
	int m_iCount { 0 };

	static inline bool IsLess ( const ListenerPortRange_t & tA, const ListenerPortRange_t & tB )
	{
		if ( tA.m_uIP==tB.m_uIP )
			return ( tA.m_iPort<tB.m_iPort );

		return ( tA.m_uIP<tB.m_uIP );
	}

	CSphString Dump () const
	{
		char sAddress[SPH_ADDRESS_SIZE];
		sphFormatIP ( sAddress, SPH_ADDRESS_SIZE, m_uIP );

		CSphString sRes;
		if ( m_iCount )
			sRes.SetSprintf ( "%s:%d-%d", sAddress, m_iPort, ( m_iPort+m_iCount-1 ) );
		else
			sRes.SetSprintf ( "%s:%d", sAddress, m_iPort );

		return sRes;
	}
};


static bool ValidateListenerRanges ( const VecTraits_T<ListenerDesc_t> & dListeners, CSphString & sError )
{
	CSphVector<ListenerPortRange_t> dPorts;
	for ( const ListenerDesc_t & tDesc : dListeners )
	{
		if ( !tDesc.m_sUnix.IsEmpty() )
			continue;

		ListenerPortRange_t & tPort = dPorts.Add();
		tPort.m_uIP = tDesc.m_uIP;
		tPort.m_iPort = tDesc.m_iPort;
		tPort.m_iCount = tDesc.m_iPortsCount;
	}
	dPorts.Sort ( ListenerPortRange_t() );

	for ( int i=1; i<dPorts.GetLength(); i++ )
	{
		const ListenerPortRange_t & tPrev = dPorts[i-1];
		const ListenerPortRange_t & tCur = dPorts[i];
		if ( tPrev.m_uIP!=tCur.m_uIP )
			continue;
		if ( ( !tPrev.m_iCount && tPrev.m_iPort<tCur.m_iPort ) || ( tPrev.m_iCount && tPrev.m_iPort+tPrev.m_iCount-1<tCur.m_iPort ) )
			continue;

		sError.SetSprintf ( "invalid listener ports intersection %s -> %s", tPrev.Dump().cstr(), tCur.Dump().cstr() );
		return false;
	}

	return true;
}

/////////////////////////////////////////////////////////////////////////////
// unpack Mysql Length-coded number
static int MysqlUnpack ( InputBuffer_c & tReq, DWORD * pSize )
{
	assert ( pSize );

	int iRes = tReq.GetByte();
	--*pSize;
	if ( iRes < 251 )
		return iRes;

	if ( iRes==0xFC )
	{
		*pSize -=2;
		return tReq.GetByte() + ((int)tReq.GetByte()<<8);
	}

	if ( iRes==0xFD )
	{
		*pSize -= 3;
		return tReq.GetByte() + ((int)tReq.GetByte()<<8) + ((int)tReq.GetByte()<<16);
	}

	if ( iRes==0xFE )
		iRes = tReq.GetByte() + ((int)tReq.GetByte()<<8) + ((int)tReq.GetByte()<<16) + ((int)tReq.GetByte()<<24);

	tReq.GetByte();
	tReq.GetByte();
	tReq.GetByte();
	tReq.GetByte();
	*pSize -= 8;
	return iRes;
}

/////////////////////////////////////////////////////////////////////////////
void ISphOutputBuffer::SendBytes ( const void * pBuf, int iLen )
{
	m_dBuf.Append ( pBuf, iLen );
}

void ISphOutputBuffer::SendBytes ( const char * pBuf )
{
	if ( !pBuf )
		return;
	SendBytes ( pBuf, (int) strlen ( pBuf ) );
}

void ISphOutputBuffer::SendBytes ( const CSphString& sStr )
{
	SendBytes ( sStr.cstr(), sStr.Length() );
}

void ISphOutputBuffer::SendBytes ( const Str_t& sStr )
{
	m_dBuf.Append ( sStr );
}

void ISphOutputBuffer::SendBytes ( const VecTraits_T<BYTE> & dBuf )
{
	m_dBuf.Append ( dBuf );
}

void ISphOutputBuffer::SendBytes ( const StringBuilder_c &dBuf )
{
	SendBytes ( dBuf.begin(), dBuf.GetLength () );
}

void ISphOutputBuffer::SendBytes ( ByteBlob_t dData )
{
	SendBytes ( dData.first, dData.second );
}

void ISphOutputBuffer::SendArray ( const ISphOutputBuffer &tOut )
{
	int iLen = tOut.m_dBuf.GetLength();
	SendInt ( iLen );
	SendBytes ( tOut.m_dBuf.Begin(), iLen );
}

void ISphOutputBuffer::SendArray ( const VecTraits_T<BYTE> &dBuf, int iElems )
{
	if ( iElems==-1 )
	{
		SendInt ( dBuf.GetLength () );
		SendBytes ( dBuf );
		return;
	}
	assert ( dBuf.GetLength() == (int) dBuf.GetLengthBytes() );
	assert ( iElems<=dBuf.GetLength ());
	SendInt ( iElems );
	SendBytes ( dBuf.begin(), iElems );
}

void ISphOutputBuffer::SendArray ( const void * pBuf, int iLen )
{
	if ( !pBuf )
		iLen=0;
	assert ( iLen>=0 );
	SendInt ( iLen );
	SendBytes ( pBuf, iLen );
}

void ISphOutputBuffer::SendArray ( const StringBuilder_c &dBuf )
{
	SendArray ( dBuf.begin(), dBuf.GetLength () );
}

void ISphOutputBuffer::SendArray ( ByteBlob_t dData )
{
	SendArray ( dData.first, dData.second );
}

void LogToConsole(const char* szKind, const char* szMsg) noexcept
{
	if ( g_bOptNoDetach && LogFormat()!=LOG_FORMAT::SPHINXQL )
		sphInfo ( "query %s: %s", szKind, szMsg );
}

void SendErrorReply ( ISphOutputBuffer & tOut, const char * sTemplate, ... )
{
	CSphString sError;
	va_list ap;
	va_start ( ap, sTemplate );
	sError.SetSprintfVa ( sTemplate, ap );
	va_end ( ap );

	auto tHdr = APIAnswer ( tOut, 0, SEARCHD_ERROR );
	tOut.SendString ( sError.cstr() );

	// --console logging
	LogToConsole ( "error", sError.cstr() );
}

void DistributedIndex_t::GetAllHosts ( VectorAgentConn_t &dTarget ) const
{
	for ( const auto& pMultiAgent : m_dAgents )
		for ( const auto & dHost : *pMultiAgent )
		{
			auto * pAgent = new AgentConn_t;
			pAgent->m_tDesc.CloneFrom ( dHost );
			pAgent->m_iMyQueryTimeoutMs = GetAgentConnectTimeoutMs();
			pAgent->m_iMyConnectTimeoutMs = GetAgentQueryTimeoutMs();
			dTarget.Add ( pAgent );
		}
}

DistributedIndex_t::~DistributedIndex_t ()
{
	sphLogDebugv ( "DistributedIndex_t %p removed", this );

	// cleanup global
	m_dAgents.Reset();
	MultiAgentDesc_c::CleanupOrphaned ();
};

int DistributedIndex_t::GetAgentConnectTimeoutMs ( bool bRaw ) const
{
	return ( ( m_iAgentConnectTimeoutMs || bRaw ) ? m_iAgentConnectTimeoutMs : g_iAgentConnectTimeoutMs );
}

int DistributedIndex_t::GetAgentQueryTimeoutMs ( bool bRaw ) const
{
	return ( ( m_iAgentQueryTimeoutMs || bRaw ) ? m_iAgentQueryTimeoutMs : g_iAgentQueryTimeoutMs );
}

void DistributedIndex_t::SetAgentConnectTimeoutMs ( int iAgentConnectTimeoutMs )
{
	m_iAgentConnectTimeoutMs = iAgentConnectTimeoutMs;
}

void DistributedIndex_t::SetAgentQueryTimeoutMs ( int iAgentQueryTimeoutMs )
{
	m_iAgentQueryTimeoutMs = iAgentQueryTimeoutMs;
}

DistributedIndex_t * DistributedIndex_t::Clone() const
{

	DistributedIndex_t * pDist ( new DistributedIndex_t );
	pDist->m_dAgents = m_dAgents;
	pDist->m_dLocal = m_dLocal;
	pDist->m_iAgentRetryCount = m_iAgentRetryCount;
	pDist->m_bDivideRemoteRanges = m_bDivideRemoteRanges;
	pDist->m_eHaStrategy = m_eHaStrategy;
	pDist->m_sCluster = m_sCluster;
	pDist->m_iAgentConnectTimeoutMs = m_iAgentConnectTimeoutMs;
	pDist->m_iAgentQueryTimeoutMs = m_iAgentQueryTimeoutMs;

	return pDist;
}

void UpdateLastMeta ( VecTraits_T<AggrResult_t> tResults )
{
	int64_t iTotalPredictedTime = 0;
	int64_t iTotalAgentPredictedTime = 0;
	for ( const auto & dResult: tResults )
	{
		iTotalPredictedTime += dResult.m_iPredictedTime;
		iTotalAgentPredictedTime += dResult.m_iAgentPredictedTime;
	}

	auto & g_tStats = gStats();
	g_tStats.m_iPredictedTime.fetch_add ( iTotalPredictedTime, std::memory_order_relaxed );
	g_tStats.m_iAgentPredictedTime.fetch_add ( iTotalAgentPredictedTime, std::memory_order_relaxed );

	ScWL_t dLastMetaLock ( g_tLastMetaLock );
	g_tLastMeta = tResults.Last();
}


//////////////////////////////////////////////////////////////////////////

using QuotationEscapedBuilder = EscapedStringBuilder_T<BaseQuotation_T<EscapeQuotator_t>>;

//////////////////////////////////////////////////////////////////////////

void sphGetAttrsToSend ( const ISphSchema & tSchema, bool bAgentMode, bool bNeedId, CSphBitvec & tAttrs )
{
	int iCount = tSchema.GetAttrsCount();
	tAttrs.Init ( iCount );
	if ( !bAgentMode && iCount && IsSortStringInternal ( tSchema.GetAttr ( iCount-1 ).m_sName ) )
	{
		for ( int i=iCount-1; i>=0 && IsSortStringInternal ( tSchema.GetAttr(i).m_sName ); --i )
			iCount = i;
	}

	for ( int i = 0; i < iCount; ++i )
		if ( !sphIsInternalAttr ( tSchema.GetAttr(i) ) )
			tAttrs.BitSet(i);

	int iId = tSchema.GetAttrIndex ( sphGetDocidName() );
	if ( !bAgentMode && iId!=-1 && !bNeedId )
		tAttrs.BitClear(iId);
}


/////////////////////////////////////////////////////////////////////////////

int AggrResult_t::GetLength () const
{
	int iCount = 0;
	m_dResults.Apply ( [&iCount] ( const OneResultset_t & a ) { iCount += a.m_dMatches.GetLength (); } );
	return iCount;
}

bool AggrResult_t::AddResultset ( ISphMatchSorter * pQueue, const DocstoreReader_i * pDocstore, int iTag, int iCutoff )
{
	assert ( pQueue );

	if ( !pQueue->GetLength () )
	{
		m_tSchema = *pQueue->GetSchema ();
		return false;
	}

	// extract matches from sorter
	auto & tOneRes = m_dResults.Add ();
	tOneRes.m_pDocstore = pDocstore;
	tOneRes.m_iTag = iTag;
	tOneRes.FillFromSorter ( pQueue );

	// in MT case each thread has its own cutoff, so we have to enforce it again on the result set
	if ( iCutoff>0 )
	{
		m_iTotalMatches = Min ( iCutoff, m_iTotalMatches );
		tOneRes.ClampMatches(iCutoff);
	}

	return true;
}

void AggrResult_t::AddEmptyResultset ( const DocstoreReader_i * pDocstore, int iTag )
{
	auto & tOneRes = m_dResults.Add();
	tOneRes.m_pDocstore = pDocstore;
	tOneRes.m_iTag = iTag;
	tOneRes.m_tSchema = m_tSchema;
}


void AggrResult_t::ClampMatches ( int iLimit )
{
	assert ( m_bSingle );
	m_dResults.First ().ClampMatches ( iLimit );
}

void AggrResult_t::ClampAllMatches ()
{
	for ( auto& dResult : m_dResults )
		dResult.ClampAllMatches();
}

int OneResultset_t::FillFromSorter ( ISphMatchSorter * pQueue )
{
	if ( !pQueue )
		return 0;

	assert ( m_dMatches.IsEmpty () );
	m_tSchema = *pQueue->GetSchema ();
	if ( !pQueue->GetLength () )
		return 0;

	int iCopied = pQueue->Flatten ( m_dMatches.AddN ( pQueue->GetLength () ) );
	m_dMatches.Resize ( iCopied );
	return iCopied;
}

void OneResultset_t::ClampAllMatches ()
{
	for ( auto& dMatch : m_dMatches )
	{
		m_tSchema.FreeDataPtrs ( dMatch );
		dMatch.ResetDynamic();
	}
	m_dMatches.Reset();
}

void OneResultset_t::ClampMatches ( int iLimit )
{
	assert ( iLimit>0 );

	int iMatches = m_dMatches.GetLength ();
	for ( int i = iLimit; i<iMatches; ++i )
	{
		m_tSchema.FreeDataPtrs ( m_dMatches[i] );
		m_dMatches[i].ResetDynamic();
	}
	m_dMatches.Resize ( Min (iMatches, iLimit ) );
}

OneResultset_t::~OneResultset_t()
{
	ClampAllMatches();
}

inline static bool ClusterFlavour () noexcept
{
	return !g_sClusterUser.IsEmpty () && session::GetClientSession ()->m_sUser==g_sClusterUser;
}


static CSphString ApplyClusterName ( const CSphString& sIndex ) noexcept
{
	if ( !ClusterFlavour () )
		return sIndex;

	auto dParts = sphSplit ( sIndex.cstr (), ":" );
	if ( dParts.GetLength ()>1 )
		return dParts[1];
	return sIndex;
}

// process system.table and remove 1-st subkey
inline static void FixupSystemTableName ( SqlStmt_t * pStmt ) noexcept
{
	auto sName = ApplyClusterName ( pStmt->m_sIndex );
	bool bNameFromQuery = false;
	if ( sName.EqN ( "system" ) )
	{
		if ( !pStmt->m_dStringSubkeys.IsEmpty () )
		{
			sName = SphSprintf ( "system%s", pStmt->m_dStringSubkeys[0].cstr () );
			pStmt->m_dStringSubkeys.Remove ( 0 );
			pStmt->m_sIndex = sName;
		}
		else if ( !pStmt->m_tQuery.m_dStringSubkeys.IsEmpty () )
		{
			sName = SphSprintf ( "system%s", pStmt->m_tQuery.m_dStringSubkeys[0].cstr () );
			pStmt->m_tQuery.m_dStringSubkeys.Remove ( 0 );
			pStmt->m_sIndex = sName;
			bNameFromQuery = true;
		}
	}

	if ( ApplyClusterName ( pStmt->m_tQuery.m_sIndexes ).EqN ( "system" ) && bNameFromQuery )
		pStmt->m_tQuery.m_sIndexes = sName;
}

bool CheckCommandVersion ( WORD uVer, WORD uDaemonVersion, ISphOutputBuffer & tOut )
{
	if ( ( uVer>>8)!=( uDaemonVersion>>8) )
	{
		SendErrorReply ( tOut, "major command version mismatch (expected v.%d.x, got v.%d.%d)",
			uDaemonVersion>>8, uVer>>8, uVer&0xff );
		return false;
	}
	if ( uVer>uDaemonVersion )
	{
		SendErrorReply ( tOut, "client version is higher than daemon version (client is v.%d.%d, daemon is v.%d.%d)",
			uVer>>8, uVer&0xff, uDaemonVersion>>8, uDaemonVersion&0xff );
		return false;
	}
	return true;
}

bool IsMaxedOut ()
{
	if ( session::GetVip () )
		return false;

	if ( session::GetBuddy() )
		return false;

	if ( g_iThdQueueMax!=0 )
		return GlobalWorkPool()->Works() > g_iThdQueueMax; // that is "jobs_queue_size" param of searchd conf, "work_queue_length" in 'show status', or "Queue:" in 'status'

	if ( g_iMaxConnection!=0 )
		return myinfo::CountClients() > g_iMaxConnection; // that is "max_connections" param of searchd.conf, "workers_clients" in 'show status', or "Clients:" in 'status'

	return false;
}

bool IsReadOnly ()
{
	return session::GetReadOnly();
}

bool sphCheckWeCanModify()
{
	return !IsReadOnly();
}

bool sphCheckWeCanModify ( StmtErrorReporter_i & tOut )
{
	if ( sphCheckWeCanModify() )
		return true;

	tOut.Error ( "connection is read-only");
	return false;
}

bool sphCheckWeCanModify ( CSphString & sError )
{
	if ( sphCheckWeCanModify() )
		return true;

	sError = "connection is read-only";
	return false;
}

bool sphCheckWeCanModify ( RowBuffer_i & tOut )
{
	if ( sphCheckWeCanModify() )
		return true;

	tOut.Error ( "connection is read-only" );
	return false;
}



//////////////////////////////////////////////////////////////////////////
// TABLE FUNCTIONS
//////////////////////////////////////////////////////////////////////////

// table functions take an arbitrary result set as their input,
// and return a new, processed, (completely) different one as their output
//
// 1st argument should be the input result set, but a table function
// can optionally take and handle more arguments
//
// table function can completely (!) change the result set
// including (!) the schema
//
// for now, only builtin table functions are supported
// UDFs are planned when the internal call interface is stabilized

#define LOC_ERROR(_msg) { sError = _msg; return false; }
#define LOC_ERROR1(_msg,_arg1) { sError.SetSprintf ( _msg, _arg1 ); return false; }

class CSphTableFuncRemoveRepeats final : public ISphTableFunc
{
	CSphString	m_sCol;
	int			m_iOffset;
	int			m_iLimit;

public:
	bool ValidateArgs ( const StrVec_t & dArgs, const CSphQuery &, CSphString & sError ) final
	{
		if ( dArgs.GetLength()!=3 )
			LOC_ERROR ( "REMOVE_REPEATS() requires 4 arguments (result_set, column, offset, limit)" );
		if ( !isdigit ( *dArgs[1].cstr() ) )
			LOC_ERROR ( "REMOVE_REPEATS() argument 3 (offset) must be integer" );
		if ( !isdigit ( *dArgs[2].cstr() ) )
			LOC_ERROR ( "REMOVE_REPEATS() argument 4 (limit) must be integer" );

		m_sCol = dArgs[0];
		m_iOffset = atoi ( dArgs[1].cstr() );
		m_iLimit = atoi ( dArgs[2].cstr() );

		if ( !m_iLimit )
			LOC_ERROR ( "REMOVE_REPEATS() argument 4 (limit) must be greater than 0" );
		return true;
	}


	bool Process ( AggrResult_t * pResult, CSphString & sError ) final
	{
		assert ( pResult );

		assert ( pResult->m_bOneSchema );
		assert ( pResult->m_bSingle );
		assert ( !pResult->m_dResults.IsEmpty () );

		auto& dMatches = pResult->m_dResults.First().m_dMatches;
		if ( dMatches.IsEmpty() )
			return true;

		// get subset expressing 'LIMIT N,M'
		// LIMIT N,M clause must be applied before (!) table function
		// so we scan source matches N to N+M-1
		//
		// within those matches, we filter out repeats in a given column,
		// skip first m_iOffset eligible ones, and emit m_iLimit more
		auto dSubMatches = dMatches.Slice ( pResult->m_iOffset, pResult->m_iCount );
		if ( dSubMatches.IsEmpty() )
			return true;

		const CSphColumnInfo * pCol = pResult->m_tSchema.GetAttr ( m_sCol.cstr() );
		if ( !pCol )
			LOC_ERROR1 ( "REMOVE_REPEATS() argument 2 (column %s) not found in result set", m_sCol.cstr() );

		ESphAttr t = pCol->m_eAttrType;
		if ( t!=SPH_ATTR_INTEGER && t!=SPH_ATTR_BIGINT && t!=SPH_ATTR_TOKENCOUNT && t!=SPH_ATTR_STRINGPTR && t!=SPH_ATTR_STRING )
			LOC_ERROR1 ( "REMOVE_REPEATS() argument 2 (column %s) must be of INTEGER, BIGINT, or STRINGPTR type", m_sCol.cstr() );

		// we need to initialize the "last seen" value with a key that
		// is guaranteed to be different from the 1st match that we will scan
		// hence (val-1) for scalars, and NULL for strings
		SphAttr_t iLastValue = ( t==SPH_ATTR_STRING || t==SPH_ATTR_STRINGPTR )
			? 0
			: ( dSubMatches.First().GetAttr ( pCol->m_tLocator ) - 1 );

		int iOutPos = 0;
		for ( auto& dMatch : dSubMatches )
		{
			// get value, skip repeats
			SphAttr_t iCur = dMatch.GetAttr ( pCol->m_tLocator );
			if ( iCur==iLastValue )
				continue;

			if ( iCur && iLastValue && t==SPH_ATTR_STRINGPTR )
			{
				auto a = sphUnpackPtrAttr ((const BYTE *) iCur );
				auto b = sphUnpackPtrAttr ((const BYTE *) iLastValue );
				if ( a.second==b.second && memcmp ( a.first, b.first, a.second )==0 )
					continue;
			}

			iLastValue = iCur;

			// skip eligible rows according to tablefunc offset
			if ( m_iOffset>0 )
			{
				--m_iOffset;
				continue;
			}

			// emit!
			Swap ( dMatches[iOutPos], dMatch );

			// break if we reached the tablefunc limit
			if ( ++iOutPos==m_iLimit )
				break;
		}

		// adjust the result set limits
		pResult->ClampMatches ( iOutPos );
		pResult->m_iOffset = 0;
		pResult->m_iCount = dMatches.GetLength();
		return true;
	}
};


std::unique_ptr<ISphTableFunc> CreateRemoveRepeats()
{
	return std::make_unique<CSphTableFuncRemoveRepeats>();
}

#undef LOC_ERROR1
#undef LOC_ERROR

//////////////////////////////////////////////////////////////////////////

class CSphMatchVariant 
{
public:
	inline static SphAttr_t ToInt ( const SqlInsert_t & tVal )
	{
		switch ( tVal.m_iType )
		{
			case SqlInsert_t::QUOTED_STRING:	return strtoul ( tVal.m_sVal.cstr(), NULL, 10 ); // FIXME? report conversion error?
			case SqlInsert_t::CONST_INT:		return int(tVal.GetValueInt());
			case SqlInsert_t::CONST_FLOAT:		return int(tVal.m_fVal); // FIXME? report conversion error
		}
		return 0;
	}

	inline static SphAttr_t ToBigInt ( const SqlInsert_t & tVal )
	{
		switch ( tVal.m_iType )
		{
			case SqlInsert_t::QUOTED_STRING:	return strtoll ( tVal.m_sVal.cstr(), NULL, 10 ); // FIXME? report conversion error?
			case SqlInsert_t::CONST_INT:		return tVal.GetValueInt();
			case SqlInsert_t::CONST_FLOAT:		return int64_t(tVal.m_fVal); // FIXME? report conversion error?
		}
		return 0;
	}

	inline static SphAttr_t ToBigUint ( const SqlInsert_t & tVal )
	{
		switch ( tVal.m_iType )
		{
		case SqlInsert_t::QUOTED_STRING:	return strtoull ( tVal.m_sVal.cstr(), NULL, 10 ); // FIXME? report conversion error?
		case SqlInsert_t::CONST_INT:		return tVal.GetValueUint();
		case SqlInsert_t::CONST_FLOAT:		return uint64_t(int64_t(tVal.m_fVal)); // FIXME? report conversion error?
		}
		return 0;
	}

	static bool ConvertBool ( const SqlInsert_t & tVal, SphAttr_t & tAttr )
	{
		if ( tVal.m_iType!=SqlInsert_t::QUOTED_STRING )
			return false;

		if ( tVal.m_sVal.EqN ( "true" ) )
		{
			tAttr = 1;
			return true;
		}
		if ( tVal.m_sVal.EqN ( "false" ) )
		{
			tAttr = 0;
			return true;
		}

		return false;
	}

	static bool ConvertPlainAttr ( const SqlInsert_t & tVal, ESphAttr eTargetType, const CSphString * pName, SphAttr_t & tAttr, bool bDocID, CSphString & sError )
	{
		tAttr = 0;

		switch ( eTargetType )
		{
		case SPH_ATTR_INTEGER:
		case SPH_ATTR_TOKENCOUNT:
			tAttr = ToInt(tVal);
			break;

		case SPH_ATTR_BOOL:
			if ( !ConvertBool ( tVal, tAttr ) ) // try to convert true \ false string then number
				tAttr = ToInt ( tVal );
			break;

		case SPH_ATTR_BIGINT:
			if ( bDocID )
			{
				if ( tVal.IsNegativeInt() )
				{
					sError = "Negative document ids are not allowed";
					return false;
				}

				tAttr = ToBigUint(tVal);
			}
			else
				tAttr = ToBigInt(tVal);
			break;

		case SPH_ATTR_FLOAT:
			if ( tVal.m_iType==SqlInsert_t::QUOTED_STRING )
				tAttr = sphF2DW ( (float)strtod ( tVal.m_sVal.cstr(), NULL ) ); // FIXME? report conversion error?
			else if ( tVal.m_iType==SqlInsert_t::CONST_INT )
				tAttr = sphF2DW ( float(tVal.GetValueInt()) ); // FIXME? report conversion error?
			else if ( tVal.m_iType==SqlInsert_t::CONST_FLOAT )
				tAttr = sphF2DW ( tVal.m_fVal );
			break;

		case SPH_ATTR_STRINGPTR:
			break;

		case SPH_ATTR_TIMESTAMP:
		{
			if ( pName && tVal.m_iType==SqlInsert_t::QUOTED_STRING )
				tAttr = GetUTC ( tVal.m_sVal );
			else
				tAttr = ToInt(tVal);
		}
		break;

		default:
			return false;
		};

		return true;
	}

	inline static bool SetAttr ( CSphMatch & tMatch, const CSphAttrLocator & tLoc, const CSphString * pName, const SqlInsert_t & tVal, ESphAttr eTargetType, bool bDocID, CSphString & sError )
	{
		SphAttr_t tAttr;
		if ( ConvertPlainAttr ( tVal, eTargetType, pName, tAttr, bDocID, sError ) )
		{
			tMatch.SetAttr ( tLoc, tAttr );
			return true;
		}

		return false;
	}

	inline static void SetDefaultAttr ( CSphMatch & tMatch, const CSphAttrLocator & tLoc, ESphAttr eTargetType )
	{
		SqlInsert_t tVal;
		tVal.m_iType = SqlInsert_t::CONST_INT;
		tVal.SetValueInt(0);
		CSphString sError;
		SetAttr ( tMatch, tLoc, nullptr, tVal, eTargetType, false, sError );
	}
};

/////////////////////////////////////////////////////////////////////////////
// EXCERPTS HANDLER
/////////////////////////////////////////////////////////////////////////////

enum eExcerpt_Flags
{
	EXCERPT_FLAG_REMOVESPACES		= 1,			// deprecated
	EXCERPT_FLAG_EXACTPHRASE		= 2,			// deprecated
	EXCERPT_FLAG_SINGLEPASSAGE		= 4,
	EXCERPT_FLAG_USEBOUNDARIES		= 8,
	EXCERPT_FLAG_WEIGHTORDER		= 16,
	EXCERPT_FLAG_QUERY				= 32,			// deprecated
	EXCERPT_FLAG_FORCE_ALL_WORDS	= 64,
	EXCERPT_FLAG_LOAD_FILES			= 128,
	EXCERPT_FLAG_ALLOW_EMPTY		= 256,
	EXCERPT_FLAG_EMIT_ZONES			= 512,
	EXCERPT_FLAG_FILES_SCATTERED	= 1024,
	EXCERPT_FLAG_FORCEPASSAGES		= 2048
};

int PackAPISnippetFlags ( const SnippetQuerySettings_t &q, bool bOnlyScattered = false )
{
	int iRawFlags = q.m_iLimitPassages ? EXCERPT_FLAG_SINGLEPASSAGE : 0;
	iRawFlags |= q.m_bUseBoundaries ? EXCERPT_FLAG_USEBOUNDARIES : 0;
	iRawFlags |= q.m_bWeightOrder ? EXCERPT_FLAG_WEIGHTORDER : 0;
	iRawFlags |= q.m_bForceAllWords ? EXCERPT_FLAG_FORCE_ALL_WORDS : 0;
	if ( !bOnlyScattered || !( q.m_uFilesMode & 2 ) )
		iRawFlags |= ( q.m_uFilesMode & 1 ) ? EXCERPT_FLAG_LOAD_FILES : 0;
	iRawFlags |= q.m_bAllowEmpty ? EXCERPT_FLAG_ALLOW_EMPTY : 0;
	iRawFlags |= q.m_bEmitZones ? EXCERPT_FLAG_EMIT_ZONES : 0;
	iRawFlags |= ( q.m_uFilesMode & 2 ) ? EXCERPT_FLAG_FILES_SCATTERED : 0;
	iRawFlags |= q.m_bForcePassages ? EXCERPT_FLAG_FORCEPASSAGES : 0;
	return iRawFlags;
}

struct ExcerptQuery_t
{
	int64_t			m_iSize = 0;		///< file size, to sort to work-queue order
	CSphString		m_sSource;			///< source data
	CSphString		m_sError;
	CSphVector<BYTE> m_dResult;			///< query result
};


class SnippetRemote_c : public RequestBuilder_i, public ReplyParser_i
{
public:
	SnippetRemote_c ( VecTraits_T<ExcerptQuery_t> & dQueries, const SnippetQuerySettings_t& q )
		: m_dQueries ( dQueries )
		, m_tSettings ( q )
	{}

	void BuildRequest ( const AgentConn_t & tAgent, ISphOutputBuffer & tOut ) const final;
	bool ParseReply ( MemInputBuffer_c & tReq, AgentConn_t & ) const final;

private:
	VecTraits_T<ExcerptQuery_t> &			m_dQueries;
	const SnippetQuerySettings_t &			m_tSettings;
	mutable std::atomic<int>				m_iWorker {0};

	bool ParseReplyScattered ( MemInputBuffer_c & tReq, const VecTraits_T<int>& dDocs ) const;
	bool ParseReplyNonScattered ( MemInputBuffer_c & tReq, const VecTraits_T<int> & dDocs ) const;

public:
	CSphVector<const VecTraits_T<int> *> m_dTasks;
};


void SnippetRemote_c::BuildRequest ( const AgentConn_t & tAgent, ISphOutputBuffer & tOut ) const
{
	// it sends either all queries to each agent or sequence of queries to current agent
	auto iWorker = tAgent.m_iStoreTag;
	if ( iWorker<0 )
	{
		iWorker = m_iWorker.fetch_add ( 1, std::memory_order_relaxed );
		tAgent.m_iStoreTag = iWorker;
	}

	auto tHdr = APIHeader ( tOut, SEARCHD_COMMAND_EXCERPT, VER_COMMAND_EXCERPT );

	tOut.SendInt ( 0 );
	tOut.SendInt ( PackAPISnippetFlags ( m_tSettings, true ) );
	tOut.SendString ( tAgent.m_tDesc.m_sIndexes.cstr () );
	tOut.SendString ( m_tSettings.m_sQuery.cstr() );
	tOut.SendString ( m_tSettings.m_sBeforeMatch.cstr() );
	tOut.SendString ( m_tSettings.m_sAfterMatch.cstr() );
	tOut.SendString ( m_tSettings.m_sChunkSeparator.cstr() );
	tOut.SendInt ( m_tSettings.m_iLimit );
	tOut.SendInt ( m_tSettings.m_iAround );
	tOut.SendInt ( m_tSettings.m_iLimitPassages );
	tOut.SendInt ( m_tSettings.m_iLimitWords );
	tOut.SendInt ( m_tSettings.m_iPassageId );
	tOut.SendString ( m_tSettings.m_sStripMode.cstr() );
	tOut.SendString ( PassageBoundarySz ( m_tSettings.m_ePassageSPZ ) );

	const auto& dDocs = *m_dTasks[iWorker];
	tOut.SendInt ( dDocs.GetLength() );
	for ( int iDoc : dDocs )
		tOut.SendString ( m_dQueries[iDoc].m_sSource.cstr() );
}

bool SnippetRemote_c::ParseReply ( MemInputBuffer_c & tReq, AgentConn_t & tAgent ) const
{
	auto& tDocs = *m_dTasks[tAgent.m_iStoreTag];
	if ( m_tSettings.m_uFilesMode & 2 ) // scattered files
		return ParseReplyScattered ( tReq, tDocs );

	return ParseReplyNonScattered ( tReq, tDocs );
}

bool SnippetRemote_c::ParseReplyScattered ( MemInputBuffer_c & tReq, const VecTraits_T<int> & dDocs ) const
{
	bool bOk = true;
	for ( int iDoc : dDocs )
	{
		ExcerptQuery_t & tQuery = m_dQueries[iDoc];
		CSphVector<BYTE> & dRes = tQuery.m_dResult;


		if ( !tReq.GetString(dRes) || dRes.IsEmpty() )
		{
			bOk = false;
			dRes.Resize(0);
		} else
			tQuery.m_sError = "";
	}
	return bOk;
}

bool SnippetRemote_c::ParseReplyNonScattered ( MemInputBuffer_c & tReq, const VecTraits_T<int> & dDocs ) const
{
	for ( int iDoc : dDocs )
	{
		ExcerptQuery_t & tQuery = m_dQueries[iDoc];
		tReq.GetString ( tQuery.m_dResult );
		tQuery.m_iSize = -1; // means 'processed'
	}

	return true;
}

static int64_t GetSnippetDataSize ( const CSphVector<ExcerptQuery_t> &dSnippets )
{
	int64_t iSize = 0;
	for ( const auto & dSnippet: dSnippets )
	{
		if ( dSnippet.m_iSize>0 )
			iSize += dSnippet.m_iSize;
		else if ( !dSnippet.m_iSize )
			iSize += dSnippet.m_sSource.Length ();
	}
	iSize /= 100;
	return iSize;
}

static VecRefPtrsAgentConn_t GetDistrAgents ( const cDistributedIndexRefPtr_t& pDist )
{
	assert ( pDist );
	VecRefPtrsAgentConn_t tRemotes;
	for ( const auto& pAgent : pDist->m_dAgents )
	{
		auto * pConn = new AgentConn_t;
		pConn->SetMultiAgent ( pAgent );
		pConn->m_iMyConnectTimeoutMs = pDist->GetAgentConnectTimeoutMs();
		pConn->m_iMyQueryTimeoutMs = pDist->GetAgentQueryTimeoutMs();
		tRemotes.Add ( pConn );
	}
	return tRemotes;
}

// collect source sizes. For absent files set -1.
static bool CollectSourceSizes ( CSphVector<ExcerptQuery_t> & dQueries, bool bFileMode, bool bNeedAll, CSphString & sError )
{
	// collect source sizes
	if ( !bFileMode )
	{
		dQueries.Apply ( [] ( ExcerptQuery_t & dQuery ) { dQuery.m_iSize = dQuery.m_sSource.Length (); } );
		return true;
	}

	for ( auto & dQuery : dQueries )
	{
		CSphString sFilename, sStatError;
		sFilename.SetSprintf ( "%s%s", g_sSnippetsFilePrefix.cstr (), dQuery.m_sSource.scstr () );
		if ( !TestEscaping ( g_sSnippetsFilePrefix, sFilename ) )
		{
			sError.SetSprintf ( "File '%s' escapes '%s' scope", sFilename.scstr (), g_sSnippetsFilePrefix.scstr () );
			return false;
		}
		auto iFileSize = sphGetFileSize ( sFilename, &sStatError );
		if ( iFileSize<0 )
		{
			if ( bNeedAll )
			{
				sError = sStatError;
				return false;
			}
			dQuery.m_iSize = -1;
		} else
			dQuery.m_iSize = iFileSize;
	}
	return true;
}

// helper, called both for single and for multi snippets
static inline bool MakeSingleLocalSnippetWithFields ( ExcerptQuery_t & tQuery, const SnippetQuerySettings_t & q,
		SnippetBuilder_c * pBuilder, const VecTraits_T<int>& dFields )
{
	assert ( pBuilder );

	std::unique_ptr<TextSource_i> pSource = CreateSnippetSource ( q.m_uFilesMode, (const BYTE*)tQuery.m_sSource.cstr(), tQuery.m_sSource.Length() );

	SnippetResult_t tRes;
	if ( !pBuilder->Build ( pSource, tRes ) )
	{
		tQuery.m_sError = std::move ( tRes.m_sError );
		return false;
	}

	tQuery.m_dResult = pBuilder->PackResult ( tRes, dFields );
	return true;
};

// boring single snippet
static inline bool MakeSingleLocalSnippet ( ExcerptQuery_t & tQuery, const SnippetQuerySettings_t & q,
		SnippetBuilder_c * pBuilder, CSphString& sError )
{
	CSphVector<int> dStubFields;
	dStubFields.Add ( 0 );

	if ( MakeSingleLocalSnippetWithFields ( tQuery, q, pBuilder, dStubFields ) )
		return true;

	sError = tQuery.m_sError;
	return false;
}

struct SnippedBuilderCtxRef_t
{
	SnippetBuilder_c * m_pBuilder;
	SnippedBuilderCtxRef_t ( SnippetBuilder_c * pBuilder ) : m_pBuilder ( pBuilder ) {}
	inline static bool IsClonable () { return true; }
};

struct SnippedBuilderCtxClone_t : public SnippedBuilderCtxRef_t, ISphNoncopyable
{
	explicit SnippedBuilderCtxClone_t ( const SnippedBuilderCtxRef_t& dParent )
		: SnippedBuilderCtxRef_t { dParent.m_pBuilder->MakeClone() }
	{}

	// dtr is only for clones!
	~SnippedBuilderCtxClone_t() { SafeDelete (m_pBuilder); }
};

// Starts or performs parallel snippets creation with throttling
static void MakeSnippetsCoro ( const VecTraits_T<int>& dTasks, CSphVector<ExcerptQuery_t> & dQueries,
		const SnippetQuerySettings_t& q, SnippetBuilder_c * pBuilder)
{
	assert ( pBuilder );
	auto iJobs = dTasks.GetLength();
	if ( !iJobs )
		return;
	sphLogDebug ( "MakeSnippetsCoro invoked for %d tasks", iJobs );

	CSphVector<int> dStubFields;
	dStubFields.Add ( 0 );

	// the context
	ClonableCtx_T<SnippedBuilderCtxRef_t, SnippedBuilderCtxClone_t, Threads::ECONTEXT::UNORDERED> dCtx { pBuilder };
	auto pDispatcher = Dispatcher::Make ( iJobs, 0, GetEffectiveBaseDispatcherTemplate(), dCtx.IsSingle() );
	dCtx.LimitConcurrency ( pDispatcher->GetConcurrency() );

	Coro::ExecuteN ( dCtx.Concurrency ( iJobs ), [&]
	{
		sphLogDebug ( "MakeSnippetsCoro Coro started" );
		auto pSource = pDispatcher->MakeSource();
		int iJob = -1; // make it consumed

		if ( !pSource->FetchTask ( iJob ) )
		{
			sphLogDebug ( "Early finish parallel MakeSnippetsCoro because of empty queue" );
			return; // already nothing to do, early finish.
		}

		auto tJobContext = dCtx.CloneNewContext();
		auto& tCtx = tJobContext.first;
		sphLogDebug ( "MakeSnippetsCoro cloned context %d", tJobContext.second );
		Threads::Coro::SetThrottlingPeriodMS ( session::GetThrottlingPeriodMS() );
		while (true)
		{
			myinfo::SetTaskInfo ( "s %d:", iJob );
			sphLogDebugv ( "MakeSnippetsCoro %d %d[%d]", tJobContext.second, iJob, dTasks[iJob] );
			MakeSingleLocalSnippetWithFields ( dQueries[dTasks[iJob]], q, tCtx.m_pBuilder, dStubFields );
			sphLogDebug ( "MakeSnippetsCoro Coro loop tick %d finished", iJob );
			iJob = -1; // mark it consumed

			if ( !pSource->FetchTask ( iJob ) )
				return; // already nothing to do, early finish.

			// yield and reschedule every quant of time. It gives work to other tasks
			Threads::Coro::ThrottleAndKeepCrashQuery ();
		}
	});
}

// divide set of tasks from dTasks into chunks, having most balanced aggregate iSize in each.
static CSphVector<CSphVector<int>> DivideTasks ( const VecTraits_T<int> & dTasks,
		const VecTraits_T<ExcerptQuery_t> & dQueries, int iWorkers )
{
	CSphVector<CSphVector<int>> dResults;
	auto iTasks = dTasks.GetLength();
	auto iLimit = Min ( iWorkers, iTasks );

	if ( iWorkers>=iTasks )
	{
		dResults.Resize ( iLimit );
		for ( int i=0; i<iLimit; ++i )
			dResults[i].Add ( dTasks[i] );
	} else
	{
		// helpers
		using ItemsQueue_c = TimeoutQueue_c;
		using EnqueuedItem_t = EnqueuedTimeout_t;
		ItemsQueue_c qTasks;
		struct PriorityVec_t : EnqueuedItem_t { int m_iRefIdx; };
		CSphVector<PriorityVec_t> dPriorityResults ( iWorkers );
		dResults.Resize ( iWorkers );

		// initially fill the queue
		ARRAY_FOREACH ( i, dPriorityResults )
		{
			dResults[i].Add ( dTasks[i] );
			dPriorityResults[i].m_iTimeoutTimeUS = dQueries[dTasks[i]].m_iSize;
			dPriorityResults[i].m_iRefIdx = i;
			qTasks.Change ( &dPriorityResults[i] );
		}

		// update the queue
		for ( int i=iWorkers; i<iTasks; ++i )
		{
			auto * pBest = (PriorityVec_t *) qTasks.Root ();
			dResults[pBest->m_iRefIdx].Add ( dTasks[i] );
			pBest->m_iTimeoutTimeUS += dQueries[dTasks[i]].m_iSize;
			qTasks.Change ( pBest );
		}
	}
	return dResults;
}

// remote scattered snippets (with local pass)
// * dLocal subset is run on local host
// * dRemote subset is send to each remote agent
static void MakeRemoteScatteredSnippets ( CSphVector<ExcerptQuery_t> & dQueries,
		cDistributedIndexRefPtr_t pDist,
		SnippetBuilder_c * pBuilder,
		const SnippetQuerySettings_t & q,
		const VecTraits_T<int>& dLocal,
		const VecTraits_T<int>& dAbsent )
{
	assert ( pDist );
	assert ( pBuilder );

	// and finally most interesting remote case with possibly scattered.
	auto dAgents = GetDistrAgents ( pDist );
	int iRemoteAgents = dAgents.GetLength();
	SetSessionAuth ( dAgents );

	SnippetRemote_c tRemotes ( dQueries, q );
	tRemotes.m_dTasks.Resize ( iRemoteAgents );

	// on scattered case - just push the chain of locally absent files to all remotes
	for ( auto & pTask : tRemotes.m_dTasks )
		pTask = &dAbsent;

	// query remote building
	CSphRefcountedPtr<RemoteAgentsObserver_i> tReporter ( GetObserver () );
	ScheduleDistrJobs ( dAgents, &tRemotes, &tRemotes, tReporter );

	// start local building and wait it to finish
	MakeSnippetsCoro ( dLocal, dQueries, q, pBuilder );

	// wait remotes to finish also
	tReporter->Finish ();

	auto iSuccesses = ( int ) tReporter->GetSucceeded ();
	auto iAgentsDone = ( int ) tReporter->GetFinished ();

	if ( iSuccesses!=iRemoteAgents )
		sphWarning ( "Remote snippets: some of the agents didn't answered: %d queried, %d finished, %d succeeded",
				iRemoteAgents, iAgentsDone,	iSuccesses );
}

// remote non scattered snippets (with local pass)
// non-scattered assumes, each host has full set of sources, so we don't need to check absent here.
// * divide set of sources among remotes and local host, balancing size.
// * assume dPresent has indexes of monotonically decreasing sizes, that's need for balancing.
static void MakeRemoteNonScatteredSnippets ( CSphVector<ExcerptQuery_t> & dQueries,
		cDistributedIndexRefPtr_t pDist,
		SnippetBuilder_c * pBuilder,
		const SnippetQuerySettings_t & q,
		const VecTraits_T<int>& dPresent )
{
	assert ( pDist );
	assert ( pBuilder );

	auto dAgents = GetDistrAgents ( pDist );
	int iRemoteAgents = dAgents.GetLength();
	SetSessionAuth ( dAgents );

	SnippetRemote_c tRemotes ( dQueries, q );
	tRemotes.m_dTasks.Resize ( iRemoteAgents );

	// on non-scattered - distribute set of sources to workers, having 1 local worker in mind.
	auto dJobSet = DivideTasks ( dPresent, dQueries, iRemoteAgents+1 ) ; // +1 since we also will work locally.
	auto& dLocalSet = dJobSet[iRemoteAgents];
	for ( int i = 0; i<iRemoteAgents; ++i )
		tRemotes.m_dTasks[i] = &dJobSet[i];

	// query remote building
	CSphRefcountedPtr<RemoteAgentsObserver_i> tReporter ( GetObserver () );
	ScheduleDistrJobs ( dAgents, &tRemotes, &tRemotes, tReporter );

	// start local building and wait it to finish
	MakeSnippetsCoro ( dLocalSet, dQueries, q, pBuilder );

	// wait remotes to finish also
	tReporter->Finish ();

	auto iSuccesses = ( int ) tReporter->GetSucceeded ();
	auto iAgentsDone = ( int ) tReporter->GetFinished ();

	if ( iSuccesses==iRemoteAgents )
		return;

	sphWarning ( "Remote snippets: some of the agents didn't answered: %d queried, %d finished, %d succeeded",
			iRemoteAgents, iAgentsDone,	iSuccesses );

	// let's collect failures and make one more pass over them
	CSphVector<int> dFailed;

	// collect failed nodes
	dPresent.Apply ( [&] ( int iDoc ) {
		if ( dQueries[iDoc].m_iSize<0 )
			dFailed.Add(iDoc);
	});

	if ( dFailed.IsEmpty() )
		return;

	// failsafe - one more turn for failed queries on local agent
	sphWarning ( "Snippets: failsafe for %d failed items", (int) dFailed.GetLength() );
	MakeSnippetsCoro ( dFailed, dQueries, q, pBuilder );
}

bool MakeSnippets ( CSphString sIndex, CSphVector<ExcerptQuery_t> & dQueries,
		const SnippetQuerySettings_t& q, CSphString & sError )
{
	assert ( !dQueries.IsEmpty() );

	// When both load_files & load_files_scattered set, absent files will be reported as errors.
	// load_files_scattered without load_files just omits the absent files (returns empty strings).
	auto bScattered = !!( q.m_uFilesMode & 2 );
	auto bNeedAllFiles = !!( q.m_uFilesMode & 1 );

	auto pDist = GetDistr ( sIndex );
	bool bRemote = pDist && !pDist->m_dAgents.IsEmpty ();

	if ( bRemote )
	{
		if ( pDist->m_dLocal.GetLength()!=1 )
		{
			sError.SetSprintf ( "%s", "distributed table for snippets must have exactly one local agent" );
			return false;
		}

		if ( !q.m_uFilesMode )
		{
			sError.SetSprintf ( "%s", "distributed table for snippets available only when using external files" );
			return false;
		}

		// for remotes index is 1-st local agent of the distr, so move on!
		sIndex = pDist->m_dLocal[0];
	}

	auto pServed = GetServed ( sIndex );
	if ( !pServed )
	{
		sError.SetSprintf ( "unknown local table '%s' in search request", sIndex.cstr() );
		return false;
	}

	pServed->m_pStats->IncCmd ( SEARCHD_COMMAND_EXCERPT );

	RIdx_c pLocalIndex { pServed };
	assert ( pLocalIndex );

	///////////////////
	/// do highlighting
	///////////////////

	auto pBuilder = std::make_unique<SnippetBuilder_c>();
	pBuilder->Setup ( pLocalIndex, q );

	if ( !pBuilder->SetQuery ( q.m_sQuery.cstr(), true, sError ) )
		return false;

	// boring single snippet
	if ( dQueries.GetLength ()==1 )
		return MakeSingleLocalSnippet ( dQueries[0], q, pBuilder.get(), sError );

	if ( !CollectSourceSizes ( dQueries, q.m_uFilesMode, !bScattered, sError ) )
		return false;

	// set correct data size for snippets
	myinfo::SetTaskInfo ( R"(snippet datasize=%.1Dk query="%s")", GetSnippetDataSize ( dQueries ), q.m_sQuery.scstr () );

	// collect list of existing and empty sources
	CSphVector<int> dPresent;
	CSphVector<int> dAbsent;

	ARRAY_FOREACH ( i, dQueries )
	{
		if ( dQueries[i].m_iSize<0 )
			dAbsent.Add(i);
		else
			dPresent.Add(i);
	}

	// check if all files are available locally - then we need no remote pass.
	if ( bScattered && dAbsent.IsEmpty() )
		bRemote = false;

	if ( bNeedAllFiles && !dAbsent.IsEmpty() )
		for ( int i : dAbsent )
			dQueries[i].m_sError.SetSprintf ( "absenthead: failed to stat %s", dQueries[i].m_sSource.cstr () );

	// tough jobs first (sort inverse)
	if ( !bScattered )
		dPresent.Sort ( Lesser ( [&dQueries] ( int a, int b ) { return dQueries[a].m_iSize>dQueries[b].m_iSize; } ) );

	if ( !bRemote )
	{
		// multithreaded, but no remote agents.
		MakeSnippetsCoro ( dPresent, dQueries, q, pBuilder.get() );

	} else
	{
		assert ( pDist );

		// multithreaded with remotes (scattered and full)
		if ( bScattered )
			MakeRemoteScatteredSnippets ( dQueries, pDist, pBuilder.get(), q, dPresent, dAbsent );
		else
			MakeRemoteNonScatteredSnippets ( dQueries, pDist, pBuilder.get (), q, dPresent );
	}

	StringBuilder_c sErrors ( "; " );
	dQueries.Apply ( [&] ( const ExcerptQuery_t & tQuery ) { sErrors << tQuery.m_sError; } );
	sErrors.MoveTo ( sError );
	return sError.IsEmpty();
}

// throw out tailing \0 if any
inline static void FixupResultTail (CSphVector<BYTE> & dData)
{
	if ( !dData.IsEmpty() && !dData.Last () )
		dData.Pop ();
}

void HandleCommandExcerpt ( ISphOutputBuffer & tOut, int iVer, InputBuffer_c & tReq )
{
	if ( !CheckCommandVersion ( iVer, VER_COMMAND_EXCERPT, tOut ) )
		return;

	/////////////////////////////
	// parse and process request
	/////////////////////////////

	const int EXCERPT_MAX_ENTRIES			= 1024;

	// v.1.1
	SnippetQuerySettings_t q;

	tReq.GetInt (); // mode field is for now reserved and ignored
	int iFlags = tReq.GetInt ();
	CSphString sIndex = tReq.GetString ();

	q.m_sQuery = tReq.GetString ();
	q.m_sBeforeMatch = tReq.GetString ();
	q.m_sAfterMatch = tReq.GetString ();
	q.m_sChunkSeparator = tReq.GetString ();
	q.m_iLimit = tReq.GetInt ();
	q.m_iAround = tReq.GetInt ();

	if ( iVer>=0x102 )
	{
		q.m_iLimitPassages = tReq.GetInt();
		q.m_iLimitWords = tReq.GetInt();
		q.m_iPassageId = tReq.GetInt();
		q.m_sStripMode = tReq.GetString();
		if ( q.m_sStripMode!="none" && q.m_sStripMode!="index" && q.m_sStripMode!="strip" && q.m_sStripMode!="retain" )
		{
			SendErrorReply ( tOut, "unknown html_strip_mode=%s", q.m_sStripMode.cstr() );
			return;
		}
	}

	q.Setup();

	CSphString sPassageBoundaryMode;
	if ( iVer>=0x103 )
		q.m_ePassageSPZ = GetPassageBoundary ( tReq.GetString() );

	q.m_bUseBoundaries = ( iFlags & EXCERPT_FLAG_USEBOUNDARIES )!=0;
	q.m_bWeightOrder = ( iFlags & EXCERPT_FLAG_WEIGHTORDER )!=0;
	q.m_bForceAllWords = ( iFlags & EXCERPT_FLAG_FORCE_ALL_WORDS )!=0;
	if ( iFlags & EXCERPT_FLAG_SINGLEPASSAGE )
		q.m_iLimitPassages = 1;
	q.m_uFilesMode = ( iFlags & EXCERPT_FLAG_LOAD_FILES )?1:0;
	bool bScattered = ( iFlags & EXCERPT_FLAG_FILES_SCATTERED )!=0;
	q.m_uFilesMode |= bScattered?2:0;
	q.m_bAllowEmpty = ( iFlags & EXCERPT_FLAG_ALLOW_EMPTY )!=0;
	q.m_bEmitZones = ( iFlags & EXCERPT_FLAG_EMIT_ZONES )!=0;
	q.m_bForcePassages = ( iFlags & EXCERPT_FLAG_FORCEPASSAGES )!=0;

	bool bExactPhrase = ( iFlags & EXCERPT_FLAG_EXACTPHRASE )!=0;
	if ( bExactPhrase )
	{
		SendErrorReply ( tOut, "exact_phrase is deprecated" );
		return;
	}

	int iCount = tReq.GetInt ();
	if ( iCount<=0 || iCount>EXCERPT_MAX_ENTRIES )
	{
		SendErrorReply ( tOut, "invalid entries count %d", iCount );
		return;
	}

	CSphString sError;

	if ( !sphCheckOptionsSPZ ( q, q.m_ePassageSPZ, sError ) )
	{
		SendErrorReply ( tOut, "%s", sError.cstr() );
		return;
	}

	CSphVector<ExcerptQuery_t> dQueries { iCount };

	for ( auto & dQuery : dQueries )
	{
		dQuery.m_sSource = tReq.GetString (); // fetch data
		if ( tReq.GetError() )
		{
			SendErrorReply ( tOut, "invalid or truncated request" );
			return;
		}
	}

	if ( !ApiCheckPerms ( session::GetUser(), AuthAction_e::READ, sIndex, tOut ) )
		return;

	myinfo::SetTaskInfo ( R"(api-snippet datasize=%.1Dk query="%s")", GetSnippetDataSize ( dQueries ), q.m_sQuery.scstr ());

	if ( !MakeSnippets ( sIndex, dQueries, q, sError ) )
	{
		SendErrorReply ( tOut, "%s", sError.cstr() );
		return;
	}

	////////////////
	// serve result
	////////////////

	for ( const auto & i : dQueries )
	{
		// handle errors
		if ( !bScattered && !i.m_sError.IsEmpty() )
		{
			SendErrorReply ( tOut, "highlighting failed: %s", i.m_sError.cstr() );
			return;
		}
	}

	auto tReply = APIAnswer ( tOut, VER_COMMAND_EXCERPT );
	for ( const auto & i : dQueries )
		tOut.SendArray ( i.m_dResult );
}

/////////////////////////////////////////////////////////////////////////////
// KEYWORDS HANDLER
/////////////////////////////////////////////////////////////////////////////

static bool DoGetKeywords ( const CSphString & sIndex, const CSphString & sQuery, const GetKeywordsSettings_t & tSettings, CSphVector <CSphKeywordInfo> & dKeywords, CSphString & sError, SearchFailuresLog_c & tFailureLog );

static void HandleCommandKeywords ( ISphOutputBuffer & tOut, WORD uVer, InputBuffer_c & tReq )
{
	if ( !CheckCommandVersion ( uVer, VER_COMMAND_KEYWORDS, tOut ) )
		return;

	GetKeywordsSettings_t tSettings;
	CSphString sQuery = tReq.GetString ();
	CSphString sIndex = tReq.GetString ();
	tSettings.m_bStats = !!tReq.GetInt ();
	if ( uVer>=0x101 )
	{
		tSettings.m_bFoldLemmas = !!tReq.GetInt ();
		tSettings.m_bFoldBlended = !!tReq.GetInt ();
		tSettings.m_bFoldWildcards = !!tReq.GetInt ();
		tSettings.m_iExpansionLimit = tReq.GetInt ();
	}

	if ( uVer>=0x102 )
		tSettings.m_eJiebaMode = (JiebaMode_e)tReq.GetInt();

	if ( !ApiCheckPerms ( session::GetUser(), AuthAction_e::READ, sIndex, tOut ) )
		return;

	CSphString sError;
	SearchFailuresLog_c tFailureLog;
	CSphVector < CSphKeywordInfo > dKeywords;
	bool bOk = DoGetKeywords ( sIndex, sQuery, tSettings, dKeywords, sError, tFailureLog );
	if ( !bOk )
	{
		SendErrorReply ( tOut, "%s", sError.cstr() );
		return;
	}
	// just log distribute index error as command has no warning filed to pass such error into
	if ( !tFailureLog.IsEmpty() )
	{
		StringBuilder_c sErrorBuf;
		tFailureLog.BuildReport ( sErrorBuf );
		sphWarning ( "%s", sErrorBuf.cstr() );
	}

	auto tReply = APIAnswer ( tOut, VER_COMMAND_KEYWORDS );
	tOut.SendInt ( dKeywords.GetLength () );
	for ( auto & dKeyword : dKeywords )
	{
		tOut.SendString ( dKeyword.m_sTokenized.cstr () );
		tOut.SendString ( dKeyword.m_sNormalized.cstr () );
		if ( uVer>=0x101 )
			tOut.SendInt ( dKeyword.m_iQpos );
		if ( tSettings.m_bStats )
		{
			tOut.SendInt ( dKeyword.m_iDocs );
			tOut.SendInt ( dKeyword.m_iHits );
		}
	}
}

/////////////////////////////////////////////////////////////////////////////
// UPDATES HANDLER
/////////////////////////////////////////////////////////////////////////////

class UpdateRequestBuilder_c : public RequestBuilder_i
{
public:
	explicit UpdateRequestBuilder_c ( AttrUpdateSharedPtr_t pUpd ) : m_pUpd ( pUpd ) {}
	void BuildRequest ( const AgentConn_t & tAgent, ISphOutputBuffer& tOut ) const final;

protected:
	AttrUpdateSharedPtr_t m_pUpd;
};


class UpdateReplyParser_c : public ReplyParser_i
{
public:
	explicit UpdateReplyParser_c ( int * pUpd )
		: m_pUpdated ( pUpd )
	{}

	bool ParseReply ( MemInputBuffer_c & tReq, AgentConn_t & ) const final
	{
		*m_pUpdated += tReq.GetDword ();
		return true;
	}

protected:
	int * m_pUpdated;
};


void UpdateRequestBuilder_c::BuildRequest ( const AgentConn_t & tAgent, ISphOutputBuffer & tOut ) const
{
	const char * sIndexes = tAgent.m_tDesc.m_sIndexes.cstr();
	assert ( m_pUpd->m_dAttributes.all_of ( [&] ( const TypedAttribute_t & tAttr ) { return ( tAttr.m_eType!=SPH_ATTR_INT64SET ); } ) );
	auto& tUpd = *m_pUpd;

	// API header
	auto tHdr = APIHeader ( tOut, SEARCHD_COMMAND_UPDATE, VER_COMMAND_UPDATE );

	tOut.SendString ( sIndexes );
	tOut.SendInt ( tUpd.m_dAttributes.GetLength() );
	tOut.SendInt ( tUpd.m_bIgnoreNonexistent ? 1 : 0 );
	for ( const auto & i : tUpd.m_dAttributes )
	{
		tOut.SendString ( i.m_sName.cstr() );

		UpdateType_e eUpdate;
		switch ( i.m_eType )
		{
		case SPH_ATTR_UINT32SET:	eUpdate = UPDATE_MVA32; break;
		case SPH_ATTR_STRING:
		case SPH_ATTR_JSON:			eUpdate = UPDATE_STRING; break;
		default:					eUpdate = UPDATE_INT; break;
		};

		tOut.SendInt ( eUpdate );
	}

	tOut.SendInt ( tUpd.m_dDocids.GetLength() );

	ARRAY_FOREACH ( iDoc, tUpd.m_dDocids )
	{
		tOut.SendUint64 ( tUpd.m_dDocids[iDoc] );

		const DWORD* pPool = tUpd.m_dPool.Begin() + tUpd.GetRowOffset ( iDoc );
		for ( const auto & i : tUpd.m_dAttributes )
		{
			DWORD uVal = *pPool++;

			switch ( i.m_eType )
			{
			case SPH_ATTR_UINT32SET:
				{
					// size down in case of MVA
					// MVA stored as mva64 in pool but API could handle only mva32 due to HandleCommandUpdate
					// SphinxQL only could work either mva32 or mva64 and only SphinxQL could receive mva64 updates
					// SphinxQL master communicate to agent via SphinxqlRequestBuilder_c

					const DWORD * pEnd = pPool + uVal;
					tOut.SendDword ( uVal/2 );
					while ( pPool<pEnd )
					{
						auto iVal = *(int64_t*)pPool;
						tOut.SendDword ( iVal&0xFFFFFFFF );
						pPool += 2;
					}
				}
				break;

			case SPH_ATTR_STRING:
			case SPH_ATTR_JSON:
				{
					DWORD uBlobLen = *pPool++;
					tOut.SendDword ( uBlobLen );
					tOut.SendBytes ( tUpd.m_dBlobs.Begin()+uVal, uBlobLen );
				}
				break;

			default:
				tOut.SendDword ( uVal );
				break;
			}
		}
	}
}

static void DoCommandUpdate ( const CSphString & sIndex, const CSphString& sCluster, const char * sDistributed, AttrUpdateSharedPtr_t pUpd,
	bool bBlobUpdate, int & iSuccesses, int & iUpdated, SearchFailuresLog_c & dFails )
{
	TRACE_CORO ( "rt", "DoCommandUpdate" );

	int iUpd = 0;
	CSphString sWarning;
	RtAccum_t tAcc;
	ReplicationCommand_t* pCmd = tAcc.AddCommand ( ReplCmd_e::UPDATE_API, sIndex, sCluster );
	assert ( pCmd );
	pCmd->m_pUpdateAPI = std::move(pUpd);
	pCmd->m_bBlobUpdate = bBlobUpdate;

	HandleCmdReplicateUpdate ( tAcc, sWarning, iUpd );

	if ( iUpd<0 )
	{
		dFails.Submit ( sIndex, sDistributed, TlsMsg::szError() );
	} else
	{
		iUpdated += iUpd;
		++iSuccesses;
		if ( sWarning.Length() )
			dFails.Submit ( sIndex, sDistributed, sWarning.cstr() );
	}
}

using DistrPtrs_t = VecRefPtrs_t< const DistributedIndex_t *>;
static bool ExtractDistributedIndexes ( const StrVec_t &dNames, DistrPtrs_t &dDistributed, CSphString& sMissed )
{
	dDistributed.Reset();
	dDistributed.Resize( dNames.GetLength () );
	dDistributed.ZeroVec ();

	ARRAY_FOREACH ( i, dNames )
	{
		if ( !g_pLocalIndexes->Contains ( dNames[i] ) )
		{
			// search amongst distributed and copy for further processing
			dDistributed[i] = GetDistr ( dNames[i] );

			if ( !dDistributed[i] )
			{
				sMissed = dNames[i];
				return false;
			}
			dDistributed[i]->AddRef ();
		}
	}
	return true;
}

void HandleCommandUpdate ( ISphOutputBuffer & tOut, int iVer, InputBuffer_c & tReq )
{
	if ( !CheckCommandVersion ( iVer, VER_COMMAND_UPDATE, tOut ) )
		return;

	// parse request
	CSphString sIndexes = tReq.GetString ();
	AttrUpdateSharedPtr_t pUpd { new CSphAttrUpdate };
	CSphAttrUpdate& tUpd = *pUpd;
	CSphVector<DWORD> dMva;

	tUpd.m_dAttributes.Resize ( tReq.GetDword() ); // FIXME! check this
	if ( iVer>=0x103 )
		tUpd.m_bIgnoreNonexistent = ( tReq.GetDword() & 1 )!=0;

	bool bBlobUpdate = false;
	for ( auto & i : tUpd.m_dAttributes )
	{
		i.m_sName = tReq.GetString();
		if ( i.m_sName==sphGetDocidName() )
			return SendErrorReply ( tOut, "'id' attribute cannot be updated" );

		i.m_eType = SPH_ATTR_INTEGER;
		if ( iVer>=0x102 )
		{
			auto eUpdate = (UpdateType_e)tReq.GetDword();
			switch ( eUpdate )
			{
			case UPDATE_MVA32:
				i.m_eType = SPH_ATTR_UINT32SET;
				bBlobUpdate = true;
				break;

			case UPDATE_STRING:
			case UPDATE_JSON:
				i.m_eType = SPH_ATTR_STRING;
				bBlobUpdate = true;
				break;

			default:
				break;
			}
		}
	}

	int iNumUpdates = tReq.GetInt (); // FIXME! check this
	tUpd.m_dDocids.Reserve ( iNumUpdates );
	tUpd.m_dRowOffset.Reserve ( iNumUpdates );

	for ( int i=0; i<iNumUpdates; ++i )
	{
		// v.1.0 always sends 32-bit ids; v.1.1+ always send 64-bit ones
		uint64_t uDocid = ( iVer>=0x101 ) ? tReq.GetUint64 () : tReq.GetDword ();

		tUpd.m_dDocids.Add ( uDocid );
		tUpd.m_dRowOffset.Add ( tUpd.m_dPool.GetLength() );

		for ( const auto & iAttr : tUpd.m_dAttributes )
		{
			switch ( iAttr.m_eType )
			{
			case SPH_ATTR_UINT32SET:
				{
					DWORD uCount = tReq.GetDword ();
					if ( !uCount )
					{
						tUpd.m_dPool.Add ( 0 );
						continue;
					}

					dMva.Resize ( uCount );
					for ( DWORD j=0; j<uCount; j++ )
						dMva[j] = tReq.GetDword();

					dMva.Uniq(); // don't need dupes within MVA

					tUpd.m_dPool.Add ( dMva.GetLength()*2 );
					ARRAY_FOREACH ( j, dMva )
					{
						*(int64_t*)tUpd.m_dPool.AddN(2) = dMva[j]; // dummy expander mva32 -> mva64
					}
				}
				break;

			case SPH_ATTR_STRING:
				{
					DWORD uLen = tReq.GetDword();
					tUpd.m_dPool.Add ( tUpd.m_dBlobs.GetLength() );
					tUpd.m_dPool.Add ( uLen );

					if ( uLen )
					{
						// extra zeroes for json parser
						BYTE * pAdded = tUpd.m_dBlobs.AddN ( uLen+2 );
						if ( !tReq.GetBytes ( pAdded, uLen ) )
							return SendErrorReply ( tOut, "error reading string" );

						pAdded[uLen] = 0;
						pAdded[uLen+1] = 0;
					}
				}
				break;

			default:
				tUpd.m_dPool.Add ( tReq.GetDword() );
				break;
			}
		}
	}

	if ( tReq.GetError() )
		return SendErrorReply ( tOut, "invalid or truncated request" );

	if ( !ApiCheckPerms ( session::GetUser(), AuthAction_e::WRITE, sIndexes, tOut ) )
		return;

	// check index names
	StrVec_t dIndexNames;
	ParseIndexList ( sIndexes, dIndexNames );

	if ( dIndexNames.IsEmpty() )
		return SendErrorReply ( tOut, "no valid tables in update request" );

	DistrPtrs_t dDistributed;
	// copy distributed indexes description
	CSphString sMissed;
	if ( !ExtractDistributedIndexes ( dIndexNames, dDistributed, sMissed ) )
		return SendErrorReply ( tOut, "unknown table '%s' in update request", sMissed.cstr() );

	// do update
	SearchFailuresLog_c dFails;
	int iSuccesses = 0;
	int iUpdated = 0;

	ARRAY_FOREACH ( iIdx, dIndexNames )
	{
		const CSphString & sReqIndex = dIndexNames[iIdx];
		auto pLocal = GetServed ( sReqIndex );
		if ( pLocal )
		{
			DoCommandUpdate ( sReqIndex, pLocal->m_sCluster, nullptr, pUpd, bBlobUpdate, iSuccesses, iUpdated, dFails );

		} else if ( dDistributed[iIdx] )
		{
			auto * pDist = dDistributed[iIdx];

			assert ( !pDist->IsEmpty() );

			for ( const CSphString & sLocal : pDist->m_dLocal )
			{
				auto pServed = GetServed ( sLocal );
				if ( !pServed )
					continue;

				DoCommandUpdate ( sLocal, pServed->m_sCluster, sReqIndex.cstr(), pUpd, bBlobUpdate, iSuccesses, iUpdated, dFails );
			}

			// update remote agents
			if ( !dDistributed[iIdx]->m_dAgents.IsEmpty() )
			{
				VecRefPtrsAgentConn_t dAgents;
				pDist->GetAllHosts ( dAgents );
				SetSessionAuth ( dAgents );

				// connect to remote agents and query them
				UpdateRequestBuilder_c tReqBuilder ( pUpd );
				UpdateReplyParser_c tParser ( &iUpdated );
				iSuccesses += PerformRemoteTasks ( dAgents, &tReqBuilder, &tParser );
			}
		}
	}

	// serve reply to client
	StringBuilder_c sReport;
	dFails.BuildReport ( sReport );

	if ( !iSuccesses )
		return SendErrorReply ( tOut, "%s", sReport.cstr() );

	auto tReply = APIAnswer ( tOut, VER_COMMAND_UPDATE, dFails.IsEmpty() ? SEARCHD_OK : SEARCHD_WARNING );
	if ( !dFails.IsEmpty() )
		tOut.SendString ( sReport.cstr () );
	tOut.SendInt ( iUpdated );
}


//////////////////////////////////////////////////////////////////////////
// STATUS HANDLER
//////////////////////////////////////////////////////////////////////////

void BuildStatus ( VectorLike & dStatus )
{
	const auto & tStats = gStats();
	const char * OFF = "OFF";

	const int64_t iQueriesDiv = Max ( tStats.m_iQueries.load ( std::memory_order_relaxed ), 1 );
	const int64_t iDistQueriesDiv = Max ( tStats.m_iDistQueries.load ( std::memory_order_relaxed ), 1 );
	const int64_t iDiv1000 = iQueriesDiv * 1000;
	const int64_t iDDiv1000 = iDistQueriesDiv * 1000;

	dStatus.SetColName ( "Counter" );

	// FIXME? non-transactional!!!
	dStatus.MatchTupletf ( "uptime", "%u", (DWORD) time ( nullptr )-tStats.m_uStarted );
	dStatus.MatchTupletf ( "connections", "%l", tStats.m_iConnections.load ( std::memory_order_relaxed ) );
	dStatus.MatchTupletf ( "maxed_out", "%l", tStats.m_iMaxedOut.load ( std::memory_order_relaxed ) );
	dStatus.MatchTuplet ( "version" , g_sStatusVersion.cstr() );
	dStatus.MatchTuplet ( "mysql_version", g_sMySQLVersion.cstr() );

	for ( auto i=0; i<SEARCHD_COMMAND_TOTAL; ++i)
	{
		if ( i==SEARCHD_COMMAND_UNUSED_6 )
			continue;
		dStatus.MatchTupletf ( szCommand ( i ), "%l", tStats.Get ( (SearchdCommand_e)i ) );
	}

	const SearchdStats_t & tGlobalStats = gStats();
	FormatCmdStats ( tGlobalStats, "insert_replace", SearchdStats_t::eReplace, dStatus );
	FormatCmdStats ( tGlobalStats, "search", SearchdStats_t::eSearch, dStatus );
	FormatCmdStats ( tGlobalStats, "update", SearchdStats_t::eUpdate, dStatus);

	auto iConnects = tStats.m_iAgentConnectTFO.load ( std::memory_order_relaxed ) + tStats.m_iAgentConnect.load ( std::memory_order_relaxed );
	dStatus.MatchTupletf ( "agent_connect", "%l", iConnects );
	dStatus.MatchTupletf ( "agent_tfo", "%l", tStats.m_iAgentConnectTFO.load ( std::memory_order_relaxed ) );
	dStatus.MatchTupletf ( "agent_retry", "%l", tStats.m_iAgentRetry.load ( std::memory_order_relaxed ) );
	dStatus.MatchTupletf ( "queries", "%l", tStats.m_iQueries.load ( std::memory_order_relaxed ) );
	dStatus.MatchTupletf ( "dist_queries", "%l", tStats.m_iDistQueries.load ( std::memory_order_relaxed ) );

	// status of thread pool
	dStatus.MatchTupletf ( "workers_total", "%d", GlobalWorkPool ()->WorkingThreads () );
	dStatus.MatchTupletf ( "workers_active", "%d", myinfo::CountTasks () );
	dStatus.MatchTupletf ( "workers_clients", "%d", myinfo::CountClients () );
	dStatus.MatchTupletf ( "workers_clients_vip", "%u", session::GetVips() );
	dStatus.MatchTupletf ( "workers_clients_buddy", "%u", session::GetBuddyCount() );
	dStatus.MatchTupletf ( "work_queue_length", "%d", GlobalWorkPool ()->Works () );
	dStatus.MatchTupletf ( "load", "%0.2f %0.2f %0.2f", g_tStat1m.Value(), g_tStat5m.Value(), g_tStat15m.Value() );
	dStatus.MatchTupletf ( "load_primary", "%0.2f %0.2f %0.2f", g_tPriStat1m.Value(), g_tPriStat5m.Value(), g_tPriStat15m.Value() );
	dStatus.MatchTupletf ( "load_secondary", "%0.2f %0.2f %0.2f", g_tSecStat1m.Value(), g_tSecStat5m.Value(), g_tSecStat15m.Value() );

// macro defined in fileio.h
#if TRACE_UNZIP
	{
		StringBuilder_c sstat {", "};
		auto& stats = CSphReader::GetStat32();
		for ( const auto& stat : stats )
			sstat << stat.load(std::memory_order_relaxed);
		dStatus.MatchTupletf ( "unzip32_hist", "%s", sstat.cstr() );
	}

	{
		StringBuilder_c sstat { ", " };
		auto& stats = CSphReader::GetStat64();
		for ( const auto& stat : stats )
			sstat << stat.load ( std::memory_order_relaxed );
		dStatus.MatchTupletf ( "unzip64_hist", "%s", sstat.cstr() );
	}
#endif

	assert ( g_pDistIndexes );
	auto pDistSnapshot = g_pDistIndexes->GetHash();
	for ( auto& tIt : *pDistSnapshot )
	{
		const char * sIdx = tIt.first.cstr();
		const auto& dAgents = tIt.second->m_dAgents;
		StringBuilder_c sKey;
		ARRAY_FOREACH ( i, dAgents )
		{
			MultiAgentDescRefPtr_c pMultiAgent = dAgents[i];
			MultiAgentDesc_c& dMultiAgent = *pMultiAgent;
			ARRAY_FOREACH ( j, dMultiAgent )
			{
				const auto pMetrics = dMultiAgent[j].m_pMetrics;
				for ( int k = 0; k<eMaxAgentStat; ++k )
				{
					sKey.Clear();
					sKey.Sprintf ( "ag_%s_%d_%d_%s", sIdx, i+1, j+1, sAgentStatsNames[k] );
					dStatus.MatchTupletf ( sKey.cstr (), "%l", pMetrics->m_dCounters[k].load (std::memory_order_relaxed ) );
				}

				for ( int k = 0; k<ehMaxStat; ++k )
				{
					sKey.Clear ();
					sKey.Sprintf ( "ag_%s_%d_%d_%s", sIdx, i+1, j+1, sAgentStatsNames[eMaxAgentStat+k] );
					const char * sFmt = ( k==ehTotalMsecs || k==ehAverageMsecs || k==ehMaxMsecs ) ? "%0.3F" : "%l";
					dStatus.MatchTupletf ( sKey.cstr (), sFmt, pMetrics->m_dMetrics[k] );
				}
			}
		}
	}

	dStatus.MatchTupletf ( "query_wall", "%0.3F", tStats.m_iQueryTime.load ( std::memory_order_relaxed ) / 1000 );

	if ( g_bCpuStats )
		dStatus.MatchTupletf ( "query_cpu", "%0.3F", tStats.m_iQueryCpuTime.load ( std::memory_order_relaxed ) / 1000 );
	else
		dStatus.MatchTuplet ( "query_cpu", OFF);

	dStatus.MatchTupletf ( "dist_wall", "%0.3F", tStats.m_iDistWallTime.load ( std::memory_order_relaxed ) / 1000 );
	dStatus.MatchTupletf ( "dist_local", "%0.3F", tStats.m_iDistLocalTime.load ( std::memory_order_relaxed ) / 1000 );
	dStatus.MatchTupletf ( "dist_wait", "%0.3F", tStats.m_iDistWaitTime.load ( std::memory_order_relaxed ) / 1000 );

	if ( g_bIOStats )
	{
		dStatus.MatchTupletf ( "query_reads", "%l", tStats.m_iDiskReads.load ( std::memory_order_relaxed ) );
		dStatus.MatchTupletf ( "query_readkb", "%l", tStats.m_iDiskReadBytes.load ( std::memory_order_relaxed )/ 1024 );
		dStatus.MatchTupletf ( "query_readtime", "%l", tStats.m_iDiskReadTime.load ( std::memory_order_relaxed ) );
	} else
	{
		dStatus.MatchTuplet ( "query_reads", OFF );
		dStatus.MatchTuplet ( "query_readkb", OFF );
		dStatus.MatchTuplet ( "query_readtime", OFF );
	}

	if ( tStats.m_iPredictedTime.load ( std::memory_order_relaxed ) || tStats.m_iAgentPredictedTime.load ( std::memory_order_relaxed ) )
	{
		dStatus.MatchTupletf ( "predicted_time", "%l", tStats.m_iPredictedTime.load ( std::memory_order_relaxed ) );
		dStatus.MatchTupletf ( "dist_predicted_time", "%l", tStats.m_iAgentPredictedTime.load ( std::memory_order_relaxed ) );
	}

	dStatus.MatchTupletf ( "avg_query_wall", "%0.3F", tStats.m_iQueryTime.load ( std::memory_order_relaxed ) / iDiv1000 );

	if ( g_bCpuStats )
		dStatus.MatchTupletf ( "avg_query_cpu", "%0.3F", tStats.m_iQueryCpuTime.load ( std::memory_order_relaxed ) / iDiv1000 );
	else
		dStatus.MatchTuplet ( "avg_query_cpu", OFF );

	dStatus.MatchTupletf ( "avg_dist_wall", "%0.3F", tStats.m_iDistWallTime.load ( std::memory_order_relaxed ) / iDDiv1000 );
	dStatus.MatchTupletf ( "avg_dist_local", "%0.3F", tStats.m_iDistLocalTime.load ( std::memory_order_relaxed ) / iDDiv1000 );
	dStatus.MatchTupletf ( "avg_dist_wait", "%0.3F", tStats.m_iDistWaitTime.load ( std::memory_order_relaxed ) / iDDiv1000 );

	if ( g_bIOStats )
	{
		dStatus.MatchTupletf ( "avg_query_reads", "%0.1F", tStats.m_iDiskReads.load ( std::memory_order_relaxed ) * 10 / iQueriesDiv );
		dStatus.MatchTupletf ( "avg_query_readkb", "%0.1F", tStats.m_iDiskReadBytes.load ( std::memory_order_relaxed ) * 10 / (iQueriesDiv*1024) );
		dStatus.MatchTupletf ( "avg_query_readtime", "%0.3F", tStats.m_iDiskReadTime.load ( std::memory_order_relaxed ) / iDiv1000 );
	} else
	{
		dStatus.MatchTuplet ( "avg_query_reads", OFF );
		dStatus.MatchTuplet ( "avg_query_readkb", OFF );
		dStatus.MatchTuplet ( "avg_query_readtime", OFF );
	}

	const QcacheStatus_t & s = QcacheGetStatus();
	dStatus.MatchTupletf ( "qcache_max_bytes", "%l", s.m_iMaxBytes );
	dStatus.MatchTupletf ( "qcache_thresh_msec", "%d", s.m_iThreshMs );
	dStatus.MatchTupletf ( "qcache_ttl_sec", "%d", s.m_iTtlS );
	dStatus.MatchTupletf ( "qcache_cached_queries", "%d", s.m_iCachedQueries );
	dStatus.MatchTupletf ( "qcache_used_bytes", "%l", s.m_iUsedBytes );
	dStatus.MatchTupletf ( "qcache_hits", "%l", s.m_iHits );

	// clusters
	ReplicateClustersStatus ( dStatus );
}

// that is returned to MySQL 'statistic' command ('status' in mysql cli)
void BuildStatusOneline ( StringBuilder_c & sOut )
{
	auto iThreads = GlobalWorkPool ()->WorkingThreads ();
	auto tSample = GlobalWorkPool()->Tasks();
	auto tCurrent = GlobalWorkPool()->CurTasks();
	auto iQueue = tSample.iPri + tSample.iSec + tCurrent;
	auto iTasks = myinfo::CountTasks ();
	auto & g_tStats = gStats ();
	sOut.StartBlock ( " " );
	sOut
	<< "Uptime:" << (DWORD) time ( NULL )-g_tStats.m_uStarted
	<< " Threads:" << iThreads;
	sOut.Sprintf (" Queue now+pri+sec=total: %d+%d+%d=%d", tCurrent, tSample.iPri, tSample.iSec, iQueue );
	sOut
	<< " Clients:" << myinfo::CountClients()
	<< " Vip clients:" << session::GetVips()
	<< " Buddy clients:" << session::GetBuddyCount()
	<< " Tasks:" << iTasks
	<< " Queries:" << g_tStats.m_iQueries.load ( std::memory_order_relaxed );
	sOut.Sprintf ( " Wall: %t", (int64_t)g_tStats.m_iQueryTime.load ( std::memory_order_relaxed ) );
	sOut.Sprintf ( " CPU: %t", (int64_t)g_tStats.m_iQueryCpuTime.load ( std::memory_order_relaxed ) );
	sOut.Sprintf ( "\nQueue/Th: %0.1F%", iQueue * 10 / iThreads );
	sOut.Sprintf ( " Tasks/Th: %0.1F%", iTasks * 10 / iThreads );
	sOut.Sprintf ( "\nLoad average: %0.2f, %0.2f, %0.2f", g_tStat1m.Value(), g_tStat5m.Value(), g_tStat15m.Value() );
}

void BuildOneAgentStatus ( VectorLike & dStatus, HostDashboardRefPtr_t pDash, const char * sPrefix="agent" )
{
	assert ( pDash );
	{
		ScRL_t tGuard ( pDash->m_dMetricsLock );
		if ( dStatus.MatchAddf ( "%s_hostname", sPrefix ) )
			dStatus.Add ( pDash->m_tHost.GetMyUrl ().cstr () );

		if ( dStatus.MatchAddf ( "%s_references", sPrefix ) )
			dStatus.Addf( "%d", (int) pDash->GetRefcount()-1 ); // -1 since we currently also 'use' the agent, reading it's stats
		if ( dStatus.MatchAddf ( "%s_ping", sPrefix ) )
			dStatus.Add ( pDash->m_iNeedPing ? "yes" : "no" );
		if ( dStatus.MatchAddf ( "%s_has_perspool", sPrefix ) )
			dStatus.Add ( pDash->m_pPersPool ? "yes" : "no" );
		if ( dStatus.MatchAddf ( "%s_need_resolve", sPrefix ) )
			dStatus.Add ( pDash->m_tHost.m_bNeedResolve ? "yes" : "no" );
		uint64_t iCur = sphMicroTimer();
		uint64_t iLastAccess = iCur - pDash->m_iLastQueryTime;
		if ( dStatus.MatchAddf ( "%s_lastquery", sPrefix ) )
			dStatus.Addf ( "%.2F", iLastAccess / 10000 );
		iLastAccess = iCur - pDash->m_iLastAnswerTime;
		if ( dStatus.MatchAddf ( "%s_lastanswer", sPrefix ) )
			dStatus.Addf ( "%.2F", iLastAccess / 10000 );
		uint64_t iLastTimer = pDash->m_iLastAnswerTime-pDash->m_iLastQueryTime;
		if ( dStatus.MatchAddf ( "%s_lastperiodmsec", sPrefix ) )
			dStatus.Addf ( "%.3D", iLastTimer );
		if ( dStatus.MatchAddf ( "%s_pingtripmsec", sPrefix ) )
			dStatus.Addf ( "%.3F", pDash->m_uPingTripUS );
		if ( dStatus.MatchAddf ( "%s_errorsarow", sPrefix ) )
			dStatus.Addf ( "%l", pDash->m_iErrorsARow );
	}
	int iPeriods = 1;

	while ( iPeriods>0 )
	{
		HostMetricsSnapshot_t dMetricsSnapshot;
		pDash->GetCollectedMetrics ( dMetricsSnapshot, iPeriods );
		{
			for ( int j = 0; j<ehMaxStat+eMaxAgentStat; ++j )
				// hack. Avoid microseconds in human-readable statistic
				if ( j==ehTotalMsecs && dStatus.MatchAddf ( "%s_%dperiods_msecsperqueryy", sPrefix, iPeriods ) )
				{
					if ( dMetricsSnapshot[ehConnTries]>0 )
						dStatus.Addf ( "%.2F", dMetricsSnapshot[ehTotalMsecs] / dMetricsSnapshot[ehConnTries] / 10 );
					else
						dStatus.Add ( "n/a" );
				} else if ( dStatus.MatchAddf ( "%s_%dperiods_%s", sPrefix, iPeriods, sAgentStatsNames[j] ) )
				{
					if ( j==ehMaxMsecs || j==ehAverageMsecs )
						dStatus.Addf ( "%.2F", dMetricsSnapshot[j] / 10 );
					else
						dStatus.Addf ( "%l", dMetricsSnapshot[j] );
				}
		}

		if ( iPeriods==1 )
			iPeriods = 5;
		else if ( iPeriods==5 )
			iPeriods = STATS_DASH_PERIODS;
		else if ( iPeriods==STATS_DASH_PERIODS )
			iPeriods = -1;
	}
}

static bool BuildDistIndexStatus ( VectorLike & dStatus, const CSphString& sIndex )
{
	auto pDistr = GetDistr ( sIndex );
	if ( !pDistr )
		return false;

	ARRAY_FOREACH ( i, pDistr->m_dLocal )
	{
		if ( dStatus.MatchAddf ( "dstindex_local_%d", i+1 ) )
			dStatus.Add ( pDistr->m_dLocal[i].cstr() );
	}

	CSphString sKey;
	ARRAY_FOREACH ( i, pDistr->m_dAgents )
	{
		MultiAgentDescRefPtr_c pAgents = pDistr->m_dAgents[i];
		const MultiAgentDesc_c& tAgents = *pAgents;
		if ( dStatus.MatchAddf ( "dstindex_%d_is_ha", i+1 ) )
			dStatus.Add ( tAgents.IsHA()? "1": "0" );

		auto dWeights = tAgents.GetWeights ();

		ARRAY_FOREACH ( j, tAgents )
		{
			if ( tAgents.IsHA() )
				sKey.SetSprintf ( "dstindex_%dmirror%d", i+1, j+1 );
			else
				sKey.SetSprintf ( "dstindex_%dagent", i+1 );

			const AgentDesc_t & dDesc = tAgents[j];

			if ( dStatus.MatchAddf ( "%s_id", sKey.cstr () ) )
				dStatus.Addf ( "%s:%s", dDesc.GetMyUrl ().cstr (), dDesc.m_sIndexes.cstr () );

			if ( tAgents.IsHA() && dStatus.MatchAddf ( "%s_probability_weight", sKey.cstr () ) )
				dStatus.Addf ( "%0.2f%%", dWeights[j] );

			if ( dStatus.MatchAddf ( "%s_is_blackhole", sKey.cstr () ) )
				dStatus.Add ( dDesc.m_bBlackhole ? "1" : "0" );

			if ( dStatus.MatchAddf ( "%s_is_persistent", sKey.cstr () ) )
				dStatus.Add ( dDesc.m_bPersistent ? "1" : "0" );
		}
	}
	return true;
}

void BuildAgentStatus ( VectorLike &dStatus, const CSphString& sIndexOrAgent )
{
	if ( !sIndexOrAgent.IsEmpty() )
	{
		if ( !BuildDistIndexStatus ( dStatus, sIndexOrAgent ) )
		{
			auto pAgent = Dashboard::FindAgent ( sIndexOrAgent );
			if ( pAgent )
				BuildOneAgentStatus ( dStatus, pAgent );
			else
				dStatus.MatchTupletf ( "status_error", "No such distributed table or agent: %s", sIndexOrAgent.cstr () );
		}
		return;
	}

	dStatus.SetColName ( "Key" );

	dStatus.MatchTupletf( "status_period_seconds", "%d", g_uHAPeriodKarmaS );
	dStatus.MatchTupletf ( "status_stored_periods", "%d", STATS_DASH_PERIODS );

	auto dDashes = Dashboard::GetActiveHosts();

	CSphString sPrefix;
	ARRAY_FOREACH ( i, dDashes )
	{
		sPrefix.SetSprintf ( "ag_%d", i );
		BuildOneAgentStatus ( dStatus, dDashes[i], sPrefix.cstr() );
	}
}

static void AddIOStatsToMeta ( VectorLike & dStatus, const CSphIOStats & tStats, const char * sPrefix )
{
	if ( dStatus.MatchAddf ( "%s%s", sPrefix, "io_read_time" ) )
		dStatus.Addf( "%.3F", tStats.m_iReadTime);

	if ( dStatus.MatchAddf ( "%s%s", sPrefix, "io_read_ops" ) )
		dStatus.Addf ( "%u", tStats.m_iReadOps );

	if ( dStatus.MatchAddf ( "%s%s", sPrefix, "io_read_kbytes" ) )
		dStatus.Addf ( "%d.%d", (int) ( tStats.m_iReadBytes / 1024 ), (int) ( tStats.m_iReadBytes % 1024 ) / 100 );

	if ( dStatus.MatchAddf ( "%s%s", sPrefix, "io_write_time" ) )
		dStatus.Addf ( "%.3F", tStats.m_iWriteTime );

	if ( dStatus.MatchAddf ( "%s%s", sPrefix, "io_write_ops" ) )
		dStatus.Addf ( "%u", tStats.m_iWriteOps );

	if ( dStatus.MatchAddf ( "%s%s", sPrefix, "io_write_kbytes" ) )
		dStatus.Addf ( "%d.%d", (int)( tStats.m_iWriteBytes/1024 ), (int)( tStats.m_iWriteBytes%1024 )/100 );
}

void BuildMeta ( VectorLike & dStatus, const CSphQueryResultMeta & tMeta )
{
	if ( !tMeta.m_sError.IsEmpty() )
		dStatus.MatchTuplet ( "error", tMeta.m_sError.cstr () );

	if ( !tMeta.m_sWarning.IsEmpty() )
		dStatus.MatchTuplet ( "warning", tMeta.m_sWarning.cstr () );

	dStatus.MatchTupletf ( "total", "%d", tMeta.m_iMatches );
	dStatus.MatchTupletf ( "total_found", "%l", tMeta.m_iTotalMatches );
	dStatus.MatchTupletf ( "total_relation", "%s", tMeta.m_bTotalMatchesApprox ? "gte" : "eq" );

	dStatus.MatchTupletf ( "time", "%.3F", tMeta.m_iQueryTime );

	if ( tMeta.m_iMultiplier>1 )
		dStatus.MatchTupletf ( "multiplier", "%d", tMeta.m_iMultiplier );

	if ( g_bCpuStats )
	{
		dStatus.MatchTupletf ( "cpu_time", "%.3F", tMeta.m_iCpuTime );
		dStatus.MatchTupletf ( "agents_cpu_time", "%.3F", tMeta.m_iAgentCpuTime );
	}

	if ( g_bIOStats )
	{
		AddIOStatsToMeta ( dStatus, tMeta.m_tIOStats, "" );
		AddIOStatsToMeta ( dStatus, tMeta.m_tAgentIOStats, "agent_" );
	}

	if ( tMeta.m_bHasPrediction )
	{
		dStatus.MatchTupletf ( "local_fetched_docs", "%d", tMeta.m_tStats.m_iFetchedDocs );
		dStatus.MatchTupletf ( "local_fetched_hits", "%d", tMeta.m_tStats.m_iFetchedHits );
		dStatus.MatchTupletf ( "local_fetched_skips", "%d", tMeta.m_tStats.m_iSkips );

		dStatus.MatchTupletf ( "predicted_time", "%l", tMeta.m_iPredictedTime );
		if ( tMeta.m_iAgentPredictedTime )
			dStatus.MatchTupletf ( "dist_predicted_time", "%l", tMeta.m_iAgentPredictedTime );
		if ( tMeta.m_iAgentFetchedDocs || tMeta.m_iAgentFetchedHits || tMeta.m_iAgentFetchedSkips )
		{
			dStatus.MatchTupletf ( "dist_fetched_docs", "%d", tMeta.m_tStats.m_iFetchedDocs+tMeta.m_iAgentFetchedDocs );
			dStatus.MatchTupletf ( "dist_fetched_hits", "%d", tMeta.m_tStats.m_iFetchedHits+tMeta.m_iAgentFetchedHits );
			dStatus.MatchTupletf ( "dist_fetched_skips", "%d", tMeta.m_tStats.m_iSkips+tMeta.m_iAgentFetchedSkips );
		}
	}

	auto dWords = tMeta.MakeSortedWordStat();
	ARRAY_CONSTFOREACH( iWord, dWords )
	{
		auto * pWord = dWords[iWord];
		assert ( pWord );
		if ( dStatus.MatchAddf ( "keyword[%d]", iWord ) )
			dStatus.Add ( pWord->first );

		if ( dStatus.MatchAddf ( "docs[%d]", iWord ) )
			dStatus.Addf ( "%l", pWord->second.first );

		if ( dStatus.MatchAddf ( "hits[%d]", iWord ) )
			dStatus.Addf ( "%l", pWord->second.second );
	}

	StringBuilder_c sIterators { ", " };
	for ( const auto & i : tMeta.m_tIteratorStats.m_dIterators )
		sIterators.Appendf ( "%s:%s (%d%%)", i.m_sAttr.cstr(), i.m_sType.cstr(), int(float(i.m_iUsed)/tMeta.m_tIteratorStats.m_iTotal*100.0f) );

	if ( !sIterators.IsEmpty() )
		dStatus.MatchTuplet ( "index", sIterators.cstr() );
}


void HandleCommandStatus ( ISphOutputBuffer & tOut, WORD uVer, InputBuffer_c & tReq )
{
	if ( !CheckCommandVersion ( uVer, VER_COMMAND_STATUS, tOut ) )
		return;

	bool bGlobalStat = tReq.GetDword ()!=0;

	if ( !ApiCheckPerms ( session::GetUser(), AuthAction_e::SCHEMA, "", tOut ) )
		return;

	VectorLike dStatus;

	if ( bGlobalStat )
		BuildStatus ( dStatus );
	else
	{
		ScRL_t dMetaRlock ( g_tLastMetaLock );
		auto & g_tStats = gStats ();
		BuildMeta ( dStatus, g_tLastMeta );
		if ( g_tStats.m_iPredictedTime.load ( std::memory_order_relaxed )
			|| g_tStats.m_iAgentPredictedTime.load ( std::memory_order_relaxed ) )
		{
			dStatus.MatchTupletf ( "predicted_time", "%l", g_tStats.m_iPredictedTime.load ( std::memory_order_relaxed ) );
			dStatus.MatchTupletf ( "dist_predicted_time", "%l", g_tStats.m_iAgentPredictedTime.load ( std::memory_order_relaxed ) );
		}
	}

	auto tReply = APIAnswer ( tOut, VER_COMMAND_STATUS );
	tOut.SendInt ( dStatus.GetLength () / dStatus.Header ().GetLength () ); // rows
	tOut.SendInt ( dStatus.Header ().GetLength () ); // cols
	for ( const auto & dLines : dStatus )
		tOut.SendString ( dLines.cstr() );
}

//////////////////////////////////////////////////////////////////////////
// FLUSH HANDLER
//////////////////////////////////////////////////////////////////////////
void HandleCommandFlush ( ISphOutputBuffer & tOut, WORD uVer )
{
	if ( !CheckCommandVersion ( uVer, VER_COMMAND_FLUSHATTRS, tOut ) )
		return;

	if ( !ApiCheckPerms ( session::GetUser(), AuthAction_e::WRITE, "", tOut ) )
		return;

	int iTag = CommandFlush ();
	// return last flush tag, just for the fun of it
	auto tReply = APIAnswer ( tOut, VER_COMMAND_FLUSHATTRS );
	tOut.SendInt ( iTag );
}


/////////////////////////////////////////////////////////////////////////////
// GENERAL HANDLER
/////////////////////////////////////////////////////////////////////////////

void HandleCommandSphinxql ( GenericOutputBuffer_c & tOut, WORD uVer, InputBuffer_c & tReq ); // definition is below
void HandleCommandJson ( ISphOutputBuffer & tOut, WORD uVer, InputBuffer_c & tReq );
void StatCountCommand ( SearchdCommand_e eCmd );
void HandleCommandUserVar ( ISphOutputBuffer & tOut, WORD uVer, InputBuffer_c & tReq );
void HandleCommandCallPq ( ISphOutputBuffer &tOut, WORD uVer, InputBuffer_c &tReq );
static void HandleCommandSuggest ( ISphOutputBuffer & tOut, WORD uVer, InputBuffer_c & tReq );

/// ping/pong exchange over API
void HandleCommandPing ( ISphOutputBuffer & tOut, WORD uVer, InputBuffer_c & tReq )
{
	if ( !CheckCommandVersion ( uVer, VER_COMMAND_PING, tOut ) )
		return;

	// parse ping
	int iCookie = tReq.GetInt();
	if ( tReq.GetError () )
		return;

	// return last flush tag, just for the fun of it
	auto tReply = APIAnswer ( tOut, VER_COMMAND_PING );
	tOut.SendInt ( iCookie ); // echo the cookie back
}


void ExecuteApiCommand ( SearchdCommand_e eCommand, WORD uCommandVer, int iLength, InputBuffer_c & tBuf, GenericOutputBuffer_c & tOut )
{
	auto & tSess = session::Info();
	tSess.SetTaskState ( TaskState_e::QUERY );
	// set on query guard
	auto& tCrashQuery = GlobalCrashQueryGetRef();
	tCrashQuery.m_eType = QUERY_API;
	tCrashQuery.m_dQuery = { tBuf.GetBufferPtr(), iLength };
	tCrashQuery.m_uCMD = eCommand;
	tCrashQuery.m_uVer = uCommandVer;

	// handle known commands
	assert ( eCommand<SEARCHD_COMMAND_WRONG );

	// count commands
	StatCountCommand ( eCommand );
	myinfo::SetCommand ( g_dApiCommands[eCommand] );
	AT_SCOPE_EXIT ( []() { myinfo::SetCommandDone(); } );

	sphLogDebugv ( "conn %s(%d): got command %d, handling", tSess.szClientName(), tSess.GetConnID(), eCommand );
	switch ( eCommand )
	{
		case SEARCHD_COMMAND_SEARCH:	HandleCommandSearch ( tOut, uCommandVer, tBuf ); break;
		case SEARCHD_COMMAND_EXCERPT:	HandleCommandExcerpt ( tOut, uCommandVer, tBuf ); break;
		case SEARCHD_COMMAND_KEYWORDS:	HandleCommandKeywords ( tOut, uCommandVer, tBuf ); break;
		case SEARCHD_COMMAND_UPDATE:	HandleCommandUpdate ( tOut, uCommandVer, tBuf ); break;
		case SEARCHD_COMMAND_STATUS:	HandleCommandStatus ( tOut, uCommandVer, tBuf ); break;
		case SEARCHD_COMMAND_FLUSHATTRS:HandleCommandFlush ( tOut, uCommandVer ); break;
		case SEARCHD_COMMAND_SPHINXQL:	HandleCommandSphinxql ( tOut, uCommandVer, tBuf ); break;
		case SEARCHD_COMMAND_JSON:		HandleCommandJson ( tOut, uCommandVer, tBuf ); break;
		case SEARCHD_COMMAND_PING:		HandleCommandPing ( tOut, uCommandVer, tBuf ); break;
		case SEARCHD_COMMAND_UVAR:		HandleCommandUserVar ( tOut, uCommandVer, tBuf ); break;
		case SEARCHD_COMMAND_CALLPQ:	HandleCommandCallPq ( tOut, uCommandVer, tBuf ); break;
		case SEARCHD_COMMAND_CLUSTER:	HandleAPICommandCluster ( tOut, uCommandVer, tBuf, tSess.szClientName() ); break;
		case SEARCHD_COMMAND_GETFIELD:	HandleCommandGetField ( tOut, uCommandVer, tBuf ); break;
		case SEARCHD_COMMAND_SUGGEST:	HandleCommandSuggest ( tOut, uCommandVer, tBuf ); break;
		case SEARCHD_COMMAND_PERSIST: break; // already processes, here just for stat

		default:
			SendErrorReply ( tOut, "internal error: unhandled command" );
			break;
	}
}


void StmtErrorReporter_i::Error ( const char * sTemplate, ... )
{
	StringBuilder_c sBuf;

	va_list ap;
	va_start ( ap, sTemplate );
	sBuf.vAppendf ( sTemplate, ap );
	va_end ( ap );

	ErrorEx ( EMYSQL_ERR::PARSE_ERROR, sBuf.cstr () );
}

class StmtErrorReporter_c final : public StmtErrorReporter_i
{
public:
	explicit StmtErrorReporter_c ( RowBuffer_i & tBuffer )
		: m_tRowBuffer ( tBuffer )
	{}

	void Ok ( int iAffectedRows, const CSphString & sWarning, int64_t iLastInsertId ) final
	{
		m_tRowBuffer.Ok ( iAffectedRows, ( sWarning.IsEmpty() ? 0 : 1 ), nullptr, false, iLastInsertId );
	}

	void Ok ( int iAffectedRows, int nWarnings ) final
	{
		m_tRowBuffer.Ok ( iAffectedRows, nWarnings );
	}

	void ErrorEx ( EMYSQL_ERR iErr, const char * sError ) final
	{
		m_tRowBuffer.Error ( sError, iErr );
	}

	RowBuffer_i * GetBuffer() final { return &m_tRowBuffer; }

private:
	RowBuffer_i & m_tRowBuffer;
};


struct StringPtrTraits_t
{
	CSphVector<BYTE> m_dPackedData;
	CSphFixedVector<int> m_dOff { 0 };
	CSphVector<BYTE> m_dParserBuf;

	// remap offsets to string pointers
	void SavePointersTo ( VecTraits_T<const char *> &dStrings, bool bSkipInvalid=true ) const
	{
		if ( bSkipInvalid )
			ARRAY_FOREACH ( i, m_dOff )
			{
				int iOff = m_dOff[i];
				if ( iOff<0 )
					continue;
				dStrings[i] = ( const char * ) m_dPackedData.Begin () + iOff;
			}
		else
			ARRAY_FOREACH ( i, m_dOff )
			{
				int iOff = m_dOff[i];
				dStrings[i] = ( iOff>=0 ? ( const char * ) m_dPackedData.Begin () + iOff : nullptr );
			}
	}

	void Reset ()
	{
		m_dPackedData.Resize ( 0 );
		m_dParserBuf.Resize ( 0 );
		m_dOff.Fill ( -1 );
	}

	BYTE * ReserveBlob ( int iBlobSize, int iOffset )
	{
		if ( !iBlobSize )
			return nullptr;

		m_dOff[iOffset] = m_dPackedData.GetLength ();

		BYTE * pPacked = m_dPackedData.AddN ( sphCalcPackedLength(iBlobSize) );
		pPacked += ZipToPtrBE ( pPacked, iBlobSize );
		return pPacked;
	}
};

static void BsonToSqlInsert ( const bson::Bson_c& dBson, SqlInsert_t& tAttr )
{
	switch ( dBson.GetType () )
	{
	case JSON_INT32:
	case JSON_INT64: tAttr.m_iType = SqlInsert_t::CONST_INT;
		tAttr.SetValueInt ( dBson.Int() );
		break;
	case JSON_DOUBLE: tAttr.m_iType = SqlInsert_t::CONST_FLOAT;
		tAttr.m_fVal = float ( dBson.Double () );
		break;
	case JSON_STRING: tAttr.m_iType = SqlInsert_t::QUOTED_STRING;
		tAttr.m_sVal = dBson.String ();
	default: break;
	}
}


template<typename T>
static int CopyBsonValues ( CSphVector<int64_t> & dMva, const bson::Bson_c & dBson )
{
	auto dValues = bson::Vector<T> ( dBson );
	int64_t * pDst = dMva.AddN ( dValues.GetLength() );
	ARRAY_FOREACH ( i, dValues )
		pDst[i] = dValues[i];

	return dValues.GetLength();
}


// save bson array to 64 bit mvaint64 mva
static int BsonArrayToMva ( CSphVector<int64_t> & dMva, const bson::Bson_c & dBson )
{
	int iOff = dMva.GetLength ();
	dMva.Add ();
	int iValues = 0;

	if ( dBson.GetType ()==JSON_INT64_VECTOR )
		iValues = CopyBsonValues<int64_t> ( dMva, dBson );
	else if ( dBson.GetType ()==JSON_INT32_VECTOR )
		iValues = CopyBsonValues<DWORD> ( dMva, dBson );
	else
	{ // slowest path - m.b. need conversion of every value
		bson::BsonIterator_c dIter ( dBson );
		iValues = dIter.NumElems();
		int64_t * pDst = dMva.AddN(iValues);
		for ( ; dIter; dIter.Next () )
			*pDst++ = dIter.Int ();
	}

	if ( !iValues ) // empty mva; discard resize
	{
		dMva.Resize ( iOff );
		return -1;
	}

	auto pDst = &dMva[iOff + 1];

	sphSort ( pDst, iValues );
	iValues = sphUniq ( pDst, iValues );
	dMva[iOff] = iValues;
	dMva.Resize ( iOff + iValues + 1 );
	return iOff;
}


static bool ParseBsonDocument ( const VecTraits_T<BYTE> & dDoc, const SchemaItemHash_c & tLoc, const CSphString & sIdAlias, int iRow, VecTraits_T<VecTraits_T<const char>>& dFields, CSphMatch & tDoc,
	StringPtrTraits_t & tStrings, CSphVector<int64_t> & dMva, const CSphSchema &tSchema, Warner_c & sMsg )
{
	using namespace bson;
	Bson_c dBson ( dDoc );
	if ( dDoc.IsEmpty () )
		return false;

	CSphString sError;
	SqlInsert_t tAttr;

	const SchemaItemVariant_t * pId = sIdAlias.IsEmpty () ? nullptr : tLoc.Find ( sphFNV64 ( sIdAlias.cstr() ) );
	const CSphColumnInfo * pIdCol = tSchema.GetAttr ( sphGetDocidName () );
	assert(pIdCol);
	CSphAttrLocator tIdLoc = pIdCol->m_tLocator;
	tIdLoc.m_bDynamic = true;

	BsonIterator_c dChild ( dBson );
	for ( ; dChild; dChild.Next () )
	{
		CSphString sName = dChild.GetName ();
		sphColumnToLowercase ( const_cast<char *>( sName.cstr() ) );
		const SchemaItemVariant_t * pItem = tLoc.Find ( sphFNV64 ( sName.cstr() ) );

		// FIXME!!! warn on unknown JSON fields
		if ( pItem )
		{
			if ( pItem->m_iField!=-1 && dChild.IsString () )
			{
				// stripper prior to build hits does not preserve field length
				// but works with \0 strings and could walk all document and modifies it and alter field length
				const VecTraits_T<const char> tField = Vector<const char> ( dChild );
				if ( tField.GetLength() )
				{
					int64_t iOff = tStrings.m_dPackedData.GetLength();

					// copy field content with tail zeroes
					BYTE * pDst = tStrings.m_dPackedData.AddN ( tField.GetLength() + 1 + CSphString::GetGap() );
					memcpy ( pDst, tField.Begin(), tField.GetLength() );
					memset ( pDst + tField.GetLength(), 0, 1 + CSphString::GetGap() );

					// pack offset into pointer then restore pointer after m_dPackedData filed
					dFields[pItem->m_iField] = VecTraits_T<const char> ( (const char *)iOff, tField.GetLength() );
				} else
				{
					dFields[pItem->m_iField] = tField;
				}

				if ( pItem==pId )
					sMsg.Warn ( "field '%s' requested as docs_id identifier, but it is field!", sName.cstr() );
			} else
			{
				BsonToSqlInsert ( dChild, tAttr );
				CSphMatchVariant::SetAttr ( tDoc, pItem->m_tLoc, &sName, tAttr, pItem->m_eType, false, sError );
				if ( pId==pItem )
					tDoc.SetAttr ( tIdLoc, (DocID_t)dChild.Int() );

				switch ( pItem->m_eType )
				{
				case SPH_ATTR_JSON:
					assert ( pItem->m_iStr!=-1 );
					{
						if ( dChild.IsAssoc() || dChild.IsArray() )
						{
							// just save bson blob
							BYTE * pDst = tStrings.ReserveBlob ( dChild.StandaloneSize(), pItem->m_iStr );
							dChild.BsonToBson ( pDst );
						} else
						{
							sMsg.Warn ( "JSON item (%s) should be object or array, got=%s", sName.cstr(), JsonTypeName ( dChild.GetType() ) );
						}
					}
					break;
				case SPH_ATTR_STRING:
					assert ( pItem->m_iStr!=-1 );
					{
						auto dStrBlob = RawBlob ( dChild );
						if ( dStrBlob.second )
						{
							tStrings.m_dOff[pItem->m_iStr] = tStrings.m_dPackedData.GetLength ();
							BYTE * sDst = tStrings.m_dPackedData.AddN ( 1 + dStrBlob.second + CSphString::GetGap () );
							memcpy ( sDst, dStrBlob.first, dStrBlob.second );
							memset ( sDst + dStrBlob.second, 0, 1 + CSphString::GetGap () );
						}
					}
					break;
				case SPH_ATTR_UINT32SET:
				case SPH_ATTR_INT64SET:
					assert ( pItem->m_iMva!=-1 );
					if ( dChild.IsArray() )
					{
						int iOff = BsonArrayToMva ( dMva, dChild );
						if ( iOff>=0 )
							dMva[pItem->m_iMva] = iOff;
					} else
					{
						sMsg.Warn ( "MVA item (%s) should be array, got %s", sName.cstr(), JsonTypeName ( dChild.GetType() ) );
					}
				default:
					break;
				}
			}
		} else if ( !sIdAlias.IsEmpty() && sIdAlias==sName )
		{
			((CSphMatch &)tDoc).SetAttr ( tIdLoc, (DocID_t)dChild.Int() );
		}
	}
	return true;
}


class PqRequestBuilder_c : public RequestBuilder_i
{
	const BlobVec_t &m_dDocs;
	const PercolateOptions_t &m_tOpts;
	mutable std::atomic<int> m_iWorker {0};
	int m_iStart;
	int m_iStep;

public:
	explicit PqRequestBuilder_c ( const BlobVec_t &dDocs, const PercolateOptions_t &tOpts, int iStart=0, int iStep=0 )
		: m_dDocs ( dDocs )
		, m_tOpts ( tOpts )
		, m_iStart ( iStart )
		, m_iStep ( iStep)
	{}

	void BuildRequest ( const AgentConn_t &tAgent, ISphOutputBuffer &tOut ) const final
	{
		// it sends either all queries to each agent or sequence of queries to current agent

		auto iWorker = tAgent.m_iStoreTag;
		if ( iWorker<0 )
		{
			iWorker = m_iWorker.fetch_add ( 1, std::memory_order_relaxed );
			tAgent.m_iStoreTag = iWorker;
		}

		const char * sIndex = tAgent.m_tDesc.m_sIndexes.cstr ();
		auto tHdr = APIHeader ( tOut, SEARCHD_COMMAND_CALLPQ, VER_COMMAND_CALLPQ );

		DWORD uFlags = 0;
		if ( m_tOpts.m_bGetDocs )
			uFlags = 1;
		if ( m_tOpts.m_bGetQuery )
			uFlags |= 2;
		if ( m_tOpts.m_bJsonDocs )
			uFlags |= 4;
		if ( m_tOpts.m_bVerbose )
			uFlags |= 8;
		if ( m_tOpts.m_bSkipBadJson )
			uFlags |= 16;

		tOut.SendDword ( uFlags );
		tOut.SendString ( m_tOpts.m_sIdAlias.cstr () );
		tOut.SendString ( sIndex );

		// send docs (all or chunk)
		int iStart = 0;
		int iStep = m_dDocs.GetLength();
		if ( m_iStep ) // sparsed case, calculate the interval.
		{
			iStart = m_iStart + m_iStep * iWorker;
			iStep = Min ( iStep - iStart, m_iStep );
		}
		tOut.SendInt ( iStart );
		tOut.SendInt ( iStep );
		for ( int i=iStart; i<iStart+iStep; ++i)
			tOut.SendArray ( m_dDocs[i] );
	}
};



class PqReplyParser_c : public ReplyParser_i
{
public:
	bool ParseReply ( MemInputBuffer_c &tReq, AgentConn_t &tAgent ) const final
	{
		//	auto &dQueries = m_pWorker->m_dQueries;
		//	int iDoc = m_pWorker->m_dTasks[tAgent.m_iStoreTag].m_iHead;

		if ( !tAgent.m_pResult )
			tAgent.m_pResult = std::make_unique<CPqResult>();

		auto pResult = (CPqResult*)tAgent.m_pResult.get();
		auto &dResult = pResult->m_dResult;
		auto uFlags = tReq.GetDword ();
		bool bDumpDocs = !!(uFlags & 1U);
		bool bQuery = !!(uFlags & 2U);
		bool bDeduplicatedDocs = !!(uFlags & 4U);

		dResult.m_bGetDocs = bDumpDocs;
		dResult.m_bGetQuery = bQuery;
		CSphVector<int> dDocs;
		CSphVector<DocID_t> dDocids;
		dDocids.Add(0); // just to keep docids 1-based and so, simplify processing by avoid checks.

		int iRows = tReq.GetInt ();
		dResult.m_dQueryDesc.Reset ( iRows );
		for ( auto &tDesc : dResult.m_dQueryDesc )
		{
			tDesc.m_iQUID = tReq.GetUint64 ();
			if ( bDumpDocs )
			{
				int iCount = tReq.GetInt ();
				dDocs.Add ( iCount );
				if ( bDeduplicatedDocs )
				{
					for ( int iDoc = 0; iDoc<iCount; ++iDoc )
					{
						dDocs.Add ( dDocids.GetLength () );
						dDocids.Add ( ( int64_t ) tReq.GetUint64 () );
					}
				} else
				{
					for ( int iDoc = 0; iDoc<iCount; ++iDoc )
						dDocs.Add ( tReq.GetInt () );
				}
			}

			if ( bQuery )
			{
				auto uDescFlags = tReq.GetDword ();
				if ( uDescFlags & 1U )
					tDesc.m_sQuery = tReq.GetString ();
				if ( uDescFlags & 2U )
					tDesc.m_sTags = tReq.GetString ();
				if ( uDescFlags & 4U )
					tDesc.m_sFilters = tReq.GetString ();
				tDesc.m_bQL = !!(uDescFlags & 8U);
			}
		}

		// meta
		dResult.m_tmTotal = tReq.GetUint64 ();
		dResult.m_tmSetup = tReq.GetUint64 ();
		dResult.m_iQueriesMatched = tReq.GetInt();
		dResult.m_iQueriesFailed = tReq.GetInt ();
		dResult.m_iDocsMatched = tReq.GetInt ();
		dResult.m_iTotalQueries = tReq.GetInt ();
		dResult.m_iOnlyTerms = tReq.GetInt ();
		dResult.m_iEarlyOutQueries = tReq.GetInt ();
		auto iDts = tReq.GetInt();
		dResult.m_dQueryDT.Reset ( iDts );
		for ( int& iDt : dResult.m_dQueryDT )
			iDt = tReq.GetInt();

		dResult.m_sMessages.Warn ( tReq.GetString () );

		auto iDocs = dDocs.GetLength ();
		dResult.m_dDocs.Set ( dDocs.LeakData (), iDocs );

		if ( dDocids.GetLength()>1 )
		{
			iDocs = dDocids.GetLength ();
			pResult->m_dDocids.Set ( dDocids.LeakData (), iDocs );
		}

		return true;
	}
};


static void SendAPIPercolateReply ( ISphOutputBuffer & tOut, const CPqResult & tResult, int iShift=0 )
{
	auto tReply = APIAnswer ( tOut, VER_COMMAND_CALLPQ );

	CSphVector<int64_t> dTmpDocs;
	int iDocOff = -1;

	const PercolateMatchResult_t &tRes = tResult.m_dResult;
	const CSphFixedVector<DocID_t> &dDocids = tResult.m_dDocids;
	bool bHasDocids = !dDocids.IsEmpty ();
	bool bDumpDocs = tRes.m_bGetDocs;
	bool bQuery = tRes.m_bGetQuery;

	DWORD uFlags = 0;

	if ( bDumpDocs )
		uFlags = 1;
	if ( bQuery )
		uFlags |=2;
	if ( bHasDocids )
		uFlags |=4;

	tOut.SendDword ( uFlags );

	tOut.SendInt ( tRes.m_dQueryDesc.GetLength () );
	for ( const auto &tDesc : tRes.m_dQueryDesc )
	{
		tOut.SendUint64 ( tDesc.m_iQUID );
		if ( bDumpDocs )
		{
			// document count + document id(s)
			auto iCount = ( int ) ( tRes.m_dDocs[++iDocOff] );
			if ( bHasDocids ) // need de-duplicate docs
			{
				dTmpDocs.Resize ( iCount );
				for ( int iDoc = 0; iDoc<iCount; ++iDoc )
				{
					int iRow = tRes.m_dDocs[++iDocOff];
					dTmpDocs[iDoc] = dDocids[iRow];
				}
				dTmpDocs.Uniq ();
				tOut.SendInt ( dTmpDocs.GetLength());
				for ( auto dTmpDoc : dTmpDocs )
					tOut.SendUint64 ( dTmpDoc );
			} else
			{
				tOut.SendInt ( iCount );
				for ( int iDoc = 0; iDoc<iCount; ++iDoc )
					tOut.SendInt ( iShift+tRes.m_dDocs[++iDocOff] );
			}
		}
		if ( bQuery )
		{
			DWORD uDescFlags = 0;
			if ( !tDesc.m_sQuery.IsEmpty ())
				uDescFlags |=1;
			if ( !tDesc.m_sTags.IsEmpty () )
				uDescFlags |= 2;
			if ( !tDesc.m_sFilters.IsEmpty () )
				uDescFlags |= 4;
			if ( tDesc.m_bQL )
				uDescFlags |= 8;

			tOut.SendDword ( uDescFlags );
			if ( uDescFlags & 1 )
				tOut.SendString ( tDesc.m_sQuery.cstr () );
			if ( uDescFlags & 2 )
				tOut.SendString ( tDesc.m_sTags.cstr () );
			if ( uDescFlags & 4 )
				tOut.SendString ( tDesc.m_sFilters.cstr () );
		}
	}

	// send meta
	tOut.SendUint64 ( tRes.m_tmTotal );
	tOut.SendUint64 ( tRes.m_tmSetup );
	tOut.SendInt ( tRes.m_iQueriesMatched );
	tOut.SendInt ( tRes.m_iQueriesFailed );
	tOut.SendInt ( tRes.m_iDocsMatched );
	tOut.SendInt ( tRes.m_iTotalQueries );
	tOut.SendInt ( tRes.m_iOnlyTerms );
	tOut.SendInt ( tRes.m_iEarlyOutQueries );
	tOut.SendInt ( tRes.m_dQueryDT.GetLength () );
	for ( int iDT : tRes.m_dQueryDT )
		tOut.SendInt ( iDT );

	tOut.SendString ( tRes.m_sMessages.sWarning () );
}


static void SendMysqlPercolateReply ( RowBuffer_i & tOut, const CPqResult & tResult, int iShift=0 )
{
	// shortcuts
	const PercolateMatchResult_t &tRes = tResult.m_dResult;
	const CSphFixedVector<DocID_t> &dDocids = tResult.m_dDocids;

	bool bDumpDocs = tRes.m_bGetDocs;
	bool bQuery = tRes.m_bGetQuery;

	// result set header packet. We will attach EOF manually at the end.
	tOut.HeadBegin ();
	tOut.HeadColumn ( "id", MYSQL_COL_LONGLONG );
	if ( bDumpDocs )
		tOut.HeadColumn ( "documents" );
	if ( bQuery )
	{
		tOut.HeadColumn ( "query" );
		tOut.HeadColumn ( "tags" );
		tOut.HeadColumn ( "filters" );
	}

	// EOF packet is sent explicitly due to non-default params.
	auto iWarns = tRes.m_sMessages.WarnEmpty () ? 0 : 1;
	tOut.HeadEnd ( false, iWarns );

	CSphVector<int64_t> dTmpDocs;
	int iDocOff = -1;
	StringBuilder_c sDocs;
	for ( const auto &tDesc : tRes.m_dQueryDesc )
	{
		tOut.PutNumAsString ( tDesc.m_iQUID );
		if ( bDumpDocs )
		{
			sDocs.StartBlock ( "," );
			// document count + document id(s)
			auto iCount = ( int ) ( tRes.m_dDocs[++iDocOff] );
			if ( dDocids.GetLength () ) // need de-duplicate docs
			{
				dTmpDocs.Resize ( iCount );
				for ( int iDoc = 0; iDoc<iCount; ++iDoc )
				{
					RowID_t tRow = tRes.m_dDocs[++iDocOff];
					dTmpDocs[iDoc] = dDocids[tRow];
				}
				dTmpDocs.Uniq ();
				for ( auto dTmpDoc : dTmpDocs )
					sDocs.Sprintf ( "%l", dTmpDoc );
			} else
			{
				for ( int iDoc = 0; iDoc<iCount; ++iDoc )
				{
					RowID_t tRow = tRes.m_dDocs[++iDocOff];
					sDocs.Sprintf ( "%u", tRow + iShift );
				}
			}

			tOut.PutString ( sDocs );
			sDocs.Clear ();
		}
		if ( bQuery )
		{
			tOut.PutString ( tDesc.m_sQuery );
			tOut.PutString ( tDesc.m_sTags );
			tOut.PutString ( tDesc.m_sFilters );
		}

		if ( !tOut.Commit() )
			return;
	}

	tOut.Eof ( false, iWarns );
}

// process one(!) local(!) pq index
static void PQLocalMatch ( const BlobVec_t & dDocs, const CSphString & sIndex, const PercolateOptions_t & tOpt,	CSphSessionAccum & tAcc, CPqResult & tResult, int iStart, int iDocs )
{
	CSphString sWarning, sError;
	auto &sMsg = tResult.m_dResult.m_sMessages;
	tResult.m_dResult.m_bGetDocs = tOpt.m_bGetDocs;
	tResult.m_dResult.m_bVerbose = tOpt.m_bVerbose;
	tResult.m_dResult.m_bGetQuery = tOpt.m_bGetQuery;
	sMsg.Clear ();

	if ( !iDocs || ( iStart + iDocs )>dDocs.GetLength () )
		iDocs = dDocs.GetLength () - iStart;

	if ( !iDocs )
		return sMsg.Warn ( "No more docs for sparse matching" );

	auto pServed = GetServed ( sIndex );
	if ( !pServed )
		return sMsg.Err ( "unknown local table '%s' in search request", sIndex.cstr () );

	if ( pServed->m_eType!=IndexType_e::PERCOLATE )
		return sMsg.Err ( "table '%s' is not percolate", sIndex.cstr () );

	pServed->m_pStats->IncCmd ( SEARCHD_COMMAND_CALLPQ );

	RIdx_T<PercolateIndex_i*> pIndex { pServed };
	RtAccum_t * pAccum = tAcc.GetAcc ( pIndex, sError );
	sMsg.Err ( sError );

	if ( !sMsg.ErrEmpty () )
		return;

	const CSphSchema & tSchema = pIndex->GetInternalSchema();
	int iFieldsCount = tSchema.GetFieldsCount();

	InsertDocData_c tDoc(tSchema);

	// set defaults
	int iAttrsCount = tSchema.GetAttrsCount ();
	for ( int i = 0; i<iAttrsCount; ++i )
	{
		const CSphColumnInfo & tCol = tSchema.GetAttr(i);
		CSphAttrLocator tLoc = tCol.m_tLocator;
		tLoc.m_bDynamic = true;
		CSphMatchVariant::SetDefaultAttr ( tDoc.m_tDoc, tLoc, tCol.m_eAttrType );
	}

	int iStrCounter = 0;
	int iMvaCounter = 0;
	SchemaItemHash_c hSchemaLocators;

	if ( tOpt.m_bJsonDocs )
	{
		// hash attrs
		for ( int i = 0; i<iAttrsCount; ++i )
		{
			const CSphColumnInfo &tCol = tSchema.GetAttr ( i );
			SchemaItemVariant_t tAttr;
			tAttr.m_tLoc = tCol.m_tLocator;
			tAttr.m_tLoc.m_bDynamic = true; /// was just set above
			tAttr.m_eType = tCol.m_eAttrType;
			if ( tCol.m_eAttrType==SPH_ATTR_STRING || tCol.m_eAttrType==SPH_ATTR_JSON )
				tAttr.m_iStr = iStrCounter++;
			if ( tCol.m_eAttrType==SPH_ATTR_UINT32SET || tCol.m_eAttrType==SPH_ATTR_INT64SET )
				tAttr.m_iMva = iMvaCounter++;

			hSchemaLocators.Add ( sphFNV64 ( tCol.m_sName.cstr () ), tAttr );
		}
		for ( int i = 0; i<iFieldsCount; ++i )
		{
			const CSphColumnInfo &tField = tSchema.GetField ( i );
			SchemaItemVariant_t tAttr;
			tAttr.m_iField = i;
			hSchemaLocators.Add ( sphFNV64 ( tField.m_sName.cstr () ), tAttr );
		}
	} else
	{
		// even without JSON docs MVA should match to schema definition on inserting data into accumulator
		for ( int i = 0; i<iAttrsCount; ++i )
		{
			const CSphColumnInfo &tCol = tSchema.GetAttr ( i );
			if ( tCol.m_eAttrType==SPH_ATTR_UINT32SET || tCol.m_eAttrType==SPH_ATTR_INT64SET )
				++iMvaCounter;
		}
	}

	const CSphColumnInfo * pId = tSchema.GetAttr ( sphGetDocidName () );
	assert( pId );
	CSphAttrLocator tIdLoc = pId->m_tLocator;
	tIdLoc.m_bDynamic = true;

	int iDocsNoIdCount = 0;
	bool bAutoId = tOpt.m_sIdAlias.IsEmpty ();
	tResult.m_dDocids.Reset ( bAutoId ? 0 : iDocs + 1 );
	int64_t uSeqDocid = 1;

	tDoc.m_dStrings.Resize(iStrCounter);
	StringPtrTraits_t tStrings;
	tStrings.m_dOff.Reset ( iStrCounter );
	CSphVector<int64_t> dMvaParsed ( iMvaCounter );

	CSphString sTokenFilterOpts;
	RowID_t tRowID = 0;
	for ( auto iDoc = iStart; iDoc<iStart+iDocs; ++iDoc )
	{
		// doc-id
		tDoc.m_tDoc.SetAttr ( tIdLoc, 0 );
		tDoc.m_dFields[0] = dDocs[iDoc];

		dMvaParsed.Resize ( iMvaCounter );
		dMvaParsed.Fill ( 0 );

		if ( tOpt.m_bJsonDocs )
		{
			// reset all back to defaults
			tDoc.m_dFields.Fill ( { nullptr, 0 } );
			for ( int i = 0; i<iAttrsCount; ++i )
			{
				const CSphColumnInfo &tCol = tSchema.GetAttr ( i );
				CSphAttrLocator tLoc = tCol.m_tLocator;
				tLoc.m_bDynamic = true;
				CSphMatchVariant::SetDefaultAttr ( tDoc.m_tDoc, tLoc, tCol.m_eAttrType );
			}

			tStrings.Reset();

			if ( !ParseBsonDocument ( dDocs[iDoc], hSchemaLocators, tOpt.m_sIdAlias, iDoc, tDoc.m_dFields, tDoc.m_tDoc, tStrings, dMvaParsed, tSchema, sMsg ) )
			{
				// for now the only case of fail - if provided bson is empty (null) document.
				if ( tOpt.m_bSkipBadJson )
				{
					sMsg.Warn ( "ERROR: Document %d is empty", iDoc + tOpt.m_iShift + 1 );
					continue;
				}

				sMsg.Err ( "Document %d is empty", iDoc + tOpt.m_iShift + 1 );
				break;
			}

			tStrings.SavePointersTo ( tDoc.m_dStrings, false );

			// convert back offset into tStrings buffer into pointers
			for ( VecTraits_T<const char> & tField : tDoc.m_dFields )
			{
				if ( !tField.GetLength() )
					continue;

				int64_t iOff = int64_t( tField.Begin() );
				int iLen = tField.GetLength();
				tField = VecTraits_T<const char> ( (const char *)( tStrings.m_dPackedData.Begin()+iOff ), iLen );
			}
		}

		tDoc.FixParsedMVAs ( dMvaParsed, iMvaCounter );

		if ( !sMsg.ErrEmpty () )
			break;


		tDoc.m_tDoc.m_tRowID = ( RowID_t ) tRowID++;

		if ( !bAutoId )
		{
			// in user-provides-id mode let's skip all docs without id
			if ( !sphGetDocID ( tDoc.m_tDoc.m_pDynamic ) )
			{
				++iDocsNoIdCount;
				continue;
			}

			// store provided doc-id for result set sending
			tResult.m_dDocids[uSeqDocid] = ( int64_t ) sphGetDocID ( tDoc.m_tDoc.m_pDynamic );
			tDoc.m_tDoc.SetAttr ( tIdLoc, uSeqDocid++ );
		} else
			tDoc.m_tDoc.SetAttr ( tIdLoc, iDoc + 1 ); // +1 since docid is 1-based

		// PQ work with sequential document numbers, 0 element unused

		// add document
		pIndex->AddDocument ( tDoc, true, sTokenFilterOpts, sError, sWarning, pAccum );
		sMsg.Err ( sError );
		sMsg.Warn ( sWarning );

		if ( !sMsg.ErrEmpty() )
			break;
	}

	// fire exit
	if ( !sMsg.ErrEmpty() )
	{
		pIndex->RollBack ( pAccum ); // clean up collected data
		return;
	}

	pIndex->MatchDocuments ( pAccum, tResult.m_dResult );

	if ( iDocsNoIdCount )
		sMsg.Warn ( "skipped %d document(s) without id field '%s'", iDocsNoIdCount, tOpt.m_sIdAlias.cstr() );
}


void PercolateMatchDocuments ( const BlobVec_t & dDocs, const PercolateOptions_t & tOpts, CSphSessionAccum & tAcc, CPqResult & tResult )
{
	CSphString sIndex = tOpts.m_sIndex;
	CSphString sWarning, sError;

	StrVec_t dLocalIndexes;
	const auto * pLocalIndexes = &dLocalIndexes;

	VecRefPtrsAgentConn_t dAgents;
	auto pDist = GetDistr ( sIndex );
	if ( pDist )
	{
		for ( const auto& pAgent : pDist->m_dAgents )
		{
			auto * pConn = new AgentConn_t;
			pConn->SetMultiAgent ( pAgent );
			pConn->m_iMyConnectTimeoutMs = pDist->GetAgentConnectTimeoutMs();
			pConn->m_iMyQueryTimeoutMs = pDist->GetAgentQueryTimeoutMs();
			dAgents.Add ( pConn );
		}

		pLocalIndexes = &pDist->m_dLocal;
	} else
		dLocalIndexes.Add ( sIndex );

	// at this point we know total num of involved indexes,
	// and can eventually split (sparse) docs among them.
	int iChunks = 0;
	if ( tOpts.m_eMode==PercolateOptions_t::unknown || tOpts.m_eMode==PercolateOptions_t::sparsed)
		iChunks = dAgents.GetLength () + pLocalIndexes->GetLength ();
	int iStart = 0;
	int iStep = iChunks>1 ? ( ( dDocs.GetLength () - 1 ) / iChunks + 1 ) : 0;

	bool bHaveRemotes = !dAgents.IsEmpty ();
	int iSuccesses = 0;
	int iAgentsDone = 0;
	std::unique_ptr<PqRequestBuilder_c> pReqBuilder;
	std::unique_ptr<ReplyParser_i> pParser;
	CSphRefcountedPtr<RemoteAgentsObserver_i> pReporter { nullptr };
	if ( bHaveRemotes )
	{
		SetSessionAuth ( dAgents );

		pReqBuilder = std::make_unique<PqRequestBuilder_c> ( dDocs, tOpts, iStart, iStep );
		iStart += iStep * dAgents.GetLength ();
		pParser = std::make_unique<PqReplyParser_c>();
		pReporter = GetObserver();
		ScheduleDistrJobs ( dAgents, pReqBuilder.get(), pParser.get(), pReporter );
	}

	LazyVector_T <CPqResult> dLocalResults;
	for ( const auto & sPqIndex : *pLocalIndexes )
	{
		auto & dResult = dLocalResults.Add();
		PQLocalMatch ( dDocs, sPqIndex, tOpts, tAcc, dResult, iStart, iStep );
		iStart += iStep;
	}

	if ( bHaveRemotes )
	{
		assert ( pReporter );
		pReporter->Finish ();
		iSuccesses = ( int ) pReporter->GetSucceeded ();
		iAgentsDone = ( int ) pReporter->GetFinished ();
	}

	LazyVector_T<CPqResult*> dAllResults;
	for ( auto & dLocalRes : dLocalResults )
		dAllResults.Add ( &dLocalRes );

	CPqResult dMsgs; // fake resultset just to grab errors from remotes
	if ( iAgentsDone>iSuccesses )
		dAllResults.Add ( &dMsgs );

	if ( iAgentsDone )
	{
		for ( auto * pAgent : dAgents )
		{
			if ( !pAgent->m_bSuccess )
			{
				dMsgs.m_dResult.m_sMessages.Err ( pAgent->m_sFailure );
				continue;
			}

			auto pResult = ( CPqResult * ) pAgent->m_pResult.get ();
			if ( !pResult )
				continue;

			dAllResults.Add ( pResult );
		}
	}

	MergePqResults ( dAllResults, tResult, iChunks<2 );

	if ( iSuccesses!=iAgentsDone )
	{
		sphWarning ( "Remote PQ: some of the agents didn't answered: %d queried, %d finished, %d succeeded"
					 , dAgents.GetLength (), iAgentsDone, iSuccesses );

	}
}

/// call PQ command over API
void HandleCommandCallPq ( ISphOutputBuffer &tOut, WORD uVer, InputBuffer_c &tReq ) REQUIRES ( HandlerThread )
{
	if ( !CheckCommandVersion ( uVer, VER_COMMAND_CALLPQ, tOut ) )
		return;

	// options
	PercolateOptions_t tOpts;

	DWORD uFlags = tReq.GetDword ();
	tOpts.m_bGetDocs	= !!(uFlags & 1);
	tOpts.m_bGetQuery	= !!(uFlags & 2);
	tOpts.m_bJsonDocs	= !!(uFlags & 4);
	tOpts.m_bVerbose	= !!(uFlags & 8);
	tOpts.m_bSkipBadJson = !! ( uFlags & 16 );

	tOpts.m_sIdAlias = tReq.GetString();

	// index name
	tOpts.m_sIndex = tReq.GetString();

	// document(s)
	tOpts.m_iShift = tReq.GetInt();
	BlobVec_t dDocs ( tReq.GetInt() );
	for ( auto & sDoc : dDocs )
		if ( !tReq.GetString ( sDoc ) )
		{
			SendErrorReply ( tOut, "Can't retrieve doc from input buffer" );
			return;
		}

	if ( !ApiCheckPerms ( session::GetUser(), AuthAction_e::READ, tOpts.m_sIndex, tOut ) )
		return;

	// working
	CSphSessionAccum tAcc;
	CPqResult tResult;

	PercolateMatchDocuments ( dDocs, tOpts, tAcc, tResult );

	if ( tResult.m_dResult.m_iQueriesFailed )
		tResult.m_dResult.m_sMessages.Err ( "%d queries failed", tResult.m_dResult.m_iQueriesFailed );

	if ( !tResult.m_dResult.m_sMessages.ErrEmpty () )
	{
		SendErrorReply ( tOut, "%s", tResult.m_dResult.m_sMessages.sError() );
		return;
	}

	SendAPIPercolateReply ( tOut, tResult, tOpts.m_iShift );
}


static void HandleMysqlCallPQ ( RowBuffer_i & tOut, SqlStmt_t & tStmt, CSphSessionAccum & tAcc, CPqResult & tResult )
{
	StatCountCommand ( SEARCHD_COMMAND_CALLPQ );
	PercolateMatchResult_t &tRes = tResult.m_dResult;
	tRes.Reset();

	// check arguments
	// index name, document | documents list, [named opts]
	if ( tStmt.m_dInsertValues.GetLength()!=2 )
	{
		tOut.Error ( "PQ() expects exactly 2 arguments (table, document(s))" );
		return;
	}
	auto &dStmtIndex = tStmt.m_dInsertValues[0];
	auto &dStmtDocs = tStmt.m_dInsertValues[1];

	if ( dStmtIndex.m_iType!=SqlInsert_t::QUOTED_STRING )
	{
		tOut.Error ( "PQ() argument 1 must be a string" );
		return;
	}
	if ( dStmtDocs.m_iType!=SqlInsert_t::QUOTED_STRING && dStmtDocs.m_iType!=SqlInsert_t::CONST_STRINGS )
	{
		tOut.Error ( "PQ() argument 2 must be a string or a string list" );
		return;
	}

	// document(s)
	StrVec_t dDocs;
	if ( dStmtDocs.m_iType==SqlInsert_t::QUOTED_STRING )
		dDocs.Add ( dStmtDocs.m_sVal );
	else
		dDocs.SwapData ( tStmt.m_dCallStrings );

	// options last
	CSphString sError;
	PercolateOptions_t tOpts;
	tOpts.m_sIndex = dStmtIndex.m_sVal;
	SqlParser_SplitClusterIndex ( tOpts.m_sIndex, nullptr );
	bool bSkipEmpty = false;
	ARRAY_FOREACH ( i, tStmt.m_dCallOptNames )
	{
		CSphString & sOpt = tStmt.m_dCallOptNames[i];
		const SqlInsert_t & v = tStmt.m_dCallOptValues[i];

		sOpt.ToLower();
		int iExpType = SqlInsert_t::CONST_INT;

		if ( sOpt=="docs_id" )
		{
			tOpts.m_sIdAlias = v.m_sVal;
			iExpType = SqlInsert_t::QUOTED_STRING;
			sphColumnToLowercase ( const_cast<char *>( tOpts.m_sIdAlias.cstr() ) );

		} else if ( sOpt=="docs" )		tOpts.m_bGetDocs = ( v.GetValueInt()!=0 );
		else if ( sOpt=="verbose" )		tOpts.m_bVerbose = ( v.GetValueInt()!=0 );
		else if ( sOpt=="docs_json" )	tOpts.m_bJsonDocs = ( v.GetValueInt()!=0 );
		else if ( sOpt=="query" )		tOpts.m_bGetQuery = ( v.GetValueInt()!=0 );
		else if ( sOpt=="skip_bad_json" )	tOpts.m_bSkipBadJson = ( v.GetValueInt()!=0 );
		else if ( sOpt=="skip_empty" ) 	bSkipEmpty = true;
		else if ( sOpt=="shift" ) 		tOpts.m_iShift = v.GetValueInt();
		else if ( sOpt=="mode" )
		{
			auto sMode = v.m_sVal;
			iExpType = SqlInsert_t::QUOTED_STRING;
			sMode.ToLower();
			if ( sMode=="sparsed" )
				tOpts.m_eMode = PercolateOptions_t::sparsed;
			else if ( sMode=="sharded" )
				tOpts.m_eMode = PercolateOptions_t::sharded;
			else
			{
				sError.SetSprintf ( "unknown mode %s. (Expected 'sparsed' or 'sharded')", v.m_sVal.cstr () );
				break;
			}
		} else
		{
			sError.SetSprintf ( "unknown option %s", sOpt.cstr() );
			break;
		}

		// post-conf type check
		if ( iExpType!=v.m_iType )
		{
			sError.SetSprintf ( "unexpected option %s type", sOpt.cstr() );
			break;
		}
	}

	if ( tOpts.m_bSkipBadJson && !tOpts.m_bJsonDocs ) // fixme! do we need such warn? Uncomment, if so.
		tRes.m_sMessages.Warn ( "option to skip bad json has no sense since docs are not in json form" );

	if ( !sError.IsEmpty() )
	{
		tOut.Error ( sError.cstr() );
		return;
	}

	BlobVec_t dBlobDocs;
	dBlobDocs.Reserve ( dDocs.GetLength() ); // actually some docs may be complex
	CSphVector<int> dBadDocs;

	if ( !tOpts.m_bJsonDocs )
		for ( auto &dDoc : dDocs )
			dDoc.LeakToVec ( dBlobDocs.Add () );
	else
		ARRAY_FOREACH ( i, dDocs )
		{
			using namespace bson;
			CSphVector<BYTE> dData;
			if ( !sphJsonParse ( dData, (char *)dDocs[i].cstr(), g_bJsonAutoconvNumbers, g_bJsonKeynamesToLowercase, false, sError ) )
			{
				dBadDocs.Add ( i + 1 );
				continue;
			}

			Bson_c dBson ( dData );
			if ( dBson.IsArray () )
			{
				for ( BsonIterator_c dItem ( dBson ); dItem; dItem.Next() )
				{
					if ( dItem.IsAssoc () )
						dItem.BsonToBson ( dBlobDocs.Add () );
					else
					{
						dBadDocs.Add ( i + 1 );	// fixme! m.b. report it as 'wrong doc N in string M'?
						break;
					}
				}
			}
			else if ( dBson.IsAssoc() )
			{
				dData.SwapData ( dBlobDocs.Add () );
			}
			else if ( bSkipEmpty && dBson.IsEmpty() )
				continue;
			else
				dBadDocs.Add ( i + 1 ); // let it be just 'an error' for now
			if ( !dBadDocs.IsEmpty() && !tOpts.m_bSkipBadJson )
				break;
		}

	if ( !dBadDocs.IsEmpty() )
	{
		StringBuilder_c sBad ( ",", "Bad JSON objects in strings: " );
		for ( int iBadDoc:dBadDocs )
			sBad.Sprintf ( "%d", iBadDoc );

		if ( !tOpts.m_bSkipBadJson )
		{
			tOut.Error ( sBad.cstr ());
			return;
		}
		tRes.m_sMessages.Warn ( sBad.cstr () );
	}

	tResult.m_dDocids.Reset ( tOpts.m_sIdAlias.IsEmpty () ? 0 : dBlobDocs.GetLength () + 1 );

	if ( tOpts.m_iShift && !tOpts.m_sIdAlias.IsEmpty () )
		tRes.m_sMessages.Warn ( "'shift' option works only for automatic ids, when 'docs_id' is not defined" );

	PercolateMatchDocuments ( dBlobDocs, tOpts, tAcc, tResult );

	if ( !tRes.m_sMessages.ErrEmpty () )
	{
		tRes.m_sMessages.MoveAllTo ( sError );
		tOut.Error ( sError.cstr () );
		return;
	}

	SendMysqlPercolateReply ( tOut, tResult, tOpts.m_iShift );
}

void HandleMysqlPercolateMeta ( const CPqResult &tResult, const CSphString & sWarning, RowBuffer_i & tOut )
{
	// shortcuts
	const PercolateMatchResult_t &tMeta = tResult.m_dResult;

	tOut.HeadTuplet ( "Variable name", "Value" );
	tOut.DataTupletf ( "total", "%.3D sec", tMeta.m_tmTotal / 1000 );
	if ( tMeta.m_tmSetup && tMeta.m_tmSetup>0 )
		tOut.DataTupletf ( "setup", "%.3D sec", tMeta.m_tmSetup / 1000 );
	tOut.DataTuplet ( "queries_matched", tMeta.m_iQueriesMatched );
	tOut.DataTuplet ( "queries_failed", tMeta.m_iQueriesFailed );
	tOut.DataTuplet ( "document_matched", tMeta.m_iDocsMatched );
	tOut.DataTuplet ( "total_queries_stored", tMeta.m_iTotalQueries );
	tOut.DataTuplet ( "term_only_queries", tMeta.m_iOnlyTerms );
	tOut.DataTuplet ( "fast_rejected_queries", tMeta.m_iEarlyOutQueries );

	if ( !tMeta.m_dQueryDT.IsEmpty() )
	{
		uint64_t tmMatched = 0;
		StringBuilder_c sList (", ");
		assert ( tMeta.m_iQueriesMatched==tMeta.m_dQueryDT.GetLength() );
		for ( int tmQuery : tMeta.m_dQueryDT )
		{
			sList.Sprintf ( "%d", tmQuery );
			tmMatched += tmQuery;
		}
		tOut.DataTuplet ( "time_per_query", sList.cstr() );
		tOut.DataTuplet ( "time_of_matched_queries", tmMatched );
	}
	if ( !sWarning.IsEmpty() )
		tOut.DataTuplet ( "warning", sWarning.cstr() );

	tOut.Eof();
}

static bool IsHttpStmt ( const SqlStmt_t & tStmt )
{
	return !tStmt.m_sEndpoint.IsEmpty();
}


static void PopulateMapsFromIndexSchema ( CSphVector<int> & dAttrSchema, CSphVector<int> & dFieldSchema, const CSphSchema & tSchema )
{
	assert ( tSchema.GetAttr(0).m_sName==sphGetDocidName() );

	ARRAY_FOREACH ( i, dFieldSchema )
		dFieldSchema[i] = i+1;

	dAttrSchema[0]=0;
	int iAttrId = dFieldSchema.GetLength()+1;
	for ( int i = 1; i < dAttrSchema.GetLength(); i++ )
	{
		if ( sphIsInternalAttr ( tSchema.GetAttr(i) ) )
			dAttrSchema[i]=-1;
		else
		{
			// check for string field/attr with the same name
			int iFieldId = tSchema.GetFieldIndex ( tSchema.GetAttr(i).m_sName.cstr() );
			if ( iFieldId!=-1 )
				dAttrSchema[i] = iFieldId+1;
			else
				dAttrSchema[i] = iAttrId++;
		}
	}
}


static bool CreateAttrMaps ( CSphVector<int> & dAttrSchema, CSphVector<int> & dFieldSchema, CSphVector<bool> & dFieldAttrs, const CSphSchema & tSchema, const StrVec_t & dStmtInsertSchema, StmtErrorReporter_i & tOut )
{
	ARRAY_FOREACH ( i, dFieldAttrs )
		dFieldAttrs[i] = false;

	if ( !dStmtInsertSchema.GetLength() )
	{
		PopulateMapsFromIndexSchema ( dAttrSchema, dFieldSchema, tSchema );
		return true;
	}

	// got a list of columns, check for 1) existance, 2) dupes
	StrVec_t dCheck = dStmtInsertSchema;
	ARRAY_FOREACH ( i, dCheck )
		// OPTIMIZE! GetFieldIndex use linear searching. M.b. hash instead?
		if ( tSchema.GetAttrIndex ( dCheck[i].cstr() )==-1 && tSchema.GetFieldIndex ( dCheck[i].cstr() )==-1 )
		{
			tOut.Error ( "unknown column: '%s'", dCheck[i].cstr() );
			return false;
		}

	dCheck.Sort();
	for ( int i=1; i<dCheck.GetLength(); i++ )
		if ( dCheck[i-1]==dCheck[i] )
		{
			CSphString sError;
			sError.SetSprintf ( "column '%s' specified twice", dCheck[i].cstr() );
			tOut.ErrorEx ( EMYSQL_ERR::FIELD_SPECIFIED_TWICE, sError.cstr() );
			return false;
		}

	// hash column list
	// OPTIMIZE! hash index columns once (!) instead
	SmallStringHash_T<int> dInsertSchema;
	ARRAY_FOREACH ( i, dStmtInsertSchema )
		dInsertSchema.Add ( i, dStmtInsertSchema[i] );

	// map fields
	ARRAY_FOREACH ( i, dFieldSchema )
	{
		const char * szFieldName = tSchema.GetFieldName(i);
		if ( dInsertSchema.Exists(szFieldName) )
		{
			dFieldSchema[i] = dInsertSchema[szFieldName];

			// does an attribute with the same name exist?
			if ( tSchema.GetAttr(szFieldName) )
				dFieldAttrs[i] = true;
		} else
			dFieldSchema[i] = -1;
	}

	// map attrs
	ARRAY_FOREACH ( j, dAttrSchema )
	{
		const char * szAttrName = tSchema.GetAttr(j).m_sName.cstr();
		if ( dInsertSchema.Exists(szAttrName) )
			dAttrSchema[j] = dInsertSchema[szAttrName];
		else
			dAttrSchema[j] = -1;
	}

	return true;
}

/////////////////////////////////////////////////////////////////////

class AttributeConverter_c : public InsertDocData_c
{
public:
				AttributeConverter_c ( const CSphSchema & tSchema, const CSphVector<bool> & dFieldAttrs, CSphString & sError, CSphString & sWarning );

	bool		SetAttrValue ( int iCol, const SqlInsert_t & tVal, int iRow, int iQuerySchemaIdx, CSphString & sError );
	void		SetDefaultAttrValue ( int iCol );

	bool		SetFieldValue ( int iField, const SqlInsert_t & tVal, int iRow, int iQuerySchemaIdx );
	void		SetDefaultFieldValue ( int iField );

	void		NewRow();
	void		Finalize();

private:
	const CSphSchema &		m_tSchema;
	const CSphColumnInfo *	m_pDocId = nullptr;

	const CSphVector<bool> & m_dFieldAttrs;

	StringPtrTraits_t 		m_tStrings;
	StrVec_t				m_dTmpFieldStorage;
	CSphVector<float>		m_dTmpFloats;
	CSphVector<int>			m_dColumnarRemap;

	CSphString &			m_sError;
	CSphString &			m_sWarning;

	bool		String2JsonPack ( char * pStr, CSphVector<BYTE> & dBuf );

	bool		CheckStrings ( const CSphColumnInfo & tCol, const SqlInsert_t & tVal, int iCol, int iRow );
	bool		CheckJson ( const CSphColumnInfo & tCol, const SqlInsert_t & tVal );
	bool		CheckMVA ( const CSphColumnInfo & tCol, const SqlInsert_t & tVal, int iCol, int iRow );
	bool		CheckInsertTypes ( const CSphColumnInfo & tCol, const SqlInsert_t & tVal, int iRow, int iQuerySchemaIdx );
};


AttributeConverter_c::AttributeConverter_c ( const CSphSchema & tSchema, const CSphVector<bool> & dFieldAttrs, CSphString & sError, CSphString & sWarning )
	: InsertDocData_c ( tSchema )
	, m_tSchema ( tSchema )
	, m_pDocId ( tSchema.GetAttr ( sphGetDocidName() ) )
	, m_dFieldAttrs ( dFieldAttrs )
	, m_sError ( sError )
	, m_sWarning ( sWarning )
{
	int iAttrs = tSchema.GetAttrsCount();

	m_dTmpFieldStorage.Resize ( tSchema.GetFieldsCount() );
	m_dColumnarRemap.Resize(iAttrs);

	int iColumnarAttr = 0;
	for ( int i = 0; i < iAttrs; i++ )
		if ( m_tSchema.GetAttr(i).IsColumnar() )
			m_dColumnarRemap[i] = iColumnarAttr++;
		else
			m_dColumnarRemap[i] = -1;

	m_dColumnarAttrs.Resize(iColumnarAttr);
	m_tStrings.m_dOff.Reset(iAttrs);
}


bool AttributeConverter_c::String2JsonPack ( char * pStr, CSphVector<BYTE> & dBuf )
{
	dBuf.Resize ( 0 ); // buffer for JSON parser must be empty to properly set JSON_ROOT data
	if ( !pStr )
		return true;

	if ( !sphJsonParse ( dBuf, pStr, g_bJsonAutoconvNumbers, g_bJsonKeynamesToLowercase, true, m_sError ) )
	{
		if ( g_bJsonStrict )
			return false;

		if ( m_sWarning.IsEmpty() )
			m_sWarning = m_sError;
		else
			m_sWarning.SetSprintf ( "%s; %s", m_sWarning.cstr(), m_sError.cstr() );

		m_sError = "";
	}

	return true;
}


bool AttributeConverter_c::CheckStrings ( const CSphColumnInfo & tCol, const SqlInsert_t & tVal, int iCol, int iRow )
{
	if ( tCol.m_eAttrType!=SPH_ATTR_STRING && tCol.m_eAttrType!=SPH_ATTR_STRINGPTR )
		return true;

	if ( tVal.m_sVal.Length() > 0x3FFFFF )
	{
		*( char * ) ( tVal.m_sVal.cstr () + 0x3FFFFF ) = '\0';
		m_sWarning.SetSprintf ( "String column %d at row %d too long, truncated to 4MB", iCol, iRow );
	}

	m_dStrings.Add ( tVal.m_sVal.cstr() );

	return true;
}


bool AttributeConverter_c::CheckJson ( const CSphColumnInfo & tCol, const SqlInsert_t & tVal )
{
	if ( tCol.m_eAttrType!=SPH_ATTR_JSON )
		return true;

	int iStrCount = m_dStrings.GetLength();
	m_dStrings.Add ( nullptr );

	// empty source string means NULL attribute
	if ( tVal.m_sVal.IsEmpty() )
		return true;

	// sphJsonParse must be terminated with a double zero however usual CSphString have SAFETY_GAP of 4 zeros
	if ( !String2JsonPack ( (char *)tVal.m_sVal.cstr(), m_tStrings.m_dParserBuf ) )
		return false;

	int iParsedLength = m_tStrings.m_dParserBuf.GetLength();
	if ( iParsedLength )
	{
		m_tStrings.m_dOff[iStrCount] = m_tStrings.m_dPackedData.GetLength();
		BYTE * pPacked = m_tStrings.m_dPackedData.AddN ( sphCalcPackedLength ( iParsedLength ) );
		sphPackPtrAttr ( pPacked, m_tStrings.m_dParserBuf );
	}

	return true;
}


bool AttributeConverter_c::CheckMVA ( const CSphColumnInfo & tCol, const SqlInsert_t & tVal, int iCol, int iRow )
{
	if ( tCol.m_eAttrType!=SPH_ATTR_UINT32SET && tCol.m_eAttrType!=SPH_ATTR_INT64SET && tCol.m_eAttrType!=SPH_ATTR_FLOAT_VECTOR )
		return true;

	if ( !tVal.m_pVals )
	{
		AddMVALength(0);
		return true;
	}

	auto & tAddVals = *tVal.m_pVals;
	if ( tCol.m_eAttrType==SPH_ATTR_FLOAT_VECTOR )
	{
		AddMVALength ( tAddVals.GetLength() );

		if ( tCol.IsIndexedKNN() && tCol.m_tKNN.m_eHNSWSimilarity==knn::HNSWSimilarity_e::COSINE && tAddVals.GetLength() )
		{
			m_dTmpFloats.Resize ( tAddVals.GetLength() );
			ARRAY_FOREACH ( i, m_dTmpFloats )
				m_dTmpFloats[i] = tAddVals[i].m_fValue;

			NormalizeVec(m_dTmpFloats);

			for ( const auto & i : m_dTmpFloats )
				AddMVAValue ( sphF2DW(i) );
		}
		else
		{
			for ( const auto & i : tAddVals )
				AddMVAValue ( sphF2DW ( i.m_fValue ) );
		}

		return true;
	}

	// collect data from scattered insvals
	// FIXME! maybe remove this mess, and just have a single m_dMvas pool in parser instead?
	bool bFloatInMVA = false;
	for ( const auto & i : tAddVals )
		bFloatInMVA |= i.m_bFloat;

	if ( bFloatInMVA )
		m_sWarning.SetSprintf ( "MVA attribute %d at row %d: inserting float value", iCol, iRow );

	tAddVals.Uniq();
	AddMVALength ( tAddVals.GetLength() );
	for ( const auto & i : tAddVals )
		AddMVAValue ( i.m_iValue );

	return true;
}


bool AttributeConverter_c::CheckInsertTypes ( const CSphColumnInfo & tCol, const SqlInsert_t & tVal, int iRow, int iQuerySchemaIdx )
{
	// null fits all values as for now it sets default value for any type
	if ( tVal.m_iType==SqlInsert_t::TOK_NULL )
		return true;

	if ( tVal.m_iType!=SqlInsert_t::QUOTED_STRING
		&& tVal.m_iType!=SqlInsert_t::CONST_INT
		&& tVal.m_iType!=SqlInsert_t::CONST_FLOAT
		&& tVal.m_iType!=SqlInsert_t::CONST_MVA )
	{
		m_sError.SetSprintf ( "row %d, column %d: internal error: unknown insval type %d", 1+iRow, 1+iQuerySchemaIdx, tVal.m_iType ); // 1 for human base
		return false;
	}

	if ( tVal.m_iType==SqlInsert_t::CONST_MVA && !( tCol.m_eAttrType==SPH_ATTR_UINT32SET || tCol.m_eAttrType==SPH_ATTR_INT64SET || tCol.m_eAttrType==SPH_ATTR_JSON || tCol.m_eAttrType==SPH_ATTR_FLOAT_VECTOR ) )
	{
		m_sError.SetSprintf ( "row %d, column %d: MVA value specified for a non-MVA column", 1+iRow, 1+iQuerySchemaIdx ); // 1 for human base
		return false;
	}

	if ( ( tCol.m_eAttrType==SPH_ATTR_UINT32SET || tCol.m_eAttrType==SPH_ATTR_INT64SET ) && tVal.m_iType!=SqlInsert_t::CONST_MVA )
	{
		m_sError.SetSprintf ( "row %d, column %d: non-MVA value specified for a MVA column", 1+iRow, 1+iQuerySchemaIdx ); // 1 for human base
		return false;
	}

	if ( tCol.m_eAttrType==SPH_ATTR_FLOAT_VECTOR && tVal.m_iType!=SqlInsert_t::CONST_MVA )
	{
		m_sError.SetSprintf ( "row %d, column %d: incompatible value specified for a float vector column", 1+iRow, 1+iQuerySchemaIdx ); // 1 for human base
		return false;
	}

	return true;
}


void AttributeConverter_c::SetDefaultAttrValue ( int iCol )
{
	const CSphColumnInfo & tCol = m_tSchema.GetAttr(iCol);
	CSphAttrLocator tLoc = tCol.m_tLocator;
	tLoc.m_bDynamic = true;

	if ( tCol.m_eAttrType==SPH_ATTR_STRING || tCol.m_eAttrType==SPH_ATTR_STRINGPTR || tCol.m_eAttrType==SPH_ATTR_JSON )
		m_dStrings.Add(nullptr);

	if ( tCol.m_eAttrType==SPH_ATTR_UINT32SET || tCol.m_eAttrType==SPH_ATTR_INT64SET || tCol.m_eAttrType==SPH_ATTR_FLOAT_VECTOR )
		AddMVALength ( 0, true );

	SqlInsert_t tDefaultVal;
	tDefaultVal.m_iType = SqlInsert_t::CONST_INT;
	tDefaultVal.SetValueInt(0);

	SphAttr_t tAttr;
	CSphString sError;
	if ( CSphMatchVariant::ConvertPlainAttr ( tDefaultVal, tCol.m_eAttrType, &tCol.m_sName, tAttr, false, sError ) )
	{
		if ( tCol.IsColumnar() )
			m_dColumnarAttrs [ m_dColumnarRemap[iCol] ] = tAttr;
		else
			m_tDoc.SetAttr ( tLoc, tAttr );
	}
}


bool AttributeConverter_c::SetAttrValue ( int iCol, const SqlInsert_t & tVal, int iRow, int iQuerySchemaIdx, CSphString & sError )
{
	const CSphColumnInfo & tCol = m_tSchema.GetAttr(iCol);
	bool bDocId = tCol.m_sName == sphGetDocidName();
	CSphAttrLocator tLoc = tCol.m_tLocator;
	tLoc.m_bDynamic = true;

	if ( !CheckInsertTypes ( tCol, tVal, iRow, iQuerySchemaIdx ) )
		return false;

	SphAttr_t tAttr;
	if ( CSphMatchVariant::ConvertPlainAttr ( tVal, tCol.m_eAttrType, &tCol.m_sName, tAttr, bDocId, sError ) )
	{
		if ( tCol.IsColumnar() )
			m_dColumnarAttrs [ m_dColumnarRemap[iCol] ] = tAttr;
		else
			m_tDoc.SetAttr ( tLoc, tAttr );
	}
	else
	{
		if ( !sError.IsEmpty() )
			return false;
	}

	if ( !CheckStrings ( tCol, tVal, iCol, iRow ) )	return false;
	if ( !CheckJson ( tCol, tVal ) )				return false;
	if ( !CheckMVA ( tCol, tVal, iCol, iRow ) )		return false;

	return true;
}


bool AttributeConverter_c::SetFieldValue ( int iField, const SqlInsert_t & tVal, int iRow, int iQuerySchemaIdx )
{
	if ( tVal.m_iType!=SqlInsert_t::QUOTED_STRING && tVal.m_iType!=SqlInsert_t::TOK_NULL )
	{
		m_sError.SetSprintf ( "row %d, column %d: string expected", 1+iRow, 1+iQuerySchemaIdx ); // 1 for human base
		return false;
	}

	const char * szFieldValue = tVal.m_sVal.scstr();
	if ( m_dFieldAttrs[iField] )
	{
		m_dTmpFieldStorage[iField] = szFieldValue;
		m_dFields[iField] = { m_dTmpFieldStorage[iField].cstr(), m_dTmpFieldStorage[iField].Length() };
	} else
		m_dFields[iField] = { szFieldValue, ( int64_t) strlen(szFieldValue) };

	return true;
}


void AttributeConverter_c::SetDefaultFieldValue ( int iField )
{
	m_dFields[iField] = { nullptr, 0 };
}


void AttributeConverter_c::NewRow()
{
	m_dStrings.Resize(0);
	m_tStrings.Reset();
	ResetMVAs();
}


void AttributeConverter_c::Finalize()
{
	// remap JSON to string pointers
	m_tStrings.SavePointersTo ( m_dStrings );
}

/////////////////////////////////////////////////////////////////////

static bool InsertToPQ ( const SqlStmt_t & tStmt, RtIndex_i * pIndex, RtAccum_t * pAccum, CSphVector<int64_t> & dIds, const CSphMatch & tDoc, const CSphAttrLocator & tIdLoc, const CSphVector<const char *> & dStrings,
	const CSphSchema & tSchemaInt, bool bReplace, CSphString & sError )
{
	CSphVector<CSphFilterSettings> dFilters;
	CSphVector<FilterTreeItem_t>   dFilterTree;
	if ( !PercolateParseFilters ( dStrings[2], session::GetCollation(), tSchemaInt, dFilters, dFilterTree, sError ) )
		return false;

	PercolateQueryArgs_t tArgs ( dFilters, dFilterTree );
	tArgs.m_sQuery		= dStrings[0];
	tArgs.m_sTags		= dStrings[1];
	tArgs.m_iQUID		= tDoc.GetAttr(tIdLoc);
	tArgs.m_bReplace	= bReplace;
	tArgs.m_bQL			= true;

	// add query
	auto * pQIndex = (PercolateIndex_i *)pIndex;
	auto pStored = pQIndex->CreateQuery ( tArgs, sError );
	if ( pStored )
	{
		auto * pCmd = pAccum->AddCommand ( ReplCmd_e::PQUERY_ADD, tStmt.m_sIndex, tStmt.m_sCluster );
		dIds.Add ( pStored->m_iQUID );
		pCmd->m_pStored = std::move ( pStored );
	}

	return true;
}

static bool CleanupAcc ( bool bMissed, RtAccum_t * pAccum, CSphString & sError )
{
	assert ( pAccum );
	sError.SetSprintf ( "can not finish transaction, table %s '%s'", ( bMissed ? "missed" : "changed" ), pAccum->GetIndexName().cstr() );
	pAccum->Cleanup();
	return false;
}

static bool CheckAccIndex ( CSphSessionAccum & tSession, CSphString & sError, bool bIncServedCmd )
{
	RtAccum_t * pAccum = tSession.GetAcc();
	assert ( pAccum );
	auto pServed = GetServed ( pAccum->GetIndexName() );
	if ( !pServed )
		return CleanupAcc ( true, pAccum, sError );

	if ( bIncServedCmd )
		pServed->m_pStats->IncCmd ( SEARCHD_COMMAND_COMMIT );

	if ( pAccum->GetIndexId()!=RIdx_T<RtIndex_i*>( pServed )->GetIndexId() )
		return CleanupAcc ( false, pAccum, sError );

	return true;
}

void sphHandleMysqlBegin ( StmtErrorReporter_i& tOut, Str_t sQuery )
{
	auto* pSession = session::GetClientSession();
	auto& tAcc = pSession->m_tAcc;
	auto& sError = pSession->m_sError;

	MEMORY ( MEM_SQL_BEGIN );
	if ( tAcc.GetIndex() )
	{
		if ( !CheckAccIndex ( tAcc, sError, false ) )
			return tOut.Error ( "%s", sError.cstr() );

		if ( !HandleCmdReplicate ( *tAcc.GetAcc() ) )
		{
			TlsMsg::MoveError ( sError );
			return tOut.Error ( "%s", sError.cstr() );
		}
	}
	pSession->m_bInTransaction = true;
	tOut.Ok ( 0 );
}

void sphHandleMysqlCommitRollback ( StmtErrorReporter_i& tOut, Str_t sQuery, bool bCommit )
{
	auto* pSession = session::GetClientSession();
	auto& tAcc = pSession->m_tAcc;
	auto& sError = pSession->m_sError;
	auto& tCrashQuery = GlobalCrashQueryGetRef();
	TRACE_CONN ( "conn", "sphHandleMysqlCommitRollback" );

	MEMORY ( MEM_SQL_COMMIT );
	pSession->m_bInTransaction = false;
	RtIndex_i* pIndex = tAcc.GetIndex();
	int iDeleted = 0;
	if ( pIndex )
	{
		RtAccum_t * pAccum = tAcc.GetAcc();
		tCrashQuery.m_dIndex = FromStr ( pAccum->GetIndexName() );

		if ( !CheckAccIndex ( tAcc, sError, true ) )
			return tOut.Error ( "%s", sError.cstr() );

		if ( bCommit )
		{
			StatCountCommand ( SEARCHD_COMMAND_COMMIT );
			if ( !HandleCmdReplicateDelete ( *pAccum, iDeleted ) )
			{
				TlsMsg::MoveError(sError);
				tOut.Error ( "%s", sError.cstr() );
				return;
			}
		} else
		{
			pIndex->RollBack ( pAccum );
		}
	}
	tOut.Ok ( iDeleted );
}

static bool AddDocument ( const SqlStmt_t & tStmt, cServedIndexRefPtr_c & pServed, StmtErrorReporter_i & tOut );
static void CommitAcc ( const SqlStmt_t & tStmt, cServedIndexRefPtr_c & pServed, StmtErrorReporter_i & tOut );

void sphHandleMysqlInsert ( StmtErrorReporter_i & tOut, const SqlStmt_t & tStmt )
{
	if ( !sphCheckWeCanModify ( tOut ) )
		return;

	auto* pSession = session::GetClientSession();
	pSession->FreezeLastMeta();
	bool bReplace = ( tStmt.m_eStmt == STMT_REPLACE );
	StatCountCommand ( bReplace ? SEARCHD_COMMAND_REPLACE : SEARCHD_COMMAND_INSERT );

	MEMORY ( MEM_SQL_INSERT );

	auto tmStart = sphMicroTimer ();

	auto pServed = GetServed ( tStmt.m_sIndex );
	if ( !ServedDesc_t::IsMutable ( pServed ) )
	{
		if ( tStmt.m_sIndex.Begins ( GetPrefixAuth().cstr() ) )
		{
			bool bCommit = ( pSession->m_bAutoCommit && !pSession->m_bInTransaction );
			if ( !bCommit )
			{
				tOut.Error ( "table '%s': %s is not supported on system auth tables when autocommit=0", ( bReplace ? "REPLACE" : "INSERT" ), tStmt.m_sIndex.cstr() );
				return;
			}

			CSphString sError;
			if ( !InsertAuthDocuments ( tStmt, sError ) )
				tOut.Error ( "%s", sError.cstr () );
			else
				tOut.Ok ( tStmt.m_iRowsAffected, CSphString(), 0 ); // FIXME!!!
			return;
		}

		bool bDistTable = false;
		if ( !pServed )
		{
			bDistTable = GetDistr ( tStmt.m_sIndex );
		}

		if ( pServed || bDistTable )
			tOut.Error ( "table '%s' does not support INSERT", tStmt.m_sIndex.cstr ());
		else
			tOut.Error ( "table '%s' absent", tStmt.m_sIndex.cstr ());

		return;
	}

	assert ( pServed );
	Threads::Coro::ScopedWriteTable_c tWriting { pServed->Locker() };
	if ( !tWriting.CanWrite() )
	{
		tOut.Error ( "table '%s' is locked", tStmt.m_sIndex.cstr ());
		return;
	}

	GlobalCrashQueryGetRef().m_dIndex = FromStr ( tStmt.m_sIndex );

	// with index RLocked at the
	if ( !AddDocument ( tStmt, pServed, tOut ) )
		return;

	// index lock after replication takes place
	CommitAcc ( tStmt, pServed, tOut );
	pServed->m_pStats->AddWriteStat ( SearchdStats_t::eReplace, bReplace, tStmt.m_iRowsAffected, tmStart );
	gStats().AddDetailed ( SearchdStats_t::eReplace, tStmt.m_iRowsAffected, tmStart );
}

// when index name came as `cluster:name`, it came to the name, and should be splitted to cluster and index name
void MaybeFixupIndexNameFromMysqldump ( SqlStmt_t & tStmt )
{
	if ( g_pLocalIndexes->Contains ( tStmt.m_sIndex ) )
		return;

	auto dParts = sphSplit ( tStmt.m_sIndex.cstr (), ":" );
	if ( dParts.GetLength ()!=2 )
		return;

	tStmt.m_sCluster = dParts[0];
	tStmt.m_sIndex = dParts[1];
}

static bool AddDocument ( const SqlStmt_t & tStmt, cServedIndexRefPtr_c & pServed, StmtErrorReporter_i & tOut )
{
	auto * pSession = session::GetClientSession();
	auto & tAcc = pSession->m_tAcc;
	bool bReplace = ( tStmt.m_eStmt == STMT_REPLACE );
	auto & dLastIds = pSession->m_dLastIds;

	CSphString sError;
	auto & sWarning = pSession->m_tLastMeta.m_sWarning;

	bool bPq = ( pServed->m_eType==IndexType_e::PERCOLATE );

	RIdx_T<RtIndex_i*> pIndex { pServed };

	// get schema, check values count
	const CSphSchema & tSchema = pIndex->GetMatchSchema ();
	int iSchemaSz = tSchema.GetAttrsCount() + tSchema.GetFieldsCount();
	if ( pIndex->GetSettings().m_bIndexFieldLens )
		iSchemaSz -= tSchema.GetFieldsCount();

	// check for 'string indexed attribute'
	for ( int i = 0; i < tSchema.GetAttrsCount(); i++ )
	{
		auto & tAttr = tSchema.GetAttr(i);
		if ( tAttr.m_eAttrType==SPH_ATTR_STRING && tSchema.GetField ( tAttr.m_sName.cstr() ) )
			iSchemaSz--;
	}

	if ( tSchema.GetAttr ( sphGetBlobLocatorName() ) )
		iSchemaSz--;

	int iExp = tStmt.m_iSchemaSz;
	int iGot = tStmt.m_dInsertValues.GetLength();
	if ( !tStmt.m_dInsertSchema.GetLength()	&& iSchemaSz!=tStmt.m_iSchemaSz )
	{
		tOut.Error ( "column count does not match schema (expected %d, got %d)", iSchemaSz, iGot );
		return false;
	}

	if ( ( iGot % iExp )!=0 )
	{
		tOut.Error ( "column count does not match value count (expected %d, got %d)", iExp, iGot );
		return false;
	}

	if ( !ValidateClusterStatement ( tStmt.m_sIndex, *pServed, tStmt.m_sCluster, IsHttpStmt ( tStmt ) ) )
		TlsMsg::MoveError ( sError );

	if ( !sError.IsEmpty() )
	{
		tOut.ErrorEx ( EMYSQL_ERR::PARSE_ERROR, sError.cstr() );
		return false;
	}

	CSphVector<int> dAttrSchema ( tSchema.GetAttrsCount() );
	CSphVector<int> dFieldSchema ( tSchema.GetFieldsCount() );
	CSphVector<bool> dFieldAttrs ( tSchema.GetFieldsCount() );
	if ( !CreateAttrMaps ( dAttrSchema, dFieldSchema, dFieldAttrs, tSchema, tStmt.m_dInsertSchema, tOut ) )
		return false;

	RtAccum_t * pAccum = tAcc.GetAcc ( pIndex, sError );
	if ( !sError.IsEmpty() )
	{
		tOut.ErrorEx ( EMYSQL_ERR::PARSE_ERROR, sError.cstr() );
		return false;
	}


	CSphVector<int64_t> dIds;
	dIds.Reserve ( tStmt.m_iRowsAffected );

	const CSphColumnInfo * pDocid = tSchema.GetAttr(sphGetDocidName());
	assert ( pDocid );
	CSphAttrLocator tIdLoc = pDocid->m_tLocator;
	tIdLoc.m_bDynamic = true;

	AttributeConverter_c tConverter ( tSchema, dFieldAttrs, sError, sWarning );

	// convert attrs
	for ( int iRow=0; iRow<tStmt.m_iRowsAffected; iRow++ )
	{
		assert ( sError.IsEmpty() );
		tConverter.NewRow();

		int iSchemaAttrCount = tSchema.GetAttrsCount();
		if ( pIndex->GetSettings().m_bIndexFieldLens )
			iSchemaAttrCount -= tSchema.GetFieldsCount();

		bool bOk = true;
		for ( int i=0; i<iSchemaAttrCount && bOk; i++ )
		{
			int iQuerySchemaIdx = dAttrSchema[i];
			if ( iQuerySchemaIdx < 0 )
				tConverter.SetDefaultAttrValue(i);
			else
				bOk = tConverter.SetAttrValue ( i, tStmt.m_dInsertValues[iQuerySchemaIdx + iRow * iExp], iRow, iQuerySchemaIdx, sError );
		}

		if ( !bOk )
			break;

		// if strings and fields share one value, it might be modified by html stripper etc
		// we need to use separate storage for such string attributes and fields
		for ( int i = 0; i < tSchema.GetFieldsCount() && bOk; i++ )
		{
			int iQuerySchemaIdx = dFieldSchema[i];
			if ( iQuerySchemaIdx < 0 )
				tConverter.SetDefaultFieldValue(i);	
			else
				bOk = tConverter.SetFieldValue( i, tStmt.m_dInsertValues [ iQuerySchemaIdx + iRow * iExp ], iRow, iQuerySchemaIdx );
		}

		if ( !bOk )
			break;

		tConverter.Finalize();

		// do add
		if ( bPq )
		{
			if ( !InsertToPQ ( tStmt, pIndex, pAccum, dIds, tConverter.m_tDoc, tIdLoc, tConverter.m_dStrings, pIndex->GetInternalSchema(), bReplace, sError ) )
				break;
		}
		else
		{
			pIndex->AddDocument ( tConverter, bReplace, tStmt.m_sStringParam, sError, sWarning, pAccum );
			dIds.Add ( tConverter.GetID() );

			pAccum->AddCommand ( ReplCmd_e::RT_TRX, tStmt.m_sIndex, tStmt.m_sCluster );
		}

		if ( !sError.IsEmpty() )
			break;
	}

	// fire exit
	if ( !sError.IsEmpty() )
	{
		pIndex->RollBack ( pAccum ); // clean up collected data
		tOut.ErrorEx ( EMYSQL_ERR::PARSE_ERROR, sError.cstr() );
		return false;
	}

	dLastIds.SwapData ( dIds );
	return true;
}

static void CommitAcc ( const SqlStmt_t & tStmt, cServedIndexRefPtr_c & pServed, StmtErrorReporter_i & tOut )
{
	auto * pSession = session::GetClientSession();

	CSphString sError;
	auto & sWarning = pSession->m_tLastMeta.m_sWarning;

	bool bCommit = ( pSession->m_bAutoCommit && !pSession->m_bInTransaction );
	auto & dLastIds = pSession->m_dLastIds;

	// no errors so far
	if ( bCommit )
	{
		RtAccum_t * pAccum = pSession->m_tAcc.GetAcc();
		// scoped lock only for assert
		{
			RIdx_T<RtIndex_i *> pIndex { pServed };
			assert ( pSession->m_tAcc.GetAcc ( pIndex, sError )==pAccum );
		}

		if ( !HandleCmdReplicate ( *pAccum ) )
		{
			TlsMsg::MoveError ( sError );
			// scoped lock for rollback call on index
			{
				RIdx_T<RtIndex_i *> pIndex { pServed };
				pIndex->RollBack ( pAccum ); // clean up collected data
			}
			tOut.Error ( "%s", sError.cstr() );
			return;
		}
	}

	int64_t iLastInsertId = 0;
	if ( dLastIds.GetLength() )
		iLastInsertId = dLastIds.Last();

	// my OK packet
	tOut.Ok ( tStmt.m_iRowsAffected, sWarning, iLastInsertId );
}


void HandleMysqlCallSnippets ( RowBuffer_i & tOut, SqlStmt_t & tStmt )
{
	StatCountCommand ( SEARCHD_COMMAND_EXCERPT );
	CSphString sError;

	// check arguments
	// string data, string index, string query, [named opts]
	if ( tStmt.m_dInsertValues.GetLength()!=3 )
	{
		tOut.Error ( "SNIPPETS() expects exactly 3 arguments (data, table, query)" );
		return;
	}
	if ( tStmt.m_dInsertValues[0].m_iType!=SqlInsert_t::QUOTED_STRING && tStmt.m_dInsertValues[0].m_iType!=SqlInsert_t::CONST_STRINGS )
	{
		tOut.Error ( "SNIPPETS() argument 1 must be a string or a string list" );
		return;
	}
	if ( tStmt.m_dInsertValues[1].m_iType!=SqlInsert_t::QUOTED_STRING )
	{
		tOut.Error ( "SNIPPETS() argument 2 must be a string" );
		return;
	}
	if ( tStmt.m_dInsertValues[2].m_iType!=SqlInsert_t::QUOTED_STRING )
	{
		tOut.Error ( "SNIPPETS() argument 3 must be a string" );
		return;
	}

	// do magics
	CSphString sIndex = tStmt.m_dInsertValues[1].m_sVal;

	SnippetQuerySettings_t q;
	q.m_sQuery = tStmt.m_dInsertValues[2].m_sVal;

	ARRAY_FOREACH ( i, tStmt.m_dCallOptNames )
	{
		CSphString & sOpt = tStmt.m_dCallOptNames[i];
		const SqlInsert_t & v = tStmt.m_dCallOptValues[i];

		sOpt.ToLower();
		int iExpType = -1;

		if ( sOpt=="before_match" )				{ q.m_sBeforeMatch = v.m_sVal; iExpType = SqlInsert_t::QUOTED_STRING; }
		else if ( sOpt=="after_match" )			{ q.m_sAfterMatch = v.m_sVal; iExpType = SqlInsert_t::QUOTED_STRING; }
		else if ( sOpt=="chunk_separator" || sOpt=="snippet_separator" ) { q.m_sChunkSeparator = v.m_sVal; iExpType = SqlInsert_t::QUOTED_STRING; }
		else if ( sOpt=="html_strip_mode" )		{ q.m_sStripMode = v.m_sVal; iExpType = SqlInsert_t::QUOTED_STRING; }
		else if ( sOpt=="passage_boundary" || sOpt=="snippet_boundary" ) { q.m_ePassageSPZ = GetPassageBoundary(v.m_sVal); iExpType = SqlInsert_t::QUOTED_STRING; }

		else if ( sOpt=="limit" )				{ q.m_iLimit = (int)v.GetValueInt(); iExpType = SqlInsert_t::CONST_INT; }
		else if ( sOpt=="limit_words" )			{ q.m_iLimitWords = (int)v.GetValueInt(); iExpType = SqlInsert_t::CONST_INT; }
		else if ( sOpt=="limit_passages" || sOpt=="limit_snippets" ) { q.m_iLimitPassages = (int)v.GetValueInt(); iExpType = SqlInsert_t::CONST_INT; }
		else if ( sOpt=="around" )				{ q.m_iAround = (int)v.GetValueInt(); iExpType = SqlInsert_t::CONST_INT; }
		else if ( sOpt=="start_passage_id" || sOpt=="start_snippet_id" ) { q.m_iPassageId = (int)v.GetValueInt(); iExpType = SqlInsert_t::CONST_INT; }
		else if ( sOpt=="exact_phrase" )
		{
			sError.SetSprintf ( "exact_phrase is deprecated" );
			break;
		}
		else if ( sOpt=="use_boundaries" )		{ q.m_bUseBoundaries = ( v.GetValueInt()!=0 ); iExpType = SqlInsert_t::CONST_INT; }
		else if ( sOpt=="weight_order" )		{ q.m_bWeightOrder = ( v.GetValueInt()!=0 ); iExpType = SqlInsert_t::CONST_INT; }
		else if ( sOpt=="query_mode" )
		{
			bool bQueryMode = ( v.GetValueInt()!=0 );
			iExpType = SqlInsert_t::CONST_INT;
			if ( !bQueryMode )
			{
				sError.SetSprintf ( "query_mode=0 is deprecated" );
				break;
			}
		}
		else if ( sOpt=="force_all_words" )		{ q.m_bForceAllWords = ( v.GetValueInt()!=0 ); iExpType = SqlInsert_t::CONST_INT; }
		else if ( sOpt=="load_files" )			{ q.m_uFilesMode = ( v.GetValueInt()!=0 )?1:0; iExpType = SqlInsert_t::CONST_INT; }
		else if ( sOpt=="load_files_scattered" ) { q.m_uFilesMode |= ( v.GetValueInt()!=0 )?2:0; iExpType = SqlInsert_t::CONST_INT; }
		else if ( sOpt=="allow_empty" )			{ q.m_bAllowEmpty = ( v.GetValueInt()!=0 ); iExpType = SqlInsert_t::CONST_INT; }
		else if ( sOpt=="emit_zones" )			{ q.m_bEmitZones = ( v.GetValueInt()!=0 ); iExpType = SqlInsert_t::CONST_INT; }
		else if ( sOpt=="force_passages" || sOpt=="force_snippets" ) { q.m_bForcePassages = ( v.GetValueInt()!=0 ); iExpType = SqlInsert_t::CONST_INT; }
		else
		{
			sError.SetSprintf ( "unknown option %s", sOpt.cstr() );
			break;
		}

		// post-conf type check
		if ( iExpType!=v.m_iType )
		{
			sError.SetSprintf ( "unexpected option %s type", sOpt.cstr() );
			break;
		}
	}
	if ( !sError.IsEmpty() )
	{
		tOut.Error ( sError.cstr() );
		return;
	}

	if ( !sphCheckOptionsSPZ ( q, q.m_ePassageSPZ, sError ) )
	{
		tOut.Error ( sError.cstr() );
		return;
	}

	q.Setup();

	CSphVector<ExcerptQuery_t> dQueries;
	if ( tStmt.m_dInsertValues[0].m_iType==SqlInsert_t::QUOTED_STRING )
	{
		auto& dQuery = dQueries.Add ();
		dQuery.m_sSource = tStmt.m_dInsertValues[0].m_sVal; // OPTIMIZE?
	} else
	{
		dQueries.Resize ( tStmt.m_dCallStrings.GetLength() );
		ARRAY_FOREACH ( i, tStmt.m_dCallStrings )
		{
			dQueries[i].m_sSource = tStmt.m_dCallStrings[i]; // OPTIMIZE?
		}
	}

	myinfo::SetTaskInfo ( R"(sphinxql-snippet datasize=%.1Dk query="%s")", GetSnippetDataSize ( dQueries ), q.m_sQuery.scstr ());

	if ( !MakeSnippets ( sIndex, dQueries, q, sError ) )
	{
		tOut.Error ( sError.cstr() );
		return;
	}

	if ( !dQueries.any_of ( [] ( const ExcerptQuery_t & tQuery ) { return tQuery.m_sError.IsEmpty(); } ) )
	{
		// just one last error instead of all errors is hopefully ok
		sError.SetSprintf ( "highlighting failed: %s", sError.cstr() );
		tOut.Error ( sError.cstr() );
		return;
	}

	// result set header packet
	tOut.HeadBegin ();
	tOut.HeadColumn("snippet");
	tOut.HeadEnd ();

	// data
	for ( auto & i : dQueries )
	{
		FixupResultTail ( i.m_dResult );
		tOut.PutArray ( i.m_dResult );
		if ( !tOut.Commit() )
			break;
	}

	tOut.Eof();
}


class KeywordsRequestBuilder_c : public RequestBuilder_i
{
public:
	KeywordsRequestBuilder_c ( const GetKeywordsSettings_t & tSettings, const CSphString & sTerm );
	void BuildRequest ( const AgentConn_t & tAgent, ISphOutputBuffer & tOut ) const final;

protected:
	const GetKeywordsSettings_t & m_tSettings;
	const CSphString & m_sTerm;
};


class KeywordsReplyParser_c : public ReplyParser_i
{
public:
	KeywordsReplyParser_c ( bool bGetStats, CSphVector<CSphKeywordInfo> & dKeywords );
	bool ParseReply ( MemInputBuffer_c & tReq, AgentConn_t & tAgent ) const final;

	bool m_bStats;
	CSphVector<CSphKeywordInfo> & m_dKeywords;
};

static void LimitKeywords ( int iLimit, CSphVector<CSphKeywordInfo> & dKeywords );
static void SortKeywords ( const GetKeywordsSettings_t & tSettings, CSphVector<CSphKeywordInfo> & dKeywords );
bool DoGetKeywords ( const CSphString & sIndex, const CSphString & sQuery, const GetKeywordsSettings_t & tSettings, CSphVector <CSphKeywordInfo> & dKeywords, CSphString & sError, SearchFailuresLog_c & tFailureLog )
{
	auto pLocal = GetServed ( sIndex );
	auto pDistributed = GetDistr ( sIndex );

	if ( !pLocal && !pDistributed )
	{
		sError.SetSprintf ( "no such table %s", sIndex.cstr() );
		return false;
	}

	bool bOk = false;
	// just local plain or template index
	if ( pLocal )
	{
		pLocal->m_pStats->IncCmd ( SEARCHD_COMMAND_KEYWORDS );
		bOk = RIdx_c(pLocal)->GetKeywords ( dKeywords, sQuery.cstr(), tSettings, &sError );
	} else
	{
		// FIXME!!! g_iDistThreads thread pool for locals.
		// locals
		const StrVec_t & dLocals = pDistributed->m_dLocal;
		CSphVector<CSphKeywordInfo> dKeywordsLocal;
		for ( const CSphString &sLocal : dLocals )
		{
			auto pServed = GetServed ( sLocal );
			if ( !pServed )
			{
				tFailureLog.Submit ( sLocal.cstr(), sIndex.cstr(), "missed table" );
				continue;
			}
			pServed->m_pStats->IncCmd ( SEARCHD_COMMAND_KEYWORDS );

			dKeywordsLocal.Resize(0);
			if ( RIdx_c ( pServed )->GetKeywords ( dKeywordsLocal, sQuery.cstr(), tSettings, &sError ) )
				dKeywords.Append ( dKeywordsLocal );
			else
				tFailureLog.SubmitEx ( sLocal, sIndex.cstr (), "keyword extraction failed: %s", sError.cstr () );
		}

		// remote agents requests send off thread
		VecRefPtrsAgentConn_t dAgents;
		// fixme! We don't need all hosts here, only usual selected mirrors
		pDistributed->GetAllHosts ( dAgents );

		int iAgentsReply = 0;
		if ( !dAgents.IsEmpty() )
		{
			SetSessionAuth ( dAgents );

			// connect to remote agents and query them
			KeywordsRequestBuilder_c tReqBuilder ( tSettings, sQuery );
			KeywordsReplyParser_c tParser ( tSettings.m_bStats, dKeywords );
			iAgentsReply = PerformRemoteTasks ( dAgents, &tReqBuilder, &tParser );

			for ( const AgentConn_t * pAgent : dAgents )
				if ( !pAgent->m_bSuccess && !pAgent->m_sFailure.IsEmpty() )
					tFailureLog.SubmitEx ( pAgent->m_tDesc.m_sIndexes, sIndex.cstr(),
						"agent %s: %s", pAgent->m_tDesc.GetMyUrl().cstr(), pAgent->m_sFailure.cstr() );
		}

		// process result sets
		if ( dLocals.GetLength() + iAgentsReply>1 )
			UniqKeywords ( dKeywords );

		bOk = true;
	}

	SortKeywords ( tSettings, dKeywords );
	if ( tSettings.m_iExpansionLimit )
		LimitKeywords ( tSettings.m_iExpansionLimit, dKeywords );

	return bOk;
}

void HandleMysqlCallKeywords ( RowBuffer_i & tOut, SqlStmt_t & tStmt, CSphString & sWarning )
{
	StatCountCommand ( SEARCHD_COMMAND_KEYWORDS );
	CSphString sError;

	// string query, string index, [bool hits] || [value as option_name, ...]
	int iArgs = tStmt.m_dInsertValues.GetLength();
	if ( iArgs<2
		|| iArgs>3
		|| tStmt.m_dInsertValues[0].m_iType!=SqlInsert_t::QUOTED_STRING
		|| tStmt.m_dInsertValues[1].m_iType!=SqlInsert_t::QUOTED_STRING
		|| ( iArgs==3 && tStmt.m_dInsertValues[2].m_iType!=SqlInsert_t::CONST_INT ) )
	{
		tOut.Error ( "bad argument count or types in KEYWORDS() call" );
		return;
	}

	GetKeywordsSettings_t tSettings;
	tSettings.m_bStats = ( iArgs==3 && tStmt.m_dInsertValues[2].GetValueInt()!=0 );
	ARRAY_FOREACH ( i, tStmt.m_dCallOptNames )
	{
		CSphString & sOpt = tStmt.m_dCallOptNames[i];
		sOpt.ToLower ();
		const auto & sVal = tStmt.m_dCallOptValues[i].m_sVal;
		bool bEnabled = ( tStmt.m_dCallOptValues[i].GetValueInt()!=0 );
		bool bOptInt = true;

		if ( sOpt=="stats" )
			tSettings.m_bStats = bEnabled;
		else if ( sOpt=="fold_lemmas" )
			tSettings.m_bFoldLemmas = bEnabled;
		else if ( sOpt=="fold_blended" )
			tSettings.m_bFoldBlended = bEnabled;
		else if ( sOpt=="fold_wildcards" )
			tSettings.m_bFoldWildcards = bEnabled;
		else if ( sOpt=="expansion_limit" )
			tSettings.m_iExpansionLimit = int ( tStmt.m_dCallOptValues[i].GetValueInt() );
		else if ( sOpt=="sort_mode" )
		{
			// FIXME!!! add more sorting modes
			if ( sVal!="docs" && sVal!="hits" )
			{
				sError.SetSprintf ( "unknown option %s mode '%s'", sOpt.cstr(), sVal.cstr() );
				tOut.Error ( sError.cstr() );
				return;
			}

			tSettings.m_bSortByDocs = sVal=="docs";
			tSettings.m_bSortByHits = sVal=="hits";
			bOptInt = false;
						
		}
		else if ( sOpt=="jieba_mode" )
		{
			if ( !StrToJiebaMode ( tSettings.m_eJiebaMode, sVal, sError ) )
			{
				tOut.Error ( sError.cstr() );
				return;
			}
			bOptInt = false;
		}
		else
		{
			sError.SetSprintf ( "unknown option %s", sOpt.cstr () );
			tOut.Error ( sError.cstr() );
			return;
		}

		// post-conf type check
		if ( bOptInt && tStmt.m_dCallOptValues[i].m_iType!=SqlInsert_t::CONST_INT )
		{
			sError.SetSprintf ( "unexpected option %s type", sOpt.cstr () );
			tOut.Error ( sError.cstr () );
			return;
		}
	}
	const CSphString & sTerm = tStmt.m_dInsertValues[0].m_sVal;
	const CSphString & sIndex = tStmt.m_dInsertValues[1].m_sVal;
	CSphVector<CSphKeywordInfo> dKeywords;
	SearchFailuresLog_c tFailureLog;

	if ( !DoGetKeywords ( sIndex, sTerm, tSettings, dKeywords, sError, tFailureLog ) )
	{
		tOut.Error ( sError.cstr() );
		return;
	}


	// result set header packet
	tOut.HeadBegin();
	tOut.HeadColumn("qpos");
	tOut.HeadColumn("tokenized");
	tOut.HeadColumn("normalized");
	if ( tSettings.m_bStats )
	{
		tOut.HeadColumn("docs");
		tOut.HeadColumn("hits");
	}
	tOut.HeadEnd();

	// data
	char sBuf[16];
	ARRAY_FOREACH ( i, dKeywords )
	{
		snprintf ( sBuf, sizeof(sBuf), "%d", dKeywords[i].m_iQpos );
		tOut.PutString ( sBuf );
		tOut.PutString ( dKeywords[i].m_sTokenized );
		tOut.PutString ( dKeywords[i].m_sNormalized );
		if ( tSettings.m_bStats )
		{
			snprintf ( sBuf, sizeof(sBuf), "%d", dKeywords[i].m_iDocs );
			tOut.PutString ( sBuf );
			snprintf ( sBuf, sizeof(sBuf), "%d", dKeywords[i].m_iHits );
			tOut.PutString ( sBuf );
		}
		if ( !tOut.Commit() )
			break;
	}

	// put network errors and warnings to meta as warning
	int iWarnings = 0;
	if ( !tFailureLog.IsEmpty() )
	{
		iWarnings = tFailureLog.GetReportsCount();

		StringBuilder_c sErrorBuf;
		tFailureLog.BuildReport ( sErrorBuf );
		sErrorBuf.MoveTo ( sWarning );
		sphWarning ( "%s", sWarning.cstr() );
	}

	tOut.Eof ( false, iWarnings );
}

KeywordsRequestBuilder_c::KeywordsRequestBuilder_c ( const GetKeywordsSettings_t & tSettings, const CSphString & sTerm )
	: m_tSettings ( tSettings )
	, m_sTerm ( sTerm )
{
}

void KeywordsRequestBuilder_c::BuildRequest ( const AgentConn_t & tAgent, ISphOutputBuffer & tOut ) const
{
	const CSphString & sIndexes = tAgent.m_tDesc.m_sIndexes;

	auto tHdr = APIHeader ( tOut, SEARCHD_COMMAND_KEYWORDS, VER_COMMAND_KEYWORDS );

	tOut.SendString ( m_sTerm.cstr() );
	tOut.SendString ( sIndexes.cstr() );
	tOut.SendInt ( m_tSettings.m_bStats );
	tOut.SendInt ( m_tSettings.m_bFoldLemmas );
	tOut.SendInt ( m_tSettings.m_bFoldBlended );
	tOut.SendInt ( m_tSettings.m_bFoldWildcards );
	tOut.SendInt ( m_tSettings.m_iExpansionLimit );
	tOut.SendInt ( (int)m_tSettings.m_eJiebaMode );
}

KeywordsReplyParser_c::KeywordsReplyParser_c ( bool bGetStats, CSphVector<CSphKeywordInfo> & dKeywords )
	: m_bStats ( bGetStats )
	, m_dKeywords ( dKeywords )
{
}

bool KeywordsReplyParser_c::ParseReply ( MemInputBuffer_c & tReq, AgentConn_t & ) const
{
	int iWords = tReq.GetInt();
	int iLen = m_dKeywords.GetLength();
	m_dKeywords.Resize ( iWords + iLen );
	for ( int i=0; i<iWords; i++ )
	{
		CSphKeywordInfo & tWord = m_dKeywords[i + iLen];
		tWord.m_sTokenized = tReq.GetString();
		tWord.m_sNormalized = tReq.GetString();
		tWord.m_iQpos = tReq.GetInt();
		if ( m_bStats )
		{
			tWord.m_iDocs = tReq.GetInt();
			tWord.m_iHits = tReq.GetInt();
		}
	}

	return true;
}

struct KeywordSorterDocs_fn
{
	bool IsLess ( const CSphKeywordInfo & a, const CSphKeywordInfo & b ) const
	{
		return ( ( a.m_iQpos<b.m_iQpos )
			|| ( a.m_iQpos==b.m_iQpos && a.m_iDocs>b.m_iDocs )
			|| ( a.m_iQpos==b.m_iQpos && a.m_iDocs==b.m_iDocs && a.m_sNormalized<b.m_sNormalized ) );
	}
};


void SortKeywords ( const GetKeywordsSettings_t & tSettings, CSphVector<CSphKeywordInfo> & dKeywords )
{
	if ( !tSettings.m_bSortByDocs && !tSettings.m_bSortByHits )
		return;

	if ( tSettings.m_bSortByHits )
		dKeywords.Sort ( KeywordSorter_fn() );
	else
		dKeywords.Sort ( KeywordSorterDocs_fn() );
}

struct KeywordLimiter_fn
{
	const int m_iLimit = 0;
	int m_iCount = 0;

	KeywordLimiter_fn ( int iLimit )
		: m_iLimit ( iLimit )
	{}

	bool IsEq ( const CSphKeywordInfo & tKw1, const CSphKeywordInfo & tKw2 )
	{
		if ( tKw1.m_iQpos!=tKw2.m_iQpos )
		{
			m_iCount = 0;
			return false;
		}

		m_iCount++;
		return ( m_iCount>=m_iLimit );
	}
};

void LimitKeywords ( int iLimit, CSphVector<CSphKeywordInfo> & dKeywords )
{
	assert ( iLimit>0 );
	KeywordLimiter_fn tLimit ( iLimit );
	int iLen = sphUniq ( dKeywords.Begin(), dKeywords.GetLength(), tLimit );
	dKeywords.Resize ( iLen );
}

// sort by distance asc, document count desc, ABC asc
struct CmpDistDocABC_fn
{
	const char * m_pBuf;
	explicit CmpDistDocABC_fn ( const char * pBuf ) : m_pBuf ( pBuf ) {}

	inline bool IsLess ( const SuggestWord_t & a, const SuggestWord_t & b ) const
	{
		if ( a.m_iDistance==b.m_iDistance && a.m_iDocs==b.m_iDocs )
		{
			return ( sphDictCmpStrictly ( m_pBuf + a.m_iNameOff, a.m_iLen, m_pBuf + b.m_iNameOff, b.m_iLen )<0 );
		}

		if ( a.m_iDistance==b.m_iDistance )
			return a.m_iDocs>=b.m_iDocs;
		return a.m_iDistance<b.m_iDistance;
	}
};

static void SuggestSendResult ( const SuggestArgs_t & tArgs, SuggestResultSet_t & tRes, const CSphString & sSentence, RowBuffer_i & tOut )
{
	if ( tArgs.m_bResultOneline )
	{
		// let's resort by alphabet to better compare result sets
		CmpDistDocABC_fn tCmp ( (const char *)( tRes.m_dBuf.Begin() ) );
		tRes.m_dMatched.Sort ( tCmp );

		// result set header packet
		tOut.HeadBegin ();
		tOut.HeadColumn ( "name" );
		tOut.HeadColumn ( "value" );
		tOut.HeadEnd ();

		StringBuilder_c sBuf ( "," );
		for ( auto& dMatched : tRes.m_dMatched )
			sBuf << (const char*) tRes.m_dBuf.Begin() + dMatched.m_iNameOff;
		tOut.PutString ( "suggests" );
		tOut.PutString ( sBuf.cstr() );
		if ( !tOut.Commit() )
			return;

		if ( tArgs.m_bResultStats )
		{
			sBuf.Clear ();
			sBuf.StartBlock ( "," );
			for ( auto &dMatched : tRes.m_dMatched )
				sBuf.Appendf ( "%d", dMatched.m_iDistance );
			tOut.PutString ( "distance" );
			tOut.PutString ( sBuf.cstr () );
			if ( !tOut.Commit() )
				return;
			sBuf.Clear ();
			sBuf.StartBlock ( "," );
			for ( auto &dMatched : tRes.m_dMatched )
				sBuf.Appendf ( "%d", dMatched.m_iDocs );
			tOut.PutString ( "docs" );
			tOut.PutString ( sBuf );
			if ( !tOut.Commit() )
				return;
		}
	} else
	{
		// result set header packet
		tOut.HeadBegin ();
		tOut.HeadColumn ( "suggest" );
		if ( tArgs.m_bResultStats )
		{
			tOut.HeadColumn ( "distance" );
			tOut.HeadColumn ( "docs" );
		}
		tOut.HeadEnd ();

		StringBuilder_c sBuf;
		auto * szResult = (const char *)( tRes.m_dBuf.Begin() );
		ARRAY_FOREACH ( i, tRes.m_dMatched )
		{
			const SuggestWord_t & tWord = tRes.m_dMatched[i];
			if ( tArgs.m_bSentence && !sSentence.IsEmpty() )
			{
				sBuf.Clear();
				sBuf.Appendf ( "%s %s", sSentence.cstr(), ( szResult + tWord.m_iNameOff ) );
				tOut.PutString ( sBuf );
			} else
			{
				tOut.PutString ( szResult + tWord.m_iNameOff );
			}
			if ( tArgs.m_bResultStats )
			{
				tOut.PutNumAsString ( tWord.m_iDistance );
				tOut.PutNumAsString ( tWord.m_iDocs );
			}
			if ( !tOut.Commit() )
				return;
		}
	}

	tOut.Eof();
}

static bool SuggestLocalIndexGet ( const cServedIndexRefPtr_c & pServed, const SuggestArgs_t & tArgs, const char * sWord, SuggestResult_t & tRes, CSphString & sError )
{
	assert ( pServed );
	pServed->m_pStats->IncCmd ( SEARCHD_COMMAND_SUGGEST );

	RIdx_c pIdx { pServed };
	if ( !pIdx->GetSettings().m_iMinInfixLen || !pIdx->GetDictionary()->GetSettings().m_bWordDict )
	{
		sError.SetSprintf ( "suggests work only for keywords dictionary with infix enabled" );
		return false;
	}

	if ( tRes.SetWord ( sWord, pIdx->GetQueryTokenizer(), tArgs.m_bQueryMode, tArgs.m_bSentence, tArgs.m_bForceBigrams ) )
		pIdx->GetSuggest ( tArgs, tRes );

	return true;
}

static void MergetRestultSets ( const SuggestResult_t & tSrc, SuggestResult_t & tDst )
{
	if ( tDst.m_sSentence.IsEmpty() )
		tDst.m_sSentence = tSrc.m_sSentence;

	const BYTE * sBuf = ( tSrc.m_dBuf.Begin() );
	for ( const auto & tSrcWord : tSrc.m_dMatched )
	{
		auto & tDstWord = tDst.m_dMatched.Add();
		tDstWord = tSrcWord;
		tDstWord.m_iNameOff = tDst.m_dBuf.GetLength();

		BYTE * pDst = tDst.m_dBuf.AddN ( tSrcWord.m_iLen + 1 );
		memcpy ( pDst, sBuf + tSrcWord.m_iNameOff, tSrcWord.m_iLen + 1 );
	}
}

static void UniqRestultSets ( int iLimit, SuggestResult_t & tRes )
{
	SuggestMergeDocs ( tRes.m_dMatched );

	CmpDistDocABC_fn tCmp ( (const char *)( tRes.m_dBuf.Begin() ) );
	tRes.m_dMatched.Sort ( tCmp );

	tRes.Flattern ( iLimit );
}

/// Suggest Flags
enum class SuggestFlags_e : DWORD
{
	NON_CHAR_ALLOWED			= 1UL << 0,
	SENTENCE					= 1UL << 1,
	QUERY_MODE					= 1UL << 2,
};

static void SendSuggestReply ( const SuggestResult_t & tRes, ISphOutputBuffer & tOut )
{
	auto tReply = APIAnswer ( tOut, VER_COMMAND_SUGGEST );
	tOut.SendString ( tRes.m_sSentence.cstr() );

	const BYTE * pBuf = tRes.m_dBuf.Begin();
	tOut.SendInt ( tRes.m_dMatched.GetLength() );
	for ( const auto & tWord : tRes.m_dMatched )
	{
		tOut.SendInt ( tWord.m_iDistance );
		tOut.SendInt ( tWord.m_iDocs );

		tOut.SendInt ( tWord.m_iLen );
		tOut.SendBytes ( pBuf + tWord.m_iNameOff, tWord.m_iLen );
	}
}


void HandleCommandSuggest ( ISphOutputBuffer & tOut, WORD uVer, InputBuffer_c & tReq )
{
	if ( !CheckCommandVersion ( uVer, VER_COMMAND_SUGGEST, tOut ) )
		return;

	// parse request
	CSphString sIndex = tReq.GetString();
	CSphString sWord = tReq.GetString();

	SuggestArgs_t tArgs;
	tArgs.m_iLimit = tReq.GetInt();
	tArgs.m_iDeltaLen = tReq.GetInt();
	tArgs.m_iQueueLen = tReq.GetInt();
	tArgs.m_iRejectThr = tReq.GetInt();
	tArgs.m_iMaxEdits = tReq.GetInt();

	DWORD uFlags = tReq.GetDword();
	tArgs.m_bNonCharAllowed = !!( uFlags & (DWORD)SuggestFlags_e::NON_CHAR_ALLOWED );
	tArgs.m_bSentence = !!( uFlags & (DWORD)SuggestFlags_e::SENTENCE );
	tArgs.m_bQueryMode = !!( uFlags & (DWORD)SuggestFlags_e::QUERY_MODE );

	if ( tReq.GetError() )
	{
		SendErrorReply ( tOut, "invalid or truncated request" );
		return;
	}

	if ( !ApiCheckPerms ( session::GetUser(), AuthAction_e::READ, sIndex, tOut ) )
		return;

	auto pServed = GetServed ( sIndex );
	if ( !pServed )
	{
		SendErrorReply ( tOut, "missed table %s", sIndex.cstr() );
		return;
	}

	CSphString sError;
	SuggestResult_t tRes;
	if ( !SuggestLocalIndexGet ( pServed, tArgs, sWord.cstr(), tRes, sError ) )
	{
		SendErrorReply ( tOut, "%s", sError.cstr() );
		return;
	}

	SendSuggestReply ( tRes, tOut );
}

class SuggestRequestBuilder_c : public RequestBuilder_i
{
public:
	SuggestRequestBuilder_c ( const SuggestArgs_t & tArgs, const char * sWord )
		: m_tArgs ( tArgs )
		, m_sWord ( sWord )
	{}

	void BuildRequest ( const AgentConn_t & tAgent, ISphOutputBuffer & tOut ) const final
	{
		auto tHdr = APIHeader ( tOut, SEARCHD_COMMAND_SUGGEST, VER_COMMAND_SUGGEST );

		tOut.SendString ( tAgent.m_tDesc.m_sIndexes.cstr() );
		tOut.SendString ( m_sWord );

		tOut.SendInt ( m_tArgs.m_iLimit );
		tOut.SendInt ( m_tArgs.m_iDeltaLen );
		tOut.SendInt ( m_tArgs.m_iQueueLen );
		tOut.SendInt ( m_tArgs.m_iRejectThr );
		tOut.SendInt ( m_tArgs.m_iMaxEdits );

		DWORD uFlags = 0;
		uFlags |= (DWORD)SuggestFlags_e::NON_CHAR_ALLOWED * m_tArgs.m_bNonCharAllowed;
		uFlags |= (DWORD)SuggestFlags_e::SENTENCE * m_tArgs.m_bSentence;
		uFlags |= (DWORD)SuggestFlags_e::QUERY_MODE * m_tArgs.m_bQueryMode;
		tOut.SendDword ( uFlags );
	}

protected:
	const SuggestArgs_t & m_tArgs;
	const char * m_sWord;
};


class SuggestReplyParser_c : public ReplyParser_i
{
public:
	SuggestReplyParser_c ( SuggestResultSet_t & tRes, CSphString & sSentence )
		: m_tRes ( tRes )
		, m_sSentence ( sSentence )
	{}
	bool ParseReply ( MemInputBuffer_c & tReq, AgentConn_t & ) const final
	{
		CSphString sSentence = tReq.GetString();
		if ( m_sSentence.IsEmpty() )
			m_sSentence = sSentence;

		int iWords = tReq.GetInt();
		int iOff = m_tRes.m_dMatched.GetLength();
		m_tRes.m_dMatched.Resize ( iOff + iWords );
		for ( int i=0; i<iWords; i++ )
		{
			SuggestWord_t & tWord = m_tRes.m_dMatched[iOff + i];
			tWord.m_iDistance = tReq.GetInt();
			tWord.m_iDocs = tReq.GetInt();

			int iWordLen = tReq.GetInt();
			tWord.m_iNameOff = m_tRes.m_dBuf.GetLength();
			tWord.m_iLen = iWordLen + 1;
			BYTE * pDst = m_tRes.m_dBuf.AddN ( iWordLen + 1 );
			tReq.GetBytes ( pDst, iWordLen );
			pDst[iWordLen] = '\0';
			tWord.m_iNameHash = sphCRC32 ( pDst, iWordLen );
		}

		return true;
	}
	SuggestResultSet_t & m_tRes;
	CSphString & m_sSentence;
};

static bool SuggestDistIndexGet ( const cDistributedIndexRefPtr_t & pDistributed, const CSphString & sIndex, const SuggestArgs_t & tArgs, const char * sWord, SuggestResult_t & tRes, CSphString & sError )
{
	const StrVec_t & dLocals = pDistributed->m_dLocal;
	for ( const CSphString & sLocal : dLocals )
	{
		auto pServed = GetServed ( sLocal );
		if ( !pServed )
		{
			sError.SetSprintf ( sLocal.cstr(), sIndex.cstr(), "missed table %s at %s ", sLocal.cstr(), sIndex.cstr() );
			return false;
		}

		SuggestResult_t tCur;
		if ( !SuggestLocalIndexGet ( pServed, tArgs, sWord, tCur, sError ) )
			return false;

		MergetRestultSets ( tCur, tRes );
	}

	// remote agents requests send off thread
	VecRefPtrsAgentConn_t dAgents;
	// fixme! We don't need all hosts here, only usual selected mirrors
	pDistributed->GetAllHosts ( dAgents );

	int iAgentsReply = 0;
	if ( !dAgents.IsEmpty() )
	{
		SetSessionAuth ( dAgents );

		SuggestResult_t tCur;
		// connect to remote agents and query them
		SuggestRequestBuilder_c tReqBuilder ( tArgs, sWord );
		SuggestReplyParser_c tParser ( tRes, tRes.m_sSentence );
		iAgentsReply = PerformRemoteTasks ( dAgents, &tReqBuilder, &tParser );

		for ( const AgentConn_t * pAgent : dAgents )
			if ( !pAgent->m_bSuccess && !pAgent->m_sFailure.IsEmpty() )
				sError.SetSprintf ( "agent %s: %s", pAgent->m_tDesc.GetMyUrl().cstr(), pAgent->m_sFailure.cstr() );
	}

	// sort and relimit results sets
	if ( ( iAgentsReply + dLocals.GetLength() )>1 )
		UniqRestultSets ( tArgs.m_iLimit, tRes );

	return true;
}

void HandleMysqlCallSuggest ( RowBuffer_i & tOut, SqlStmt_t & tStmt, bool bQueryMode )
{
	StatCountCommand ( SEARCHD_COMMAND_SUGGEST );
	CSphString sError;

	// string query, string index, [value as option_name, ...]
	int iArgs = tStmt.m_dInsertValues.GetLength ();
	if ( iArgs<2
			|| iArgs>3
			|| tStmt.m_dInsertValues[0].m_iType!=SqlInsert_t::QUOTED_STRING
			|| tStmt.m_dInsertValues[1].m_iType!=SqlInsert_t::QUOTED_STRING
			|| ( iArgs==3 && tStmt.m_dInsertValues[2].m_iType!=SqlInsert_t::CONST_INT ) )
	{
		tOut.Error ( "bad argument count or types in KEYWORDS() call" );
		return;
	}

	SuggestArgs_t tArgs;
	SuggestResult_t tRes;
	const char * sWord = tStmt.m_dInsertValues[0].m_sVal.cstr();
	tArgs.m_bQueryMode = bQueryMode;

	ARRAY_FOREACH ( i, tStmt.m_dCallOptNames )
	{
		CSphString & sOpt = tStmt.m_dCallOptNames[i];
		sOpt.ToLower ();
		int iTokType = SqlInsert_t::CONST_INT;

		if ( sOpt=="limit" )
		{
			tArgs.m_iLimit = int ( tStmt.m_dCallOptValues[i].GetValueInt() );
		} else if ( sOpt=="delta_len" )
		{
			tArgs.m_iDeltaLen = int ( tStmt.m_dCallOptValues[i].GetValueInt() );
		} else if ( sOpt=="max_matches" )
		{
			tArgs.m_iQueueLen = int ( tStmt.m_dCallOptValues[i].GetValueInt() );
		} else if ( sOpt=="reject" )
		{
			tArgs.m_iRejectThr = int ( tStmt.m_dCallOptValues[i].GetValueInt() );
		} else if ( sOpt=="max_edits" )
		{
			tArgs.m_iMaxEdits = int ( tStmt.m_dCallOptValues[i].GetValueInt() );
		} else if ( sOpt=="result_line" )
		{
			tArgs.m_bResultOneline = ( tStmt.m_dCallOptValues[i].GetValueInt()!=0 );
		} else if ( sOpt=="result_stats" )
		{
			tArgs.m_bResultStats = ( tStmt.m_dCallOptValues[i].GetValueInt()!=0 );
		} else if ( sOpt=="non_char" )
		{
			tArgs.m_bNonCharAllowed = ( tStmt.m_dCallOptValues[i].GetValueInt()!=0 );
		} else if ( sOpt=="sentence" )
		{
			tArgs.m_bSentence = ( tStmt.m_dCallOptValues[i].GetValueInt()!=0 );
		} else if ( sOpt=="force_bigrams" )
		{
			tArgs.m_bForceBigrams = ( tStmt.m_dCallOptValues[i].GetValueInt()!=0 );
		} else
		{
			sError.SetSprintf ( "unknown option %s", sOpt.cstr () );
			tOut.Error ( sError.cstr () );
			return;
		}

		// post-conf type check
		if ( tStmt.m_dCallOptValues[i].m_iType!=iTokType )
		{
			sError.SetSprintf ( "unexpected option %s type", sOpt.cstr () );
			tOut.Error ( sError.cstr () );
			return;
		}
	}

	const CSphString & sIndex = tStmt.m_dInsertValues[1].m_sVal;

	{
		auto pLocal = GetServed ( sIndex );
		auto pDistributed = GetDistr ( sIndex );

		if ( !pLocal && !pDistributed )
		{
			sError.SetSprintf ( "no such table %s", sIndex.cstr() );
			tOut.Error ( sError.cstr () );
			return;
		}

		if ( pLocal && !SuggestLocalIndexGet ( pLocal, tArgs, sWord, tRes, sError ) )
		{
			tOut.Error ( sError.cstr () );
			return;
		}
		if ( pDistributed && !SuggestDistIndexGet ( pDistributed, sIndex, tArgs, sWord, tRes, sError ) )
		{
			tOut.Error ( sError.cstr () );
			return;
		}
	}

	SuggestSendResult ( tArgs, tRes, tRes.m_sSentence, tOut );
}


static void HandleMysqlCallUuid ( RowBuffer_i & tOut, SqlStmt_t & tStmt )
{
	// the only int agrument
	int iArgs = tStmt.m_dInsertValues.GetLength ();
	if ( iArgs!=1 )
	{
		tOut.Error ( "bad argument count in UUID_SHORT() call" );
		return;
	}
	if ( tStmt.m_dInsertValues[0].m_iType!=SqlInsert_t::CONST_INT )
	{
		tOut.Error ( "bad argument type in UUID_SHORT() call" );
		return;
	}
	int64_t iCount = tStmt.m_dInsertValues[0].GetValueInt();
	if ( iCount<1 || iCount>INT_MAX )
	{
		tOut.Error ( "bad argument value in UUID_SHORT() call" );
		return;
	}

	tOut.HeadBegin ();
	tOut.HeadColumn ( "uuid_short()" );
	tOut.HeadEnd ();

	for ( int i=0; i<iCount; i++ )
	{
		tOut.PutNumAsString ( UidShort() );
		tOut.Commit();
	}

	tOut.Eof();
}


static CSphString DescribeAttributeProperties ( const CSphColumnInfo & tAttr )
{
	StringBuilder_c sProps(" ");
	if ( tAttr.IsColumnar() )
		sProps << "columnar";

	if ( tAttr.IsIndexedKNN() )
		sProps << "knn";

	if ( tAttr.IsIndexedSI() )
		sProps << "indexed";

	if ( tAttr.IsStored() )
		sProps << "fast_fetch";

	if ( tAttr.IsColumnar() && tAttr.m_eAttrType==SPH_ATTR_STRING && !(tAttr.m_uAttrFlags & CSphColumnInfo::ATTR_COLUMNAR_HASHES) )
		sProps << "no_hash";

	return sProps.cstr();
}


static void AddFieldDesc ( VectorLike & dOut, const CSphColumnInfo & tField, const CSphSchema & tSchema )
{
	if ( !dOut.MatchAdd ( tField.m_sName.cstr() ) )
		return;

	const CSphColumnInfo * pAttr = tSchema.GetAttr ( tField.m_sName.cstr() );
	dOut.Add ( pAttr ? "string" : "text" );

	StringBuilder_c sProperties ( " " );
	DWORD uFlags = tField.m_uFieldFlags;
	if ( uFlags & CSphColumnInfo::FIELD_INDEXED )
		sProperties << "indexed";

	if ( uFlags & CSphColumnInfo::FIELD_STORED )
		sProperties << "stored";

	if ( pAttr )
	{
		sProperties << "attribute";
		CSphString sProps = DescribeAttributeProperties ( *pAttr );
		if ( !sProps.IsEmpty() )
			sProperties << sProps;
	}

	dOut.Add ( sProperties.cstr () );
}


static void AddAttributeDesc ( VectorLike & dOut, const CSphColumnInfo & tAttr, const CSphSchema & tSchema )
{
	if ( sphIsInternalAttr ( tAttr ) )
		return;

	if ( tSchema.GetField ( tAttr.m_sName.cstr() ) )
		return; // already described it as a field property

	if ( dOut.MatchAdd ( tAttr.m_sName.cstr() ) )
	{
		if ( tAttr.m_eAttrType==SPH_ATTR_INTEGER && tAttr.m_tLocator.m_iBitCount!=ROWITEM_BITS && tAttr.m_tLocator.m_iBitCount>0 )
		{
			StringBuilder_c sName;
			sName.Sprintf ( "%s:%d", sphTypeName ( tAttr.m_eAttrType ), tAttr.m_tLocator.m_iBitCount );
			dOut.Add ( sName.cstr() );
		} else
			dOut.Add ( sphTypeName ( tAttr.m_eAttrType ) );

		dOut.Add ( DescribeAttributeProperties(tAttr) );
	}
}


void ShowFields ( VectorLike& dOut, const CSphSchema& tSchema )
{
	// result set header packet
	dOut.SetColNames ( { "Field", "Type", "Null", "Key", "Default", "Extra" } );

	auto Tail = [&dOut](const auto& tCol) { dOut.Add (tCol); dOut.Add ( "NO" ); dOut.Add ( "" ); dOut.Add ( "" ); dOut.Add ( "" ); };

	assert ( tSchema.GetAttr ( 0 ).m_sName == sphGetDocidName() );
	const auto& tId = tSchema.GetAttr ( 0 );
	if ( dOut.MatchAdd ( tId.m_sName.cstr() ) )
		Tail ( sphTypeName ( tId.m_eAttrType ) );

	for ( int i = 0; i < tSchema.GetFieldsCount(); ++i )
	{
		const auto& tField = tSchema.GetField ( i );
		if ( !dOut.MatchAdd ( tField.m_sName.cstr() ) )
			continue;

		const CSphColumnInfo* pAttr = tSchema.GetAttr ( tField.m_sName.cstr() );
		Tail ( pAttr ? "string" : "text" );
	}

	for ( int i = 1; i < tSchema.GetAttrsCount(); ++i ) // from 1, as 0 is docID and already emerged
	{
		const auto& tAttr = tSchema.GetAttr ( i );
		if ( sphIsInternalAttr ( tAttr ) )
			continue;

		if ( tAttr.m_eAttrType==SPH_ATTR_TOKENCOUNT )
			continue;

		if ( tSchema.GetField ( tAttr.m_sName.cstr() ) )
			continue; // already described it as a field property

		if ( !dOut.MatchAdd ( tAttr.m_sName.cstr() ) )
			continue;

		if ( tAttr.m_eAttrType == SPH_ATTR_INTEGER && tAttr.m_tLocator.m_iBitCount != ROWITEM_BITS && tAttr.m_tLocator.m_iBitCount > 0 )
			Tail ( SphSprintf ( "%s:%d", sphTypeName ( tAttr.m_eAttrType ), tAttr.m_tLocator.m_iBitCount ) );
		else
			Tail ( sphTypeName ( tAttr.m_eAttrType ) );
	}
}

void DescribeLocalSchema ( VectorLike & dOut, const CSphSchema & tSchema, bool bIsTemplate, bool bShowFields )
{
	if ( bShowFields )
		return ShowFields ( dOut, tSchema );

	// result set header packet
	dOut.SetColNames ( { "Field", "Type", "Properties" } );

	// id comes before fields
	if ( !bIsTemplate )
	{
		assert ( tSchema.GetAttr(0).m_sName==sphGetDocidName() );
		AddAttributeDesc ( dOut, tSchema.GetAttr(0), tSchema );
	}

	for ( int i = 0; i<tSchema.GetFieldsCount (); ++i )
		AddFieldDesc ( dOut, tSchema.GetField(i), tSchema );

	for ( int i = 1; i<tSchema.GetAttrsCount (); ++i )
		AddAttributeDesc ( dOut, tSchema.GetAttr(i), tSchema );
}


bool DescribeDistributedSchema ( VectorLike& dOut, const cDistributedIndexRefPtr_t & pDistr, bool bForce )
{
	if ( IsDistrTableHasSystem ( *pDistr, bForce ) )
		return false;

	// result set header packet
	dOut.SetColNames ( { "Agent", "Type" } );

	for ( const auto & sIdx : pDistr->m_dLocal )
		dOut.MatchTuplet( sIdx.cstr (), "local" );

	ARRAY_CONSTFOREACH ( i, pDistr->m_dAgents )
	{
		MultiAgentDescRefPtr_c pMultiAgent = pDistr->m_dAgents[i];
		const MultiAgentDesc_c & tMultiAgent = *pMultiAgent;
		if ( tMultiAgent.IsHA () )
		{
			int iNumMultiAgents = tMultiAgent.GetLength();
			for ( int j = 0; j < iNumMultiAgents; j++ )
			{
				const AgentDesc_t & tDesc = tMultiAgent[j];
				StringBuilder_c sValue;
				sValue << tDesc.GetMyUrl().cstr() << ":" << tDesc.m_sIndexes.cstr();
				dOut.MatchTupletf ( sValue.cstr (), "%s_%d_mirror_%d",
						tDesc.m_bBlackhole ? "blackhole" : "remote", i+1, j+1 );
			}
		} else
		{
			const AgentDesc_t & tDesc = tMultiAgent[0];
			StringBuilder_c sValue;
			sValue << tDesc.GetMyUrl ().cstr () << ":" << tDesc.m_sIndexes.cstr ();
			dOut.MatchTupletf ( sValue.cstr (), "%s_%d", tDesc.m_bBlackhole ? "blackhole" : "remote", i+1 );
		}
	}

	return true;
}

void HandleCmdDescribe ( RowBuffer_i & tOut, SqlStmt_t * pStmt )
{
	auto & tStmt = *pStmt;
	VectorLike dOut ( tStmt.m_sStringParam, 0 );

	MaybeFixupIndexNameFromMysqldump ( tStmt );
	FixupSystemTableName (&tStmt);
	auto sName = tStmt.m_sIndex;
	auto pServed = GetServed ( sName );
	if ( pServed )
	{
		// data
		const CSphSchema *pSchema = &RIdx_c(pServed)->GetMatchSchema ();
		bool bNeedInternal = false;

		if ( tStmt.m_iIntParam==SqlInsert_t::TABLE ) // user wants internal schema instead
			bNeedInternal = true;

		if ( tStmt.m_dStringSubkeys.GetLength()==1 && tStmt.m_dStringSubkeys[0].EqN(".table") )
			bNeedInternal = true;

		bool bShowFields = tStmt.m_iIntParam == -2; // -2 emitted in parser

		if ( bNeedInternal && ServedDesc_t::IsMutable ( pServed ) && !bShowFields )
		{
			RIdx_T<const RtIndex_i*> pRtIndex { pServed };
			pSchema = &pRtIndex->GetInternalSchema();
		}

		const CSphSchema &tSchema = *pSchema;
		assert ( pServed->m_eType==IndexType_e::TEMPLATE || tSchema.GetAttr(0).m_sName==sphGetDocidName() );
		DescribeLocalSchema ( dOut, tSchema, pServed->m_eType==IndexType_e::TEMPLATE, bShowFields );
	} else
	{
		auto pDistr = GetDistr ( sName );
		if ( !pDistr )
		{
			tOut.ErrorAbsent ( "no such table '%s'", tStmt.m_sIndex.cstr () );
			return;
		}

		CSphString sError;
		if ( !DescribeDistributedSchema ( dOut, pDistr, tStmt.m_bForce ) )
		{
			tOut.ErrorAbsent ( "can not describe table '%s' because it contains system table", tStmt.m_sIndex.cstr() );
			return;
		}
	}

	tOut.DataTable ( dOut );
}

struct NamedIndexType_t
{
	CSphString m_sName;
	CSphString m_sCluster;
	IndexType_e m_eType;


	NamedIndexType_t() = default;
	NamedIndexType_t ( NamedIndexType_t && ) noexcept = default;
	NamedIndexType_t & operator= ( NamedIndexType_t && ) noexcept = default;
	NamedIndexType_t ( const NamedIndexType_t & ) noexcept = default;
	NamedIndexType_t & operator= ( const NamedIndexType_t & ) noexcept = default;


	NamedIndexType_t ( CSphString sName, CSphString sCluster, IndexType_e eType )
		: m_sName { std::move (sName) }
		, m_sCluster { std::move (sCluster) }
		, m_eType { eType }
	{}

	NamedIndexType_t ( CSphString sName, IndexType_e eType )
		: m_sName { std::move (sName) }
		, m_eType { eType }
	{}
};

CSphVector<NamedIndexType_t> GetAllServedIndexes()
{
	CSphVector<NamedIndexType_t> dIndexes;

	// collect local, rt, percolate
	ServedSnap_t hLocal = g_pLocalIndexes->GetHash();
	for ( const auto& tIt : *hLocal )
	{
		if ( !tIt.second )
			continue;

		switch ( tIt.second->m_eType )
		{
		case IndexType_e::PLAIN:
		case IndexType_e::RT:
		case IndexType_e::PERCOLATE:
		case IndexType_e::TEMPLATE:
			dIndexes.Add ( { tIt.first, tIt.second->m_sCluster, tIt.second->m_eType } );
			break;
		default:
			dIndexes.Add ( { tIt.first, IndexType_e::ERROR_ } );
		}
	}

	// collect distributed
	assert ( g_pDistIndexes );
	auto pDistSnapshot = g_pDistIndexes->GetHash();
	for ( auto& tIt : *pDistSnapshot )
		// no need to check distr's it, iterating guarantees index existance.
		dIndexes.Add ( { tIt.first, IndexType_e::DISTR } );

	dIndexes.Sort ( Lesser ( [] ( const NamedIndexType_t& a, const NamedIndexType_t& b ) { return strcasecmp ( a.m_sName.cstr(), b.m_sName.cstr() ) < 0; } ) );
	return dIndexes;
}

void HandleShowTables ( RowBuffer_i & tOut, const SqlStmt_t * pStmt )
{
	auto dIndexes = GetAllServedIndexes();
	bool bWithClusters = ClusterFlavour();
	auto fnFilter = [bSystem = pStmt->m_iIntParam==1] ( const NamedIndexType_t& tIdx )
	{
		bool bIsSystem = tIdx.m_sName.SubString ( 0, 7 ).EqN ("system.");
		return bSystem == bIsSystem;
	};

	CSphString sUser;
	CSphString sPermsError;
	bool bAuthCheck = IsAuthEnabled();
	if ( bAuthCheck )
		sUser = session::GetUser();

	// output the results
	VectorLike dTable ( pStmt->m_sStringParam, { "Table", "Type" } );
	for ( auto& dPair : dIndexes )
	{
		if ( !fnFilter ( dPair ) )
			continue;

		if ( bAuthCheck && !CheckPerms ( sUser, AuthAction_e::READ, dPair.m_sName, false, sPermsError ) )
			continue;

		if ( bWithClusters && !dPair.m_sCluster.IsEmpty ())
			dTable.MatchTuplet ( SphSprintf ("%s:%s", dPair.m_sCluster.cstr(), dPair.m_sName.cstr()).cstr(), szIndexType ( dPair.m_eType ) );
		else
			dTable.MatchTuplet( dPair.m_sName.cstr (), szIndexType(dPair.m_eType) );
	}
	tOut.DataTable ( dTable );
}

void HandleShowInformationTables ( RowBuffer_i & tOut, const SqlStmt_t * pStmt )
{
	auto dIndexes = GetAllServedIndexes();
	// output the results
	VectorLike dTable ( pStmt->m_sStringParam, { "table_schema", "table_name" } );
	for ( auto& dPair : dIndexes )
	{
		if ( !dTable.Match ( dPair.m_sName.cstr() ) )
			continue;

		dTable.MatchTuplet( dPair.m_sName.cstr (), szIndexType(dPair.m_eType) );
	}
	tOut.DataTable ( dTable );
}

template <typename T, typename GETNAME>
static bool CheckAttrs ( const VecTraits_T<T> & dAttrs, GETNAME && fnGetName, CSphString & sError )
{
	ARRAY_FOREACH ( i, dAttrs )
	{
		const CSphString & sName = fnGetName(dAttrs[i]);
		if ( CSphSchema::IsReserved ( sName.cstr() ) || sphIsInternalAttr ( sName ) )
		{
			sError.SetSprintf ( "attribute name '%s' is a reserved keyword", sName.cstr() );
			return false;
		}

		for ( int j = i+1; j < dAttrs.GetLength(); j++ )
			if ( fnGetName(dAttrs[j])==sName )
			{
				sError.SetSprintf ( "duplicate attribute name '%s'", sName.cstr() );
				return false;
			}
	}

	return true;
}


static bool CheckExistingTables ( const SqlStmt_t & tStmt, CSphString & sError )
{
	if ( g_pLocalIndexes->Contains ( tStmt.m_sIndex ) || g_pDistIndexes->Contains ( tStmt.m_sIndex ) )
	{
		if ( tStmt.m_tCreateTable.m_bIfNotExists )
			return true;
		else
		{
			sError.SetSprintf ( "table '%s' already exists", tStmt.m_sIndex.cstr() );
			return false;
		}
	}

	if ( CSphSchema::IsReserved ( tStmt.m_sIndex.cstr() ) )
	{
		sError.SetSprintf ( "'%s' is a reserved keyword", tStmt.m_sIndex.cstr() );
		return false;
	}

	return true;
}

static int CheckShardIntOpt ( const char * sName, const SqlStmt_t & tStmt, CSphString & sError )
{
	int iPos = tStmt.m_tCreateTable.m_dOpts.GetFirst ( [&]( const auto & tItem ) { return tItem.m_sName==sName; } );
	if ( iPos==-1 )
		return iPos;

	CSphVariant tVal ( tStmt.m_tCreateTable.m_dOpts[iPos].m_sValue.cstr() );
	if ( tVal.int64val()<0 )
		sError.SetSprintf ( "table '%s': CREATE TABLE failed: negative '%s' option is not allowed", tStmt.m_sIndex.cstr(), sName );

	return iPos;
}

static bool CheckCreateTable ( const SqlStmt_t & tStmt, CSphString & sError )
{
	if ( !CheckExistingTables ( tStmt, sError ) )
		return false;

	if ( !CheckAttrs ( tStmt.m_tCreateTable.m_dAttrs, []( const CreateTableAttr_t & tAttr ) { return tAttr.m_tAttr.m_sName; }, sError ) )
		return false;

	if ( !CheckAttrs ( tStmt.m_tCreateTable.m_dFields, []( const CSphColumnInfo & tAttr ) { return tAttr.m_sName; }, sError ) )
		return false;

	for ( auto & i : tStmt.m_tCreateTable.m_dAttrs )
		if ( i.m_bKNN && !i.m_tKNNModel.m_sModelName.empty() && !IsKNNEmbeddingsLibLoaded() )
		{
			sError.SetSprintf ( "model_name specified for '%s', but embeddings library is not loded", i.m_tAttr.m_sName.cstr() );
			return false;
		}


	// cross-checks attrs and fields
	for ( const auto & i : tStmt.m_tCreateTable.m_dAttrs )
		for ( const auto & j : tStmt.m_tCreateTable.m_dFields )
			if ( i.m_tAttr.m_sName==j.m_sName && i.m_tAttr.m_eAttrType!=SPH_ATTR_STRING )
			{
				sError.SetSprintf ( "duplicate attribute name '%s'", i.m_tAttr.m_sName.cstr() );
				return false;
			}

	// shard related options
	const CSphVector<NameValueStr_t> & dOpts = tStmt.m_tCreateTable.m_dOpts;
	if ( dOpts.GetLength() )
	{
		int iShardsPos = CheckShardIntOpt ("shards", tStmt, sError );
		if ( !sError.IsEmpty() )
			return false;
		int iRfPos = CheckShardIntOpt ( "rf", tStmt, sError );
		if ( !sError.IsEmpty() )
			return false;

		// should be routerd into buddy with good error message
		if ( iShardsPos!=-1 || iRfPos!=-1 )
		{
			sError.SetSprintf ( "table '%s': CREATE TABLE failed: 'shards' and 'rf' options require Buddy", tStmt.m_sIndex.cstr() );
			return false;
		}
	}

	return true;
}

static Threads::Coro::Mutex_c g_tCreateTableMutex;

static void HandleMysqlCreateTable ( RowBuffer_i & tOut, const SqlStmt_t & tStmt, CSphString & sWarning )
{
	SearchFailuresLog_c dErrors;
	CSphString sError;

	if ( !sphCheckWeCanModify ( tOut ) )
		return;

	if ( !IsConfigless() )
	{
		sError = "CREATE TABLE requires data_dir to be set in the config file";
		tOut.Error ( sError.cstr() );
		return;
	}

	// only one create table at the time allowed and multiple concurent CREATE TABLE if not exists passes well
	Threads::ScopedCoroMutex_t tCreateTableLock ( g_tCreateTableMutex );

	if ( !CheckCreateTable ( tStmt, sError ) )
	{
		sError.SetSprintf ( "table '%s': CREATE TABLE failed: %s", tStmt.m_sIndex.cstr(), sError.cstr() );
		tOut.Error ( sError.cstr() );
		return;
	}

	StrVec_t dWarnings;
	bool bCreatedOk = CreateNewIndexConfigless ( tStmt.m_sIndex, tStmt.m_tCreateTable, dWarnings, sError );
	sWarning = ConcatWarnings(dWarnings);

	if ( !bCreatedOk )
	{
		sError.SetSprintf ( "error adding table '%s': %s", tStmt.m_sIndex.cstr(), sError.cstr() );
		tOut.Error ( sError.cstr() );
		return;
	}

	tOut.Ok ( 0, dWarnings.GetLength() );
}


static const CSphSchema & GetSchemaForCreateTable ( const CSphIndex * pIndex )
{
	assert ( pIndex );
	assert ( pIndex->IsRT() || pIndex->IsPQ() );

	return ((const RtIndex_i*)pIndex)->GetInternalSchema();
}


static CSphString BuildCreateTableRt ( const CSphString & sName, const CSphIndex * pIndex, const CSphSchema & tSchema )
{
	assert(pIndex);

	CSphString sCreateTable = BuildCreateTable ( sName, pIndex, tSchema );
	return sCreateTable;
}


static void HandleMysqlCreateTableLike ( RowBuffer_i & tOut, const SqlStmt_t & tStmt, CSphString & sWarning )
{
	SearchFailuresLog_c dErrors;
	CSphString sError;

	if ( !IsConfigless() )
	{
		sError = "CREATE TABLE requires data_dir to be set in the config file";
		tOut.Error ( sError.cstr() );
		return;
	}

	if ( !CheckExistingTables ( tStmt, sError ) )
	{
		sError.SetSprintf ( "table '%s': CREATE TABLE failed: %s", tStmt.m_sIndex.cstr(), sError.cstr() );
		tOut.Error ( sError.cstr() );
		return;
	}

	const CSphString & sLike = tStmt.m_tCreateTable.m_sLike;
	CSphString sCreateTable;
	switch ( IndexIsServed ( sLike ) )
	{
	case RunIdx_e::NOTSERVED:
		sError.SetSprintf ( "table '%s': CREATE TABLE LIKE failed: no table '%s' found", tStmt.m_sIndex.cstr(), sLike.cstr() );
		tOut.Error ( sError.cstr() );
		return;
	case RunIdx_e::LOCAL:
	{
		auto pServed = GetServed ( sLike );
		assert ( pServed );
		if ( !ServedDesc_t::IsMutable ( pServed ) )
		{
			tOut.ErrorAbsent ( "table '%s' is not real-time or percolate", sError.cstr() );
			return;
		}
		RIdx_c pIdx { pServed };
		sCreateTable = BuildCreateTableRt ( tStmt.m_sIndex, pIdx, GetSchemaForCreateTable ( pIdx ) );
		break;
	}
	case RunIdx_e::DISTR:
	{
		auto pDist = GetDistr ( sLike );
		sCreateTable = BuildCreateTableDistr ( tStmt.m_sIndex, *pDist );
	}
	default: break;
	};

	CSphVector<SqlStmt_t> dCreateTableStmts;
	if ( !ParseDdl ( FromStr ( sCreateTable ), dCreateTableStmts, sError ) )
	{
		tOut.Error ( sError.cstr() );
		return;
	}

	if ( dCreateTableStmts.GetLength()!=1 )
	{
		tOut.Error ( "CREATE TABLE LIKE failed" );
		return;
	}

	SqlStmt_t & tNewCreateTable = dCreateTableStmts[0];
	tNewCreateTable.m_tCreateTable.m_bIfNotExists = tStmt.m_tCreateTable.m_bIfNotExists;

	HandleMysqlCreateTable ( tOut, tNewCreateTable, sWarning );
}


static void HandleMysqlDropTable ( RowBuffer_i & tOut, const SqlStmt_t & tStmt, CSphString & sWarning )
{
	if ( !sphCheckWeCanModify ( tOut ) )
		return;

	CSphString sError;

	if ( !IsConfigless() )
	{
		sError = "DROP TABLE requires data_dir to be set in the config file";
		tOut.Error ( sError.cstr() );
		return;
	}

	bool bDropped = DropIndexInt ( tStmt.m_sIndex.cstr(), tStmt.m_bIfExists, tStmt.m_bForce, sError, &sWarning );
	sphLogDebug ( "dropped table %s, ok %d, error %s", tStmt.m_sIndex.cstr(), (int)bDropped, sError.scstr() ); // FIXME!!! remove
	if ( !bDropped )
		tOut.Error ( sError.cstr() );
	else
		tOut.Ok ( 0, ( sWarning.IsEmpty() ? 0 : 1 ) );
}


void HandleMysqlShowCreateTable ( RowBuffer_i & tOut, const SqlStmt_t & tStmt )
{
	auto pServed = GetServed ( tStmt.m_sIndex );
	auto pDist = GetDistr ( tStmt.m_sIndex );
	if ( !pServed && !pDist )
	{
		tOut.ErrorAbsent ( "no such table '%s'", tStmt.m_sIndex.cstr () );
		return;
	}

	if ( pServed && !ServedDesc_t::IsMutable ( pServed ) )
	{
		tOut.ErrorAbsent ( "table '%s' is not real-time or percolate", tStmt.m_sIndex.cstr () );
		return;
	}

	if ( pDist && IsDistrTableHasSystem ( *pDist, tStmt.m_bForce ) )
	{
		tOut.ErrorAbsent ( "can not show table '%s' because it contains system table", tStmt.m_sIndex.cstr() );
		return;
	}

	// result set header packet
	tOut.HeadTuplet ( "Table", "Create Table" );
	CSphString sCreateTable;
	if ( pServed )
	{
		RIdx_c pIdx { pServed };
		sCreateTable = BuildCreateTableRt ( pIdx->GetName(), pIdx, GetSchemaForCreateTable ( pIdx ) );
	} else
		sCreateTable = BuildCreateTableDistr ( tStmt.m_sIndex, *pDist );

	tOut.DataTuplet ( tStmt.m_sIndex.cstr(), sCreateTable.cstr() );
	tOut.Eof();
}


// MySQL Workbench (and maybe other clients) crashes without it
void HandleMysqlShowDatabases ( RowBuffer_i & tOut, SqlStmt_t & )
{
	tOut.HeadBegin ();
	tOut.HeadColumn ( "Database" );
	tOut.HeadEnd();
	tOut.PutString ( "information_schema" );
	tOut.Commit ();
	tOut.PutString ( "Manticore" );
	tOut.Commit ();
	tOut.Eof();
}


void HandleMysqlShowPlugins ( RowBuffer_i & tOut, SqlStmt_t & )
{
	CSphVector<PluginInfo_t> dPlugins;
	sphPluginList ( dPlugins );

	tOut.HeadBegin ();
	tOut.HeadColumn ( "Type" );
	tOut.HeadColumn ( "Name" );
	tOut.HeadColumn ( "Library" );
	tOut.HeadColumn ( "Users" );
	tOut.HeadColumn ( "Extra" );
	tOut.HeadEnd();

	ARRAY_FOREACH ( i, dPlugins )
	{
		const PluginInfo_t & p = dPlugins[i];
		tOut.PutString ( g_dPluginTypes[p.m_eType] );
		tOut.PutString ( p.m_sName );
		tOut.PutString ( p.m_sLib );
		tOut.PutNumAsString ( p.m_iUsers );
		tOut.PutString ( p.m_sExtra );
		if ( !tOut.Commit() )
			return;
	}
	tOut.Eof();
}

enum ThreadInfoFormat_e
{
	THD_FORMAT_NATIVE,
	THD_FORMAT_SPHINXQL
};

static Str_t FormatInfo ( const PublicThreadDesc_t & tThd, ThreadInfoFormat_e eFmt, QuotationEscapedBuilder & tBuf )
{
	if ( tThd.m_pQuery && eFmt==THD_FORMAT_SPHINXQL && tThd.m_eProto!=Proto_e::MYSQL41 )
	{
		bool bGotQuery = false;
		if ( tThd.m_pQuery )
		{
			tBuf.Clear();
			FormatSphinxql ( *tThd.m_pQuery, {}, 0, tBuf );
			bGotQuery = true;
		}

		// query might be removed prior to lock then go to common path
		if ( bGotQuery )
			return (Str_t)tBuf;
	}

	if ( tThd.m_sDescription.IsEmpty () && tThd.m_szCommand )
		return FromSz ( tThd.m_szCommand );
	return (Str_t)tThd.m_sDescription;
}

void HandleShowThreads ( RowBuffer_i & tOut, const SqlStmt_t * pStmt )
{
	ThreadInfoFormat_e eFmt = THD_FORMAT_NATIVE;
	bool bAll = false;
	int iCols = -1;
	if ( pStmt )
	{
		if ( pStmt->m_sThreadFormat == "sphinxql" )
			eFmt = THD_FORMAT_SPHINXQL;
		else if ( pStmt->m_sThreadFormat == "all" )
			bAll = true;
		iCols = pStmt->m_iThreadsCols;
	}

	tOut.HeadBegin ();
	tOut.HeadColumn ( "TID", MYSQL_COL_LONG );
	tOut.HeadColumn ( "Name" );
	tOut.HeadColumn ( "Proto" );
	tOut.HeadColumn ( "State" );
	tOut.HeadColumn ( "Connection from" );
	tOut.HeadColumn ( "ConnID", MYSQL_COL_LONGLONG );
//	tOut.HeadColumn ( "Time", MYSQL_COL_FLOAT );
	tOut.HeadColumn ( "This/prev job time" );
	if ( g_bCpuStats )
	{
//		tOut.HeadColumn ( "Work time CPU" );
		tOut.HeadColumn ( "CPU activity" );
	}
	tOut.HeadColumn ( "Jobs done", MYSQL_COL_LONG );
	tOut.HeadColumn ( "Thread status" );
	if ( bAll )
		tOut.HeadColumn ( "Chain" );
	tOut.HeadColumn ( "Info" );
	if (!tOut.HeadEnd())
		return;

	QuotationEscapedBuilder tBuf;

//	sphLogDebug ( "^^ Show threads. Current info is %p", GetTaskInfo () );

	CSphSwapVector<PublicThreadDesc_t> dFinal;
	IterateActive([&dFinal, iCols] ( LowThreadDesc_t * pThread ){
		if ( pThread )
			dFinal.Add ( GatherPublicThreadInfo ( pThread, iCols ) );
	});

	for ( const auto & dThd : dFinal )
	{
		if ( !bAll && dThd.m_eTaskState==TaskState_e::UNKNOWN )
			continue;
		tOut.PutNumAsString ( dThd.m_iThreadID ); // TID
		tOut.PutString ( dThd.m_sThreadName ); // Name
		tOut.PutString ( dThd.m_sProto ); // Proto
		tOut.PutString ( TaskStateName ( dThd.m_eTaskState ) ); // State
		tOut.PutString ( dThd.m_sClientName ); // Connection from
		tOut.PutNumAsString ( dThd.m_iConnID ); // ConnID
		int64_t tmNow = sphMicroTimer (); // short-term cache
//		tOut.PutMicrosec ( tmNow-dThd.m_tmStart.value_or(tmNow) ); // time
//		tOut.PutTimeAsString ( dThd.m_tmTotalWorkedTimeUS ); // work time
		// This/prev job time
		if ( dThd.m_tmLastJobStartTimeUS < 0 )
			tOut.PutString ( "-" ); // last job take
		else if ( dThd.m_tmLastJobDoneTimeUS < 0 )
			tOut.PutTimeAsString ( tmNow - dThd.m_tmLastJobStartTimeUS );
		else
			tOut.PutTimeAsString ( dThd.m_tmLastJobDoneTimeUS - dThd.m_tmLastJobStartTimeUS, " (prev)" );


		if ( g_bCpuStats )
		{
//			tOut.PutTimeAsString ( dThd.m_tmTotalWorkedCPUTimeUS ); // work CPU time
			tOut.PutPercentAsString ( dThd.m_tmTotalWorkedCPUTimeUS, dThd.m_tmTotalWorkedTimeUS ); // CPU activity as integer
		}
		tOut.PutNumAsString ( dThd.m_iTotalJobsDone ); // jobs done
		if ( dThd.m_tmLastJobStartTimeUS<0 )
		{
			tOut.PutString ( "idling" ); // idle for
		} else if ( dThd.m_tmLastJobDoneTimeUS<0 )
		{
			tOut.PutString ( "working" ); // idle for
		} else
		{
			tOut.PutString ( "idling" ); // notice, just 'idling' instead of 'idling for N seconds'. So, value of dThd.m_tmLastJobDoneTimeUS is never more displayed.
		}

		if ( bAll )
			tOut.PutString ( dThd.m_sChain ); // Chain
		auto sInfo = FormatInfo ( dThd, eFmt, tBuf );
		if ( iCols >= 0 && iCols < sInfo.second )
			sInfo.second = iCols;
		tOut.PutString ( sInfo ); // Info m_pTaskInfo
		if ( !tOut.Commit () )
			break;
	}

	tOut.Eof();
}

// helper; available only via 'select ... from @@system.sessions...'
void HandleShowSessions ( RowBuffer_i& tOut, const SqlStmt_t* pStmt )
{
	ThreadInfoFormat_e eFmt = THD_FORMAT_NATIVE;
	bool bAll = false;
	int iCols = -1;
	if ( pStmt )
	{
		if ( pStmt->m_sThreadFormat == "sphinxql" )
			eFmt = THD_FORMAT_SPHINXQL;
		else if ( pStmt->m_sThreadFormat == "all" )
			bAll = true;
		iCols = pStmt->m_iThreadsCols;
	}

	tOut.HeadBegin ();
	tOut.HeadColumn ( "Proto" );
	tOut.HeadColumn ( "State" );
	tOut.HeadColumn ( "Host" );
	tOut.HeadColumn ( "ConnID", MYSQL_COL_LONGLONG );
	tOut.HeadColumn ( "Killed" );
	if ( bAll )
		tOut.HeadColumn ( "Chain" );
	tOut.HeadColumn ( "Last cmd time" );
	tOut.HeadColumn ( "Last cmd" );
	if ( !tOut.HeadEnd() )
		return;

	QuotationEscapedBuilder tBuf;

	//	sphLogDebug ( "^^ Show threads. Current info is %p", GetTaskInfo () );

	CSphSwapVector<PublicThreadDesc_t> dFinal;
	IterateTasks ( [&dFinal, iCols] ( ClientTaskInfo_t* pTask ) {
		if ( pTask )
		{
			PublicThreadDesc_t& tDesc = dFinal.Add();
			tDesc.m_iDescriptionLimit = iCols;
			GatherPublicTaskInfo ( tDesc, pTask );
		}
	} );

	for ( const auto& dThd : dFinal )
	{
		if ( !bAll && dThd.m_eTaskState == TaskState_e::UNKNOWN )
			continue;
		tOut.PutString ( dThd.m_sProto );
		tOut.PutString ( TaskStateName ( dThd.m_eTaskState ) );
		tOut.PutString ( dThd.m_sClientName );												   // Host
		tOut.PutNumAsString ( dThd.m_iConnID );												   // ConnID
		tOut.PutNumAsString ( dThd.m_bKilled ? 1 : 0);
		if ( bAll )
			tOut.PutString ( dThd.m_sChain ); // Chain
		if ( dThd.m_tmLastJobDoneTimeUS==-1 ) // not yet finished
			tOut.PutTimestampAsString ( dThd.m_tmLastJobStartTimeUS );
		else
			tOut.PutTimeAsString ( dThd.m_tmLastJobDoneTimeUS - dThd.m_tmLastJobStartTimeUS );
		auto sInfo = FormatInfo ( dThd, eFmt, tBuf );
		if ( iCols >= 0 && iCols < sInfo.second )
			sInfo.second = iCols;
		tOut.PutString ( sInfo ); // Info m_pTaskInfo
		if ( !tOut.Commit() )
			break;
	}

	tOut.Eof();
}

void HandleMysqlFlushHostnames ( RowBuffer_i & tOut )
{
	SmallStringHash_T<DWORD> hHosts;

	// Collect all urls from all distr indexes
	assert ( g_pDistIndexes );
	auto pDistSnapshot = g_pDistIndexes->GetHash();
	for ( auto& tIt : *pDistSnapshot )
		tIt.second->ForEveryHost ( [&] ( AgentDesc_t& tDesc ) {
			if ( tDesc.m_bNeedResolve )
				hHosts.Add ( tDesc.m_uAddr, tDesc.m_sAddr );
		});


	for ( auto tHost : hHosts )
	{
		DWORD uRenew = sphGetAddress ( tHost.first.cstr() );
		if ( uRenew )
			tHost.second = uRenew;
	}

	// copy back renew hosts to distributed agents.
	// case when distr index list changed between collecting urls and applying them
	// is safe, since we are iterating over the list again, and also apply
	// only existing hosts.
	for ( auto& tIt : *pDistSnapshot )
		tIt.second->ForEveryHost ( [&] ( AgentDesc_t& tDesc ) {
			if ( tDesc.m_bNeedResolve )
			{
				DWORD * pRenew = hHosts ( tDesc.m_sAddr );
				if ( pRenew && *pRenew )
					tDesc.m_uAddr = *pRenew;
			}
		});

	tOut.Ok ( hHosts.GetLength() );
}

void HandleMysqlFlushLogs ( RowBuffer_i & tOut )
{
	sigusr1(1);
	tOut.Ok ();
}

void HandleMysqlReloadIndexes ( RowBuffer_i & tOut )
{
	g_bReloadForced = true;
	sighup(1);
	tOut.Ok ();
}

/////////////////////////////////////////////////////////////////////////////
// user variables these send from master to agents
/////////////////////////////////////////////////////////////////////////////

class UVarRequestBuilder_c : public RequestBuilder_i
{
public:
	UVarRequestBuilder_c ( const char * sName, const CSphVector<SphAttr_t> &dSetValues )
		: m_sName ( sName )
	{
		m_iUserVars = dSetValues.GetLength ();
		m_dBuf.Reset ( m_iUserVars * sizeof ( dSetValues[0] ) + 129 );
		// 129 above is the safe gap for VLB delta encoding 64-bits ints.
		// If we have 1st value 0x8000`0000`0000`0000 - it will occupy 10 bytes VLB,
		// then up to 127 values 0x0100.. - each will occupy 9 bytes VLB,
		// deltas 0x00XX.. takes 8 bytes or less. So, 2+127 bytes gap is enough to cover worst possible case
		// (since 0x80.. + 127 * 0x01.. produce 0xFF.. num, any other delta >0x01.. impossible, since
		// it will cause overflow, and deltals <0x01.. occupy <=8 bytes each).

		SphAttr_t iLast = 0;
		BYTE * pCur = m_dBuf.Begin ();
		for ( const auto &dValue : dSetValues )
		{
			pCur += ZipToPtrLE ( pCur, dValue - iLast );
			iLast = dValue;
		}
		m_iLength = pCur-m_dBuf.Begin();
	}

	void BuildRequest ( const AgentConn_t & tAgent, ISphOutputBuffer & tOut ) const final
	{
		// API header
		auto tHdr = APIHeader ( tOut, SEARCHD_COMMAND_UVAR, VER_COMMAND_UVAR );

		tOut.SendString ( m_sName.cstr() );
		tOut.SendInt ( m_iUserVars );
		tOut.SendArray ( m_dBuf, m_iLength );
	}

	CSphString m_sName;
	CSphFixedVector<BYTE> m_dBuf { 0 };
	int m_iUserVars = 0;
	int m_iLength = 0;
};

class UVarReplyParser_c : public ReplyParser_i
{
public:
	bool ParseReply ( MemInputBuffer_c & tReq, AgentConn_t & ) const final
	{
		// error got handled at call site
		bool bOk = ( tReq.GetByte()==1 );
		return bOk;
	}
};



static bool SendUserVar ( const char * sIndex, const char * sUserVarName, CSphVector<SphAttr_t> & dSetValues, CSphString & sError )
{
	auto pIndex = GetDistr ( sIndex );
	if ( !pIndex )
	{
		sError.SetSprintf ( "unknown table '%s' in Set statement", sIndex );
		return false;
	}

	VecRefPtrsAgentConn_t dAgents;
	pIndex->GetAllHosts ( dAgents );
	bool bGotLocal = !pIndex->m_dLocal.IsEmpty();

	// FIXME!!! warn on missed agents
	if ( dAgents.IsEmpty() && !bGotLocal )
		return true;

	dSetValues.Uniq();

	// FIXME!!! warn on empty agents
	// connect to remote agents and query them
	if ( !dAgents.IsEmpty() )
	{
		SetSessionAuth ( dAgents );

		UVarRequestBuilder_c tReqBuilder ( sUserVarName, dSetValues );
		UVarReplyParser_c tParser;
		PerformRemoteTasks ( dAgents, &tReqBuilder, &tParser );
	}

	// should be at the end due to swap of dSetValues values
	if ( bGotLocal )
		SetLocalUserVar ( sUserVarName, dSetValues );

	return true;
}


void HandleCommandUserVar ( ISphOutputBuffer & tOut, WORD uVer, InputBuffer_c & tReq )
{
	if ( !CheckCommandVersion ( uVer, VER_COMMAND_UVAR, tOut ) )
		return;

	CSphString sUserVar = tReq.GetString();
	int iCount = tReq.GetInt();
	CSphVector<SphAttr_t> dUserVar ( iCount );
	int iLength = tReq.GetInt();
	CSphFixedVector<BYTE> dBuf ( iLength );
	tReq.GetBytes ( dBuf.Begin(), iLength );

	if ( tReq.GetError() )
	{
		SendErrorReply ( tOut, "invalid or truncated request" );
		return;
	}

	if ( !ApiCheckPerms ( session::GetUser(), AuthAction_e::WRITE, sUserVar, tOut ) )
		return;

	SphAttr_t iLast = 0;
	const BYTE * pCur = dBuf.Begin();
	ARRAY_FOREACH ( i, dUserVar )
	{
		auto iDelta = UnzipValueLE<int64_t> ( [&pCur]() mutable { return *pCur++; } );
		assert ( iDelta>0 );
		iLast += iDelta;
		dUserVar[i] = iLast;
	}

	SetLocalUserVar ( sUserVar, dUserVar );

	auto tReply = APIAnswer ( tOut, VER_COMMAND_UVAR );
	tOut.SendInt ( 1 );
}



/////////////////////////////////////////////////////////////////////////////
// SMART UPDATES HANDLER
/////////////////////////////////////////////////////////////////////////////

SphinxqlReplyParser_c::SphinxqlReplyParser_c ( int * pUpd, int * pWarns )
	: m_pUpdated ( pUpd )
	, m_pWarns ( pWarns )
{}

// fixme! reuse code from sphinxql, leave only refs here
bool SphinxqlReplyParser_c::ParseReply ( MemInputBuffer_c & tReq, AgentConn_t & ) const
{
	DWORD uSize = ( tReq.GetLSBDword() & 0x00ffffff ) - 1;
	BYTE uCommand = tReq.GetByte();

	if ( uCommand==0 ) // ok packet
	{
		*m_pUpdated += MysqlUnpack ( tReq, &uSize );
		MysqlUnpack ( tReq, &uSize ); ///< int Insert_id (don't used).
		auto uWarnStatus = tReq.GetLSBDword ();
		*m_pWarns += ( uWarnStatus >> 16 ) & 0xFFFF; ///< num of warnings
		uSize -= 4;
		if ( uSize )
			tReq.GetRawString ( uSize );
		return true;
	}
	if ( uCommand==0xff ) // error packet
	{
		tReq.GetByte();
		tReq.GetByte(); ///< num of errors (2 bytes), we don't use it for now.
		uSize -= 2;
		if ( uSize )
			tReq.GetRawString ( uSize );
	}

	return false;
}


SphinxqlRequestBuilder_c::SphinxqlRequestBuilder_c ( Str_t sQuery, const SqlStmt_t & tStmt )
	: m_sBegin { sQuery.first, tStmt.m_iListStart }
	, m_sEnd ( sQuery.first + tStmt.m_iListEnd, sQuery.second - tStmt.m_iListEnd )
{
}


void SphinxqlRequestBuilder_c::BuildRequest ( const AgentConn_t & tAgent, ISphOutputBuffer & tOut ) const
{
	const char* sIndexes = tAgent.m_tDesc.m_sIndexes.cstr();

	// API header
	auto tHdr = APIHeader ( tOut, SEARCHD_COMMAND_SPHINXQL, VER_COMMAND_SPHINXQL );
	APIBlob_c dWrapper ( tOut ); // sphinxql wrapped twice, so one more length need to be written.
	tOut.SendBytes ( m_sBegin );
	tOut.SendBytes ( sIndexes );
	tOut.SendBytes ( m_sEnd );
}


//////////////////////////////////////////////////////////////////////////

static void DoExtendedUpdate ( const SqlStmt_t & tStmt, const CSphString & sIndex, const char * szDistributed, bool bBlobUpdate, int & iSuccesses, int & iUpdated, SearchFailuresLog_c & dFails, CSphString & sWarning, const cServedIndexRefPtr_c & pServed )
{
	TRACE_CORO ( "rt", "DoExtendedUpdate" );

	TlsMsg::ResetErr();
	// checks
	if ( !pServed )
	{
		dFails.Submit ( sIndex, szDistributed, "table not available" );
		return;
	}

	if ( !ValidateClusterStatement ( sIndex, *pServed, tStmt.m_sCluster, IsHttpStmt ( tStmt ) ) )
	{
		dFails.Submit ( sIndex, szDistributed, TlsMsg::szError() );
		return;
	}

	Threads::Coro::ScopedWriteTable_c tWriting { pServed->Locker() };
	if ( !tWriting.CanWrite() )
	{
		dFails.Submit ( sIndex, szDistributed, "table is locked" );
		return;
	}

	RtAccum_t tAcc;
	ReplicationCommand_t * pCmd = tAcc.AddCommand ( tStmt.m_bJson ? ReplCmd_e::UPDATE_JSON : ReplCmd_e::UPDATE_QL, sIndex, tStmt.m_sCluster );
	assert ( pCmd );
	pCmd->m_pUpdateAPI = tStmt.AttrUpdatePtr();
	pCmd->m_bBlobUpdate = bBlobUpdate;
	pCmd->m_pUpdateCond = &tStmt.m_tQuery;

	HandleCmdReplicateUpdate ( tAcc, sWarning, iUpdated );

	if ( TlsMsg::HasErr() )
	{
		dFails.Submit ( sIndex, szDistributed, TlsMsg::szError() );
		return;
	}

	iSuccesses++;
}

bool HandleUpdateAPI ( AttrUpdateArgs& tArgs, CSphIndex* pIndex, int& iUpdate )
{
	bool bCritical = false;
	iUpdate = pIndex->UpdateAttributes ( tArgs.m_pUpdate, bCritical, *tArgs.m_pError, *tArgs.m_pWarning );
	return !bCritical;
}

namespace {
DocsCollector_c InitUpdate( AttrUpdateArgs& tArgs, const cServedIndexRefPtr_c& pDesc )
{
	DocsCollector_c tCollector ( *tArgs.m_pQuery, tArgs.m_bJson, *tArgs.m_pIndexName, pDesc, tArgs.m_pError );
	AttrUpdateSharedPtr_t& pUpdate = tArgs.m_pUpdate;
	pUpdate->m_bReusable = false;
	pUpdate->m_bIgnoreNonexistent = tArgs.m_pQuery->m_bIgnoreNonexistent;
	pUpdate->m_bStrict = tArgs.m_pQuery->m_bStrict;
	return tCollector;
}

static void DoUpdate( DocsCollector_c& tCollector, AttrUpdateArgs& tArgs, CSphIndex * pIndex )
{
	TRACE_CORO ( "rt", "DoUpdate" );
	AttrUpdateSharedPtr_t& pUpdate = tArgs.m_pUpdate;
	while ( tCollector.GetValuesChunk ( pUpdate->m_dDocids, tArgs.m_pQuery->m_iMaxMatches ) )
	{
		int iChanged = 0;
		Verify ( HandleUpdateAPI ( tArgs, pIndex, iChanged ) ); // fixme! handle this
		tArgs.m_iAffected += iChanged;
	}
}

void UpdateWlocked ( AttrUpdateArgs& tArgs, const cServedIndexRefPtr_c& pDesc, int& iUpdated )
{
	TRACE_CORO ( "sph", "UpdateWlocked" );
	// short-living r-lock m.b. acquired and released by collector when running query
	auto tCollector = InitUpdate ( tArgs, pDesc );
	BEGIN_CORO ( "wait", "take w-lock" );
	WIdx_c wLocked { pDesc }; // exclusive lock for process of update. Note, between collecting and updating m.b. race! To eliminate it, need to trace index generation and recollect if it changed.
	END_CORO ( "wait" );
	DoUpdate ( tCollector, tArgs, wLocked );
}

void UpdateRlocked ( AttrUpdateArgs& tArgs, const cServedIndexRefPtr_c& pDesc, int& iUpdated)
{
	TRACE_CORO ( "sph", "UpdateRlocked" );
	// wide r-lock over whole update. r-locks acquired by collector should be re-enterable.
	BEGIN_CORO ( "wait", "take r-lock" );
	RWIdx_c rLocked { pDesc };
	END_CORO ( "wait" );
	auto tCollector = InitUpdate ( tArgs, pDesc );
	DoUpdate ( tCollector, tArgs, rLocked );
}
} // unnamed namespace

void HandleMySqlExtendedUpdate ( AttrUpdateArgs& tArgs, const cServedIndexRefPtr_c& pDesc, int& iUpdated, bool bNeedWlock )
{
	TRACE_CORO ( "sph", "HandleMySqlExtendedUpdate" );
	return bNeedWlock ? UpdateWlocked ( tArgs, pDesc, iUpdated ) : UpdateRlocked ( tArgs, pDesc, iUpdated );
}

void sphHandleMysqlUpdate ( StmtErrorReporter_i & tOut, const SqlStmt_t & tStmt, Str_t sQuery )
{
	TRACE_CORO ( "sph", "sphHandleMysqlUpdate" );
	if ( !sphCheckWeCanModify ( tOut ) )
		return;

	auto* pSession = session::GetClientSession();
	pSession->FreezeLastMeta();
	auto& sWarning = pSession->m_tLastMeta.m_sWarning;
	StatCountCommand ( SEARCHD_COMMAND_UPDATE );

	int64_t tmStart = sphMicroTimer();

	// extract index names
	StrVec_t dIndexNames;
	ParseIndexList ( tStmt.m_sIndex, dIndexNames );
	if ( dIndexNames.IsEmpty() )
	{
		tOut.Error ( "no such table '%s'", tStmt.m_sIndex.cstr() );
		return;
	}

	DistrPtrs_t dDistributed;
	// copy distributed indexes description
	CSphString sMissed;
	if ( !ExtractDistributedIndexes ( dIndexNames, dDistributed, sMissed ) )
	{
		tOut.Error ( "unknown table '%s' in update request", sMissed.cstr() );
		return;
	}

	// do update
	SearchFailuresLog_c dFails;
	int iSuccesses = 0;
	int iUpdated = 0;
	int iWarns = 0;

	bool bBlobUpdate = false;
	for ( const auto & i : tStmt.AttrUpdate().m_dAttributes )
	{
		if ( i.m_sName==sphGetDocidName() )
		{
			tOut.Error ( "'id' attribute cannot be updated" );
			return;
		}

		bBlobUpdate |= sphIsBlobAttr ( i.m_eType );
	}

	ARRAY_FOREACH ( iIdx, dIndexNames )
	{
		const char * sReqIndex = dIndexNames[iIdx].cstr();
		auto pLocked = GetServed ( sReqIndex );
		if ( pLocked )
		{
			int64_t tmStartIdx = sphMicroTimer();
			int iUpdatedIdx = 0;

			DoExtendedUpdate ( tStmt, sReqIndex, nullptr, bBlobUpdate, iSuccesses, iUpdatedIdx, dFails, sWarning, pLocked );

			iUpdated += iUpdatedIdx;
			pLocked->m_pStats->AddWriteStat ( SearchdStats_t::eUpdate, false, iUpdatedIdx, tmStartIdx );

		} else if ( dDistributed[iIdx] )
		{
			assert ( !dDistributed[iIdx]->IsEmpty() );
			const StrVec_t & dLocal = dDistributed[iIdx]->m_dLocal;

			ARRAY_FOREACH ( i, dLocal )
			{
				const char * sLocal = dLocal[i].cstr();
				int64_t tmStartIdx = sphMicroTimer();
				int iUpdatedIdx = 0;

				auto pServed = GetServed ( sLocal );
				DoExtendedUpdate ( tStmt, sLocal, sReqIndex, bBlobUpdate, iSuccesses, iUpdatedIdx, dFails, sWarning, pServed );

				iUpdated += iUpdatedIdx;
				if ( pServed )
					pServed->m_pStats->AddWriteStat ( SearchdStats_t::eUpdate, false, iUpdatedIdx, tmStartIdx );
			}
		}

		// update remote agents
		if ( dDistributed[iIdx] && !dDistributed[iIdx]->m_dAgents.IsEmpty() )
		{
			const DistributedIndex_t * pDist = dDistributed[iIdx];

			VecRefPtrs_t<AgentConn_t *> dAgents;
			pDist->GetAllHosts ( dAgents );
			SetSessionAuth ( dAgents );

			// connect to remote agents and query them
			std::unique_ptr<RequestBuilder_i> pRequestBuilder = CreateRequestBuilder ( sQuery, tStmt );
			std::unique_ptr<ReplyParser_i> pReplyParser = CreateReplyParser ( tStmt.m_bJson, iUpdated, iWarns, dFails );
			iSuccesses += PerformRemoteTasks ( dAgents, pRequestBuilder.get (), pReplyParser.get () );
		}
	}

	StringBuilder_c sReport;
	dFails.BuildReport ( sReport );

	gStats().AddDetailed ( SearchdStats_t::eUpdate, iUpdated, tmStart );
	if ( !iSuccesses )
	{
		tOut.Error ( "%s", sReport.cstr() );
		return;
	}

	int64_t tmRealTimeMs = ( sphMicroTimer() - tmStart ) / 1000;
	if ( !g_iQueryLogMinMs || tmRealTimeMs>g_iQueryLogMinMs )
		LogSphinxqlClause ( sQuery, (int)( tmRealTimeMs ) );

	tOut.Ok ( iUpdated, iWarns );
}

bool HandleMysqlSelect ( RowBuffer_i & dRows, SearchHandler_c & tHandler )
{
	// lets check all query for errors
	StringBuilder_c sError { "; " };
	CSphVector<int64_t> dAgentTimes; // dummy for error reporting
	ARRAY_FOREACH ( i, tHandler.m_dQueries )
	{
		CheckQuery ( tHandler.m_dQueries[i], tHandler.m_dAggrResults[i].m_sError, tHandler.m_dQueries.GetLength() == 1 );
		if ( !tHandler.m_dAggrResults[i].m_sError.IsEmpty() )
		{
			LogQuery ( tHandler.m_dQueries[i], tHandler.m_dJoinQueryOptions[i], tHandler.m_dAggrResults[i], dAgentTimes );
			if ( tHandler.m_dQueries.GetLength()==1 )
				sError << tHandler.m_dAggrResults[0].m_sError;
			else
				sError.Sprintf( "query %d error: %s", i, tHandler.m_dAggrResults[i].m_sError.cstr() );
		}
	}

	if ( !sError.IsEmpty() )
	{
		// stmt is intentionally NULL, as we did all the reporting just above
		dRows.Error ( sError.cstr() );
		return false;
	}

	// actual searching
	tHandler.RunQueries();

	if ( sphInterrupted() )
	{
		sphLogDebug ( "HandleClientMySQL: got SIGTERM, sending the packet MYSQL_ERR_SERVER_SHUTDOWN" );
		dRows.Error ( "Server shutdown in progress", EMYSQL_ERR::SERVER_SHUTDOWN );
		return false;
	}

	return true;
}

inline static int Bit ( int iBit, const unsigned int * pData )
{
	return ( ( pData[iBit / 32] & ( 1 << ( iBit % 32 ) ) ) ? 1 : 0 );
}

void sphFormatFactors ( StringBuilder_c & sOut, const unsigned int * pFactors, bool bJson )
{
	sOut.GrowEnough ( 512 );

	// format lines for header, fields, words
	const char * sBmFmt = nullptr;
	const char * sFieldFmt = nullptr;
	const char * sWordFmt = nullptr;
	ScopedComma_c sDelim;
	if ( bJson )
	{
		sBmFmt = R"("bm25":%d, "bm25a":%f, "field_mask":%u, "doc_word_count":%d)";
		sFieldFmt = R"({"field":%d, "lcs":%u, "hit_count":%u, "word_count":%u, "tf_idf":%f, "min_idf":%f, )"
			R"("max_idf":%f, "sum_idf":%f, "min_hit_pos":%d, "min_best_span_pos":%d, "exact_hit":%u, )"
			R"("max_window_hits":%d, "min_gaps":%d, "exact_order":%u, "lccs":%d, "wlccs":%f, "atc":%f})";
		sWordFmt = R"(%i{"tf":%d, "idf":%f})";
		sDelim.Init ( sOut, ", ", "{", "}" );

	} else
	{
		sBmFmt = "bm25=%d, bm25a=%f, field_mask=%u, doc_word_count=%d";
		sFieldFmt = "field%d=(lcs=%u, hit_count=%u, word_count=%u, tf_idf=%f, min_idf=%f, max_idf=%f, sum_idf=%f, "
					"min_hit_pos=%d, min_best_span_pos=%d, exact_hit=%u, max_window_hits=%d, "
					"min_gaps=%d, exact_order=%u, lccs=%d, wlccs=%f, atc=%f)";
		sWordFmt = "word%d=(tf=%d, idf=%f)";
		sDelim.Init ( sOut, ", " );
	}
#define DI( _factor ) sphinx_get_doc_factor_int ( pFactors, SPH_DOCF_##_factor )
#define DF( _factor ) sphinx_get_doc_factor_float ( pFactors, SPH_DOCF_##_factor )
	sOut.Sprintf ( sBmFmt, DI( BM25 ), DF( BM25A ), DI( MATCHED_FIELDS ), DI( DOC_WORD_COUNT ) );
	{ ScopedComma_c sFields;
		if ( bJson )
			sFields.Init ( sOut, ", ", R"("fields":[)", "]");

		auto pExactHit		= sphinx_get_doc_factor_ptr ( pFactors, SPH_DOCF_EXACT_HIT_MASK );
		auto pExactOrder	= sphinx_get_doc_factor_ptr ( pFactors, SPH_DOCF_EXACT_ORDER_MASK );
		int iFields = DI ( NUM_FIELDS );
		for ( int i = 0; i<iFields; ++i )
		{
#define FI( _factor ) sphinx_get_field_factor_int ( pField, SPH_FIELDF_##_factor )
#define FF( _factor ) sphinx_get_field_factor_float ( pField, SPH_FIELDF_##_factor )
			auto pField = sphinx_get_field_factors ( pFactors, i );
			if ( !FI (HIT_COUNT) )
				continue;
			sOut.Sprintf ( sFieldFmt, i, FI (LCS), FI (HIT_COUNT), FI (WORD_COUNT), FF (TF_IDF), FF (MIN_IDF),
				FF (MAX_IDF), FF (SUM_IDF), FI (MIN_HIT_POS), FI (MIN_BEST_SPAN_POS), Bit (i, pExactHit),
				FI (MAX_WINDOW_HITS), FI (MIN_GAPS), Bit (i, pExactOrder), FI (LCCS), FF (WLCCS), FF (ATC) );
#undef FF
#undef FI
		}
	} // fields block

	{ ScopedComma_c sWords;
		if ( bJson )
			sWords.Init ( sOut, ", ", R"("words":[)", "]" );

		auto iUniqQpos = DI ( MAX_UNIQ_QPOS );
		for ( int i = 0; i<iUniqQpos; ++i )
		{
			auto pTerm = sphinx_get_term_factors ( pFactors, i + 1 );
			if ( !sphinx_get_term_factor_int ( pTerm, SPH_TERMF_KEYWORD_MASK ) )
				continue;
			sOut.Sprintf ( sWordFmt, i, sphinx_get_term_factor_int ( pTerm, SPH_TERMF_TF ),
				sphinx_get_term_factor_float ( pTerm, SPH_TERMF_IDF ) );
		}
	} // words block
#undef DF
#undef DI
}


static void ReturnZeroCount ( const CSphSchema & tSchema, const CSphBitvec & tAttrsToSend, const StrVec_t & dCounts, RowBuffer_i & dRows )
{
	for ( int i=0; i<tSchema.GetAttrsCount(); ++i )
	{
		if ( !tAttrsToSend.BitGet(i) )
			continue;

		const CSphColumnInfo & tCol = tSchema.GetAttr ( i );

		// @count or its alias or count(distinct attr_name)
		if ( dCounts.Contains ( tCol.m_sName ) )
		{
			dRows.PutNumAsString ( 0 );
		} else
		{
			// essentially the same as SELECT_DUAL, parse and print constant expressions
			ESphAttr eAttrType;
			CSphString sError;
			ExprParseArgs_t tExprArgs;
			tExprArgs.m_pAttrType = &eAttrType;
			ISphExprRefPtr_c pExpr { sphExprParse ( tCol.m_sName.cstr(), tSchema, nullptr, sError, tExprArgs )};

			if ( !pExpr || !pExpr->IsConst() )
				eAttrType = SPH_ATTR_NONE;

			CSphMatch tMatch;
			const BYTE * pStr = nullptr;

			switch ( eAttrType )
			{
				case SPH_ATTR_STRINGPTR:
					pExpr->StringEval ( tMatch, &pStr );
					dRows.PutString ( (const char *)pStr );
					SafeDelete ( pStr );
					break;
				case SPH_ATTR_INTEGER:	dRows.PutNumAsString ( pExpr->IntEval ( tMatch ) ); break;
				case SPH_ATTR_BIGINT:	dRows.PutNumAsString ( pExpr->Int64Eval ( tMatch ) ); break;
				case SPH_ATTR_FLOAT:	dRows.PutFloatAsString ( pExpr->Eval ( tMatch ) ); break;
				default:
					dRows.PutNULL();
					break;
			}
		}
	}
	dRows.Commit();
}

CSphString BuildMetaOneline ( const CSphQueryResultMeta & tMeta )
{
	// --- 0 out of 1115 results in 115ms ---
	// --- 20 out of >= 20 results in 5.123s ---

	StringBuilder_c sMeta;
	// since we have us precision, printing 0 will output '0us', which is not necessary true.
	if ( tMeta.m_iQueryTime > 0 )
		sMeta.Sprintf ( "--- %d out of %s%l results in %.3t ---", tMeta.m_iMatches, ( tMeta.m_bTotalMatchesApprox ? ">=" : "" ), tMeta.m_iTotalMatches, (int64_t)tMeta.m_iQueryTime * 1000 );
	else
		sMeta.Sprintf ( "--- %d out of %s%l results in 0ms ---", tMeta.m_iMatches, ( tMeta.m_bTotalMatchesApprox ? ">=" : "" ), tMeta.m_iTotalMatches );
	return (CSphString)sMeta;
}


static bool IsNullSet ( const CSphMatch	& tMatch, int iAttr, SphAttr_t tNullMask, const CSphColumnInfo * pNullBitmaskAttr )
{
	if ( !pNullBitmaskAttr )
		return false;

	if ( pNullBitmaskAttr->m_eAttrType==SPH_ATTR_STRINGPTR )
	{
		ByteBlob_t tBlob = sphUnpackPtrAttr ( (const BYTE*)tNullMask );
		BitVec_T<const BYTE> tVec ( tBlob.first, tBlob.second*8 );
		return tVec.BitGet(iAttr);
	}

	assert ( iAttr < 64 );
	return !!( tNullMask & ( 1ULL << iAttr ) );
}


static void SendMysqlMatch ( const CSphMatch & tMatch, const CSphBitvec & tAttrsToSend, const ISphSchema & tSchema, RowBuffer_i & dRows, const CSphColumnInfo * pNullBitmaskAttr )
{
	SphAttr_t tNullMask = pNullBitmaskAttr ? tMatch.GetAttr ( pNullBitmaskAttr->m_tLocator ) : 0;

	for ( int i=0; i < tSchema.GetAttrsCount(); i++ )
	{
		if ( !tAttrsToSend.BitGet(i) )
			continue;

		if ( IsNullSet ( tMatch, i, tNullMask, pNullBitmaskAttr ) )
		{
			dRows.PutString("NULL");
			continue;
		}

		const CSphColumnInfo & tAttr = tSchema.GetAttr(i);
		const CSphAttrLocator & tLoc = tAttr.m_tLocator;
		ESphAttr eAttrType = tAttr.m_eAttrType;

		assert ( sphPlainAttrToPtrAttr(eAttrType)==eAttrType );

		switch ( eAttrType )
		{
		case SPH_ATTR_INTEGER:
		case SPH_ATTR_TIMESTAMP:
		case SPH_ATTR_BOOL:
		case SPH_ATTR_TOKENCOUNT:
			dRows.PutNumAsString ( ( DWORD ) tMatch.GetAttr ( tLoc ) );
			break;

		case SPH_ATTR_BIGINT:
			dRows.PutNumAsString( tMatch.GetAttr(tLoc) );
			break;

		case SPH_ATTR_UINT64:
			dRows.PutNumAsString( (uint64_t)tMatch.GetAttr(tLoc) );
			break;

		case SPH_ATTR_FLOAT:
			dRows.PutFloatAsString ( tMatch.GetAttrFloat(tLoc) );
			break;

		case SPH_ATTR_DOUBLE:
			dRows.PutDoubleAsString ( tMatch.GetAttrDouble(tLoc) );
			break;

		case SPH_ATTR_INT64SET_PTR:
		case SPH_ATTR_UINT32SET_PTR:
		{
			StringBuilder_c dStr;
			sphPackedMVA2Str ( (const BYTE *)tMatch.GetAttr(tLoc), eAttrType==SPH_ATTR_INT64SET_PTR, dStr );
			dRows.PutArray ( dStr, false );
		}
		break;

		case SPH_ATTR_FLOAT_VECTOR_PTR:
		{
			StringBuilder_c dStr;
			sphPackedFloatVec2Str ( (const BYTE *)tMatch.GetAttr(tLoc), dStr );
			dRows.PutArray ( dStr, false );
		}
		break;

		case SPH_ATTR_STRINGPTR:
		{
			auto * pString = ( const BYTE * ) tMatch.GetAttr ( tLoc );
			auto dString = sphUnpackPtrAttr ( pString );
			if ( dString.second>1 && dString.first[dString.second-2]=='\0' )
				dString.second -= 2;
			dRows.PutArray ( dString );
		}
		break;

		case SPH_ATTR_JSON_PTR:
		{
			auto * pString = (const BYTE*) tMatch.GetAttr ( tLoc );
			JsonEscapedBuilder sTmp;
			if ( pString )
			{
				auto dJson = sphUnpackPtrAttr ( pString );
				sphJsonFormat ( sTmp, dJson.first );
			}
			dRows.PutArray ( sTmp );
		}
		break;

		case SPH_ATTR_FACTORS:
		case SPH_ATTR_FACTORS_JSON:
		{
			auto dFactors = sphUnpackPtrAttr ((const BYTE *) tMatch.GetAttr ( tLoc ));
			StringBuilder_c sTmp;
			if ( !IsEmpty ( dFactors ))
				sphFormatFactors ( sTmp, (const unsigned int *)dFactors.first, eAttrType==SPH_ATTR_FACTORS_JSON );
			dRows.PutArray ( sTmp, false );
		}
		break;

		case SPH_ATTR_JSON_FIELD_PTR:
		{
			const BYTE * pField = (const BYTE *)tMatch.GetAttr ( tLoc );
			if ( !pField )
			{
				dRows.PutNULL();
				break;
			}

			auto dField = sphUnpackPtrAttr ( pField );
			auto eJson = ESphJsonType ( *dField.first++ );

			if ( eJson==JSON_NULL )
			{
				dRows.PutNULL();
				break;
			}

			// send string to client
			JsonEscapedBuilder sTmp;
			sphJsonFieldFormat ( sTmp, dField.first, eJson, false );
			dRows.PutArray ( sTmp, false );
		}
		break;

		default:
			dRows.Add(1);
			dRows.Add('-');
			break;
		}
	}
}

// returns N of matches in resultset
uint64_t SendMysqlSelectResult ( RowBuffer_i & dRows, const AggrResult_t & tRes, bool bMoreResultsFollow, bool bAddQueryColumn, const CSphString * pQueryColumn, QueryProfile_c * pProfile )
{
	CSphScopedProfile tProf ( pProfile, SPH_QSTATE_NET_WRITE );

	if ( !tRes.m_iSuccesses )
	{
		if ( !tRes.m_sError.IsEmpty() )
		{
			// at this point, SELECT error logging should have been handled, so pass a NULL stmt to logger
			dRows.Error ( tRes.m_sError.cstr() );
			return 0;
		}
		assert ( tRes.m_sError.IsEmpty() );
		auto iWarns = tRes.m_sWarning.IsEmpty() ? 0 : 1;
		CSphString sMeta = BuildMetaOneline ( tRes );

		dRows.HeadBegin();
		dRows.HeadColumn ( "" );
		dRows.HeadEnd();
		dRows.Eof ( bMoreResultsFollow, iWarns, sMeta.cstr() );
		return 0;
	}

	// empty result sets just might carry the full uberschema
	// bummer! lets protect ourselves against that
	CSphBitvec tAttrsToSend;
	bool bReturnZeroCount = !tRes.m_dZeroCount.IsEmpty();
	assert ( bReturnZeroCount || tRes.m_tSchema.GetAttrsCount() );
	sphGetAttrsToSend ( tRes.m_tSchema, false, true, tAttrsToSend );

	dRows.HeadBegin ();
	for ( int i=0; i<tRes.m_tSchema.GetAttrsCount(); ++i )
	{
		if ( !tAttrsToSend.BitGet(i) )
			continue;

		const CSphColumnInfo & tCol = tRes.m_tSchema.GetAttr(i);
		dRows.HeadColumn ( tCol.m_sName.cstr(), ESphAttr2MysqlColumn ( tCol.m_eAttrType ) );
	}

	if ( bAddQueryColumn )
		dRows.HeadColumn ( "query" );

	// EOF packet is sent explicitly due to non-default params.
	auto iWarns = tRes.m_sWarning.IsEmpty() ? 0 : 1;
	dRows.HeadEnd ( bMoreResultsFollow, iWarns );

	// FIXME!!! replace that vector relocations by SqlRowBuffer

	const CSphColumnInfo * pNullBitmaskAttr = tRes.m_tSchema.GetAttr ( GetNullMaskAttrName() );

	assert ( tRes.m_bSingle );
	auto dMatches = tRes.m_dResults.First ().m_dMatches.Slice ( tRes.m_iOffset, tRes.m_iCount );
	uint64_t uMatches = tRes.m_dResults.First ().m_dMatches.GetLength();
	for ( const auto & tMatch : dMatches )
	{
		SendMysqlMatch ( tMatch, tAttrsToSend, tRes.m_tSchema, dRows, pNullBitmaskAttr );

		if ( bAddQueryColumn )
		{
			assert ( pQueryColumn );
			dRows.PutString ( *pQueryColumn );
		}

		if ( !dRows.Commit() )
			return uMatches;
	}

	if ( bReturnZeroCount )
		ReturnZeroCount ( tRes.m_tSchema, tAttrsToSend, tRes.m_dZeroCount, dRows );

	CSphString sMeta = BuildMetaOneline ( tRes );

	// eof packet
	dRows.Eof ( bMoreResultsFollow, iWarns, sMeta.cstr() );
	return uMatches;
}


void HandleMysqlWarning ( const CSphQueryResultMeta & tLastMeta, RowBuffer_i & dRows, bool bMoreResultsFollow )
{
	// can't send simple ok if there are more results to send
	// as it breaks order of multi-result output
	if ( tLastMeta.m_sWarning.IsEmpty() && !bMoreResultsFollow )
	{
		dRows.Ok();
		return;
	}

	// result set header packet
	dRows.HeadBegin ();
	dRows.HeadColumn ( "Level" );
	dRows.HeadColumn ( "Code", MYSQL_COL_DECIMAL );
	dRows.HeadColumn ( "Message" );
	dRows.HeadEnd ( bMoreResultsFollow );

	// row
	dRows.PutString ( "warning" );
	dRows.PutString ( "1000" );
	dRows.PutString ( tLastMeta.m_sWarning );
	dRows.Commit();

	// cleanup
	dRows.Eof ( bMoreResultsFollow );
}

void HandleMysqlStatus ( RowBuffer_i & dRows, const SqlStmt_t & tStmt, bool bMoreResultsFollow )
{
	VectorLike dStatus ( tStmt.m_sStringParam );

	switch ( tStmt.m_eStmt )
	{
	case STMT_SHOW_STATUS:
		BuildStatus ( dStatus );
		break;
	case STMT_SHOW_AGENT_STATUS:
		BuildAgentStatus ( dStatus, tStmt.m_sIndex );
		break;
	default:
		assert(0); // only 'show' statements allowed here.
		break;
	}

	// result set header packet
	if (!dRows.HeadOfStrings ( dStatus.Header() ))
		return;

	// send rows
	for ( int iRow=0; iRow<dStatus.GetLength(); iRow+=2 )
		if ( !dRows.DataTuplet ( dStatus[iRow+0].cstr (), dStatus[iRow+1].cstr () ) )
			return;

	// cleanup
	dRows.Eof ( bMoreResultsFollow );
}

void HandleMysqlMeta ( RowBuffer_i & dRows, const SqlStmt_t & tStmt, const CSphQueryResultMeta & tLastMeta, bool bMoreResultsFollow )
{
	VectorLike dMeta ( tStmt.m_sStringParam );

	assert ( tStmt.m_eStmt==STMT_SHOW_META );
	BuildMeta ( dMeta, tLastMeta );

	// result set header packet
	if ( !dRows.HeadOfStrings ( dMeta.Header () ) )
		return;

	// send rows
	for ( int iRow=0; iRow<dMeta.GetLength(); iRow+=2 )
		if ( !dRows.DataTuplet ( dMeta[iRow+0].cstr (), dMeta[iRow+1].cstr () ) )
			return;

	// cleanup
	dRows.Eof ( bMoreResultsFollow );
}


void HandleMysqlShowScroll ( RowBuffer_i & dRows, const SqlStmt_t & tStmt, const CSphQueryResultMeta & tLastMeta, bool bMoreResultsFollow )
{
	assert ( tStmt.m_eStmt==STMT_SHOW_SCROLL );

	if ( !dRows.HeadOfStrings ( { "scroll_token" } ) )
		return;

	if ( !tLastMeta.m_sScroll.IsEmpty() )
	{
		dRows.PutString ( tLastMeta.m_sScroll.cstr() );
		dRows.Commit();
	}

	// cleanup
	dRows.Eof ( bMoreResultsFollow );
}


static std::unique_ptr<ReplicationCommand_t> MakePercolateDeleteDocumentsCommand ( CSphString sIndex, CSphString sCluster, const SqlStmt_t & tStmt, CSphString & sError )
{
	// prohibit double copy of filters
	const CSphQuery& tQuery = tStmt.m_tQuery;
	if ( tQuery.m_dFilters.IsEmpty() || tQuery.m_dFilters.GetLength() > 1 )
	{
		sError.SetSprintf ( "only single filter supported, got %d", tQuery.m_dFilters.GetLength() );
		return nullptr;
	}

	const CSphFilterSettings* pFilter = tQuery.m_dFilters.Begin();

	auto pCmd = MakeReplicationCommand ( ReplCmd_e::PQUERY_DELETE, std::move ( sIndex ), std::move ( sCluster ) );
	if ( ( pFilter->m_bHasEqualMin || pFilter->m_bHasEqualMax ) && !pFilter->m_bExclude && pFilter->m_eType==SPH_FILTER_VALUES && ( pFilter->m_sAttrName=="@id" || pFilter->m_sAttrName=="id" || pFilter->m_sAttrName=="uid" ) )
	{
		pCmd->m_dDeleteQueries.Append ( pFilter->GetValues() );
		return pCmd;
	}

	if ( pFilter->m_eType==SPH_FILTER_STRING && pFilter->m_sAttrName=="tags" && !pFilter->m_dStrings.IsEmpty() )
	{
		pCmd->m_sDeleteTags = pFilter->m_dStrings[0];
		return pCmd;
	}

	if ( pFilter->m_eType==SPH_FILTER_STRING_LIST && pFilter->m_sAttrName=="tags" && !pFilter->m_dStrings.IsEmpty() )
	{
		StringBuilder_c tBuf ( "," );
		pFilter->m_dStrings.for_each ( [&tBuf] ( const auto& sVal ) { tBuf << sVal; } );
		tBuf.FinishBlocks ();
		tBuf.MoveTo ( pCmd->m_sDeleteTags );
		return pCmd;
	}

	sError.SetSprintf ( "unsupported filter type %d, attribute '%s'", pFilter->m_eType, pFilter->m_sAttrName.cstr() );
	return nullptr;
}


static int LocalIndexDoDeleteDocuments ( const CSphString & sName, const char * sDistributed, const SqlStmt_t & tStmt,
		SearchFailuresLog_c & dErrors, bool bCommit, CSphSessionAccum & tAcc )
{

	const CSphString & sCluster = tStmt.m_sCluster;
	const CSphString & sStore = tStmt.m_tQuery.m_sStore;
	bool bOnlyStoreDocIDs = !sStore.IsEmpty();

	CSphString sError;
	auto err = [&sName, &sDistributed, &sError, &dErrors] (const char* szErr = nullptr)
	{
		dErrors.Submit ( sName, sDistributed, szErr ? szErr : sError.cstr() );
		return 0;
	};

	cServedIndexRefPtr_c pServed { GetServed ( sName ) };
	if ( !ServedDesc_t::IsMutable ( pServed ) )
		return err ( "table not available, or does not support DELETE" );

	pServed->m_pStats->IncCmd ( SEARCHD_COMMAND_DELETE );

	GlobalCrashQueryGetRef().m_dIndex = FromStr ( sName );
	if ( !ValidateClusterStatement ( sName, *pServed, sCluster, IsHttpStmt ( tStmt ) ) )
		return err ( TlsMsg::szError() );

	// process store to local variable instead of deletion (here we don't need any stuff like accum, txn, replication)
	if ( bOnlyStoreDocIDs )
	{
		if ( pServed->m_eType == IndexType_e::PERCOLATE )
			return err ( "Storing del subset not implemented for PQ tables" );

		assert ( sStore.Begins ( "@" ) );
		DocsCollector_c dData { tStmt.m_tQuery, tStmt.m_bJson, sName, pServed, &sError };
		auto dDocs = dData.GetValuesSlice();
		if ( !sError.IsEmpty() )
			return err();

		SetLocalTemporaryUserVar ( sStore, dDocs );
		return 0;
	}

	Threads::Coro::ScopedWriteTable_c tWriting { pServed->Locker() };
	if ( !tWriting.CanWrite() )
		return err ( "table is locked" );

	RtAccum_t* pAccum = nullptr;

	// goto to percolate path with unlocked index
	if ( pServed->m_eType==IndexType_e::PERCOLATE )
	{
		auto pCmd = MakePercolateDeleteDocumentsCommand ( sName, sCluster, tStmt, sError );
		if ( !sError.IsEmpty() )
			return err();

		if ( !pCmd )
			return 0;

		RIdx_T<RtIndex_i*> pRtIndex { pServed };
		pAccum = tAcc.GetAcc ( pRtIndex, sError );
		if ( !sError.IsEmpty() )
			return err();

		assert ( pAccum );
		pAccum->m_dCmd.Add ( std::move ( pCmd ) );
	} else
	{
		DocsCollector_c dData { tStmt.m_tQuery, tStmt.m_bJson, sName, pServed, &sError};
		auto dDocs = dData.GetValuesSlice();
		if ( !sError.IsEmpty() )
			return err();

		RIdx_T<RtIndex_i*> pRtIndex { pServed };
		pAccum = tAcc.GetAcc ( pRtIndex, sError );
		if ( !sError.IsEmpty() )
			return err();

		if ( !pRtIndex->DeleteDocument ( dDocs, sError, pAccum ) ) // assume dData is alive, as we use slice from internal vec
			return err();

		assert ( pAccum );
		pAccum->AddCommand ( ReplCmd_e::RT_TRX, sName, sCluster );
	}

	int iAffected = 0;
	if ( bCommit )
	{
		if ( !HandleCmdReplicateDelete ( *pAccum, iAffected ) )
		{
			dErrors.Submit ( sName, sDistributed, TlsMsg::szError() );
			return 0;
		}
	}

	return iAffected;
}


void sphHandleMysqlDelete ( StmtErrorReporter_i & tOut, const SqlStmt_t & tStmt, Str_t sQuery )
{
	if ( !sphCheckWeCanModify ( tOut ) )
		return;

	auto* pSession = session::GetClientSession();
	pSession->FreezeLastMeta();
	bool bCommit = pSession->m_bAutoCommit && !pSession->m_bInTransaction;
	auto& tAcc = pSession->m_tAcc;
	StatCountCommand ( SEARCHD_COMMAND_DELETE );

	MEMORY ( MEM_SQL_DELETE );

	// shortcut
	const CSphQuery & tQuery = tStmt.m_tQuery;
	const CSphString & sStorevar = tQuery.m_sStore;
	bool bStoreVar = !sStorevar.IsEmpty();

	if ( bStoreVar && !sStorevar.Begins("@") )
	{
		tOut.Error ( "store var name must start with @, '%s' given", sStorevar.cstr() );
		return;
	}

	StrVec_t dNames;
	ParseIndexList ( tStmt.m_sIndex, dNames );
	if ( dNames.IsEmpty() )
	{
		tOut.Error ( "no such table '%s'", tStmt.m_sIndex.cstr () );
		return;
	}

	if ( dNames[0].Begins ( GetPrefixAuth().cstr() ) )
	{
		if ( !bCommit )
		{
			tOut.Error ( "table '%s': DELETE is not supported on system auth tables when autocommit=0", tStmt.m_sIndex.cstr() );
			return;
		}

		CSphString sError;
		int iAffected = DeleteAuthDocuments ( dNames[0], tStmt, sError );
		if ( !sError.IsEmpty() )
			tOut.Error ( "%s", sError.cstr () );
		else
			tOut.Ok ( iAffected );
		return;
	}

	DistrPtrs_t dDistributed;
	CSphString sMissed;
	if ( !ExtractDistributedIndexes ( dNames, dDistributed, sMissed ) )
	{
		tOut.Error ( "unknown table '%s' in delete request", sMissed.cstr () );
		return;
	}

	// delete to agents works only with commit=1
	if ( !bCommit  )
	{
		for ( auto &pDist : dDistributed )
		{
			if ( !pDist || pDist->m_dAgents.IsEmpty() )
				continue;

			tOut.Error ( "table '%s': DELETE is not supported on agents when autocommit=0", tStmt.m_sIndex.cstr() );
			return;
		}
	}

	// do delete
	SearchFailuresLog_c dErrors;
	int iAffected = 0;

	// delete for local indexes
	ARRAY_FOREACH ( iIdx, dNames )
	{
		const CSphString & sName = dNames[iIdx];
		bool bLocal = g_pLocalIndexes->Contains ( sName );
		if ( bLocal )
		{
			iAffected += LocalIndexDoDeleteDocuments ( sName, nullptr, tStmt, dErrors, bCommit, tAcc );
		}
		else if ( dDistributed[iIdx] )
		{
			assert ( !dDistributed[iIdx]->IsEmpty() );
			for ( const CSphString& sLocal : dDistributed[iIdx]->m_dLocal )
			{
				bool bDistLocal = g_pLocalIndexes->Contains ( sLocal );
				if ( bDistLocal )
				{
					iAffected += LocalIndexDoDeleteDocuments ( sLocal, sName.cstr(), tStmt, dErrors, bCommit, tAcc );
				}
			}
		}

		// delete for remote agents
		if ( !bStoreVar && dDistributed[iIdx] && !dDistributed[iIdx]->m_dAgents.IsEmpty() )
		{
			const DistributedIndex_t * pDist = dDistributed[iIdx];
			VecRefPtrsAgentConn_t dAgents;
			pDist->GetAllHosts ( dAgents );
			SetSessionAuth ( dAgents );

			int iGot = 0;
			int iWarns = 0;

			// connect to remote agents and query them
			std::unique_ptr<RequestBuilder_i> pRequestBuilder = CreateRequestBuilder ( sQuery, tStmt );
			std::unique_ptr<ReplyParser_i> pReplyParser = CreateReplyParser ( tStmt.m_bJson, iGot, iWarns, dErrors );
			PerformRemoteTasks ( dAgents, pRequestBuilder.get (), pReplyParser.get () );

			// FIXME!!! report error & warnings from agents
			// FIXME? profile update time too?
			iAffected += iGot;
		}
	}

	if ( !dErrors.IsEmpty() )
	{
		StringBuilder_c sReport;
		dErrors.BuildReport ( sReport );
		tOut.Error ( "%s", sReport.cstr () );
		return;
	}

	tOut.Ok ( iAffected );
}

// fwd
void HandleMysqlShowProfile ( RowBuffer_i & tOut, const QueryProfile_c & p, bool bMoreResultsFollow );

static void HandleMysqlShowPlan ( RowBuffer_i & tOut, const QueryProfile_c & p, bool bMoreResultsFollow, bool bDot );

bool IsDot ( const SqlStmt_t & tStmt )
{
	if ( tStmt.m_sThreadFormat=="dot" )
		return true;
	if ( tStmt.m_sThreadFormat=="plain" )
		return false;
	return session::IsDot();
}

Profile_e ParseProfileFormat ( const SqlStmt_t & tStmt )
{
	if ( tStmt.m_sSetValue=="dot" )
		return DOT;
	if ( tStmt.m_sSetValue=="expr" )
		return DOTEXPR;
	if ( tStmt.m_sSetValue=="exprurl" )
		return DOTEXPRURL;
	if ( tStmt.m_iSetValue!=0 )
		return PLAIN;
	return NONE;
}

void HandleMysqlMultiStmt ( const CSphVector<SqlStmt_t> & dStmt, CSphQueryResultMeta & tLastMeta, RowBuffer_i & dRows,
		const CSphString & sWarning )
{
	auto& tSess = session::Info();

	// select count
	int iSelect = dStmt.count_of ( [] ( const auto& tStmt ) { return tStmt.m_eStmt == STMT_SELECT; } );

	CSphQueryResultMeta tPrevMeta = tLastMeta;

	myinfo::SetCommand ( SqlStmt2Str(STMT_SELECT) );
	AT_SCOPE_EXIT ( []() { myinfo::SetCommandDone(); } );
	for ( int i=0; i<iSelect; i++ )
		StatCountCommand ( SEARCHD_COMMAND_SEARCH );

	auto tmStart = sphMicroTimer();

	// setup query for searching
	SearchHandler_c tHandler ( iSelect, sphCreatePlainQueryParser(), QUERY_SQL, true );
	QueryProfile_c tProfile;

	iSelect = 0;
	for ( auto & tStmt : dStmt )
	{
		switch ( tStmt.m_eStmt )
		{
		case STMT_SELECT:
			{
				// no log for search queries from the buddy in the info verbosity
				if ( session::IsQueryLogDisabled() )
					tStmt.m_tQuery.m_uDebugFlags |= QUERY_DEBUG_NO_LOG;

				tHandler.SetQuery ( iSelect, tStmt.m_tQuery, std::move ( tStmt.m_pTableFunc ) );
				tHandler.SetJoinQueryOptions ( iSelect, tStmt.m_tJoinQueryOptions );
				++iSelect;
				break;
			}
		case STMT_SET:
			if ( tStmt.m_eSet == SET_LOCAL )
			{
				CSphString sSetName ( tStmt.m_sSetName );
				sSetName.ToLower();
				if ( sSetName == "profiling" )
					tSess.SetProfile ( ParseProfileFormat ( tStmt ) );
			}
		default: break;
		}
	}

	// use first meta for faceted search
	bool bUseFirstMeta = ( tHandler.m_dQueries.GetLength()>1 && !tHandler.m_dQueries[0].m_bFacet && tHandler.m_dQueries[1].m_bFacet );
	if ( tSess.IsProfile() )
		tHandler.SetProfile ( &tProfile );

	// do search
	bool bSearchOK = true;
	if ( iSelect )
	{
		bSearchOK = HandleMysqlSelect ( dRows, tHandler );

		// save meta for SHOW *
		if ( bUseFirstMeta )
		{
			tLastMeta = tHandler.m_dAggrResults.First();
			// fix up overall query time
			for ( auto& tResult : tHandler.m_dAggrResults )
			{
				tLastMeta.m_iQueryTime += tResult.m_iQueryTime;
				tLastMeta.m_iCpuTime += tResult.m_iCpuTime;
				tLastMeta.m_iAgentCpuTime += tResult.m_iAgentCpuTime;
			}
		} else
			tLastMeta = tHandler.m_dAggrResults.Last();
	}

	if ( !bSearchOK )
		return;

	// send multi-result set
	iSelect = 0;
	ARRAY_FOREACH ( i, dStmt )
	{
		SqlStmt_e eStmt = dStmt[i].m_eStmt;
		myinfo::SetCommand ( SqlStmt2Str(eStmt) );
		AT_SCOPE_EXIT ( []() { myinfo::SetCommandDone(); } );

		const CSphQueryResultMeta & tMeta = bUseFirstMeta ? tHandler.m_dAggrResults[0] : ( iSelect-1>=0 ? tHandler.m_dAggrResults[iSelect-1] : tPrevMeta );
		bool bMoreResultsFollow = (i+1)<dStmt.GetLength();
		bool bBreak = false;

		switch ( eStmt )
		{
		case STMT_SELECT:
		{
			AggrResult_t & tRes = tHandler.m_dAggrResults[iSelect++];
			// mysql server breaks send on error
			bBreak = !tRes.m_iSuccesses;

			if ( !sWarning.IsEmpty() )
				tRes.m_sWarning = sWarning;
			if ( bBreak )
				bMoreResultsFollow = false;

			auto uMatches = SendMysqlSelectResult ( dRows, tRes, bMoreResultsFollow, false, nullptr, ( tSess.IsProfile() ? &tProfile : nullptr ) );
			gStats().AddDetailed ( SearchdStats_t::eSearch, uMatches, tmStart );
			break;
		}
		case STMT_SHOW_WARNINGS:
			HandleMysqlWarning ( tMeta, dRows, bMoreResultsFollow );
			break;
		case STMT_SHOW_STATUS:
		case STMT_SHOW_AGENT_STATUS:
			HandleMysqlStatus ( dRows, dStmt[i], bMoreResultsFollow ); // FIXME!!! add prediction counters
			break;
		case STMT_SHOW_META:
			HandleMysqlMeta ( dRows, dStmt[i], tMeta, bMoreResultsFollow ); // FIXME!!! add prediction counters
			break;
		case STMT_SET: // TODO implement all set statements and make them handle bMoreResultsFollow flag
			dRows.Ok ( 0, 0, NULL, bMoreResultsFollow );
			break;
		case STMT_SHOW_PROFILE:
			HandleMysqlShowProfile ( dRows, tProfile, bMoreResultsFollow );
			break;
		case STMT_SHOW_PLAN:
			HandleMysqlShowPlan ( dRows, tProfile, bMoreResultsFollow, ::IsDot ( dStmt[i] ) );
		default:
			break;
		}

		if ( bBreak )
			break;

		if ( sphInterrupted() )
		{
			sphLogDebug ( "HandleMultiStmt: got SIGTERM, sending the packet MYSQL_ERR_SERVER_SHUTDOWN" );
			dRows.Error ( "Server shutdown in progress", EMYSQL_ERR::SERVER_SHUTDOWN );
			return;
		}
	}
}

static bool HandleSetLocal ( CSphString& sError, const CSphString& sName, int64_t iSetValue, CSphString sSetValue, CSphSessionAccum& tAcc )
{
	auto& tSess = session::Info();
	if ( sName == "wait_timeout" || sName == "net_read_timeout" )
	{
		tSess.SetTimeoutS ( iSetValue );
		return true;
	}

	if ( sName == "throttling_period" )
	{
		tSess.SetThrottlingPeriodMS ( iSetValue );
		return true;
	}


	if ( sName == "net_write_timeout" )
	{
		tSess.SetWTimeoutS ( iSetValue );
		return true;
	}

	if ( sName == "thread_stack" )
	{
		session::SetMaxStackSize ( Max ( iSetValue, 1024 * 1024 ) );
		return true;
	}

	if ( sName == "optimize_by_id" )
	{
		session::SetOptimizeById ( !!iSetValue );
		return true;
	}

	if ( sName == "max_threads_per_query" )
	{
		tSess.SetDistThreads ( iSetValue );
		return true;
	}

	if ( sName == "ro" )
	{
		if ( !tSess.GetVip() )
		{
			if ( !sphCheckWeCanModify (sError) )
				return true;
		}
		tSess.SetReadOnly ( !!iSetValue );
		return true;
	}

	if ( sName == "threads_ex" )
	{
		auto dDispatchers = Dispatcher::ParseTemplates ( sSetValue.cstr() );
		tSess.SetBaseDispatcherTemplate ( dDispatchers.first );
		tSess.SetPseudoShardingDispatcherTemplate ( dDispatchers.second );
		return true;
	}

	// move check here from bison parser. Only boolean allowed below.
	if ( iSetValue != 0 && iSetValue != 1 )
	{
		sError = SphSprintf ( "sphinxql: only 0 and 1 could be used as boolean values near '%d'", iSetValue );
		return true;
	}

	if ( sName == "autocommit" )
	{
		// per-session AUTOCOMMIT
		bool bAutoCommit = ( iSetValue != 0 );
		auto pSession = session::Info().GetClientSession();
		pSession->m_bAutoCommit = bAutoCommit;
		pSession->m_bInTransaction = false;

		// commit all pending changes
		if ( bAutoCommit && tAcc.GetIndex() && !HandleCmdReplicate ( *tAcc.GetAcc() ) )
		{
			TlsMsg::MoveError(sError);
			return false;
		}
		return true;
	}

	if ( sName == "collation_connection" )
	{
		// per-session COLLATION_CONNECTION
		CSphString& sVal = sSetValue;
		sVal.ToLower();

		tSess.SetCollation ( sphCollationFromName ( sVal, &sError ) );
		return true;
	}

	if ( sName == "sql_quote_show_create" )
	{
		// per-session sql_quote_show_create
		tSess.SetSqlQuoteShowCreate ( iSetValue!=0 );
		return true;
	}

	if ( sName == "character_set_results"
				|| sName == "sql_auto_is_null"
				|| sName == "sql_safe_updates"
				|| sName == "sql_mode"
				|| sName == "time_zone" )
	{
		// per-session CHARACTER_SET_RESULTS at all; just ignore for now
		return true;
	}

	return false;
}

static void SetIOStats ( bool bIOStats = true )
{
	g_bIOStats = bIOStats;
	SetLogStatsFlags ( g_bIOStats, g_bCpuStats );
}

static void SetCPUStats ( bool bCPUStats = true )
{
	g_bCpuStats = bCPUStats;
	SetLogStatsFlags ( g_bIOStats, g_bCpuStats );
}

static bool HandleSetGlobal ( CSphString & sError, const CSphString & sName, int64_t iSetValue, CSphString sSetValue )
{
	auto& tSess = session::Info();
	if ( !tSess.GetVip() && !sphCheckWeCanModify ( sError ) )
		return true;

	// global server variable
	if ( sName == "query_log_format" )
	{
		if ( sSetValue == "plain" )
			SetLogFormat ( LOG_FORMAT::_PLAIN );
		else if ( sSetValue == "sphinxql" )
			SetLogFormat ( LOG_FORMAT::SPHINXQL );
		else
			sError = "Unknown query_log_format value (must be plain or sphinxql)";
		return true;
	}

	if ( sName == "log_level" )
	{
		if ( sSetValue == "info" )
			g_eLogLevel = SPH_LOG_INFO;
		else if ( sSetValue == "debug" )
			g_eLogLevel = SPH_LOG_DEBUG;
		else if ( sSetValue == "debugv" )
			g_eLogLevel = SPH_LOG_VERBOSE_DEBUG;
		else if ( sSetValue == "debugvv" )
			g_eLogLevel = SPH_LOG_VERY_VERBOSE_DEBUG;
		else if ( sSetValue == "replication" )
			g_eLogLevel = SPH_LOG_RPL_DEBUG;
		else if ( sSetValue.Begins ( "http" ) )
		{
			if ( !HttpSetLogVerbosity ( sSetValue ) )
				sError = "Unknown log_level value (http_on, http_off, http_bad_req_on, http_bad_req_off)";
		} else
		{
			sError = "Unknown log_level value (must be one of info, debug, debugv, debugvv, replication)";
		}
		if ( sError.IsEmpty() )
			BuddySetLogLevel ( g_eLogLevel );

		return true;
	}

	if ( sName == "query_log_min_msec" )
	{
		g_iQueryLogMinMs = (int)iSetValue;
		return true;
	}

	if ( sName == "qcache_max_bytes" )
	{
		const QcacheStatus_t& s = QcacheGetStatus();
		QcacheSetup ( iSetValue, s.m_iThreshMs, s.m_iTtlS );
		return true;
	}

	if ( sName == "qcache_thresh_msec" )
	{
		const QcacheStatus_t& s = QcacheGetStatus();
		QcacheSetup ( s.m_iMaxBytes, (int)iSetValue, s.m_iTtlS );
		return true;
	}

	if ( sName == "qcache_ttl_sec" )
	{
		const QcacheStatus_t& s = QcacheGetStatus();
		QcacheSetup ( s.m_iMaxBytes, s.m_iThreshMs, (int)iSetValue );
		return true;
	}

	if ( sName == "log_debug_filter" )
	{
		SetLogFilter ( sName);
		return true;
	}

	if ( sName == "log_http_filter" )
	{
		SetLogHttpFilter ( sSetValue );
		return true;
	}
	if ( sName == "es_compat" )
	{
		return SetLogManagement ( sSetValue, sError );
	}

	if ( sName == "net_wait" )
	{
		g_tmWaitUS = iSetValue * 1000LL;
		return true;
	}

	if ( sName == "grouping_in_utc" )
	{
		if ( IsTimeZoneSet() )
		{
			sError = "grouping_in_utc=1 conflicts with 'timezone'";
			return true;
		}

		SetGroupingInUTC ( !!iSetValue );
		return true;
	}

	if ( sName == "timezone" )
	{
		if ( GetGroupingInUTC() )
		{
			sError = "grouping_in_utc=1 conflicts with 'timezone'";
			return true;
		}

		SetTimeZone ( sSetValue.cstr(), sError );
		return true;
	}

	if ( sName == "cpustats" )
	{
		SetCPUStats ( !!iSetValue );
		return true;
	}

	if ( sName == "iostats" )
	{
		SetIOStats ( !!iSetValue );
		return true;
	}

	if ( sName == "coredump" )
	{
		CrashLogger::SetCoredump ( !!iSetValue );
		return true;
	}

	if ( sName == "maintenance" )
	{
		if ( tSess.GetVip() )
			g_bMaintenance = !!iSetValue;
		else
			sError = "Only VIP connections can set maintenance mode";
		return true;
	}

	if ( sName == "thread_stack" )
	{
		if ( tSess.GetVip() )
			Threads::SetMaxCoroStackSize ( Max ( iSetValue, 1024 * 1024 ) );
		else
			sError = "Only VIP connections can change global thread_stack value";
		return true;
	}

	if ( sName == "wait_timeout" )
	{
		if ( tSess.GetVip() )
			g_iClientQlTimeoutS = iSetValue;
		else
			sError = "Only VIP connections can change global wait_timeout value";
		return true;
	}

	if ( sName == "net_read_timeout" || sName == "read_timeout")
	{
		if ( tSess.GetVip() )
			g_iReadTimeoutS = iSetValue;
		else
			sError = "Only VIP connections can change global net_read_timeout value";
		return true;
	}

	if ( sName == "net_write_timeout" )
	{
		if ( tSess.GetVip() )
			g_iWriteTimeoutS = iSetValue;
		else
			sError = "Only VIP connections can change global net_write_timeout value";
		return true;
	}

	if ( sName == "network_timeout" )
	{
		if ( tSess.GetVip() )
		{
			g_iWriteTimeoutS = iSetValue;
			g_iReadTimeoutS = iSetValue;
		}
		else
			sError = "Only VIP connections can change global network_timeout value";
		return true;
	}

	if ( sName == "reset_network_timeout_on_packet" )
	{
		if ( tSess.GetVip() )
		{
			g_bTimeoutEachPacket = !!iSetValue;
		} else
			sError = "Only VIP connections can change global reset_network_timeout_on_packet value";
		return true;
	}

	if ( sName == "throttling_period" )
	{
		if ( tSess.GetVip() )
			Threads::Coro::SetDefaultThrottlingPeriodMS ( iSetValue );
		else
			sError = "Only VIP connections can change global throttling_period value";
		return true;
	}

	if ( sName == "max_threads_per_query" )
	{
		g_iDistThreads = iSetValue; // that is not dangerous to allow everybody change the value
		return true;
	}

	if ( sName == "auto_optimize" )
	{
		if ( !AUTOOPTIMIZE_NEEDS_VIP || tSess.GetVip() )
			g_iAutoOptimizeCutoffMultiplier = iSetValue;
		else
			sError = "Only VIP connections can change global auto_optimize value";
		return true;
	}

	if ( sName == "optimize_cutoff" )
	{
		if ( iSetValue < 1 )
			sError = SphSprintf( "optimize_cutoff should be greater than 0, got %d", iSetValue );
		else
			MutableIndexSettings_c::GetDefaults().m_iOptimizeCutoff = iSetValue;
		return true;
	}

	if ( sName == "pseudo_sharding" )
	{
		SetPseudoSharding ( !!iSetValue );
		return true;
	}

	if ( sName == "secondary_indexes" )
	{
		SetSecondaryIndexDefault ( iSetValue != 0 ? SIDefault_e::ENABLED : SIDefault_e::DISABLED );
		return true;
	}

	if ( sName == "accurate_aggregation" )
	{
		SetAccurateAggregationDefault ( !!iSetValue );
		return true;
	}

	if ( sName == "distinct_precision_threshold" )
	{
		SetDistinctThreshDefault ( iSetValue );
		return true;
	}

	if ( sName == "threads_ex" )
	{
		if ( !THREAD_EX_NEEDS_VIP || tSess.GetVip() )
			Dispatcher::SetGlobalDispatchers ( sSetValue.cstr() );
		else
			sError = "Only VIP connections can change global threads_ex value";
		return true;
	}

	if ( sName=="expansion_merge_threshold_docs" )
	{
		if ( iSetValue<0 )
			sError.SetSprintf ( "expansion_merge_threshold_docs should be positive value, got " INT64_FMT, iSetValue );
		else
			ExpandedMergeThdDocs ( iSetValue );
		return true;
	}
	if ( sName=="expansion_merge_threshold_hits" )
	{
		if ( iSetValue<0 )
			sError.SetSprintf ( "expansion_merge_threshold_hits should be positive value, got " INT64_FMT, iSetValue );
		else
			ExpandedMergeThdHits ( iSetValue );
		return true;
	}

	if ( sName=="cluster_user" )
	{
		g_sClusterUser = std::move ( sSetValue );
		return true;
	}

	return false;
}

void HandleMysqlSet ( RowBuffer_i & tOut, SqlStmt_t & tStmt, CSphSessionAccum & tAcc )
{
	auto& tSess = session::Info();
	MEMORY ( MEM_SQL_SET );
	CSphString sError;

	tStmt.m_sSetName.ToLower();
	switch ( tStmt.m_eSet )
	{
	case SET_LOCAL: // SET foo = value|'svalue'|null

		if ( !HandleSetLocal ( sError, tStmt.m_sSetName, tStmt.m_iSetValue, tStmt.m_sSetValue, tAcc) )
		{
			if ( tStmt.m_sSetName == "profiling" )
			{
				// per-session PROFILING
				tSess.SetProfile ( ParseProfileFormat ( tStmt ) );

			} else
			{
				// unknown variable, return error
				tOut.ErrorEx ( "Unknown session variable '%s' in SET statement", tStmt.m_sSetName.cstr() );
				return;
			}
		}

		if ( sError.IsEmpty() )
			break;
		else {
			tOut.ErrorEx ( "%s", sError.cstr() );
			return;
		}
		break;

	case SET_GLOBAL_UVAR: // SET GLOBAL @foo = (i1,i2,...)'
	{
		// global user variable
		// INT_SET type must be sorted
		tStmt.m_dSetValues.Sort();
		SetLocalUserVar ( tStmt.m_sSetName, tStmt.m_dSetValues );
		break;
	}

	case SET_GLOBAL_SVAR: // SET GLOBAL foo = iValue|'string'

		if ( !HandleSetGlobal ( sError, tStmt.m_sSetName, tStmt.m_iSetValue, tStmt.m_sSetValue ) )
		{
			tOut.ErrorEx ( "Unknown system variable '%s'", tStmt.m_sSetName.cstr() );
			return;
		}

		if ( sError.IsEmpty() )
			break;
		else {
			tOut.ErrorEx ( "%s", sError.cstr() );
			return;
		}
		break;

	case SET_INDEX_UVAR: //  SET INDEX bar GLOBAL @foo = (values)
		if ( !SendUserVar ( tStmt.m_sIndex.cstr(), tStmt.m_sSetName.cstr(), tStmt.m_dSetValues, sError ) )
		{
			tOut.Error ( sError.cstr() );
			return;
		}
		break;

	case SET_CLUSTER_UVAR: // SET CLUSTER ident GLOBAL 'variable' = string|int
		{
			if ( !ReplicateSetOption ( tStmt.m_sIndex, tStmt.m_sSetName, tStmt.m_sSetValue ) )
			{
				tOut.Error ( TlsMsg::szError() );
				return;
			}
		}
		break;
	case SET_EXTRA: // relaxed SET SESSION foo=1, GLOBAL fee='bar', SESSION a='b', etc.
		ARRAY_FOREACH (i, tStmt.m_dInsertSchema)
		{
			auto sName = tStmt.m_dInsertSchema[i];
			sName.ToLower();
			if ( tStmt.m_dInsertValues[i].m_iType & 1) // lowest bit 1 means 'session', 0 means 'global'
			{
				if ( !HandleSetLocal ( sError, sName, tStmt.m_dInsertValues[i].GetValueInt(), tStmt.m_dInsertValues[i].m_sVal, tAcc ) )
				{
					// unknown variable, return error
					tOut.ErrorEx ( "Unknown session variable '%s' in SET statement", sName.cstr() );
					return;
				}
			} else {
				if ( !HandleSetGlobal ( sError, sName, tStmt.m_dInsertValues[i].GetValueInt(), tStmt.m_dInsertValues[i].m_sVal ) )
				{
					// unknown variable, return error
					tOut.ErrorEx ( "Unknown system variable '%s'", sName.cstr() );
					return;
				}
			}
		}

		if ( !sError.IsEmpty() )
		{
			tOut.ErrorEx ( "%s", sError.cstr() );
			return;
		}
		break;

	default:
		tOut.ErrorEx ( "internal error: unhandled SET mode %d", (int) tStmt.m_eSet );
		return;
	}

	// it went ok
	tOut.Ok();
}


void HandleMysqlAttach ( RowBuffer_i & tOut, const SqlStmt_t & tStmt, CSphString & sWarning )
{
	if ( !sphCheckWeCanModify ( tOut ) )
		return;

	const CSphString & sFrom = tStmt.m_sIndex;
	const CSphString & sTo = tStmt.m_sStringParam;
	bool bTruncate = ( tStmt.m_iIntParam==1 );

	if ( sFrom==sTo )
	{
		tOut.ErrorEx ( "can not ATTACH table '%s' to itself", sFrom.cstr() );
		return;
	}

	auto pServedFrom = GetServed ( sFrom );
	auto pServedTo = GetServed ( sTo );

	if ( !pServedFrom )
	{
		tOut.ErrorEx ( "no such table '%s'", sFrom.cstr() );
		return;

	} else if ( pServedFrom->m_eType!=IndexType_e::PLAIN && pServedFrom->m_eType!=IndexType_e::RT )
	{
		tOut.Error ( "1st argument to ATTACH must be a plain or a RT table" );
		return;

	} else if ( !pServedTo )
	{
		tOut.ErrorEx ( "no such table '%s'", sTo.cstr() );
		return;

	} else if ( pServedTo->m_eType!=IndexType_e::RT )
	{
		tOut.Error ( "2nd argument to ATTACH must be a RT table" );
		return;
	}

	// cluster does not implement ATTACH for now
	auto tClusterTo = IsPartOfCluster ( pServedTo );
	auto tClusterFrom = IsPartOfCluster ( pServedFrom );
	if ( tClusterTo || tClusterFrom )
	{
		if ( tClusterTo )
			tOut.ErrorEx ( "table %s is part of cluster %s, can not issue ATTACH", sTo.cstr(), tClusterTo->cstr() );
		else
			tOut.ErrorEx ( "table %s is part of cluster %s, can not issue ATTACH", sFrom.cstr(), tClusterFrom->cstr() );
		return;
	}

	bool bFatal = false;
	bool bAttached = false;
	CSphString sError;
	WIdx_T<RtIndex_i *> pTo { pServedTo };

	if ( pServedFrom->m_eType==IndexType_e::PLAIN )
	{
		WIdx_c pPlainFrom { pServedFrom };
		bAttached = pTo->AttachDiskIndex ( pPlainFrom, bTruncate, bFatal, sError );

		if ( bAttached || bFatal )
			g_pLocalIndexes->Delete ( sFrom );

		if ( bAttached )
			pServedFrom->ReleaseIdx(); // since index no more belong to us

	} else
	{
		WIdx_T<RtIndex_i*> pFrom { pServedFrom };
		bAttached = pTo->AttachRtIndex ( pFrom, bTruncate, bFatal, sError );

		if ( bFatal )
			g_pLocalIndexes->Delete ( sFrom );
	}

	if ( bAttached )
		tOut.Ok();
	 else
		tOut.Error ( sError.cstr() );
}


void HandleMysqlFlushRtindex ( RowBuffer_i & tOut, const SqlStmt_t & tStmt )
{
	CSphString sError;
	auto pIndex = GetServed ( tStmt.m_sIndex );

	if ( !ServedDesc_t::IsMutable ( pIndex ) )
	{
		tOut.Error ( "FLUSH RTINDEX requires an existing RT table" );
		return;
	}

	RIdx_T<RtIndex_i*> ( pIndex )->ForceRamFlush ( "forced" );
	tOut.Ok();
}


void HandleMysqlFlushRamchunk ( RowBuffer_i & tOut, const SqlStmt_t & tStmt )
{
	auto pIndex = GetServed ( tStmt.m_sIndex );
	if ( !ServedDesc_t::IsMutable ( pIndex ) )
	{
		tOut.Error ( "FLUSH RAMCHUNK requires an existing RT table" );
		return;
	}

	RIdx_T<RtIndex_i*> pRt { pIndex };
	if ( !pRt->ForceDiskChunk() )
	{
		CSphString sError;
		sError.SetSprintf ( "table '%s': FLUSH RAMCHUNK failed; TABLE UNUSABLE (%s)", tStmt.m_sIndex.cstr(), pRt->GetLastError().cstr() );
		tOut.Error ( sError.cstr () );
		g_pLocalIndexes->Delete ( tStmt.m_sIndex );
		return;
	}

	tOut.Ok();
}


void HandleMysqlFlush ( RowBuffer_i & tOut, const SqlStmt_t & )
{
	int iTag = CommandFlush();
	tOut.HeadBegin ();
	tOut.HeadColumn ( "tag", MYSQL_COL_LONG );
	tOut.HeadEnd ();

	// data packet, var value
	tOut.PutNumAsString ( iTag );
	tOut.Commit();

	// done
	tOut.Eof();
}

// same for select ... from index.files
void HandleSelectFiles ( RowBuffer_i & tOut, const SqlStmt_t * pStmt )
{
	tOut.HeadBegin ();
	tOut.HeadColumn ( "file" );
	tOut.HeadColumn ( "normalized" );
	tOut.HeadColumn ( "size", MYSQL_COL_LONGLONG );
	if ( !tOut.HeadEnd () )
		return;

	const auto & tStmt = *pStmt;
	auto pServed = GetServed ( tStmt.m_sIndex );
	if ( !ServedDesc_t::IsLocal ( pServed ) )
	{
		tOut.Error ( "FILES requires an existing local table" );
		return;
	}

	StrVec_t dFiles;
	StrVec_t dExt;
	RIdx_c ( pServed )->GetIndexFiles ( dFiles, dExt );

	auto sFormat = tStmt.m_sThreadFormat;
	if ( sFormat!="external" )
		ARRAY_CONSTFOREACH( i, dFiles )
		{
			tOut.PutString ( dFiles[i] );
			tOut.PutString ( RealPath ( dFiles[i] ) );
			tOut.PutNumAsString ( sphGetFileSize ( dFiles[i], nullptr ) );
			if ( !tOut.Commit () )
				return;
		}

	if ( sFormat=="all" || sFormat=="external" )
	{
		dExt.Uniq ();
		ARRAY_CONSTFOREACH( i, dExt )
		{
			tOut.PutString ( dExt[i] );
			tOut.PutString ( RealPath ( dExt[i] ) );
			tOut.PutNumAsString ( sphGetFileSize ( dExt[i], nullptr ) );
			if ( !tOut.Commit () )
				return;
		}
	}
	tOut.Eof();
}

// fwd
static bool PrepareReconfigure ( const char * szIndex, CSphReconfigureSettings & tSettings, StrVec_t * pWarnings, CSphString & sError );

void HandleMysqlTruncate ( RowBuffer_i & tOut, const SqlStmt_t & tStmt, CSphString & sWarning )
{
	if ( !sphCheckWeCanModify ( tOut ) )
		return;

	bool bReconfigure = ( tStmt.m_iIntParam==1 );

	auto pCmd = MakeReplicationCommand ( ReplCmd_e::TRUNCATE, tStmt.m_sIndex, tStmt.m_sCluster );
	CSphString sError;
	StrVec_t dWarnings;
	const CSphString & sIndex = tStmt.m_sIndex;

	if ( bReconfigure )
	{
		pCmd->m_tReconfigure = std::make_unique<CSphReconfigureSettings>();
		pCmd->m_tReconfigure->m_bChangeSchema = true;
	}

	if ( bReconfigure && !PrepareReconfigure ( sIndex.cstr(), *pCmd->m_tReconfigure, &dWarnings, sError ) )
	{
		tOut.Error ( sError.cstr () );
		return;
	}

	// get an exclusive lock for operation
	// but only read lock for check
	auto pIndex = GetServed ( sIndex );
	{
		if ( !ServedDesc_t::IsMutable ( pIndex ) )
		{
			tOut.Error ( "TRUNCATE RTINDEX requires an existing RT table" );
			return;
		}

		if ( !ValidateClusterStatement ( sIndex, *pIndex, tStmt.m_sCluster, IsHttpStmt ( tStmt ) ) )
		{
			tOut.Error ( TlsMsg::szError() );
			return;
		}
	}

	assert ( pIndex );
	Threads::Coro::ScopedWriteTable_c tWriting { pIndex->Locker() };
	if ( !tWriting.CanWrite () )
	{
		tOut.Error ( "table is locked" );
		return;
	}

	auto* pSession = session::GetClientSession();
	auto& tAcc = pSession->m_tAcc;
	auto* pAccum = tAcc.GetAcc();
	pAccum->m_dCmd.Add ( std::move ( pCmd ) );

	sWarning = ConcatWarnings ( dWarnings );

	bool bRes = HandleCmdReplicate ( *pAccum );
	if ( !bRes )
		tOut.Error ( TlsMsg::szError() );
	else
		tOut.Ok ( 0, dWarnings.GetLength() );
}


void HandleMysqlOptimize ( RowBuffer_i & tOut, const SqlStmt_t & tStmt )
{
	if ( !sphCheckWeCanModify ( tOut ) )
		return;

	auto sIndex = tStmt.m_sIndex;
	auto pIndex = GetServed ( sIndex );
	if ( !ServedDesc_t::IsMutable ( pIndex ) )
	{
		tOut.Error ( "OPTIMIZE TABLE requires an existing RT table" );
		return;
	}

	OptimizeTask_t tTask;
	tTask.m_eVerb = OptimizeTask_t::eManualOptimize;
	tTask.m_iCutoff = tStmt.m_tQuery.m_iCutoff<=0 ? 0 : tStmt.m_tQuery.m_iCutoff;

	auto bOptimizeStarted = RIdx_T<RtIndex_i *> ( pIndex )->StartOptimize ( std::move ( tTask ) );

	if ( tStmt.m_tQuery.m_bSync && !bOptimizeStarted )
	{
		tOut.Error ( "Can't optimize frozen table" );
		return;
	}

	if ( tStmt.m_tQuery.m_bSync && !PollOptimizeRunning ( sIndex ) )
		tOut.Error ( "RT table went away during waiting" );
	else
		tOut.Ok ();
}

static CSphString GetLastInsertId ( const ClientSession_c * pSession )
{
    StringBuilder_c sBuf ( "," );

	if ( pSession->m_dLastIds.IsEmpty() )
		sBuf << 0;
	else
		pSession->m_dLastIds.Apply ( [&sBuf] ( int64_t iID ) { sBuf << iID; } );

    return CSphString ( sBuf );
}

class ExtraLastInsertID_c final: public ISphExtra
{
	bool ExtraDataImpl ( ExtraData_e eCmd, void** pData ) final
	{
		if ( eCmd != EXTRA_GET_LAST_INSERT_ID )
			return false;

		auto* sVal = (CSphString*)pData;
		assert ( sVal );
		*sVal = GetLastInsertId ( session::Info().GetClientSession() );
		return true;
	}
};


// STMT_SELECT_COLUMNS: SELECT @@sysvar1 [ as alias] [@@sysvarN [ as alias]] [limit M]
// SELECT expr, @@sysvar1, expr2, ... [limit M]
void HandleMysqlSelectColumns ( RowBuffer_i & tOut, const SqlStmt_t & tStmt, ClientSession_c* pSession )
{
	struct SysVar_t
	{
		const MysqlColumnType_e m_eType;
		const char* m_szName;
		std::function<CSphString ( void )> m_fnValue;
	};

	const SysVar_t dSysvars[] =
	{
		{ MYSQL_COL_STRING,	nullptr, [] { return "<empty>"; } }, // stub
		{ MYSQL_COL_LONG,	"@@session.auto_increment_increment",	[] {return "1";}},
		{ MYSQL_COL_STRING,	"@@character_set_client", [] {return "utf8";}},
		{ MYSQL_COL_STRING,	"@@character_set_connection", [] {return "utf8";}},
		{ MYSQL_COL_LONG,	"@@max_allowed_packet", [] { StringBuilder_c s; s << g_iMaxPacketSize; return CSphString(s); }},
		{ MYSQL_COL_STRING,	"@@version_comment", [] { return szGIT_BRANCH_ID;}},
		{ MYSQL_COL_LONG,	"@@lower_case_table_names", [] { return "1"; }},
		{ MYSQL_COL_STRING,	"@@session.last_insert_id", [pSession] { return GetLastInsertId ( pSession ); } },
		{ MYSQL_COL_LONG, "@@autocommit", [pSession] { return pSession->m_bAutoCommit ? "1" : "0"; } },
	};

	auto fnVarIdxByName = [&dSysvars] ( const CSphString& sName ) noexcept -> int
	{
		constexpr auto iSysvars = sizeof ( dSysvars ) / sizeof ( dSysvars[0] );
		for ( int i = 1; i<(int)iSysvars; ++i )
			if ( sName == dSysvars[i].m_szName )
				return i;
		return 0;
	};

	const auto& dItems = tStmt.m_tQuery.m_dItems;

	struct PreparedItem_t {
		ESphAttr m_eType;
		MysqlColumnType_e m_eTypeMysql;
		ISphExprRefPtr_c m_pExpr;
		int m_iSysvarIdx;
		const char* m_szAlias;
		CSphString m_sError;
	};

	CSphVector<PreparedItem_t> dColumns;

	const bool bHasBuddy = HasBuddy();
	bool bHaveValidExpressions = false; // whether we have at least one expression among @@sysvars
	bool bHaveInvalidExpressions = false; // whether at least one expression is erroneous

	for ( const auto & tItem : dItems )
	{
		CSphString sError;
		auto iVar = fnVarIdxByName ( tItem.m_sExpr );
		if ( !iVar )
		{
			CSphString sVar = tItem.m_sExpr;
			CSphSchema tSchema;
			ESphAttr eAttrType;
			ExprParseArgs_t tExprArgs;
			tExprArgs.m_pAttrType = &eAttrType;
			ISphExprRefPtr_c pExpr { sphExprParse ( sVar.cstr(), tSchema, nullptr, sError, tExprArgs ) };
			if ( pExpr )
			{
				dColumns.Add ( { eAttrType, ESphAttr2MysqlColumn ( eAttrType ), pExpr, -1, tItem.m_sAlias.cstr() } );
				bHaveValidExpressions = true;
				continue;
			}

			// failure:
			// - if a buddy exists and any unknown sysvar is requested
			// - if no buddy exists and a non-sysvar is requested or the expression parser failed
			bool bSysVar = tItem.m_sExpr.Begins ( "@@" );
			if ( bSysVar && bHasBuddy )
			{
				sError.SetSprintf ( "unknown sysvar %s", tItem.m_sExpr.cstr() );
				bHaveInvalidExpressions = true;
			} else if ( !bSysVar )
				bHaveInvalidExpressions = true;
		}
		dColumns.Add ( { SPH_ATTR_NONE, dSysvars[iVar].m_eType, nullptr, iVar, tItem.m_sAlias.cstr(), sError } );
	}

	assert ( dColumns.GetLength() == dItems.GetLength() );

	// fail when we have error in expression or any unknown sysvar - buddy should handle that
	if ( bHaveInvalidExpressions )
	{
		StringBuilder_c sError ("; ");
		dColumns.for_each( [&sError] (const PreparedItem_t& dCol) { if ( !dCol.m_sError.IsEmpty()) sError << dCol.m_sError; });
		tOut.Error ( sError.cstr() );
		return;
	}

	// fill header
	tOut.HeadBegin ();
	for ( const auto& dColumn : dColumns )
		tOut.HeadColumn ( dColumn.m_szAlias, dColumn.m_eTypeMysql );

	if ( !tOut.HeadEnd() )
		return;

	if ( bHaveValidExpressions )
	{
		ExtraLastInsertID_c tIds;
		for ( auto& pExpr : dColumns )
			if ( pExpr.m_pExpr )
				pExpr.m_pExpr->Command ( SPH_EXPR_SET_EXTRA_DATA, &tIds );
	}

	std::optional<ExtraLastInsertID_c> tIds;

	// fill values
	for ( auto& dColumn : dColumns )
	{
		if ( dColumn.m_pExpr ) // expression
		{
			if ( !tIds.has_value() )
				tIds.emplace();

			auto& pExpr = dColumn.m_pExpr;
			pExpr->Command ( SPH_EXPR_SET_EXTRA_DATA, &tIds.value() );

			CSphMatch tMatch;

			switch ( dColumn.m_eType )
			{
			case SPH_ATTR_STRINGPTR:
				{
					const BYTE* pStr = nullptr;
					int iLen = pExpr->StringEval ( tMatch, &pStr );
					tOut.PutArray ( { pStr, iLen } );
					FreeDataPtr ( *pExpr, pStr );
					break;
				}
			case SPH_ATTR_INTEGER:	tOut.PutNumAsString ( pExpr->IntEval ( tMatch ) ); break;
			case SPH_ATTR_BIGINT:	tOut.PutNumAsString ( pExpr->Int64Eval ( tMatch ) ); break;
			case SPH_ATTR_UINT64:	tOut.PutNumAsString ( (uint64_t)pExpr->Int64Eval ( tMatch ) ); break;
			case SPH_ATTR_FLOAT:	tOut.PutFloatAsString ( pExpr->Eval ( tMatch ) ); break;
			case SPH_ATTR_DOUBLE:	tOut.PutDoubleAsString ( pExpr->Eval ( tMatch ) ); break;
			default:
				tOut.PutNULL();
				break;
			}
		}
		else
			tOut.PutString ( dSysvars[dColumn.m_iSysvarIdx].m_fnValue() );
	}

	// finalize
	tOut.Commit ();
	tOut.Eof ();
}


void HandleMysqlShowCollations ( RowBuffer_i & tOut )
{
	// MySQL Connector/J really expects an answer here
	// field packets
	tOut.HeadBegin ();
	tOut.HeadColumn ( "Collation" );
	tOut.HeadColumn ( "Charset" );
	tOut.HeadColumn ( "Id", MYSQL_COL_LONGLONG );
	tOut.HeadColumn ( "Default" );
	tOut.HeadColumn ( "Compiled" );
	tOut.HeadColumn ( "Sortlen" );
	tOut.HeadEnd();

	// data packets
	tOut.PutString ( "utf8_general_ci" );
	tOut.PutString ( "utf8" );
	tOut.PutString ( "33" );
	tOut.PutString ( "Yes" );
	tOut.PutString ( "Yes" );
	tOut.PutString ( "1" );
	tOut.Commit();

	// done
	tOut.Eof();
}

void HandleMysqlShowCharacterSet ( RowBuffer_i & tOut )
{
	// MySQL Connector/J really expects an answer here
	// field packets
	tOut.HeadBegin ();
	tOut.HeadColumn ( "Charset" );
	tOut.HeadColumn ( "Description" );
	tOut.HeadColumn ( "Default collation" );
	tOut.HeadColumn ( "Maxlen" );
	tOut.HeadEnd();

	// data packets
	tOut.PutString ( "utf8" );
	tOut.PutString ( "UTF-8 Unicode" );
	tOut.PutString ( "utf8_general_ci" );
	tOut.PutString ( "3" );
	tOut.Commit();

	// done
	tOut.Eof();
}

const char * sphCollationToName ( ESphCollation eColl )
{
	switch ( eColl )
	{
		case SPH_COLLATION_LIBC_CI:				return "libc_ci";
		case SPH_COLLATION_LIBC_CS:				return "libc_cs";
		case SPH_COLLATION_UTF8_GENERAL_CI:		return "utf8_general_ci";
		case SPH_COLLATION_BINARY:				return "binary";
		default:								return "unknown";
	}
}


static const char * LogLevelName ( ESphLogLevel eLevel )
{
	switch ( eLevel )
	{
		case SPH_LOG_FATAL:					return "fatal";
		case SPH_LOG_WARNING:				return "warning";
		case SPH_LOG_INFO:					return "info";
		case SPH_LOG_DEBUG:					return "debug";
		case SPH_LOG_RPL_DEBUG:				return "replication";
		case SPH_LOG_VERBOSE_DEBUG:			return "debugv";
		case SPH_LOG_VERY_VERBOSE_DEBUG:	return "debugvv";
		default:							return "unknown";
	}
}

// SHOW [GLOBAL|SESSION] VARIABLES WHERE variable_name='xxx' [OR variable_name='xxx']
// SHOW [GLOBAL|SESSION] VARIABLES WHERE variable_name='xxx' [OR variable_name='xxx']
void HandleMysqlShowVariables ( RowBuffer_i & dRows, const SqlStmt_t & tStmt )
{
	VectorLike dTable ( tStmt.m_sStringParam );
	{
		auto pVars = session::Info().GetClientSession();
		dTable.MatchTuplet ( "autocommit", pVars->m_bAutoCommit ? "1" : "0" );
		dTable.MatchTupletf ( "auto_optimize", "%d", g_iAutoOptimizeCutoffMultiplier );
		dTable.MatchTupletf ( "optimize_cutoff", "%d", MutableIndexSettings_c::GetDefaults().m_iOptimizeCutoff );
		dTable.MatchTuplet ( "collation_connection", sphCollationToName ( session::GetCollation() ) );
		dTable.MatchTuplet ( "query_log_format", LogFormat()==LOG_FORMAT::_PLAIN ? "plain" : "sphinxql" );
		dTable.MatchTuplet ( "session_read_only", session::GetReadOnly() ? "1" : "0" );
		dTable.MatchTuplet ( "log_level", LogLevelName ( g_eLogLevel ) );
		dTable.MatchTupletf ( "max_allowed_packet", "%d", g_iMaxPacketSize );
		dTable.MatchTuplet ( "character_set_client", "utf8" );
		dTable.MatchTuplet ( "character_set_connection", "utf8" );
		dTable.MatchTuplet ( "grouping_in_utc", GetGroupingInUTC() ? "1" : "0" );
		dTable.MatchTuplet ( "timezone", GetTimeZoneName().cstr() );
		dTable.MatchTupletFn ( "last_insert_id" , [&pVars]  { return GetLastInsertId ( pVars ); } );
	}
	dTable.MatchTuplet ( "pseudo_sharding", GetPseudoSharding() ? "1" : "0" );

	switch ( GetSecondaryIndexDefault() )
	{
	case SIDefault_e::FORCE:
		dTable.MatchTuplet ( "secondary_indexes", "force" ); break;
	case SIDefault_e::ENABLED:
		dTable.MatchTuplet ( "secondary_indexes", "1" ); break;
	default:
		dTable.MatchTuplet ( "secondary_indexes", "0" );
	}

	dTable.MatchTuplet ( "accurate_aggregation", GetAccurateAggregationDefault() ? "1" : "0" );
	dTable.MatchTupletf ( "distinct_precision_threshold", "%d", GetDistinctThreshDefault() );
	dTable.MatchTupletFn ( "threads_ex_effective", [] {
		StringBuilder_c tBuf;
		auto x = GetEffectiveBaseDispatcherTemplate();
		auto y = GetEffectivePseudoShardingDispatcherTemplate();
		Dispatcher::RenderTemplates ( tBuf, { x, y } );
		return tBuf;
	} );
	dTable.MatchTuplet ( "cluster_user", g_sClusterUser.scstr() );

	if ( tStmt.m_iIntParam>=0 ) // that is SHOW GLOBAL VARIABLES
	{
		dTable.MatchTupletf ( "thread_stack", "%d", Threads::GetMaxCoroStackSize() );
		dTable.MatchTupletFn ( "threads_ex", [] {
			StringBuilder_c tBuf;
			auto x = Dispatcher::GetGlobalBaseDispatcherTemplate();
			auto y = Dispatcher::GetGlobalPseudoShardingDispatcherTemplate();
			Dispatcher::RenderTemplates ( tBuf, { x, y } );
			return tBuf;
		} );
		Uservar_e eType = tStmt.m_iIntParam==0 ? USERVAR_INT_SET : USERVAR_INT_SET_TMP;
		IterateUservars ( [&dTable, eType] ( const NamedRefVectorPair_t &dVar ) {
			if ( dVar.second.m_eType==eType )
				dTable.MatchTupletf ( dVar.first.cstr(), "%d", dVar.second.m_pVal ? dVar.second.m_pVal->GetLength() : 0 );
		});
	} else { // that is local (session) variables
		dTable.MatchTupletf ( "thread_stack", "%d", session::GetMaxStackSize() );
		dTable.MatchTupletFn ( "threads_ex", [] {
			StringBuilder_c tBuf;
			auto x = ClientTaskInfo_t::Info().GetBaseDispatcherTemplate();
			auto y = ClientTaskInfo_t::Info().GetPseudoShardingDispatcherTemplate();
			Dispatcher::RenderTemplates ( tBuf, { x, y } );
			return tBuf;
		});
		dTable.MatchTuplet ( "user", session::GetClientSession()->m_sUser.scstr () );
	}

	// fine
	dRows.DataTable ( dTable );
}

template <typename FORMATFN>
static void AddQueryStats ( VectorLike & dStatus, const char * szPrefix, const QueryStats_t & tStats,
	//void (*FormatFn)( StringBuilder_c & sBuf, uint64_t uQueries, uint64_t uStat, const char * sType ) )
	FORMATFN FormatFn )

{
	using namespace QueryStats;
	static const char * dStatIntervalNames[INTERVAL_TOTAL] =
	{
		"1min",
		"5min",
		"15min",
		"total"
	};

	static const char * dStatTypeNames[TYPE_TOTAL] =
	{
		"avg",
		"min",
		"max",
		"pct95",
		"pct99"
	};

	StringBuilder_c sBuf;
	for ( int i = 0; i < INTERVAL_TOTAL; ++i )
	{
		if ( dStatus.MatchAddf ( "%s_%s", szPrefix, dStatIntervalNames[i] ) )
		{
			sBuf.Clear();
			{
				ScopedComma_c VARIABLE_IS_NOT_USED tRootBlock( sBuf, ", ", R"({"queries":)", "}" );
				sBuf << tStats.m_dStats[i].m_uTotalQueries;
				for ( int j = 0; j < TYPE_TOTAL; ++j )
					FormatFn ( sBuf, tStats.m_dStats[i].m_uTotalQueries,
							tStats.m_dStats[i].m_dData[j], dStatTypeNames[j] );
			}
			dStatus.Add ( sBuf.cstr() );
		}
	}
}


static void AddQueryTimeStatsToOutput ( VectorLike & dStatus, const char * szPrefix, const QueryStats_t & tQueryTimeStats )
{
	AddQueryStats ( dStatus, szPrefix, tQueryTimeStats,
		[]( StringBuilder_c & sBuf, uint64_t uQueries, uint64_t uStat, const char * sType )
		{
			uQueries ? sBuf.Sprintf( R"("%s_sec":%.3F)", sType, uStat ) : sBuf.AppendName( sType ) << R"("-")";
		} );
}


static void AddFoundRowsStatsToOutput ( VectorLike & dStatus, const char * szPrefix, const QueryStats_t & tRowsFoundStats )
{
	AddQueryStats ( dStatus, szPrefix, tRowsFoundStats,
		[]( StringBuilder_c & sBuf, uint64_t uQueries, uint64_t uStat, const char * sType )
		{
			sBuf.AppendName( sType );
			uQueries ? sBuf << uStat : sBuf << R"("-")";
		} );
}


void ServedStats_c::GetIndexQueryStats ( VectorLike & dStatus ) const
{
	QueryStats_t tQueryTimeStats, tRowsFoundStats;
	CalculateQueryStats ( tRowsFoundStats, tQueryTimeStats );
	AddQueryTimeStatsToOutput ( dStatus, "query_time", tQueryTimeStats );

#ifndef NDEBUG
	QueryStats_t tExactQueryTimeStats, tExactRowsFoundStats;
	CalculateQueryStatsExact ( tExactQueryTimeStats, tExactRowsFoundStats );
	AddQueryTimeStatsToOutput ( dStatus, "exact_query_time", tQueryTimeStats );
#endif

	AddFoundRowsStatsToOutput ( dStatus, "found_rows", tRowsFoundStats );

	// command stats
	SearchdCommand_e dCommands[] = { SEARCHD_COMMAND_SEARCH, SEARCHD_COMMAND_EXCERPT, SEARCHD_COMMAND_UPDATE, SEARCHD_COMMAND_KEYWORDS, SEARCHD_COMMAND_STATUS, SEARCHD_COMMAND_DELETE, SEARCHD_COMMAND_INSERT, SEARCHD_COMMAND_REPLACE, SEARCHD_COMMAND_COMMIT, SEARCHD_COMMAND_SUGGEST, SEARCHD_COMMAND_CALLPQ, SEARCHD_COMMAND_GETFIELD };
	for ( auto eCmd : dCommands )
		dStatus.MatchTupletf ( szCommand ( eCmd ), "%l", m_tCommandsStats.Get ( eCmd ) );

	// detailed stats
	FormatCmdStats ( m_tCommandsStats, "insert_replace", SearchdStats_t::eReplace, dStatus );
	FormatCmdStats ( m_tCommandsStats, "search", SearchdStats_t::eSearch, dStatus );
	FormatCmdStats ( m_tCommandsStats, "update", SearchdStats_t::eUpdate, dStatus );
}

static void AddDiskIndexStatus ( VectorLike & dStatus, const CSphIndex * pIndex, bool bRt, bool bPq )
{
	auto iDocs = pIndex->GetStats ().m_iTotalDocuments;
	if ( bPq )
	{
		dStatus.MatchTupletf ( "stored_queries", "%l", iDocs );
	} else {
		dStatus.MatchTupletf ( "indexed_documents", "%l", iDocs );
		dStatus.MatchTupletf ( "indexed_bytes", "%l", pIndex->GetStats ().m_iTotalBytes );
	}

	const int64_t * pFieldLens = pIndex->GetFieldLens();
	if ( pFieldLens )
	{
		int64_t iTotalTokens = 0;
		for ( int i=0; i < pIndex->GetMatchSchema().GetFieldsCount(); ++i )
		{
			if ( dStatus.MatchAddf ( "field_tokens_%s", pIndex->GetMatchSchema ().GetFieldName ( i ) ) )
				dStatus.Addf( "%l", pFieldLens[i] );
			iTotalTokens += pFieldLens[i];
		}
		dStatus.MatchTupletf ( "total_tokens", "%l", iTotalTokens );
	}

	CSphIndexStatus tStatus;
	pIndex->GetStatus ( &tStatus );
	dStatus.MatchTupletf ( "ram_bytes", "%l", tStatus.m_iRamUse );
	dStatus.MatchTupletf ( "disk_bytes", "%l", tStatus.m_iDiskUse );
	if ( !bPq )
	{
		dStatus.MatchTupletf ( "disk_mapped", "%l", tStatus.m_iMapped );
		dStatus.MatchTupletf ( "disk_mapped_cached", "%l", tStatus.m_iMappedResident );
		dStatus.MatchTupletf ( "disk_mapped_doclists", "%l", tStatus.m_iMappedDocs );
		dStatus.MatchTupletf ( "disk_mapped_cached_doclists", "%l", tStatus.m_iMappedResidentDocs );
		dStatus.MatchTupletf ( "disk_mapped_hitlists", "%l", tStatus.m_iMappedHits );
		dStatus.MatchTupletf ( "disk_mapped_cached_hitlists", "%l", tStatus.m_iMappedResidentHits );
		dStatus.MatchTupletf ( "killed_documents", "%l", tStatus.m_iDead );
		dStatus.MatchTupletFn ( "killed_rate", [&tStatus, iDocs] {
			StringBuilder_c sPercent;
			auto iTotalDocs = iDocs + tStatus.m_iDead;
			if ( iTotalDocs )
				sPercent.Sprintf ( "%0.2F%%", tStatus.m_iDead * 10000 / iTotalDocs );
			else
				sPercent << "0.00%";
			return CSphString ( sPercent.cstr () );
		} );
	}
	if ( bRt )
	{
		dStatus.MatchTupletf ( "ram_chunk", "%l", tStatus.m_iRamChunkSize );
		dStatus.MatchTupletf ( "ram_chunk_segments_count", "%d", tStatus.m_iNumRamChunks );
		dStatus.MatchTupletf ( "disk_chunks", "%d", tStatus.m_iNumChunks );
		dStatus.MatchTupletf ( "mem_limit", "%l", tStatus.m_iMemLimit );
		dStatus.MatchTupletf ( "mem_limit_rate", "%0.2F%%", PercentOf ( tStatus.m_fSaveRateLimit, 1.0, 2 ) );
		dStatus.MatchTupletf ( "ram_bytes_retired", "%l", tStatus.m_iRamRetired );
		dStatus.MatchTupletf ( "optimizing", "%l", tStatus.m_iOptimizesCount );
		dStatus.MatchTupletf ( "locked", "%d", tStatus.m_iLockCount );
	}
	if ( bPq )
	{
		dStatus.MatchTupletf ( "max_stack_need", "%l", tStatus.m_iStackNeed );
		dStatus.MatchTupletf ( "average_stack_base", "%l", tStatus.m_iStackBase );
		dStatus.MatchTupletf ( "desired_thread_stack", "%l", sphRoundUp ( tStatus.m_iStackNeed + tStatus.m_iStackBase, 128 ) );
		dStatus.MatchTupletf ( "locked", "%d", tStatus.m_iLockCount );
	}

	if ( bRt || bPq )
	{
		dStatus.MatchTupletf ( "tid", "%l", tStatus.m_iTID );
		dStatus.MatchTupletf ( "tid_saved", "%l", tStatus.m_iSavedTID );
	}
}

const char * szIndexType ( IndexType_e eType )
{
	switch ( eType )
	{
	case IndexType_e::PLAIN: return "local";
	case IndexType_e::TEMPLATE: return "template";
	case IndexType_e::RT: return "rt";
	case IndexType_e::PERCOLATE: return "percolate";
	case IndexType_e::DISTR: return "distributed";
	default: return "unknown";
	}
}

static void AddPlainIndexStatus ( RowBuffer_i & tOut, const cServedIndexRefPtr_c& pServed, const ServedStats_c& tStats, const CSphString & sName, const CSphString & sPattern )
{
	assert ( pServed );
	RIdx_c pIndex { pServed };
	assert ( pIndex );

	VectorLike dStatus ( sPattern );
	dStatus.MatchTuplet ( "table_type", szIndexType ( pServed->m_eType ) );
	if ( pServed->m_eType != IndexType_e::TEMPLATE )
	{
		AddDiskIndexStatus ( dStatus, pIndex, pServed->m_eType == IndexType_e::RT, pServed->m_eType == IndexType_e::PERCOLATE );
		tStats.GetIndexQueryStats ( dStatus );
	}
	tOut.DataTable ( dStatus );
}


static void AddDistibutedIndexStatus ( RowBuffer_i & tOut, const cDistributedIndexRefPtr_t& pIndex, const CSphString & sName, const CSphString & sPattern )
{
	assert ( pIndex );
	VectorLike dStatus ( sPattern );
	dStatus.MatchTuplet( "table_type", "distributed" );
	pIndex->m_tStats.GetIndexQueryStats ( dStatus );
	tOut.DataTable ( dStatus );
}

void HandleMysqlShowIndexStatus ( RowBuffer_i& tOut, const SqlStmt_t& tStmt )
{
	CSphString sError;
	auto pServed = GetServed ( tStmt.m_sIndex );

	int iChunk = tStmt.m_iIntParam;
	if ( tStmt.m_dIntSubkeys.GetLength() >= 1 )
		iChunk = tStmt.m_dIntSubkeys[0];

	if ( pServed )
	{
		pServed->m_pStats->IncCmd ( SEARCHD_COMMAND_STATUS );

		if ( iChunk >= 0 && pServed->m_eType == IndexType_e::RT )
		{
			RIdx_T<const RtIndex_i*> ( pServed )->ProcessDiskChunk ( iChunk, [&tOut, &tStmt] ( const CSphIndex* pIndex ) {
				if ( !pIndex )
				{
					tOut.Error ( "SHOW TABLE STATUS requires an existing table" );
					return;
				}

				VectorLike dStatus ( tStmt.m_sStringParam );
				AddDiskIndexStatus ( dStatus, pIndex, false, false );
				tOut.DataTable ( dStatus );
			} );
		} else
			AddPlainIndexStatus ( tOut, pServed, *pServed->m_pStats, tStmt.m_sIndex, tStmt.m_sStringParam );
		return;
	}

	auto pIndex = GetDistr ( tStmt.m_sIndex );

	if ( pIndex )
	{
		pIndex->m_tStats.IncCmd ( SEARCHD_COMMAND_STATUS );
		AddDistibutedIndexStatus ( tOut, pIndex, tStmt.m_sIndex, tStmt.m_sStringParam );
	} else
	{
		tOut.Error ( "SHOW TABLE STATUS requires an existing table" );
	}
}

static bool AddFederatedIndexStatusHeader ( RowBuffer_i& tOut )
{
	return tOut.HeadOfStrings ( { "Name", "Engine", "Version", "Row_format", "Rows", "Avg_row_length", "Data_length", "Max_data_length", "Index_length", "Data_free", "Auto_increment", "Create_time", "Update_time", "Check_time", "Collation", "Checksum", "Create_options", "Comment" } );
}

static void AddFederatedIndexStatusLine ( const CSphSourceStats& tStats, const CSphString& sName, RowBuffer_i& tOut )
{
	tOut.PutString ( sName );						  // Name
	tOut.PutString ( "InnoDB" );					  // Engine
	tOut.PutString ( "10" );						  // Version
	tOut.PutString ( "Dynamic" );					  // Row_format
	tOut.PutNumAsString ( tStats.m_iTotalDocuments ); // Rows
	tOut.PutString ( "4096" );						  // Avg_row_length
	tOut.PutString ( "0" );							  // Data_length
	tOut.PutString ( "0" );							  // Max_data_length
	tOut.PutString ( "0" );							  // Index_length
	tOut.PutString ( "0" );							  // Data_free
	tOut.PutString ( "5" );							  // Auto_increment
	tOut.PutNULL();									  // Create_time
	tOut.PutNULL();									  // Update_time
	tOut.PutNULL();									  // Check_time
	tOut.PutString ( "utf8" );						  // Collation
	tOut.PutNULL();									  // Checksum
	tOut.PutString ( "" );							  // Create_options
	tOut.PutString ( "" );							  // Comment
	tOut.Commit();
}

void HandleMysqlShowFederatedIndexStatus ( RowBuffer_i & tOut, const SqlStmt_t & tStmt )
{
	CSphString sError;

	if ( !AddFederatedIndexStatusHeader ( tOut ) )
		return;

	CheckLike tSelector { tStmt.m_sStringParam.cstr() };
	auto dIndexes = GetAllServedIndexes();

	bool bWithClusters = ClusterFlavour();

	// fake stat for distrs
	CSphSourceStats tFakeStats;
	tFakeStats.m_iTotalDocuments = 1000; // TODO: check is it worth to query that number from agents

	for ( const NamedIndexType_t& tIndex : dIndexes )
	{
		CSphString sFullName;
		if ( bWithClusters && !tIndex.m_sCluster.IsEmpty () )
			sFullName.SetSprintf ("%s:%s", tIndex.m_sCluster.cstr(), tIndex.m_sName.cstr());
		const CSphString& sName = ( bWithClusters && !tIndex.m_sCluster.IsEmpty () ) ? sFullName : tIndex.m_sName;

		if ( !tSelector.Match ( sName.cstr() ) )
			continue;

		if ( tIndex.m_eType == IndexType_e::DISTR )
			AddFederatedIndexStatusLine ( tFakeStats, sName, tOut );
		else {
			auto pServed = GetServed ( tIndex.m_sName );
			if ( !pServed )
				continue; // really rare case when between GetAllServedIndexes and that moment table was removed.
			RIdx_c pIndex { pServed };
			assert ( pIndex );
			AddFederatedIndexStatusLine ( pIndex->GetStats(), sName, tOut );
		}
	}

	tOut.Eof ();
}

void PutIndexStatus ( RowBuffer_i & tOut, const CSphIndex * pIndex )
{
	tOut.PutString ( pIndex->GetFilebase () );

	auto & tStats = pIndex->GetStats ();
	tOut.PutNumAsString ( tStats.m_iTotalDocuments );
	tOut.PutNumAsString ( tStats.m_iTotalBytes );

	CSphIndexStatus tStatus;
	pIndex->GetStatus ( &tStatus );
	tOut.PutNumAsString ( tStatus.m_iRamUse );
	tOut.PutNumAsString ( tStatus.m_iDiskUse );
	tOut.PutNumAsString ( tStatus.m_iMapped );
	tOut.PutNumAsString ( tStatus.m_iMappedResident );
	tOut.PutNumAsString ( tStatus.m_iMappedDocs );
	tOut.PutNumAsString ( tStatus.m_iMappedResidentDocs );
	tOut.PutNumAsString ( tStatus.m_iMappedHits );
	tOut.PutNumAsString ( tStatus.m_iMappedResidentHits );
	tOut.PutNumAsString ( tStatus.m_iDead );
}

void HandleSelectIndexStatus ( RowBuffer_i & tOut, const SqlStmt_t * pStmt )
{
	tOut.HeadBegin ();
	tOut.HeadColumn ( "chunk_id", MYSQL_COL_LONG );
	tOut.HeadColumn ( "base_name" );
	tOut.HeadColumn ( "indexed_documents", MYSQL_COL_LONG );
	tOut.HeadColumn ( "indexed_bytes", MYSQL_COL_LONGLONG );
	tOut.HeadColumn ( "ram_bytes", MYSQL_COL_LONGLONG );
	tOut.HeadColumn ( "disk_bytes", MYSQL_COL_LONGLONG );
	tOut.HeadColumn ( "disk_mapped", MYSQL_COL_LONGLONG );
	tOut.HeadColumn ( "disk_mapped_cached", MYSQL_COL_LONGLONG );
	tOut.HeadColumn ( "disk_mapped_doclists", MYSQL_COL_LONGLONG );
	tOut.HeadColumn ( "disk_mapped_cached_doclists", MYSQL_COL_LONGLONG );
	tOut.HeadColumn ( "disk_mapped_hitlists", MYSQL_COL_LONGLONG );
	tOut.HeadColumn ( "disk_mapped_cached_hitlists", MYSQL_COL_LONGLONG );
	tOut.HeadColumn ( "killed_documents", MYSQL_COL_LONGLONG );
	if ( !tOut.HeadEnd () )
		return;

	const auto & tStmt = *pStmt;
	auto pServed = GetServed ( tStmt.m_sIndex );

	if ( !ServedDesc_t::IsLocal ( pServed ) )
	{
		tOut.Error ( "select TABLE.@status requires an existing table" );
		return;
	}

	RIdx_c pIndex { pServed };
	if ( pIndex->IsRT () )
	{
		auto* pRtIndex = static_cast<const RtIndex_i*> ( pIndex.Ptr() );
		int iChunk = 0;
		bool bKeepIteration = true;
		while ( bKeepIteration )
		{
			pRtIndex->ProcessDiskChunk (iChunk,[&bKeepIteration, &tOut] (const CSphIndex* pChunk) {
				if ( !pChunk )
				{
					bKeepIteration = false;
					return;
				}
				tOut.PutNumAsString ( pChunk->m_iChunk );
				PutIndexStatus ( tOut, pChunk );
				if ( !tOut.Commit () )
				{
					bKeepIteration = false;
					return;
				}
			});
			++iChunk;
		}
	} else {
		tOut.PutNumAsString ( 0 ); // dummy 'chunk' of non-rt
		PutIndexStatus ( tOut, pIndex );
		tOut.Commit ();
	}
	tOut.Eof();
}


void HandleMysqlShowIndexSettings ( RowBuffer_i & tOut, const SqlStmt_t & tStmt )
{
	CSphString sError;
	auto pServed = GetServed ( tStmt.m_sIndex );
	if ( !pServed )
	{
		tOut.Error ( "SHOW TABLE SETTINGS requires an existing table" );
		return;
	}

	int iChunk = tStmt.m_iIntParam;
	if ( tStmt.m_dIntSubkeys.GetLength ()>=1 )
		iChunk = (int) tStmt.m_dIntSubkeys[0];

	auto fnShowSettings = [&tOut, szStmt=tStmt.m_sStmt] ( const CSphIndex* pIndex )
	{
		if ( !pIndex )
		{
			tOut.Error ( "SHOW TABLE SETTINGS requires an existing table" );
			return;
		}
		if ( !tOut.HeadOfStrings ( { "Variable_name", "Value" } ) )
			return;

		StringBuilder_c tBuf;
		std::unique_ptr<FilenameBuilder_i> pFilenameBuilder = CreateFilenameBuilder ( pIndex->GetName () );
		DumpSettings ( tBuf, *pIndex, pFilenameBuilder.get () );

		tOut.DataTuplet ( "settings", tBuf.cstr () );
		tOut.Eof ();
	};

	if ( iChunk >= 0 && pServed->m_eType == IndexType_e::RT )
		RIdx_T<const RtIndex_i*> ( pServed )->ProcessDiskChunk ( iChunk, fnShowSettings );
	else
		fnShowSettings ( RIdx_c(pServed) );
}


static void OutputSIStats ( RowBuffer_i & tOut, const CheckLike & tLike, const SI::IndexAttrInfo_t & tInfo, float fPercent )
{
	const char * szName = tInfo.m_sName.c_str();
	CSphString sType = ColumnarAttrType2Str ( tInfo.m_eType );
	CSphString sEnabled = tInfo.m_bEnabled ? "1" : "0";
	if ( !tLike.Match(szName) && !tLike.Match ( sType.cstr() ) && !tLike.Match ( sEnabled.cstr() ) )
		return;

	tOut.PutString(szName);
	tOut.PutString(sType);
	tOut.PutString(sEnabled);
	tOut.PutNumAsString ( (int)(fPercent*100.0f) );
	tOut.Commit();
}


static bool operator == ( const SI::IndexAttrInfo_t & tA, const SI::IndexAttrInfo_t & tB )
{
	return tA.m_sName==tB.m_sName && tA.m_eType==tB.m_eType && tA.m_bEnabled==tB.m_bEnabled;
}


static void ShowTableIndexes ( RowBuffer_i & tOut, const CSphString & sPattern, std::vector<SI::IndexAttrInfo_t> & dInfo, int iNumChunks )
{
	assert( iNumChunks>0 );
	if ( dInfo.empty() )
		return;

	std::sort ( dInfo.begin(), dInfo.end(), []( const auto & a, const auto & b )
		{
			if ( a.m_eType!=b.m_eType )
				return a.m_eType<b.m_eType;

			if ( a.m_sName!=b.m_sName )
				return a.m_sName<b.m_sName;

			return a.m_bEnabled > b.m_bEnabled;
		}
	);

	CheckLike tLike ( sPattern.cstr() );

	int iCount = 0;
	for ( int i = 1; i < (int)dInfo.size(); i++ )
	{
		if ( dInfo[i]==dInfo[i-1] )
			iCount++;
		else
		{
			OutputSIStats ( tOut, tLike, dInfo[i-1], float(iCount+1)/iNumChunks );
			iCount = 0;
		}
	}

	OutputSIStats ( tOut, tLike, dInfo.back(), float(iCount+1)/iNumChunks );
}


void HandleMysqlShowTableIndexes ( RowBuffer_i & tOut, const SqlStmt_t & tStmt )
{
	CSphString sError;
	auto pServed = GetServed ( tStmt.m_sIndex );
	if ( !pServed )
	{
		tOut.Error ( "SHOW TABLE INDEXES requires an existing table" );
		return;
	}

	int iChunk = tStmt.m_iIntParam;
	if ( tStmt.m_dIntSubkeys.GetLength ()>=1 )
		iChunk = (int) tStmt.m_dIntSubkeys[0];

	if ( !tOut.HeadOfStrings ( { "Name", "Type", "Enabled", "Percent" } ) )
		return;

	std::vector<SI::IndexAttrInfo_t> dInfo;
	bool bWarn = pServed->m_eType == IndexType_e::RT && iChunk>=0;
	bool bKeepIteration = true;
	auto fnCollectIndexes = [&tOut,&bKeepIteration,&dInfo,bWarn] ( const CSphIndex* pIndex )
	{
		if ( !pIndex )
		{
			if ( bWarn )
				tOut.Error ( "SHOW TABLE INDEXES requires an existing table" );

			bKeepIteration = false;
			return;
		}

		const SIContainer_c * pSI = pIndex->GetSI();
		if ( pSI )
			pSI->GetIndexAttrInfo(dInfo);
	};

	if ( pServed->m_eType==IndexType_e::RT )
	{
		if ( iChunk>=0 )
			RIdx_T<const RtIndex_i*> ( pServed )->ProcessDiskChunk ( iChunk, fnCollectIndexes );
		else
		{
			iChunk = 0;
			while ( bKeepIteration )
			{
				RIdx_T<const RtIndex_i*> ( pServed )->ProcessDiskChunk ( iChunk, fnCollectIndexes );
				if ( bKeepIteration )
					iChunk++;
			}
		}
	}
	else
		fnCollectIndexes ( RIdx_c(pServed) );

	ShowTableIndexes ( tOut, tStmt.m_sStringParam, dInfo, Max(iChunk,1) );
	tOut.Eof();
}


void HandleMysqlShowProfile ( RowBuffer_i & tOut, const QueryProfile_c & p, bool bMoreResultsFollow )
{
	#define SPH_QUERY_STATE(_name,_desc) _desc,
	static const char * dStates [ SPH_QSTATE_TOTAL ] = { SPH_QUERY_STATES };
	#undef SPH_QUERY_STATES

	tOut.HeadBegin ();
	tOut.HeadColumn ( "Status" );
	tOut.HeadColumn ( "Duration" );
	tOut.HeadColumn ( "Switches" );
	tOut.HeadColumn ( "Percent" );
	tOut.HeadEnd ( bMoreResultsFollow );

	int64_t tmTotal = 0;
	int iCount = 0;
	for ( int i=0; i<SPH_QSTATE_TOTAL; i++ )
	{
		if ( p.m_dSwitches[i]<=0 )
			continue;
		tmTotal += p.m_tmTotal[i];
		iCount += p.m_dSwitches[i];
	}

	char sTime[32];
	for ( int i=0; i<SPH_QSTATE_TOTAL; ++i )
	{
		if ( p.m_dSwitches[i]<=0 )
			continue;
		snprintf ( sTime, sizeof(sTime), "%d.%06d", int(p.m_tmTotal[i]/1000000), int(p.m_tmTotal[i]%1000000) );
		tOut.PutString ( dStates[i] );
		tOut.PutString ( sTime );
		tOut.PutNumAsString ( p.m_dSwitches[i] );
		if ( tmTotal )
			tOut.PutFloatAsString ( 100.0f * p.m_tmTotal[i]/tmTotal, "%.2f" );
		else
			tOut.PutString ( "INF" );
		if ( !tOut.Commit() )
			return;
	}
	snprintf ( sTime, sizeof(sTime), "%d.%06d", int(tmTotal/1000000), int(tmTotal%1000000) );
	tOut.PutString ( "total" );
	tOut.PutString ( sTime );
	tOut.PutNumAsString ( iCount );
	tOut.PutString ( "0" );
	tOut.Commit();
	tOut.Eof ( bMoreResultsFollow );
}


static void AddAttrToIndex ( const SqlStmt_t & tStmt, CSphIndex * pIdx, CSphString & sError, bool bModify )
{
	CSphString sAttrToAdd = tStmt.m_sAlterAttr;
	sAttrToAdd.ToLower();

	bool bIndexed = tStmt.m_uFieldFlags & CSphColumnInfo::FIELD_INDEXED;
	bool bStored = tStmt.m_uFieldFlags & CSphColumnInfo::FIELD_STORED;
	bool bAttribute = tStmt.m_uFieldFlags & CSphColumnInfo::FIELD_IS_ATTRIBUTE; // beware, m.b. true only for strings

	auto pHasAttr = pIdx->GetMatchSchema ().GetAttr ( sAttrToAdd.cstr () );
	bool bHasField = pIdx->GetMatchSchema ().GetFieldIndex ( sAttrToAdd.cstr () )!=-1;
	const bool bInt2Bigint = pHasAttr
			&& pHasAttr->m_eAttrType==SPH_ATTR_INTEGER
			&& pHasAttr->m_eEngine==AttrEngine_e::DEFAULT
			&& tStmt.m_eAlterColType==SPH_ATTR_BIGINT
			&& tStmt.m_eEngine==AttrEngine_e::DEFAULT;

	if ( !bIndexed && pHasAttr )
	{
		if ( !bModify || !bInt2Bigint )
		{
			sError.SetSprintf ( "'%s' attribute already in schema", sAttrToAdd.cstr () );
			return;
		}
	}

	if ( bModify )
	{
		if ( !pHasAttr )
		{
			sError.SetSprintf ( "attribute '%s' does not exist", sAttrToAdd.cstr() );
			return;
		}
		if ( !bInt2Bigint )
		{
			sError.SetSprintf ( "attribute '%s': only alter from rowise int to bigint supported", sAttrToAdd.cstr () );
			return;
		}
	}

	if ( bIndexed && bHasField )
	{
		sError.SetSprintf ( "'%s' field already in schema", sAttrToAdd.cstr() );
		return;
	}

	if ( !bIndexed && bHasField && tStmt.m_eAlterColType!=SPH_ATTR_STRING )
	{
		sError.SetSprintf ( "cannot add attribute that shadows '%s' field", sAttrToAdd.cstr () );
		return;
	}

	AttrAddRemoveCtx_t tCtx;
	tCtx.m_sName = sAttrToAdd;
	tCtx.m_eType = tStmt.m_eAlterColType;
	tCtx.m_iBits = tStmt.m_iBits;
	tCtx.m_uFlags = tStmt.m_uAttrFlags;
	tCtx.m_eEngine = tStmt.m_eEngine;
	tCtx.m_tKNN = tStmt.m_tAlterKNN;

	if ( bIndexed || bStored )
	{
		pIdx->AddRemoveField ( true, sAttrToAdd, tStmt.m_uFieldFlags, sError );
		if ( bAttribute )
			pIdx->AddRemoveAttribute ( true, tCtx, sError );
	}
	else
		pIdx->AddRemoveAttribute ( true, tCtx, sError );
}


static void RemoveAttrFromIndex ( const SqlStmt_t& tStmt, CSphIndex* pIdx, CSphString& sError )
{
	CSphString sAttrToRemove = tStmt.m_sAlterAttr;
	sAttrToRemove.ToLower();

	auto pAttr = pIdx->GetMatchSchema().GetAttr ( sAttrToRemove.cstr() );
	auto pField = pIdx->GetMatchSchema().GetField ( sAttrToRemove.cstr() );
	if ( !pAttr && !pField )
	{
		sError.SetSprintf ( "attribute '%s' does not exist", sAttrToRemove.cstr() );
		return;
	}

	if ( pAttr && ( sAttrToRemove==sphGetDocidName () || sphIsInternalAttr ( *pAttr ) ) )
	{
		sError.SetSprintf ( "unable to remove built-in attribute '%s'", sAttrToRemove.cstr() );
		return;
	}

	if ( pAttr && pIdx->GetMatchSchema().GetAttrsCount()==1 )
	{
		sError.SetSprintf ( "unable to remove last attribute '%s'", sAttrToRemove.cstr() );
		return;
	}

	if ( pAttr )
	{
		AttrAddRemoveCtx_t tCtx;
		tCtx.m_sName = sAttrToRemove;
		tCtx.m_eType = pAttr->m_eAttrType;
		pIdx->AddRemoveAttribute ( false, tCtx, sError );
	}

	if ( pField )
		pIdx->AddRemoveField ( false, sAttrToRemove, 0, sError );
}

enum class Alter_e
{
	AddColumn,
	DropColumn,
	ModifyColumn,
	RebuildSI,
	RebuildKNN,
	ApiKey
};

static void HandleMysqlAlter ( RowBuffer_i & tOut, const SqlStmt_t & tStmt, Alter_e eAction )
{
	if ( !sphCheckWeCanModify ( tOut ) )
		return;
	MEMORY ( MEM_SQL_ALTER );

	SearchFailuresLog_c dErrors;
	CSphString sError;

	if ( eAction==Alter_e::AddColumn && tStmt.m_eAlterColType==SPH_ATTR_NONE )
	{
		sError.SetSprintf ( "unsupported attribute type '%d'", tStmt.m_eAlterColType );
		tOut.Error ( sError.cstr() );
		return;
	}

	StrVec_t dNames;
	ParseIndexList ( tStmt.m_sIndex, dNames );
	if ( dNames.IsEmpty() )
	{
		sError.SetSprintf ( "no such table '%s'", tStmt.m_sIndex.cstr() );
		tOut.Error ( sError.cstr() );
		return;
	}

	for ( const auto & sName : dNames )
		if ( !g_pLocalIndexes->Contains ( sName )
			&& g_pDistIndexes->Contains ( sName ) )
		{
			sError.SetSprintf ( "ALTER is only supported for local (not distributed) tables" );
			tOut.Error ( sError.cstr () );
			return;
		}

	for ( const auto &sName : dNames )
	{
		auto pServed = GetServed ( sName );
		if ( !pServed )
		{
			dErrors.Submit ( sName, nullptr, "unknown local table in ALTER request" );
			continue;
		}

		// cluster does not implement ALTER for now
		auto tCluster = IsPartOfCluster ( pServed );
		if ( tCluster )
		{
			dErrors.SubmitEx ( sName, nullptr, "is part of cluster %s, ALTER is not supported for tables in cluster", tCluster->cstr() );
			continue;
		}

		CSphString sAlterError;

		switch ( eAction )
		{
		case Alter_e::AddColumn:
		case Alter_e::ModifyColumn:
			{
				Threads::Coro::ScopedWriteTable_c tWriting { pServed->Locker() };
				if ( !tWriting.CanWrite() )
				{
					dErrors.SubmitEx ( sName, nullptr, "is locked, ALTER is not supported for locked tables" );
					break;
				}
				AddAttrToIndex ( tStmt, WIdx_c ( pServed ), sAlterError, eAction == Alter_e::ModifyColumn );
				break;
			}

		case Alter_e::DropColumn:
			{
				Threads::Coro::ScopedWriteTable_c tWriting { pServed->Locker() };
				if ( !tWriting.CanWrite() )
				{
					dErrors.SubmitEx ( sName, nullptr, "is locked, ALTER is not supported for locked tables" );
					break;
				}
				RemoveAttrFromIndex ( tStmt, WIdx_c ( pServed ), sAlterError );
				break;
			}

		case Alter_e::RebuildSI:
			WIdx_c(pServed)->AlterSI(sAlterError);
			break;

		case Alter_e::RebuildKNN:
			WIdx_c(pServed)->AlterKNN(sAlterError);
			break;

		case Alter_e::ApiKey:
			WIdx_c(pServed)->AlterApiKey ( tStmt.m_sAlterAttr, tStmt.m_sAlterOption, sAlterError );
			break;
		}

		if ( !sAlterError.IsEmpty() )
			dErrors.Submit ( sName, nullptr, sAlterError.cstr() );
	}

	if ( !dErrors.IsEmpty() )
	{
		StringBuilder_c sReport;
		dErrors.BuildReport ( sReport );
		tOut.Error ( sReport.cstr() );
		return;
	}
	tOut.Ok();
}


static bool PrepareReconfigure ( const char * szIndex, const CSphConfigSection & hIndex, CSphReconfigureSettings & tSettings, StrVec_t * pWarnings, CSphString & sError )
{
	std::unique_ptr<FilenameBuilder_i> pFilenameBuilder = CreateFilenameBuilder ( szIndex );

	{
		CSphString sWarning;
		tSettings.m_tTokenizer.Setup ( hIndex, sWarning );
		tSettings.m_tDict.Setup ( hIndex, pFilenameBuilder.get(), sWarning );
		tSettings.m_tFieldFilter.Setup ( hIndex, sWarning );
		tSettings.m_tMutableSettings.Load ( hIndex, false, nullptr );

		if ( pWarnings && !sWarning.IsEmpty() )
			pWarnings->Add(sWarning);
	}

	if ( !sphRTSchemaConfigure ( hIndex, tSettings.m_tSchema, tSettings.m_tIndex, pWarnings, sError, !tSettings.m_bChangeSchema, false ) )
	{
		sError.SetSprintf ( "failed to parse table '%s' schema, error: '%s'", szIndex, sError.cstr() );
		return false;
	}

	{
		CSphString sWarning;
		if ( !tSettings.m_tIndex.Setup ( hIndex, szIndex, sWarning, sError ) )
		{
			sError.SetSprintf ( "failed to parse table '%s' settings, error: '%s'", szIndex, sError.cstr() );
			return false;
		}

		if ( pWarnings && !sWarning.IsEmpty() )
			pWarnings->Add(sWarning);
	}

	tSettings.m_tSchema.SetupFlags ( tSettings.m_tIndex, false, nullptr );

	return CheckStoredFields ( tSettings.m_tSchema, tSettings.m_tIndex, sError );
}


static bool PrepareReconfigure ( const char * szIndex, CSphReconfigureSettings & tSettings, StrVec_t * pWarnings, CSphString & sError )
{
	CSphConfig hCfg;
	auto [bChanged, dConfig] = FetchAndCheckIfChanged ( g_sConfigFile );
	if ( !ParseConfig ( &hCfg, g_sConfigFile, dConfig ) )
	{
		sError.SetSprintf ( "failed to parse config file '%s': %s; using previous settings", g_sConfigFile.cstr (), TlsMsg::szError() );
		return false;
	}

	if ( !hCfg.Exists ( "index" ) )
	{
		sError.SetSprintf ( "failed to find any table in config file '%s'; using previous settings", g_sConfigFile.cstr () );
		return false;
	}

	if ( !hCfg["index"].Exists ( szIndex ) )
	{
		sError.SetSprintf ( "failed to find table '%s' in config file '%s'; using previous settings", szIndex, g_sConfigFile.cstr () );
		return false;
	}

	return PrepareReconfigure ( szIndex, hCfg["index"][szIndex], tSettings, pWarnings, sError );
}

// ALTER RTINDEX/TABLE <idx> RECONFIGURE
static void HandleMysqlReconfigure ( RowBuffer_i & tOut, const SqlStmt_t & tStmt, CSphString & sWarning )
{
	if ( !sphCheckWeCanModify ( tOut ) )
		return;

	MEMORY ( MEM_SQL_ALTER );

	if ( IsConfigless() )
	{
		tOut.Error ( "ALTER RECONFIGURE is not supported in RT mode" );
		return;
	}

	const char * szIndex = tStmt.m_sIndex.cstr();
	auto pServed = GetServed ( tStmt.m_sIndex );
	if ( !ServedDesc_t::IsMutable ( pServed ) )
	{
		tOut.ErrorEx ( "'%s' is absent, or does not support ALTER", szIndex );
		return;
	}

	CSphString sError;
	StrVec_t dWarnings;
	CSphReconfigureSettings tSettings;
	CSphReconfigureSetup tSetup;

	if ( !PrepareReconfigure ( szIndex, tSettings, &dWarnings, sError ) )
	{
		tOut.Error ( sError.cstr () );
		return;
	}

	WIdx_T<RtIndex_i*> pRT { pServed };
	if ( !pRT->IsSameSettings ( tSettings, tSetup, dWarnings, sError ) && sError.IsEmpty() )
	{
		if ( !pRT->Reconfigure ( tSetup ) )
		{
			sError.SetSprintf ( "table '%s': reconfigure failed; TABLE UNUSABLE (%s)", tStmt.m_sIndex.cstr(), pRT->GetLastError().cstr() );
			g_pLocalIndexes->Delete ( tStmt.m_sIndex );
		}
	}

	sWarning = ConcatWarnings ( dWarnings );
	if ( sError.IsEmpty() )
		tOut.Ok ( 0, dWarnings.GetLength() );
	else
		tOut.Error ( sError.cstr() );
}


static bool ApplyIndexKillList ( const CSphIndex * pIndex, CSphString & sWarning, CSphString & sError, bool bShowMessage = false );


// STMT_ALTER_KLIST_TARGET: ALTER TABLE index KILLLIST_TARGET = 'string'
static void HandleMysqlAlterKlist ( RowBuffer_i & tOut, const SqlStmt_t & tStmt, CSphString & sWarning )
{
	if ( !sphCheckWeCanModify ( tOut ) )
		return;

	MEMORY ( MEM_SQL_ALTER );

	CSphString sError;

	KillListTargets_c tNewTargets;
	if ( !tNewTargets.Parse ( tStmt.m_sAlterOption, tStmt.m_sIndex.cstr(), sError ) )
	{
		tOut.Error ( sError.cstr() );
		return;
	}

	auto pServed = GetServed ( tStmt.m_sIndex.cstr () );
	if ( !pServed )
	{
		if ( g_pDistIndexes->Contains ( tStmt.m_sIndex ) )
			sError.SetSprintf ( "ALTER is only supported for local (not distributed) tables" );
		else
			sError.SetSprintf ( "table '%s' not found", tStmt.m_sIndex.cstr () );
	}
	else if ( ServedDesc_t::IsMutable ( pServed ) )
		sError.SetSprintf ( "'%s' does not support ALTER (real-time or percolate)", tStmt.m_sIndex.cstr () );

	if ( !sError.IsEmpty () )
	{
		tOut.Error ( sError.cstr () );
		return;
	}

	WIdx_c pIdx { pServed };
	if ( !pIdx->AlterKillListTarget ( tNewTargets, sError ) )
	{
		tOut.Error ( sError.cstr() );
		return;
	}

	// apply killlist to new targets
	if ( !ApplyIndexKillList ( pIdx, sWarning, sError ) )
	{
		tOut.Error ( sError.cstr() );
		return;
	}

	if ( sError.IsEmpty() )
		tOut.Ok();
	else
		tOut.Error ( sError.cstr() );
}

// remove all old files these are not in the list of current index files
static void RemoveOutdatedFiles ( RtIndex_i * pRtIndex, StrVec_t & dOldFiles )
{
	StrVec_t dNewFiles;
	pRtIndex->GetIndexFiles ( dNewFiles, dNewFiles );

	dOldFiles.Uniq();
	sph::StringSet hNewFiles ( dNewFiles );

	for ( const CSphString & tOldName : dOldFiles )
	{
		if ( hNewFiles[tOldName] )
			continue;

		if ( sphIsReadable ( tOldName ) )
			::unlink ( tOldName.cstr() );
	}
}

// STMT_ALTER_INDEX_SETTINGS: ALTER TABLE index [ident = 'string']*
static void HandleMysqlAlterIndexSettings ( RowBuffer_i & tOut, const SqlStmt_t & tStmt, CSphString & sWarning )
{
	if ( !sphCheckWeCanModify ( tOut ) )
		return;

	MEMORY ( MEM_SQL_ALTER );

	CSphString sError;
	if ( !IsConfigless() )
	{
		sError = "ALTER TABLE requires data_dir to be set in the config file";
		tOut.Error ( sError.cstr() );
		return;
	}

	auto pServed = GetServed ( tStmt.m_sIndex.cstr() );
	if ( !pServed || pServed->m_eType != IndexType_e::RT )
	{
		tOut.ErrorEx ( "table '%s' is not found, or not real-time", tStmt.m_sIndex.cstr() );
		return;
	}

	// cluster does not implement ALTER for now
	auto tCluster = IsPartOfCluster ( pServed );
	if ( tCluster )
	{
		tOut.ErrorEx ( "table '%s' is part of cluster %s, ALTER is not supported for tables in cluster", tStmt.m_sIndex.cstr(), tCluster->cstr() );
		return;
	}

	WIdx_T<RtIndex_i*> pRtIndex { pServed };

	// get all table settings as a string
	CSphString sCreateTable = BuildCreateTable ( pRtIndex->GetName(), pRtIndex, pRtIndex->GetInternalSchema() );

	CSphVector<SqlStmt_t> dCreateTableStmts;
	if ( !ParseDdl ( FromStr ( sCreateTable ), dCreateTableStmts, sError ) )
	{
		tOut.Error ( sError.cstr() );
		return;
	}

	if ( dCreateTableStmts.GetLength()!=1 )
	{
		tOut.Error ( "Unable to alter table settings" );
		return;
	}

	int iSuffix = pRtIndex->GetChunkId();
	CSphString sIndexPath = GetPathOnly ( pRtIndex->GetFilebase() );

	// parse the options string to old-style config hash
	std::unique_ptr<IndexSettingsContainer_i> pContainer { CreateIndexSettingsContainer() };
	pContainer->Populate ( dCreateTableStmts[0].m_tCreateTable, false );

	// force override for old options options from alter should override currect options
	for ( const auto & i : tStmt.m_tCreateTable.m_dOpts )
	{
		pContainer->RemoveKeys ( i.m_sName );
	}

	// should be able to remove settings with the empty option or remove the prev options by the last empty option
	for ( const auto & i : tStmt.m_tCreateTable.m_dOpts )
	{
		pContainer->AddOption ( i.m_sName, i.m_sValue, true );
	}

	if ( !pContainer->CheckPaths() )
	{
		tOut.Error ( pContainer->GetError().cstr() );
		return;
	}

	// keep list of index files prior to alter
	StrVec_t dOldFiles;
	pRtIndex->GetIndexFiles ( dOldFiles, dOldFiles );

	if ( !pContainer->CopyExternalFiles ( sIndexPath, iSuffix ) )
	{
		tOut.Error ( pContainer->GetError().cstr () );
		return;
	}

	StrVec_t dWarnings;
	CSphReconfigureSettings tSettings;
	if ( !PrepareReconfigure ( tStmt.m_sIndex.cstr(), pContainer->AsCfg(), tSettings, &dWarnings, sError ) )
	{
		tOut.Error ( sError.cstr () );
		return;
	}

	CSphReconfigureSetup tSetup;
	bool bSame = pRtIndex->IsSameSettings ( tSettings, tSetup, dWarnings, sError );
	sWarning = ConcatWarnings(dWarnings);

	if ( !bSame && sError.IsEmpty() )
	{
		bool bOk = pRtIndex->Reconfigure(tSetup);

		if ( tSetup.m_tMutableSettings.IsSet ( MutableName_e::GLOBAL_IDF ) )
		{
			const CSphString sNewIDF = tSetup.m_tMutableSettings.m_sGlobalIDFPath;
			sph::PrereadGlobalIDF ( sNewIDF, sError );
			if ( pServed->m_sGlobalIDFPath != sNewIDF )
			{
				auto& tConstServed = *pServed;
				auto& tServed = const_cast<ServedIndex_c&> ( tConstServed );
				tServed.m_sGlobalIDFPath = sNewIDF;
				RotateGlobalIdf();
			}
		}

		if ( !bOk )
		{
			sError.SetSprintf ( "table '%s': alter failed; TABLE UNUSABLE (%s)", tStmt.m_sIndex.cstr(), pRtIndex->GetLastError().cstr() );
			g_pLocalIndexes->Delete ( tStmt.m_sIndex );
		}
	}

	if ( sError.IsEmpty() )
	{
		// all ok, delete old files
		RemoveOutdatedFiles ( pRtIndex, dOldFiles );
		pContainer->ResetCleanup();

		tOut.Ok ( 0, dWarnings.GetLength() );
	}
	else
		tOut.Error ( sError.cstr() );
}


// STMT_SHOW_PLAN: SHOW PLAN
static void HandleMysqlShowPlan ( RowBuffer_i & tOut, const QueryProfile_c & p, bool bMoreResultsFollow, bool bDot )
{
	tOut.HeadBegin ();
	tOut.HeadColumn ( "Variable" );
	tOut.HeadColumn ( "Value" );
	tOut.HeadEnd ( bMoreResultsFollow );

	tOut.PutString ( "transformed_tree" );
	StringBuilder_c sPlan;
	sph::RenderBsonPlan ( sPlan, bson::MakeHandle ( p.m_dPlan ), bDot );
	tOut.PutString ( sPlan );
	tOut.Commit();

	tOut.Eof ( bMoreResultsFollow );
}

// for seamless we create new index and copy it's settings from previous definition. Indexes are NOT linked
// for greedy we just make light clone (original index add-reffed).
ServedIndexRefPtr_c MakeCloneForRotation ( const cServedIndexRefPtr_c& pSource, const CSphString& sIndex )
{
	assert ( pSource->m_eType == IndexType_e::PLAIN );
	auto pRes = MakeServedIndex();
	LightClone ( pRes, pSource );
	if ( g_bSeamlessRotate )
	{
		pRes->SetStatsFrom ( *pSource );
		auto pIdx = sphCreateIndexPhrase ( sIndex, pRes->m_sIndexPath );
		pIdx->m_iExpansionLimit = g_iExpansionLimit;
		pIdx->SetMutableSettings ( pRes->m_tSettings );
		pIdx->SetGlobalIDFPath ( pRes->m_sGlobalIDFPath );
		pIdx->SetCacheSize ( g_iMaxCachedDocs, g_iMaxCachedHits );
		pRes->SetIdx ( std::move ( pIdx ) );
	} else
		pRes->SetIdxAndStatsFrom ( *pSource );
	return pRes;
}

bool LockIndex ( const ServedIndex_c& tIdx, CSphIndex* pIdx, CSphString& sError )
{
	if ( !g_bOptNoLock && !pIdx->Lock() )
	{
		sError.SetSprintf ( "lock: %s", pIdx->GetLastError().cstr() );
		return false;
	}

	tIdx.UpdateMass();
	return true;
}

static bool LimitedRotateIndexMT ( ServedIndexRefPtr_c& pNewServed, const CSphString& sIndex, StrVec_t& dWarnings, CSphString& sError ) EXCLUDES ( MainThread );
static bool RotateIndexGreedy ( const ServedIndex_c& tServed, const char* szIndex, CSphString& sError ) REQUIRES ( tServed.m_pIndex->Locker() );

static bool SwitchoverIndexSeamless ( const cServedIndexRefPtr_c& pServed, const char* szIndex, const CSphString& sBase, const CSphString& sNewPath, StrVec_t& dWarnings, CSphString& sError ) EXCLUDES ( MainThread );
static bool SwitchoverIndexGreedy ( CSphIndex* pIdx, const char* szIndex, const CSphString& sBase, const CSphString& sNewPath, StrVec_t& dWarnings, CSphString& sError ) EXCLUDES ( MainThread );

static void HandleMysqlReloadIndex ( RowBuffer_i & tOut, const SqlStmt_t & tStmt, CSphString & sWarning )
{
	// preflight check
	cServedIndexRefPtr_c pServed = GetServed ( tStmt.m_sIndex );
	if ( !pServed )
		return tOut.ErrorEx ( "unknown local table '%s'", tStmt.m_sIndex.cstr() );

	if ( ServedDesc_t::IsMutable ( pServed ) )
		return tOut.Error ( "can not reload real-time or percolate table" );

	assert ( pServed->m_eType == IndexType_e::PLAIN );

	CSphString sError;
	StrVec_t dWarnings;
	AT_SCOPE_EXIT ( [&sWarning, &dWarnings]() {
		if ( dWarnings.IsEmpty() )
			return;
		StringBuilder_c sWarn ( "; " );
		dWarnings.for_each ( [&sWarn] ( const auto& i ) { sWarn << i; } );
		sWarn.MoveTo ( sWarning );
	});

	if ( tStmt.m_iIntParam == 1 )
	{
		if ( tStmt.m_sStringParam.IsEmpty() )
			return tOut.Error ( "reload with switchover requires explicit new path to the index" );

		// here switchover=1 logic goes...
		if ( g_bSeamlessRotate )
		{
			if ( !SwitchoverIndexSeamless ( pServed, tStmt.m_sIndex.cstr(), pServed->m_sIndexPath, tStmt.m_sStringParam, dWarnings, sError ) )
				g_pLocalIndexes->Delete ( tStmt.m_sIndex ); // since it unusable - no sense just to disable it.
		} else
		{
			WIdx_c WLock { pServed };
			CSphIndex* pIdx = UnlockedHazardIdxFromServed ( *pServed );

			if ( !SwitchoverIndexGreedy ( pIdx, tStmt.m_sIndex.cstr(), pServed->m_sIndexPath, tStmt.m_sStringParam, dWarnings, sError ) )
				g_pLocalIndexes->Delete ( tStmt.m_sIndex ); // since it unusable - no sense just to disable it.
				// fixme! SwitchoverIndexGreedy does prealloc. Do we need to perform/signal preload also?
			else
				LockIndex ( *pServed, pIdx, sError );
		}
		if ( sError.IsEmpty() )
			return tOut.Ok();

		sphWarning ( "%s", sError.cstr() );
		return tOut.Error ( sError.cstr() );
	}
	assert ( tStmt.m_iIntParam!=1 );

	if ( !tStmt.m_sStringParam.IsEmpty () )
	{
		// try move files from arbitrary path to current index path before rotate, if needed.
		// fixme! what about concurrency? if 2 sessions simultaneously ask to rotate,
		// or if we have unapplied rotates from indexer - seems that it will garbage .new files?
		IndexFiles_c sIndexFiles ( pServed->m_sIndexPath );
		if ( !sIndexFiles.RelocateToNew ( tStmt.m_sStringParam ) )
			return tOut.Error ( sIndexFiles.ErrorMsg () );
	}

	if ( g_bSeamlessRotate )
	{
		ServedIndexRefPtr_c pNewServed = MakeCloneForRotation ( pServed, tStmt.m_sIndex );
		if ( !LimitedRotateIndexMT ( pNewServed, tStmt.m_sIndex, dWarnings, sError ) )
		{
			sphWarning ( "%s", sError.cstr() );
			return tOut.Error ( sError.cstr() );
		}
	} else {
		WIdx_c WLock { pServed };
		if ( !RotateIndexGreedy ( *pServed, tStmt.m_sIndex.cstr(), sError ) )
		{
			sphWarning ( "%s", sError.cstr() );
			tOut.Error ( sError.cstr() );
			g_pLocalIndexes->Delete ( tStmt.m_sIndex ); // since it unusable - no sense just to disable it.
			// fixme! RotateIndexGreedy does prealloc. Do we need to perform/signal preload also?
			return;
		}
	}

	tOut.Ok();
}

void HandleMysqlExplain ( RowBuffer_i & tOut, const SqlStmt_t & tStmt, bool bDot )
{
	CSphString sProc ( tStmt.m_sCallProc );
	if ( sProc.ToLower()!="query" )
	{
		tOut.ErrorEx ( "no such explain procedure %s", tStmt.m_sCallProc.cstr () );
		return;
	}

	auto pServed = GetServed ( tStmt.m_sIndex );
	if ( !pServed )
	{
		tOut.ErrorEx ( "unknown local table '%s'", tStmt.m_sIndex.cstr ());
		return;
	}

	TlsMsg::ResetErr (); // reset error
	auto dPlan = RIdx_c ( pServed )->ExplainQuery ( tStmt.m_tQuery.m_sQuery );
	if ( TlsMsg::HasErr ())
	{
		tOut.Error ( TlsMsg::szError ());
		return;
	}

	StringBuilder_c sRes;
	sph::RenderBsonPlan ( sRes, bson::MakeHandle ( dPlan ), bDot );

	tOut.HeadBegin ();
	tOut.HeadColumn ( "Variable" );
	tOut.HeadColumn ( "Value" );
	tOut.HeadEnd ();

	tOut.PutString ( "transformed_tree" );
	tOut.PutString ( sRes );
	tOut.Commit();
	tOut.Eof ();
}


void HandleMysqlImportTable ( RowBuffer_i & tOut, const SqlStmt_t & tStmt, CSphString & sWarning )
{
	if ( !sphCheckWeCanModify ( tOut ) )
		return;

	CSphString sError;

	if ( !IsConfigless() )
	{
		sError = "IMPORT TABLE requires data_dir to be set in the config file";
		tOut.Error ( sError.cstr() );
		return;
	}

	if ( IndexIsServed ( tStmt.m_sIndex ) )
	{
		sError.SetSprintf ( "table '%s' already exists", tStmt.m_sIndex.cstr() );
		tOut.Error ( sError.cstr() );
		return;
	}

	bool bPQ = false;
	StrVec_t dWarnings;
	if ( !CopyIndexFiles ( tStmt.m_sIndex, tStmt.m_sStringParam, bPQ, dWarnings, sError ) )
	{
		sError.SetSprintf ( "unable to import table '%s': %s", tStmt.m_sIndex.cstr(), sError.cstr() );
		tOut.Error ( sError.cstr() );
		return;
	}

	if ( !AddExistingIndexConfigless ( tStmt.m_sIndex, bPQ ? IndexType_e::PERCOLATE : IndexType_e::RT, dWarnings, sError ) )
	{
		sError.SetSprintf ( "unable to import table '%s': %s", tStmt.m_sIndex.cstr(), sError.cstr() );
		tOut.Error ( sError.cstr() );
		return;
	}

	if ( dWarnings.GetLength() )
	{
		StringBuilder_c sWarn ( "; " );
		for ( const auto & i : dWarnings )
			sWarn << i;

		sWarning = sWarn.cstr();
	}

	tOut.Ok();
}

//////////////////////////////////////////////////////////////////////////
void HandleMysqlFreezeIndexes ( RowBuffer_i& tOut, const SqlStmt_t& tStmt, CSphString& sWarningOut )
{
	// search through specified local indexes
	StrVec_t dIndexes, dNonlockedIndexes, dIndexFiles;

	ParseIndexList ( tStmt.m_sIndex, dIndexes );
	for ( const auto& sIndex : dIndexes )
	{
		auto pIndex = GetServed ( sIndex );
		if ( !ServedDesc_t::IsMutable ( pIndex ) )
		{
			dNonlockedIndexes.Add ( sIndex );
			continue;
		}

		// here we get non-locked instance to avoid deadlock with update.
		// Deadlock happens by this sequence:
		// 1. Update protects index from bein frozen.
		// 2. We lock index here.
		// 3. We wait until protection released.
		// 4. Update tries to w-lock the index, locked by us.
		auto * pRt = static_cast<RtIndex_i *> ( UnlockedHazardIdxFromServed ( *pIndex ) );
		pRt->LockFileState ( dIndexFiles );
	}

	int iWarnings=0;
	if ( !dNonlockedIndexes.IsEmpty() )
	{
		StringBuilder_c sWarning;
		sWarning << "Some tables are not suitable for freezing: ";
		sWarning.StartBlock();
		dNonlockedIndexes.for_each ( [&sWarning] ( const auto& sValue ) { sWarning << sValue; } );
		sWarning.FinishBlocks ();
		sWarning.MoveTo ( sWarningOut );
		++iWarnings;
	}

	CheckLike tSelector { tStmt.m_sStringParam.cstr() };

	tOut.HeadBegin ();
	tOut.HeadColumn ( "file" );
	tOut.HeadColumn ( "normalized" );
	tOut.HeadEnd();

	for ( const auto& sFile : dIndexFiles )
	{
		if ( !tSelector.Match ( sFile.cstr() ) )
			continue;

		tOut.PutString ( sFile );
		tOut.PutString ( RealPath ( sFile ) );
		if ( !tOut.Commit() )
			return;
	};
	tOut.Eof ( false, iWarnings );
}

void HandleMysqlUnfreezeIndexes ( RowBuffer_i& tOut, const CSphString& sIndexes )
{
	// search through specified local indexes
	StrVec_t dIndexes;

	int iUnlocked=0;
	ParseIndexList ( sIndexes, dIndexes );
	for ( const auto& sIndex : dIndexes )
	{
		auto pIndex = GetServed ( sIndex );
		if ( !ServedDesc_t::IsMutable ( pIndex ) )
			continue;

		RIdx_T<RtIndex_i*> pRt { pIndex };
		pRt->EnableSave ();
		++iUnlocked;
	}

	tOut.Ok ( iUnlocked );
}

void HandleMysqlKill ( RowBuffer_i& tOut, int iKill )
{
	int iKilled = 0;
	IterateTasks ( [&iKilled, iKill] ( ClientTaskInfo_t* pTask ) {
		if ( pTask && pTask->GetConnID() == iKill && !pTask->GetKilled())
		{
			pTask->SetKilled(true);
			++iKilled;
		}
	} );

	if ( !iKilled )
	{
		tOut.ErrorEx ( SphSprintf ( "Unknown connection id: %d", iKill ).cstr(), EMYSQL_ERR::NO_SUCH_THREAD );
	} else
	{
		tOut.Ok ( iKilled );
	}
}


void HandleMysqlShowLocks ( RowBuffer_i & tOut )
{
	tOut.HeadBegin ();
	tOut.HeadColumn ( "Type" );
	tOut.HeadColumn ( "Name" );
	tOut.HeadColumn ( "Lock Type" );
	tOut.HeadColumn ( "Additional Info" );
	if ( !tOut.HeadEnd () )
		return;

	auto fnLine = [&tOut](const NamedIndexType_t& dPair, int iLocks, const char* szType ) noexcept -> bool
	{
		tOut.PutString ( GetIndexTypeName ( dPair.m_eType ) );
		tOut.PutString ( dPair.m_sName );
		tOut.PutString ( szType );
		tOut.PutStringf ( "Count: %d", iLocks );
		return tOut.Commit ();
	};

	// collect local, rt, percolate
	auto dIndexes = GetAllServedIndexes ();
	for ( auto & dPair: dIndexes )
	{
		auto pIndex = GetServed ( dPair.m_sName );
		if ( ServedDesc_t::IsMutable ( pIndex ) )
		{
			RIdx_T<RtIndex_i *> pRt { pIndex };
			const int iLocks = pRt->GetNumOfLocks ();
			if ( iLocks>0 && !fnLine ( dPair, iLocks, "freeze" ) )
				return;
		}
		if ( ServedDesc_t::IsLocal ( pIndex ) )
		{
			const int iRLocks = pIndex->GetReadLocks();
			if ( iRLocks>0 && !fnLine ( dPair, iRLocks, "read" ) )
				return;
		}
	}

	tOut.Eof ( false );
}

void UnlockTables(ClientSession_c* pSess)
{
	assert (pSess);
	for ( const auto& sIndex : pSess->m_dLockedTables )
	{
		auto pLocal = GetServed ( sIndex );
		if ( pLocal && pLocal->UnlockRead() )
			sphLogDebug ( "Unlocked %s", sIndex.cstr() );
	}
	pSess->m_dLockedTables.Reset();
}

void HandleMysqlLockTables ( RowBuffer_i & tOut, const SqlStmt_t & tStmt, CSphString& sWarningOut )
{
	StrVec_t dIndexes;
	bool bHasWrite = false;
	tStmt.m_dInsertValues.for_each ( [&] (const SqlInsert_t& tVal) {
		if ( tVal.m_iType>10 )
			bHasWrite = true;
		else
			dIndexes.Add(tVal.m_sVal);
	});

	sWarningOut = bHasWrite ? "Write lock is not implemented." : "";

	if ( session::GetProto()!=Proto_e::MYSQL41 )
	{
		tOut.Error ( "Locking works only for mysql session." );
		return;
	}

	auto* pSess = session::GetClientSession();
	assert (pSess);

	// by spec, any lock first unlock all the tables.
	UnlockTables(pSess);

	for ( const auto& sIndex : dIndexes )
	{
		auto pLocal = GetServed ( sIndex );
		if ( !(pLocal && ServedDesc_t::IsLocal ( pLocal ) ) )
		{
			tOut.ErrorEx ( "Table %s absent, or not suitable for lock", sIndex.cstr() );
			return;
		}
		if ( ServedDesc_t::IsCluster ( pLocal ) )
		{
			tOut.ErrorEx ( "Table %s is member of a cluster; not suitable for lock", sIndex.cstr() );
			return;
		}

		pLocal->LockRead();
		pSess->m_dLockedTables.Add(sIndex);
		sphLogDebug ( "Locked %s", sIndex.cstr() );
	}

	tOut.Ok ( 0, bHasWrite ? 1 : 0 );
}

void HandleMysqlUnlockTables ( RowBuffer_i & tOut )
{
	if ( session::GetProto()!=Proto_e::MYSQL41 )
	{
		tOut.Error ( "Locking works only for mysql session." );
		return;
	}

	UnlockTables(session::GetClientSession());

	tOut.Ok ( 0 );
}


RtAccum_t* CSphSessionAccum::GetAcc ( RtIndex_i* pIndex, CSphString& sError )
{
	assert ( pIndex );
	if ( !m_tAcc )
		m_tAcc.emplace();

	if ( !pIndex->BindAccum ( &m_tAcc.value(), &sError ) )
		return nullptr;

	return &m_tAcc.value();
}

RtAccum_t* CSphSessionAccum::GetAcc()
{
	if ( !m_tAcc )
		m_tAcc.emplace();
	return &m_tAcc.value();
}

RtIndex_i * CSphSessionAccum::GetIndex ()
{
	if ( !m_tAcc )
		return nullptr;
	return m_tAcc->GetIndex();
}

static bool FixupFederatedQuery ( ESphCollation eCollation, CSphVector<SqlStmt_t> & dStmt, CSphString & sError, CSphString & sFederatedQuery );

void ClientSession_c::FreezeLastMeta()
{
	m_tLastMeta = CSphQueryResultMeta();
	m_tLastMeta.m_sError = m_sError;
	m_tLastMeta.m_sWarning = "";
}

ClientSession_c::~ClientSession_c ()
{
	UnlockTables(this);
}

static void HandleMysqlShowSettings ( const CSphConfig & hConf, RowBuffer_i & tOut );

// just execute one sphinxql statement
//
// IMPORTANT! this does NOT start or stop profiling, as there a few external
// things (client net reads and writes) that we want to profile, too
//
// returns true if the current profile should be kept (default)
// returns false if profile should be discarded (eg. SHOW PROFILE case)
bool ClientSession_c::Execute ( Str_t sQuery, RowBuffer_i & tOut )
{
	auto& tSess = session::Info();

	// set on query guard
	tSess.SetTaskState ( TaskState_e::QUERY );
	auto& tCrashQuery = GlobalCrashQueryGetRef();
	tCrashQuery.m_eType = QUERY_SQL;
	tCrashQuery.m_dQuery = { (const BYTE*) sQuery.first, sQuery.second };

	// fixme! That is dirty hack, should be handled another way
	constexpr Str_t mysqldump_8_0_39_30_hack {FROMS("SELECT COUNT(*) FROM INFORMATION_SCHEMA.TABLES WHERE table_schema = 'performance_schema' AND table_name = 'session_variables'")};
	if ( StrEq ( mysqldump_8_0_39_30_hack, sQuery) )
		return tOut.DataTableOneline ( "count(*)" );

	// parse SQL query
	if ( tSess.IsProfile() )
		m_tProfile.Switch ( SPH_QSTATE_SQL_PARSE );

	m_sError = "";

	CSphVector<SqlStmt_t> dStmt;
	bool bParsedOK = sphParseSqlQuery ( sQuery, dStmt, m_sError, tSess.GetCollation () );

	if ( tSess.IsProfile() )
		m_tProfile.Switch ( SPH_QSTATE_UNKNOWN );

	SqlStmt_e eStmt = STMT_PARSE_ERROR;
	if ( bParsedOK )
	{
		eStmt = dStmt[0].m_eStmt;
		dStmt[0].m_sStmt = sQuery.first;
	}
	const SqlStmt_e ePrevStmt = m_eLastStmt;
	if ( eStmt!=STMT_SHOW_META )
		m_eLastStmt = eStmt;

	SqlStmt_t * pStmt = dStmt.Begin();
	FixupSystemTableName ( pStmt );
	assert ( !bParsedOK || pStmt );

	myinfo::SetCommand ( SqlStmt2Str(eStmt) );
	AT_SCOPE_EXIT ( []() { myinfo::SetCommandDone(); } );

	LogStmtGuard_c tLogGuard ( sQuery, eStmt, dStmt.GetLength()>1 );

	if ( bParsedOK && m_bFederatedUser )
	{
		if ( !FixupFederatedQuery ( tSess.GetCollation (), dStmt,  m_sError, m_sFederatedQuery ) )
		{
			FreezeLastMeta();
			tOut.Error ( m_sError.cstr() );
			return true;
		}
	}

	if ( bParsedOK && !SqlCheckPerms ( session::GetUser(), dStmt, m_sError ) )
	{
		FreezeLastMeta();
		tOut.Error ( m_sError.cstr(), EMYSQL_ERR::ACCESS_DENIED_ERROR );
		return true;
	}

	// handle multi SQL query
	if ( bParsedOK && dStmt.GetLength()>1 )
	{
		m_sError = "";
		HandleMysqlMultiStmt ( dStmt, m_tLastMeta, tOut, m_sError );
		return true; // FIXME? how does this work with profiling?
	}

	// handle SQL query
	switch ( eStmt )
	{
	case STMT_PARSE_ERROR:
		if ( m_sError.IsEmpty() )
			tOut.Ok ( 0 );
		else {
			FreezeLastMeta();
			tOut.Error ( m_sError.cstr() );
		}
		return true;

	case STMT_SELECT:
		{
			MEMORY ( MEM_SQL_SELECT );

			if ( ClusterFlavour () )
			{
				auto dParts = sphSplit ( pStmt->m_sIndex.cstr (), ":" );
				if ( dParts.GetLength ()>1 )
				{
					pStmt->m_sCluster = dParts[0];
					pStmt->m_tQuery.m_sIndexes = pStmt->m_sIndex = dParts[1];
				}
			}

			StatCountCommand ( SEARCHD_COMMAND_SEARCH );
			auto tmStart = sphMicroTimer();
			SearchHandler_c tHandler ( 1, sphCreatePlainQueryParser(), QUERY_SQL, true );
			// no log for search queries from the buddy in the info verbosity
			if ( session::IsQueryLogDisabled() )
				dStmt.Begin()->m_tQuery.m_uDebugFlags |= QUERY_DEBUG_NO_LOG;
			tHandler.SetQuery ( 0, dStmt.Begin()->m_tQuery, std::move ( dStmt.Begin()->m_pTableFunc ) );
			tHandler.SetJoinQueryOptions ( 0, dStmt.Begin()->m_tJoinQueryOptions );
			tHandler.m_pStmt = pStmt;

			if ( tSess.IsProfile() )
				tHandler.SetProfile ( &m_tProfile );
			if ( m_bFederatedUser )
				tHandler.SetFederatedUser();

			tOut.SomethingWasSent();
			if ( HandleMysqlSelect ( tOut, tHandler ) && !tOut.SomethingWasSent() )
			{
				// query just completed ok; reset out error message
				m_sError = "";
				AggrResult_t & tLast = tHandler.m_dAggrResults.Last();
				auto uMatches = SendMysqlSelectResult ( tOut, tLast, false, m_bFederatedUser, &m_sFederatedQuery, ( tSess.IsProfile() ? &m_tProfile : nullptr ) );
				gStats().AddDetailed ( SearchdStats_t::eSearch, uMatches, tmStart );
			}

			// save meta for SHOW META (profile is saved elsewhere)
			m_tLastMeta = tHandler.m_dAggrResults.Last();
			if ( pStmt && pStmt->m_eStmt==STMT_SELECT )
				FormatScrollSettings ( tHandler.m_dAggrResults.Last(), pStmt->m_tQuery, m_tLastMeta.m_sScroll );
			return true;
		}
	case STMT_SHOW_WARNINGS:
		HandleMysqlWarning ( m_tLastMeta, tOut, false );
		return true;

	case STMT_SHOW_STATUS:
	case STMT_SHOW_AGENT_STATUS:
		if ( eStmt==STMT_SHOW_STATUS )
		{
			StatCountCommand ( SEARCHD_COMMAND_STATUS );
		}
		HandleMysqlStatus ( tOut, *pStmt, false );
		return true;

	case STMT_SHOW_META:
		if ( ePrevStmt!=STMT_CALL )
			HandleMysqlMeta ( tOut, *pStmt, m_tLastMeta, false );
		else
			HandleMysqlPercolateMeta ( m_tPercolateMeta, m_tLastMeta.m_sWarning, tOut );
		return true;

	case STMT_SHOW_SCROLL:
		HandleMysqlShowScroll ( tOut, *pStmt, m_tLastMeta, false );
		return true;

	case STMT_INSERT:
	case STMT_REPLACE:
		{
			StmtErrorReporter_c tErrorReporter ( tOut );
			MaybeFixupIndexNameFromMysqldump ( *pStmt );
			sphHandleMysqlInsert ( tErrorReporter, *pStmt );
			return true;
		}

	case STMT_DELETE:
		{
			StmtErrorReporter_c tErrorReporter ( tOut );
			sphHandleMysqlDelete ( tErrorReporter, *pStmt, sQuery );
			return true;
		}

	case STMT_SET:
		StatCountCommand ( SEARCHD_COMMAND_UVAR );
		HandleMysqlSet ( tOut, *pStmt, m_tAcc );
		return false;

	case STMT_BEGIN:
		{
			StmtErrorReporter_c tErrorReporter ( tOut );
			sphHandleMysqlBegin ( tErrorReporter, sQuery );
			return true;
		}

	case STMT_COMMIT:
	case STMT_ROLLBACK:
		{
			StmtErrorReporter_c tErrorReporter ( tOut );
			sphHandleMysqlCommitRollback ( tErrorReporter, sQuery, eStmt==STMT_COMMIT );
			return true;
		}
	case STMT_CALL:
		// IMPORTANT! if you add a new builtin here, do also add it
		// in the comment to STMT_CALL line in SqlStmt_e declaration,
		// the one that lists expansions for doc/check.pl
		pStmt->m_sCallProc.ToUpper();
		if ( pStmt->m_sCallProc=="SNIPPETS" )
			HandleMysqlCallSnippets ( tOut, *pStmt );
		else if ( pStmt->m_sCallProc=="KEYWORDS" )
			HandleMysqlCallKeywords ( tOut, *pStmt, m_tLastMeta.m_sWarning );
		else if ( pStmt->m_sCallProc=="SUGGEST" )
			HandleMysqlCallSuggest ( tOut, *pStmt, false );
		else if ( pStmt->m_sCallProc=="QSUGGEST" )
			HandleMysqlCallSuggest ( tOut, *pStmt, true );
		else if ( pStmt->m_sCallProc=="PQ" )
		{
			HandleMysqlCallPQ ( tOut, *pStmt, m_tAcc, m_tPercolateMeta );
			m_tPercolateMeta.m_dResult.m_sMessages.MoveWarningsTo ( m_tLastMeta.m_sWarning );
			m_tPercolateMeta.m_dDocids.Reset ( 0 ); // free occupied mem
		} else if ( pStmt->m_sCallProc=="UUID_SHORT" )
		{
			HandleMysqlCallUuid ( tOut, *pStmt );
		} else
		{
			m_sError.SetSprintf ( "no such built-in procedure %s", pStmt->m_sCallProc.cstr() );
			tOut.Error ( m_sError.cstr() );
		}
		return true;

	case STMT_DESCRIBE:
		HandleCmdDescribe ( tOut, pStmt );
		return true;

	case STMT_SHOW_TABLES:
		HandleShowTables ( tOut, pStmt );
		return true;

	case STMT_CREATE_TABLE:
		m_tLastMeta = CSphQueryResultMeta();
		HandleMysqlCreateTable ( tOut, *pStmt, m_tLastMeta.m_sWarning );
		return true;

	case STMT_CREATE_TABLE_LIKE:
		m_tLastMeta = CSphQueryResultMeta();
		HandleMysqlCreateTableLike ( tOut, *pStmt, m_tLastMeta.m_sWarning );
		return true;

	case STMT_DROP_TABLE:
		m_tLastMeta.m_sWarning = "";
		HandleMysqlDropTable ( tOut, *pStmt, m_tLastMeta.m_sWarning );
		return true;

	case STMT_SHOW_CREATE_TABLE:
		HandleMysqlShowCreateTable ( tOut, *pStmt );
		return true;

	case STMT_UPDATE:
		{
			StmtErrorReporter_c tErrorReporter ( tOut );
			sphHandleMysqlUpdate ( tErrorReporter, *pStmt, sQuery );
			return true;
		}

	case STMT_DUMMY:
		if ( !pStmt->m_dInsertSchema.IsEmpty() )
		{
			// empty with schema (something like 'show triggers' expects schema even if there are no results)
			tOut.HeadOfStrings ( pStmt->m_dInsertSchema );
			tOut.Eof();
			return true;
		}
		tOut.Ok();
		return true;

	case STMT_CREATE_FUNCTION:
		if ( !sphPluginCreate ( pStmt->m_sUdfLib.cstr(), PLUGIN_FUNCTION, pStmt->m_sUdfName.cstr(), pStmt->m_eUdfType, m_sError ) )
			tOut.Error ( m_sError.cstr() );
		else
			tOut.Ok();
		SphinxqlStateFlush ();
		return true;

	case STMT_DROP_FUNCTION:
		if ( !sphPluginDrop ( PLUGIN_FUNCTION, pStmt->m_sUdfName.cstr(), m_sError ) )
			tOut.Error ( m_sError.cstr() );
		else
			tOut.Ok();
		SphinxqlStateFlush ();
		return true;

	case STMT_CREATE_PLUGIN:
	case STMT_DROP_PLUGIN:
		{
			// convert plugin type string to enum
			PluginType_e eType = sphPluginGetType ( pStmt->m_sStringParam );
			if ( eType==PLUGIN_TOTAL )
			{
				tOut.ErrorEx ( "unknown plugin type '%s'", pStmt->m_sStringParam.cstr() );
				break;
			}

			// action!
			bool bRes;
			if ( eStmt==STMT_CREATE_PLUGIN )
				bRes = sphPluginCreate ( pStmt->m_sUdfLib.cstr(), eType, pStmt->m_sUdfName.cstr(), SPH_ATTR_NONE, m_sError );
			else
				bRes = sphPluginDrop ( eType, pStmt->m_sUdfName.cstr(), m_sError );

			// report
			if ( !bRes )
				tOut.Error ( m_sError.cstr() );
			else
				tOut.Ok();
			SphinxqlStateFlush ();
			return true;
		}

	case STMT_RELOAD_PLUGINS:
		if ( sphPluginReload ( pStmt->m_sUdfLib.cstr(), m_sError ) )
			tOut.Ok();
		else
			tOut.Error ( m_sError.cstr() );
		return true;

	case STMT_ATTACH_INDEX:
		m_tLastMeta.m_sWarning = "";
		HandleMysqlAttach ( tOut, *pStmt, m_tLastMeta.m_sWarning );
		return true;

	case STMT_FLUSH_RTINDEX:
		HandleMysqlFlushRtindex ( tOut, *pStmt );
		return true;

	case STMT_FLUSH_RAMCHUNK:
		HandleMysqlFlushRamchunk ( tOut, *pStmt );
		return true;

	case STMT_SHOW_VARIABLES:
		HandleMysqlShowVariables ( tOut, *pStmt );
		return true;

	case STMT_TRUNCATE_RTINDEX:
		m_tLastMeta.m_sWarning = "";
		HandleMysqlTruncate ( tOut, *pStmt, m_tLastMeta.m_sWarning );
		return true;

	case STMT_OPTIMIZE_INDEX:
		HandleMysqlOptimize ( tOut, *pStmt );
		return true;

	case STMT_SELECT_COLUMNS:
		HandleMysqlSelectColumns ( tOut, *pStmt, this );
		return true;

	case STMT_SHOW_COLLATION:
		HandleMysqlShowCollations ( tOut );
		return true;

	case STMT_SHOW_CHARACTER_SET:
		HandleMysqlShowCharacterSet ( tOut );
		return true;

	case STMT_SHOW_INDEX_STATUS:
		HandleMysqlShowIndexStatus ( tOut, *pStmt );
		return true;

	case STMT_SHOW_FEDERATED_INDEX_STATUS:
		HandleMysqlShowFederatedIndexStatus ( tOut, *pStmt );
		return true;

	case STMT_SHOW_INDEX_SETTINGS:
		HandleMysqlShowIndexSettings ( tOut, *pStmt );
		return true;

	case STMT_SHOW_PROFILE:
		HandleMysqlShowProfile ( tOut, m_tLastProfile, false );
		return false; // do not profile this call, keep last query profile

	case STMT_ALTER_ADD:
		HandleMysqlAlter ( tOut, *pStmt, Alter_e::AddColumn );
		return true;

	case STMT_ALTER_MODIFY:
		HandleMysqlAlter ( tOut, *pStmt, Alter_e::ModifyColumn );
		return true;

	case STMT_ALTER_DROP:
		HandleMysqlAlter ( tOut, *pStmt, Alter_e::DropColumn );
		return true;

	case STMT_ALTER_REBUILD_SI:
		HandleMysqlAlter ( tOut, *pStmt, Alter_e::RebuildSI );
		return true;

	case STMT_ALTER_REBUILD_KNN:
		HandleMysqlAlter ( tOut, *pStmt, Alter_e::RebuildKNN );
		return true;

	case STMT_ALTER_EMBEDDINGS_API_KEY:
		HandleMysqlAlter ( tOut, *pStmt, Alter_e::ApiKey );
		return true;

	case STMT_SHOW_PLAN:
		HandleMysqlShowPlan ( tOut, m_tLastProfile, false, ::IsDot ( *pStmt ) );
		return false; // do not profile this call, keep last query profile

	case STMT_SHOW_DATABASES:
		HandleMysqlShowDatabases ( tOut, *pStmt );
		return true;

	case STMT_SHOW_PLUGINS:
		HandleMysqlShowPlugins ( tOut, *pStmt );
		return true;

	case STMT_SHOW_THREADS:
		HandleShowThreads ( tOut, pStmt );
		return true;

	case STMT_ALTER_RECONFIGURE: // ALTER RTINDEX/TABLE <idx> RECONFIGURE
		FreezeLastMeta();
		HandleMysqlReconfigure ( tOut, *pStmt, m_tLastMeta.m_sWarning );
		return true;

	case STMT_ALTER_KLIST_TARGET: // ALTER TABLE <idx> KILLLIST_TARGET = 'the string'
		FreezeLastMeta();
		HandleMysqlAlterKlist ( tOut, *pStmt, m_tLastMeta.m_sWarning );
		return true;

	case STMT_ALTER_INDEX_SETTINGS: // ALTER TABLE <idx> create_table_option_list
		FreezeLastMeta();
		HandleMysqlAlterIndexSettings ( tOut, *pStmt, m_tLastMeta.m_sWarning );
		return true;

	case STMT_FLUSH_INDEX:
		HandleMysqlFlush ( tOut, *pStmt );
		return true;

	case STMT_RELOAD_INDEX:
		FreezeLastMeta();
		HandleMysqlReloadIndex ( tOut, *pStmt, m_tLastMeta.m_sWarning );
		return true;

	case STMT_FLUSH_HOSTNAMES:
		HandleMysqlFlushHostnames ( tOut );
		return true;

	case STMT_FLUSH_LOGS:
		HandleMysqlFlushLogs ( tOut );
		return true;

	case STMT_RELOAD_INDEXES:
		HandleMysqlReloadIndexes ( tOut );
		return true;

	case STMT_DEBUG:
		HandleMysqlDebug ( tOut, pStmt->m_pDebugCmd.get(), m_tLastProfile );
		return false; // do not profile this call, keep last query profile

	case STMT_JOIN_CLUSTER:
		if ( ClusterJoin ( pStmt->m_sCluster, pStmt->m_dCallOptNames, pStmt->m_dCallOptValues, pStmt->m_bClusterUpdateNodes ) )
			tOut.Ok();
		else
		{
			TlsMsg::MoveError ( m_sError );
			tOut.Error ( m_sError.cstr() );
		}
		return true;
	case STMT_CLUSTER_CREATE:
		if ( ClusterCreate ( pStmt->m_sCluster, pStmt->m_dCallOptNames, pStmt->m_dCallOptValues ) )
			tOut.Ok();
		else
		{
			TlsMsg::MoveError ( m_sError );
			tOut.Error ( m_sError.cstr() );
		}
		return true;

	case STMT_CLUSTER_DELETE:
		m_tLastMeta = CSphQueryResultMeta();
		if ( GloballyDeleteCluster ( pStmt->m_sIndex, m_tLastMeta.m_sError ) )
			tOut.Ok ( 0, m_tLastMeta.m_sWarning.IsEmpty() ? 0 : 1 );
		else
			tOut.Error ( m_tLastMeta.m_sError.cstr() );
		return true;

	case STMT_CLUSTER_ALTER_ADD:
	case STMT_CLUSTER_ALTER_DROP:
		m_tLastMeta = CSphQueryResultMeta();
		if ( ClusterAlter ( pStmt->m_sCluster, pStmt->m_dStringSubkeys, ( eStmt==STMT_CLUSTER_ALTER_ADD ), m_tLastMeta.m_sError ) )
			tOut.Ok ( 0, m_tLastMeta.m_sWarning.IsEmpty() ? 0 : 1 );
		else
			tOut.Error ( m_tLastMeta.m_sError.cstr() );
		return true;

	case STMT_CLUSTER_ALTER_UPDATE:
		m_tLastMeta = CSphQueryResultMeta();
		if ( ClusterAlterUpdate ( pStmt->m_sCluster, pStmt->m_sSetName, m_tLastMeta.m_sError ) )
			tOut.Ok();
		else
			tOut.Error ( m_tLastMeta.m_sError.cstr() );
		return true;

	case STMT_EXPLAIN:
		HandleMysqlExplain ( tOut, *pStmt, IsDot ( *pStmt ) );
		return true;

	case STMT_IMPORT_TABLE:
		FreezeLastMeta();
		HandleMysqlImportTable ( tOut, *pStmt, m_tLastMeta.m_sWarning );
		return true;

	case STMT_FREEZE:
		HandleMysqlFreezeIndexes ( tOut, *pStmt, m_tLastMeta.m_sWarning);
		return true;

	case STMT_UNFREEZE:
		HandleMysqlUnfreezeIndexes ( tOut, pStmt->m_sIndex );
		return true;

	case STMT_SHOW_SETTINGS:
		{
			ScRL_t dRotateConfigMutexRlocked { g_tRotateConfigMutex };
			HandleMysqlShowSettings ( g_hCfg, tOut );
		}
		return true;

	case STMT_KILL:
		HandleMysqlKill ( tOut, pStmt->m_iIntParam );
		return true;

	case STMT_SHOW_LOCKS:
		HandleMysqlShowLocks ( tOut );
		return true;

	case STMT_SHOW_TABLE_INDEXES:
		HandleMysqlShowTableIndexes ( tOut, *pStmt );
		return true;

<<<<<<< HEAD
	case STMT_RELOAD_AUTH:
		if ( AuthReload ( m_sError ) )
			tOut.Ok();
		else
			tOut.Error ( m_sError.cstr() );
		return true;

	case STMT_SHOW_PERMISSIONS:
		HandleMysqlShowPerms ( tOut );
		return true;

	case STMT_SHOW_USERS:
		HandleMysqlShowUsers ( tOut );
		return true;

	case STMT_SHOW_TOKEN:
	{
		const CSphString & sUser = ( pStmt->m_dCallStrings.GetLength() ? pStmt->m_dCallStrings[0] : session::GetUser() );
		HandleMysqlShowToken ( sUser, tOut );
	}
	return true;
=======
	case STMT_LOCK_TABLES:
		HandleMysqlLockTables ( tOut, *pStmt, m_tLastMeta.m_sWarning );
		return true;

	case STMT_UNLOCK_TABLES:
		HandleMysqlUnlockTables ( tOut );
		return true;
>>>>>>> b01af24f

	default:
		m_sError.SetSprintf ( "internal error: unhandled statement type (value=%d)", eStmt );
		tOut.Error ( m_sError.cstr() );
		return true;
	} // switch

	return true; // for cases that break early
}

bool session::IsAutoCommit ( const ClientSession_c* pSession )
{
	assert ( pSession );
	return pSession->m_bAutoCommit;
}

bool session::IsAutoCommit ()
{
	return IsAutoCommit ( GetClientSession() );
}

bool session::IsInTrans ( const ClientSession_c* pSession )
{
	assert ( pSession );
	return pSession->m_bInTransaction;
}

VecTraits_T<int64_t> session::LastIds ()
{
	return GetClientSession()->m_dLastIds;
}

void session::SetOptimizeById ( bool bOptimizeById )
{
	GetClientSession()->m_bOptimizeById = bOptimizeById;
}

bool session::GetOptimizeById()
{
	return GetClientSession()->m_bOptimizeById;
}

void session::SetDeprecatedEOF ( bool bDeprecatedEOF )
{
	GetClientSession()->m_bDeprecatedEOF = bDeprecatedEOF;
}

bool session::GetDeprecatedEOF()
{
	return GetClientSession()->m_bDeprecatedEOF;
}

bool session::Execute ( Str_t sQuery, RowBuffer_i& tOut )
{
	return GetClientSession()->Execute ( sQuery, tOut );
}

void session::SetFederatedUser ()
{
	GetClientSession()->m_bFederatedUser = true;
}

void session::SetUser ( const CSphString & sUser )
{
	GetClientSession()->m_sUser = sUser;
}

const CSphString & session::GetUser()
{
	return GetClientSession()->m_sUser;
}

void session::SetCurrentDbName ( CSphString sDb )
{
	GetClientSession()->m_sCurrentDbName = std::move(sDb);
}

const char* session::GetCurrentDbName ()
{
	return GetClientSession() ? GetClientSession()->m_sCurrentDbName.cstr() : nullptr;
}

void session::SetAutoCommit ( bool bAutoCommit )
{
	GetClientSession()->m_bAutoCommit = bAutoCommit;
}

void session::SetInTrans ( bool bInTrans )
{
	GetClientSession()->m_bInTransaction = bInTrans;
}

bool session::IsInTrans ()
{
	return IsInTrans ( GetClientSession() );
}

QueryProfile_c * session::StartProfiling ( ESphQueryState eState )
{
	auto pSession = GetClientSession();
	QueryProfile_c* pProfile = nullptr;
	if ( session::IsProfile() ) // the current statement might change it
	{
		pProfile = &pSession->m_tProfile;
		pProfile->Start ( eState );
	}
	return pProfile;
}

void session::SaveLastProfile ()
{
	auto pSession = GetClientSession();
	pSession->m_tLastProfile = pSession->m_tProfile;
}

/// sphinxql command over API
void HandleCommandSphinxql ( GenericOutputBuffer_c & tOut, WORD uVer, InputBuffer_c & tReq ) REQUIRES (HandlerThread)
{
	if ( !CheckCommandVersion ( uVer, VER_COMMAND_SPHINXQL, tOut ) )
		return;

	auto tReply = APIAnswer ( tOut, VER_COMMAND_SPHINXQL );

	// parse and run request
	CSphVector<BYTE> dString;
	tReq.GetString ( dString );
	RunSingleSphinxqlCommand ( dString, tOut );
}

/// json command over API
void HandleCommandJson ( ISphOutputBuffer & tOut, WORD uVer, InputBuffer_c & tReq )
{
	if ( !CheckCommandVersion ( uVer, VER_COMMAND_JSON, tOut ) )
		return;

	// parse request
	CSphString sEndpoint = tReq.GetString ();
	CSphString sCommand = tReq.GetString ();

	OptionsHash_t hOptions;
	hOptions.AddUnique ( "endpoint" ) = sEndpoint;
	if ( uVer>=0x102 )
	{
		hOptions.AddUnique ( "raw_query" ) = tReq.GetString ();
		hOptions.AddUnique ( "full_url" ) = tReq.GetString ();
	}
	
	CSphVector<BYTE> dResult;
	ProcessHttpJsonQuery ( sCommand, hOptions, dResult );

	auto tReply = APIAnswer ( tOut, VER_COMMAND_JSON );
	tOut.SendString ( sEndpoint.cstr() );
	tOut.SendArray ( dResult );
}


void StatCountCommand ( SearchdCommand_e eCmd )
{
	gStats().Inc ( eCmd );
}

// fixme! move federated stuff to another parser and remove all kind of 'fixups'
bool FixupFederatedQuery ( ESphCollation eCollation, CSphVector<SqlStmt_t> & dStmt, CSphString & sError, CSphString & sFederatedQuery )
{
	if ( !dStmt.GetLength() )
		return true;

	if ( dStmt.GetLength()>1 )
	{
		sError.SetSprintf ( "multi-query not supported" );
		return false;
	}


	SqlStmt_t & tStmt = dStmt[0];

	if ( tStmt.m_eStmt==STMT_SHOW_FEDERATED_INDEX_STATUS )
		return true;
	else if ( tStmt.m_eStmt == STMT_SET )
		return true;
	else if ( tStmt.m_eStmt != STMT_SELECT)
	{
		sError.SetSprintf ( "unhandled statement type (value=%d)", tStmt.m_eStmt );
		return false;
	}

	CSphQuery & tSrcQuery = tStmt.m_tQuery;

	// remove query column as it got generated
	ARRAY_FOREACH ( i, tSrcQuery.m_dItems )
	{
		if ( tSrcQuery.m_dItems[i].m_sAlias=="query" )
		{
			tSrcQuery.m_dItems.Remove ( i );
			break;
		}
	}

	// move actual query from filter to query itself
	if ( tSrcQuery.m_dFilters.GetLength()!=1 ||
		tSrcQuery.m_dFilters[0].m_sAttrName!="query" || tSrcQuery.m_dFilters[0].m_eType!=SPH_FILTER_STRING || tSrcQuery.m_dFilters[0].m_dStrings.GetLength()!=1 )
		return true;

	const CSphString & sRealQuery = tSrcQuery.m_dFilters[0].m_dStrings[0];

	// parse real query
	CSphVector<SqlStmt_t> dRealStmt;
	bool bParsedOK = sphParseSqlQuery ( FromStr ( sRealQuery ), dRealStmt, sError, eCollation );
	if ( !bParsedOK )
		return false;

	if ( dRealStmt.GetLength()!=1 )
	{
		sError.SetSprintf ( "multi-query not supported, got queries=%d", dRealStmt.GetLength() );
		return false;
	}

	SqlStmt_t & tRealStmt = dRealStmt[0];
	if ( tRealStmt.m_eStmt!=STMT_SELECT )
	{
		sError.SetSprintf ( "unhandled statement type (value=%d)", tRealStmt.m_eStmt );
		return false;
	}

	// keep originals
	CSphQuery & tRealQuery = tRealStmt.m_tQuery;
	tRealQuery.m_dRefItems = tSrcQuery.m_dItems; //select list items
	tRealQuery.m_sIndexes = tSrcQuery.m_sIndexes; // index name
	sFederatedQuery = sRealQuery;

	// merge select list items
	SmallStringHash_T<int> hItems;
	ARRAY_FOREACH ( i, tRealQuery.m_dItems )
		hItems.Add ( i, tRealQuery.m_dItems[i].m_sAlias );
	for ( CSphQueryItem & tItem : tRealQuery.m_dRefItems )
	{
		int * pRealItem = hItems ( tItem.m_sAlias );
		if ( !pRealItem )
		{
			tRealQuery.m_dItems.Add ( tItem );
		} else
		{
			// change original item name to match on minimize result set
			CSphQueryItem & tRealItem = tRealQuery.m_dItems[*pRealItem];
			if ( tItem.m_sExpr!=tRealItem.m_sExpr )
				tItem.m_sExpr = tRealItem.m_sExpr;
		}
	}

	// query setup
	tSrcQuery = tRealQuery;
	return true;
}

/////////////////////////////////////////////////////////////////////////////
// INDEX ROTATION
/////////////////////////////////////////////////////////////////////////////
static bool ApplyIndexKillList ( const CSphIndex * pIndex, CSphString & sWarning, CSphString & sError, bool bShowMessage )
{
	CSphFixedVector<DocID_t> dKillList(0);
	KillListTargets_c tTargets;
	if ( !pIndex->LoadKillList ( &dKillList, tTargets, sError ) )
		return false;

	if ( !tTargets.m_dTargets.GetLength() )
		return true;

	if ( bShowMessage )
		sphInfo ( "applying killlist of table '%s'", pIndex->GetName() );

	for ( const auto & tIndex : tTargets.m_dTargets )
	{
		// just in case; otherwise we'll be rlocking an already rlocked index
		if ( tIndex.m_sIndex==pIndex->GetName() )
		{
			sWarning.SetSprintf ( "table '%s': applying killlist to itself", tIndex.m_sIndex.cstr() );
			continue;
		}

		auto pServed = GetServed ( tIndex.m_sIndex );
		if ( pServed )
		{
			RWIdx_c pTarget { pServed };
			// kill the docids provided by sql_query_killlist and similar
			if ( tIndex.m_uFlags & KillListTarget_t::USE_KLIST )
				pTarget->KillMulti ( dKillList );

			// kill all the docids present in this index
			if ( tIndex.m_uFlags & KillListTarget_t::USE_DOCIDS )
				pIndex->KillExistingDocids ( pTarget );
		}
		else
			sWarning.SetSprintf ( "table '%s' from killlist_target not found", tIndex.m_sIndex.cstr() );
	}

	return true;
}


// we don't rlock/wlock the index because we assume that we are being called from a place that already did that for us
bool ApplyKillListsTo ( CSphIndex* pKillListTarget, CSphString & sError )
{
	KillListTargets_c tTargets;

	ServedSnap_t hLocal = g_pLocalIndexes->GetHash();
	for ( const auto& tIt : *hLocal )
	{
		if ( tIt.first==pKillListTarget->GetName () || !tIt.second )
			continue;

		RWIdx_c pIndexWithKillList { tIt.second };
		CSphFixedVector<DocID_t> dKillList(0);
		tTargets.m_dTargets.Resize(0);
		if ( !pIndexWithKillList->LoadKillList ( &dKillList, tTargets, sError ) )
			return false;

		if ( !dKillList.GetLength() )
			continue;

		// if this index has 'our' index as its killlist_target, apply the killlist
		for ( const auto & tIndex : tTargets.m_dTargets )
			if ( tIndex.m_sIndex== pKillListTarget->GetName() )
			{
				if ( tIndex.m_uFlags & KillListTarget_t::USE_KLIST )
					pKillListTarget->KillMulti ( dKillList );

				// kill all the docids present in this index
				if ( tIndex.m_uFlags & KillListTarget_t::USE_DOCIDS )
					pIndexWithKillList->KillExistingDocids ( pKillListTarget );
			}
	}

	return true;
}

bool PreloadKlistTarget ( const CSphString& sBase, RotateFrom_e eFrom, StrVec_t & dKlistTarget )
{
	switch ( eFrom )
	{
	case RotateFrom_e::NEW:
	case RotateFrom_e::NEW_AND_OLD:
		return IndexFiles_c ( sBase ).ReadKlistTargets ( dKlistTarget, ".new" );

	case RotateFrom_e::REENABLE:
		return IndexFiles_c ( sBase ).ReadKlistTargets ( dKlistTarget );

	default:
		return false;
	}
}

static bool ApplyOthersKillListsToMe ( CSphIndex* pIndex, const char* szIndex, CSphString& sError )
{
	sphLogDebug ( "rotating table '%s': applying other tables killlists", szIndex );

	// apply other indexes' killlists to THIS index
	if ( !ApplyKillListsTo ( pIndex, sError ) )
	{
		sphWarning ( "rotating table '%s': %s", szIndex, sError.cstr() );
		return false;
	}

	sphLogDebug ( "rotating table '%s': applying other tables killlists... DONE", szIndex );
	return true;
}

static bool ApplyMyKillListsToOthers ( const CSphIndex* pIndex, const char* szIndex, CSphString& sError )
{
	sphLogDebug ( "rotating table '%s': apply killlist from this table to other tables (killlist_target)", szIndex );

	// apply killlist from this index to other indexes (killlist_target)
	// if this fails, only show a warning
	CSphString sWarning;
	if ( !ApplyIndexKillList ( pIndex, sWarning, sError ) )
	{
		return false;
		sphWarning ( "rotating table '%s': %s", szIndex, sError.cstr() );
	}

	if ( sWarning.Length() )
		sphWarning ( "rotating table '%s': %s", szIndex, sWarning.cstr() );

	sphLogDebug ( "rotating table '%s': apply killlist from this table to other tables (killlist_target)... DONE", szIndex );
	return true;
}

bool ApplyKilllistsMyAndToMe ( CSphIndex* pIdx, const char* szIndex, CSphString& sError )
{
	return ApplyOthersKillListsToMe ( pIdx, szIndex, sError ) && ApplyMyKillListsToOthers ( pIdx, szIndex, sError );
}

// tServed here might be one of:
// 1. Not yet served, and with .new ext. Need to be rotated, then loaded from scratch
// 2. Not yet served, need to be loaded from scratch
// 3. Served, but with now with .new. Need to be rotated, then loaded and need to be rotated
bool RotateIndexGreedy ( const ServedIndex_c& tServed, const char* szIndex, CSphString& sError )
{
	assert ( tServed.m_eType == IndexType_e::PLAIN );
	sphLogDebug ( "RotateIndexGreedy for '%s' invoked", szIndex );

	//////////////////
	/// bool RotateIndexFilesGreedy ( const ServedDesc_t& tServed, const char* szIndex, CSphString& sError )
	//////////////////

	CSphIndex* pIdx = UnlockedHazardIdxFromServed ( tServed ); // it should be locked, if necessary, before
	auto sIndexPath = tServed.m_sIndexPath;
	if ( pIdx )
		sIndexPath = pIdx->GetFilebase();

	CheckIndexRotate_c tCheck ( sIndexPath );
	if ( tCheck.NothingToRotate() )
		return false;

	IndexFiles_c dServedFiles ( sIndexPath, szIndex );
	IndexFiles_c dFreshFiles ( dServedFiles.MakePath ( tCheck.RotateFromNew() ? ".new" : "" ), szIndex );

//	if ( !dFreshFiles.CheckHeader() )... // no need to check, since CheckIndexRotate_c already did it.

	if ( !dFreshFiles.HasAllFiles() )
	{
		sphWarning ( "rotating table '%s': unreadable: %s; abort rotation", szIndex, strerrorm ( errno ) );
		return false;
	}

	bool bHasOldServedFiles = dServedFiles.HasAllFiles();
	std::optional<ActionSequence_c> tActions;

	if ( tCheck.RotateFromNew() )
	{
		tActions.emplace();
		if ( bHasOldServedFiles )
			tActions->Defer ( RenameFiles ( dServedFiles, "", ".old") );
		tActions->Defer ( RenameFiles ( dServedFiles, ".new", "" ) );

		// do files rotation
		if ( !tActions->RunDefers() )
		{
			bool bFatal;
			std::tie ( sError, bFatal ) = tActions->GetError();
			sphWarning ( "RotateIndexGreedy error: %s", sError.cstr() );
			if ( bFatal )
				sphFatal ( "RotateIndexGreedy error: %s", sError.cstr() ); // fixme! Do we really need to fatal? (adopted from prev version)
			return false;
		}
	}

	// try to use new index
	StrVec_t dWarnings;
	if ( !pIdx->Prealloc ( g_bStripPath, nullptr, dWarnings ) )
	{
		sphWarning ( "rotating table '%s': .new preload failed: %s", szIndex, pIdx->GetLastError().cstr() );
		if ( tActions )
		{
			if ( !tActions->UnRunDefers() )
			{
				bool bFatal;
				std::tie ( sError, bFatal ) = tActions->GetError();
				sphWarning ( "RotateIndexGreedy error: %s, NOT SERVING", sError.cstr() );
				if ( bFatal )
					sphFatal ( "RotateIndexGreedy error: %s", sError.cstr() ); // fixme! Do we really need to fatal? (adopted from prev version)
				return false;
			}

			sphLogDebug ( "PreallocIndexGreedy: has recovered. Prealloc it." );
			if ( !pIdx->Prealloc ( g_bStripPath, nullptr, dWarnings ) )
			{
				sError.SetSprintf ( "rotating table '%s': .new preload failed; ROLLBACK FAILED; TABLE UNUSABLE", szIndex );
				return false;
			}
		}
	}

	assert ( pIdx->GetTokenizer() && pIdx->GetDictionary() );

	for ( const auto& i : dWarnings )
		sphWarning ( "rotating table '%s': %s", szIndex, i.cstr() );

	if ( !pIdx->GetLastWarning().IsEmpty() )
		sphWarning ( "rotating table '%s': %s", szIndex, pIdx->GetLastWarning().cstr() );

	// unlink .old
	if ( bHasOldServedFiles )
		dServedFiles.Unlink (".old");

	// finalize
	if ( !ApplyKilllistsMyAndToMe ( pIdx, szIndex, sError ) )
		return false;

	// uff. all done
	sphInfo ( "rotating table '%s': success", szIndex );
	return true;
}

void DumpMemStat ()
{
#if SPH_ALLOCS_PROFILER
	sphMemStatDump ( GetDaemonLogFD() );
#endif
}

/// check and report if there were any leaks since last call
void CheckLeaks () REQUIRES ( MainThread )
{
#if SPH_DEBUG_LEAKS
	static int iHeadAllocs = sphAllocsCount ();
	static int iHeadCheckpoint = sphAllocsLastID ();

	if ( g_dThd.GetLength()==0 && !g_bInRotate && iHeadAllocs!=sphAllocsCount() )
	{
		sphSeek ( GetDaemonLogFD(), 0, SEEK_END );
		sphAllocsDump ( GetDaemonLogFD(), iHeadCheckpoint );

		iHeadAllocs = sphAllocsCount ();
		iHeadCheckpoint = sphAllocsLastID ();
	}
#endif

#if SPH_ALLOCS_PROFILER
	int iAllocLogPeriod = 60 * 1000000;
	static int64_t tmLastLog = -iAllocLogPeriod*10;

	const int iAllocCount = sphAllocsCount();
	const float fMemTotal = (float)sphAllocBytes();

	if ( iAllocLogPeriod>0 && tmLastLog+iAllocLogPeriod<sphMicroTimer() )
	{
		tmLastLog = sphMicroTimer ();
		const int iThdsCount = g_dThd.GetLength ();
		const float fMB = 1024.0f*1024.0f;
		sphInfo ( "--- allocs-count=%d, mem-total=%.4f Mb, active-threads=%d", iAllocCount, fMemTotal/fMB, iThdsCount );
		DumpMemStat ();
	}
#endif
}

// tricky bit
// fixup was initially intended for (very old) index formats that did not store dict/tokenizer settings
// however currently it also ends up configuring dict/tokenizer for fresh RT indexes!
// (and for existing RT indexes, settings get loaded during the Prealloc() call)
bool FixupAndLockIndex ( ServedIndex_c& tIdx, CSphIndex* pIdx, const CSphConfigSection* pConfig, const char* szIndexName, StrVec_t& dWarnings, CSphString& sError )
{
	if ( pConfig )
	{
		std::unique_ptr<FilenameBuilder_i> pFilenameBuilder = CreateFilenameBuilder ( szIndexName );
		if ( !sphFixupIndexSettings ( pIdx, *pConfig, g_bStripPath, pFilenameBuilder.get(), dWarnings, sError ) )
			return false;
	}

	// try to lock it
	return LockIndex ( tIdx, pIdx, sError );
}

/// this gets called for every new physical index
/// that is, local and RT indexes, but not distributed one
bool PreallocNewIndex ( ServedIndex_c & tIdx, const CSphConfigSection * pConfig, const char * szIndexName, StrVec_t & dWarnings, CSphString & sError )
{
	std::unique_ptr<FilenameBuilder_i> pFilenameBuilder = CreateFilenameBuilder ( szIndexName );
	CSphIndex* pIdx = UnlockedHazardIdxFromServed ( tIdx );
	assert (pIdx);
	if ( !pIdx->Prealloc ( g_bStripPath, pFilenameBuilder.get(), dWarnings ) )
	{
		sError.SetSprintf ( "prealloc: %s", pIdx->GetLastError().cstr() );
		return false;
	}
	return FixupAndLockIndex ( tIdx, pIdx, pConfig, szIndexName, dWarnings, sError );
}

// same as above, but self-load config section for given index
static bool PreallocNewIndex ( ServedIndex_c & tIdx, const char * szIndexName, StrVec_t & dWarnings, CSphString & sError )
{
	const CSphConfigSection * pIndexConfig = nullptr;
	CSphConfigSection tIndexConfig;
	{
		ScRL_t dRLockConfig { g_tRotateConfigMutex };
		if ( g_hCfg ( "index" ) )
			pIndexConfig = g_hCfg["index"] ( szIndexName );
		if ( pIndexConfig )
		{
			tIndexConfig = *pIndexConfig;
			pIndexConfig = &tIndexConfig;
		}
	}
	return PreallocNewIndex ( tIdx, pIndexConfig, szIndexName, dWarnings, sError );
}

// helper to switch index to another path
// (used both, greedy and seamless)
class SwitchOver_c : public ISphNoncopyable
{
	const char *		m_szIndex;
	const CSphString &	m_sBase;
	const CSphString &	m_sNewPath;
	StrVec_t &			m_dWarnings;
	CSphString &		m_sError;
	bool 				m_bHaveOldFiles = false;
	CSphIndex*			m_pIdx = nullptr;
	CSphString			m_sOldPath;
	std::optional<ActionSequence_c> m_tActions;
	std::optional<IndexFiles_c> m_tFreshCurFiles;

public:
	SwitchOver_c ( const char* szIndex, const CSphString& sBase, const CSphString& sNewPath, StrVec_t& dWarnings, CSphString& sError )
	: m_szIndex { szIndex }
	, m_sBase { sBase }
	, m_sNewPath { sNewPath }
	, m_dWarnings { dWarnings }
	, m_sError { sError }
	{
		m_sError = "";
	}

	~SwitchOver_c()
	{
		for ( const auto& i : m_dWarnings )
			sphWarning ( "switchover table '%s': %s", m_szIndex, i.cstr() );

		if ( m_pIdx && !m_pIdx->GetLastWarning().IsEmpty() )
			sphWarning ( "switchover table '%s': %s", m_szIndex, m_pIdx->GetLastWarning().cstr() );
	}

	void SetIdx( CSphIndex* pIdx ) noexcept
	{
		assert ( pIdx );
		m_pIdx = pIdx;
		m_sOldPath = pIdx->GetFilebase();
	}

	bool CheckSameBase () const noexcept
	{
		assert ( m_pIdx );
		if ( m_sNewPath != m_sOldPath )
			return true;

		m_sError.SetSprintf ( "reload path should be different from current path" );
		return false;
	}

	bool RotateFiles()
	{
		CheckIndexRotate_c tCheckNew ( m_sNewPath );
		if ( tCheckNew.NothingToRotate() )
		{
			m_sError.SetSprintf ( "No index found by given %s path, do nothing.", m_sNewPath.cstr() );
			return false;
		}

		bool bHaveAllFreshNewFiles = tCheckNew.RotateFromNew() && IndexFiles_c { IndexFiles_c::MakePath ( ".new", m_sNewPath ), m_szIndex }.HasAllFiles();
		if ( tCheckNew.RotateReenable() )
		{
			IndexFiles_c tCur { IndexFiles_c::MakePath ( "", m_sNewPath ), m_szIndex };
			if ( tCur.HasAllFiles() )
				m_tFreshCurFiles.emplace ( std::move ( tCur ) );
		}
		auto bHaveAllFreshCurFiles = (bool)m_tFreshCurFiles;

		if ( !bHaveAllFreshNewFiles && !bHaveAllFreshCurFiles )
		{
			m_sError.SetSprintf ( "rotating table '%s': unreadable: %s; abort rotation", m_szIndex, strerrorm ( errno ) );
			return false;
		}

		if ( bHaveAllFreshNewFiles )
		{
			m_tActions.emplace();
			if ( bHaveAllFreshCurFiles )
			{
				m_tActions->Defer ( RenameFiles ( *m_tFreshCurFiles, "", ".old" ) );
				m_bHaveOldFiles = true;
			}
			m_tActions->Defer ( RenameFiles ( *m_tFreshCurFiles, ".new", "" ) );

			// do files rotation
			if ( !m_tActions->RunDefers() )
			{
				bool bFatal;
				std::tie ( m_sError, bFatal ) = m_tActions->GetError();
				m_sError.SetSprintf ( "SwitchoverIndexGreedy error: %s", m_sError.cstr() );
				return false;
			}
		}
		return true;
	}

	bool UnRotateFiles()
	{
		if ( m_tActions && !m_tActions->UnRunDefers() )
		{
			auto [sError, bFatal] = m_tActions->GetError();
			m_sError.SetSprintf ( "UnRotateFiles error: %s", sError.cstr() );
			return false;
		}
		m_bHaveOldFiles = false;
		return true;
	}

	bool Finalize()
	{
		if ( !WriteLinkFile ( m_sBase, m_sNewPath, m_sError ) )
			m_sError.SetSprintf ( "switchover wasn't able to populate %s.link; new persistent path to the index is NOT saved: %s", m_sBase.cstr(), m_sError.cstr() );

		// finalize
		assert ( m_pIdx->GetTokenizer() && m_pIdx->GetDictionary() );

		if ( !ApplyKilllistsMyAndToMe ( m_pIdx, m_szIndex, m_sError ) )
			sphWarning ( "switchover error when applying kill-lists: %s", m_sError.cstr() );

		// unlink .old from new location (it is temporary anyway!)
		if ( m_bHaveOldFiles && m_tFreshCurFiles )
			m_tFreshCurFiles->Unlink ( ".old" );

		// uff. all done
		sphInfo ( "switchover table '%s': success", m_szIndex );
		return true;
	}

	bool SwitchGreedy ( CSphIndex* pIdx )
	{
		SetIdx ( pIdx );
		sphLogDebug ( "SwitchGreedy for '%s' invoked. Base %s, path %s", m_szIndex, m_sBase.cstr(), m_sNewPath.cstr() );

		if ( !CheckSameBase() )
			return true;

		if ( !RotateFiles() )
			return true;

		// try to use new index
		pIdx->Unlock();
		pIdx->SetFilebase ( m_sNewPath );
		if ( pIdx->Prealloc ( g_bStripPath, nullptr, m_dWarnings ) )
			return Finalize();

		// load previous version of index
		pIdx->SetFilebase ( m_sOldPath );
		bool bPreallocOld = pIdx->Prealloc ( g_bStripPath, nullptr, m_dWarnings );

		// roll-back rotated files
		UnRotateFiles();

		// collect all errors
		StringBuilder_c sError { "; " };
		if ( !m_sError.IsEmpty() )
			sError << m_sError;
		if ( !bPreallocOld )
			sError.Sprintf ( "SwitchGreedy table '%s': preload of new index failed, rollback also failed; TABLE UNUSABLE", m_szIndex );
		sError.MoveTo ( m_sError );

		return bPreallocOld;
	}

	// this function always returns true; which means - existing index can't be damaged by this call.
	bool SwitchSeamless ( const cServedIndexRefPtr_c& pServed )
	{
		assert ( pServed && pServed->m_eType == IndexType_e::PLAIN );
		CSphIndex* pIdx = UnlockedHazardIdxFromServed ( *pServed );

		SetIdx ( pIdx );
		sphLogDebug ( "SwitchSeamless for '%s' invoked. Base %s, path %s", m_szIndex, m_sBase.cstr(), m_sNewPath.cstr() );

		if ( !CheckSameBase() )
			return true;

		if ( !RotateFiles() )
		{
			UnRotateFiles();
			return true;
		}

		//////////////////
		/// load new index
		//////////////////
		ServedIndexRefPtr_c pNewServed = MakeCloneForRotation ( pServed, m_szIndex );
		pIdx = UnlockedHazardIdxFromServed ( *pNewServed );
		pIdx->SetFilebase ( m_sNewPath );

		// prealloc enough RAM and lock new index
		sphLogDebug ( "prealloc enough RAM and lock new table" );

		if ( !PreallocNewIndex ( *pNewServed, m_szIndex, m_dWarnings, m_sError ) )
			return true;

		pIdx->Preread();
		pNewServed->UpdateMass(); // that is second update, first was at the end of Prealloc, this one is to correct after preread

		RIdx_c pOldIdx { pServed };
		pIdx->m_iTID = pOldIdx->m_iTID;
//		pServed->SetUnlink ( pOldIdx->GetFilebase() );
		SetIdx ( pIdx );
		Finalize();

		// all went fine; swap them
		sphLogDebug ( "all went fine; swap them" );
		Binlog::NotifyIndexFlush ( pIdx->m_iTID, m_szIndex, Binlog::NoShutdown, Binlog::NoSave );
		g_pLocalIndexes->AddOrReplace ( pNewServed, m_szIndex );
		sphInfo ( "rotating table '%s': success", m_szIndex );

		// actually we always return true, because rotating from new place is always safe.
		return true;
	}
};

// return false, if index should not be served.
// return sError
bool SwitchoverIndexGreedy ( CSphIndex* pIdx, const char* szIndex, const CSphString& sBase, const CSphString& sNewPath, StrVec_t& dWarnings, CSphString& sError )
{
	SwitchOver_c tSwitcher ( szIndex, sBase, sNewPath, dWarnings, sError );
	return tSwitcher.SwitchGreedy ( pIdx );
}

bool DoSwitchoverIndexSeamless ( const cServedIndexRefPtr_c& pServed, const char* szIndex, const CSphString& sBase, const CSphString& sNewPath, StrVec_t& dWarnings, CSphString& sError ) EXCLUDES ( MainThread )
{
	SwitchOver_c tSwitcher ( szIndex, sBase, sNewPath, dWarnings, sError );
	return tSwitcher.SwitchSeamless ( pServed );
}

// called either from MysqlReloadIndex, either from Rotation task (never from main thread).
bool RotateIndexMT ( ServedIndexRefPtr_c& pNewServed, const CSphString & sIndex, StrVec_t & dWarnings, CSphString & sError ) EXCLUDES ( MainThread )
{
	assert ( pNewServed && pNewServed->m_eType == IndexType_e::PLAIN );

	sphInfo ( "rotating table '%s': started", sIndex.cstr() );

	auto sRealPath = RedirectToRealPath ( pNewServed->m_sIndexPath );
	CheckIndexRotate_c tCheck ( sRealPath );
	if ( tCheck.NothingToRotate() )
	{
		sError.SetSprintf ( "nothing to rotate for table '%s'", sIndex.cstr() );
		return false;
	}

	//////////////////
	/// load new index
	//////////////////
	CSphIndex* pNewIndex = UnlockedHazardIdxFromServed ( *pNewServed );
	if ( tCheck.RotateFromNew() )
		pNewIndex->SetFilebase ( IndexFiles_c::MakePath ( ".new", sRealPath ) );

	// prealloc enough RAM and lock new index
	sphLogDebug ( "prealloc enough RAM and lock new table" );

	if ( !PreallocNewIndex ( *pNewServed, sIndex.cstr(), dWarnings, sError ) )
		return false;

	pNewIndex->Preread();
	pNewServed->UpdateMass(); // that is second update, first was at the end of Prealloc, this one is to correct after preread

	//////////////////////
	/// activate new index
	//////////////////////

	sphLogDebug ( "activate new table" );
	if ( tCheck.RotateFromNew() )
	{
		ActionSequence_c tActions;

		auto pServed = GetServed ( sIndex );
		if ( pServed && RedirectToRealPath ( pServed->m_sIndexPath ) == sRealPath )
			tActions.Defer ( RenameIdxSuffix ( pServed, ".old" ) );
		tActions.Defer ( RenameIdx ( pNewIndex, sRealPath ) ); // rename 'new' to 'current'

		if ( !tActions.RunDefers() )
		{
			bool bFatal;
			std::tie ( sError, bFatal ) = tActions.GetError();
			sphWarning ( "RotateIndexMT error: table %s, error %s", sIndex.cstr(), sError.cstr() );
			if ( bFatal )
				g_pLocalIndexes->Delete ( sIndex );
			return false;
		}
		if ( pServed )
		{
			RIdx_c pOldIdx { pServed };
			pNewIndex->m_iTID = pOldIdx->m_iTID;
			pServed->SetUnlink ( pOldIdx->GetFilebase() );
		}
	}

	if ( !ApplyKilllistsMyAndToMe ( pNewIndex, sIndex.cstr(), sError ) )
		return false;

	// all went fine; swap them
	sphLogDebug ( "all went fine; swap them" );
	Binlog::NotifyIndexFlush ( pNewIndex->m_iTID, sIndex.cstr(), Binlog::NoShutdown, Binlog::NoSave );
	g_pLocalIndexes->AddOrReplace ( pNewServed, sIndex );
	sphInfo ( "rotating table '%s': success", sIndex.cstr() );
	return true;
}

static void InvokeRotation ( VecOfServed_c&& dDeferredIndexes ) REQUIRES ( MainThread )
{
	assert ( !dDeferredIndexes.IsEmpty () && "Rotation queue must be checked before invoking rotation!");
	Threads::StartJob ( [dIndexes = std::move ( dDeferredIndexes )] () mutable
	{
		// want to track rotation thread only at work
		auto pDesc = PublishSystemInfo ( "ROTATION" );

		sphLogDebug ( "TaskRotation starts with %d deferred tables", dIndexes.GetLength() );
		for ( auto& tIndex : dIndexes )
		{
			ServedIndexRefPtr_c& pReplacementServed = tIndex.second;
			const CSphString& sIndex = tIndex.first;

			// cluster indexes got managed by different path
			assert ( !ServedDesc_t::IsCluster ( pReplacementServed ) && "Rotation of clusters MUST never happens!" );

			// prealloc RT and percolate here
			StrVec_t dWarnings;
			CSphString sError;
			if ( ServedDesc_t::IsMutable ( pReplacementServed ) )
			{
				sphLogDebug ( "seamless rotate (prealloc) mutable table %s", sIndex.cstr() );
				if ( PreallocNewIndex ( *pReplacementServed, sIndex.cstr(), dWarnings, sError ) )
					g_pLocalIndexes->AddOrReplace ( pReplacementServed, sIndex );
				else
					sphWarning ( "table '%s': %s", sIndex.cstr(), sError.cstr() );
			} else
			{
				sphLogDebug ( "seamless rotate local table %s", sIndex.cstr() );
				if ( !RotateIndexMT ( pReplacementServed, sIndex, dWarnings, sError ) )
					sphWarning ( "table '%s': %s", sIndex.cstr(), sError.cstr() );
			}

			for ( const auto& i : dWarnings )
				sphWarning ( "table '%s': %s", sIndex.cstr(), i.cstr() );

			g_pDistIndexes->Delete ( sIndex ); // postponed delete of same-named distributed (if any)
		}

		g_bInRotate = false;
		RotateGlobalIdf();
		sphInfo ( "rotating table: all tables done" );
	});
}

template<typename FN_ACTION>
bool LimitedParallelRotationMT ( FN_ACTION&& fnAction ) EXCLUDES ( MainThread )
{
	assert ( Threads::IsInsideCoroutine() );

	// allow to run several rotations a time (in parallel)
	// vip conns has no limit
	if ( session::GetVip() )
		return fnAction();

	// limit is arbitrary set to N/2 of threadpool
	static Coro::Waitable_T<int> iParallelRotations { 0 };
	iParallelRotations.Wait ( [] ( int i ) { return i < Max ( 1, NThreads() / 2 ); } );
	iParallelRotations.ModifyValue ( [] ( int& i ) { ++i; } );
	AT_SCOPE_EXIT ( [] { iParallelRotations.ModifyValueAndNotifyOne ( [] ( int& i ) { --i; } ); } );
	return fnAction();
}

bool LimitedRotateIndexMT ( ServedIndexRefPtr_c& pNewServed, const CSphString& sIndex, StrVec_t& dWarnings, CSphString& sError ) EXCLUDES ( MainThread )
{
	return LimitedParallelRotationMT ( [&]() { return RotateIndexMT ( pNewServed, sIndex, dWarnings, sError ); } );
}

bool SwitchoverIndexSeamless ( const cServedIndexRefPtr_c& pServed, const char* szIndex, const CSphString& sBase, const CSphString& sNewPath, StrVec_t& dWarnings, CSphString& sError ) EXCLUDES ( MainThread )
{
	return LimitedParallelRotationMT ( [&]() { return DoSwitchoverIndexSeamless ( pServed, szIndex, sBase, sNewPath, dWarnings, sError ); } );
}

void ConfigureLocalIndex ( ServedDesc_t * pIdx, const CSphConfigSection & hIndex, bool bMutableOpt, StrVec_t * pWarnings )
{
	pIdx->m_tSettings.Load ( hIndex, bMutableOpt, pWarnings );
	pIdx->m_sGlobalIDFPath = pIdx->m_tSettings.m_sGlobalIDFPath;
}

bool ConfigureDistributedIndex ( std::function<bool(const CSphString&)>&& fnCheck, DistributedIndex_t & tIdx, const char * szIndexName, const CSphConfigSection & hIndex, CSphString & sError, StrVec_t * pWarnings )
{
	assert ( hIndex("type") && hIndex["type"]=="distributed" );

	bool bSetHA = false;
	// configure ha_strategy
	if ( hIndex("ha_strategy") )
	{
		bSetHA = ParseStrategyHA ( hIndex["ha_strategy"].cstr(), tIdx.m_eHaStrategy );
		if ( !bSetHA )
			sphWarning ( "table '%s': ha_strategy (%s) is unknown for me, will use random", szIndexName, hIndex["ha_strategy"].cstr() );
	}

	bool bEnablePersistentConns = ( g_iPersistentPoolSize>0 );
	if ( hIndex ( "agent_persistent" ) && !bEnablePersistentConns )
	{
			sphWarning ( "table '%s': agent_persistent used, but no persistent_connections_limit defined. Fall back to non-persistent agent", szIndexName );
			bEnablePersistentConns = false;
	}

	// add local agents
	StrVec_t dLocs;
	for ( CSphVariant * pLocal = hIndex("local"); pLocal; pLocal = pLocal->m_pNext )
	{
		dLocs.Resize(0);
		sphSplit ( dLocs, pLocal->cstr(), " \t," );
		for ( const auto & sLocal: dLocs )
		{
			if ( !fnCheck ( sLocal ) )
			{
				sphWarning ( "table '%s': no such local table '%s', SKIPPED", szIndexName, sLocal.cstr() );
				sError.SetSprintf ( "no such local table '%s'", sLocal.cstr() );
				return false;
			}
			tIdx.m_dLocal.Add ( sLocal );
		}
	}

	// index-level agent_retry_count
	if ( hIndex ( "agent_retry_count" ) )
	{
		if ( hIndex["agent_retry_count"].intval ()<=0 )
			sphWarning ( "table '%s': agent_retry_count must be positive, ignored", szIndexName );
		else
			tIdx.m_iAgentRetryCount = hIndex["agent_retry_count"].intval ();
	}

	if ( hIndex ( "mirror_retry_count" ) )
	{
		if ( hIndex["mirror_retry_count"].intval ()<=0 )
			sphWarning ( "table '%s': mirror_retry_count must be positive, ignored", szIndexName );
		else
		{
			if ( tIdx.m_iAgentRetryCount>0 )
				sphWarning ("table '%s': `agent_retry_count` and `mirror_retry_count` both specified (they are aliases)."
					"Value of `mirror_retry_count` will be used", szIndexName );
			tIdx.m_iAgentRetryCount = hIndex["mirror_retry_count"].intval ();
		}
	}

	if ( !tIdx.m_iAgentRetryCount )
		tIdx.m_iAgentRetryCount = g_iAgentRetryCount;


	// add remote agents
	struct { const char* sSect; bool bBlh; bool bPrs; } dAgentVariants[] =
	{
		{ "agent", 				false,	false},
		{ "agent_persistent", 	false,	bEnablePersistentConns },
		{ "agent_blackhole", 	true,	false }
	};

	for ( auto & tAg : dAgentVariants )
	{
		for ( CSphVariant * pAgentCnf = hIndex ( tAg.sSect ); pAgentCnf; pAgentCnf = pAgentCnf->m_pNext )
		{
			AgentOptions_t tAgentOptions { tAg.bBlh, tAg.bPrs, tIdx.m_eHaStrategy, tIdx.m_iAgentRetryCount, 0 };
			auto pAgent = ConfigureMultiAgent ( pAgentCnf->cstr(), szIndexName, tAgentOptions, sError, pWarnings );
			if ( !pAgent )
				return false;

			tIdx.m_dAgents.Add ( pAgent );
		}
	}

	// configure options
	if ( hIndex("agent_connect_timeout") )
	{
		if ( hIndex["agent_connect_timeout"].intval()<=0 )
			sphWarning ( "table '%s': agent_connect_timeout must be positive, ignored", szIndexName );
		else
			tIdx.SetAgentConnectTimeoutMs ( hIndex.GetMsTimeMs ( "agent_connect_timeout" ) );
	}

	tIdx.m_bDivideRemoteRanges = hIndex.GetInt ( "divide_remote_ranges", 0 )!=0;

	if ( hIndex("agent_query_timeout") )
	{
		if ( hIndex["agent_query_timeout"].intval()<=0 )
			sphWarning ( "table '%s': agent_query_timeout must be positive, ignored", szIndexName );
		else
			tIdx.SetAgentQueryTimeoutMs ( hIndex.GetMsTimeMs ( "agent_query_timeout") );
	}

	bool bHaveHA = tIdx.m_dAgents.any_of ( [] ( const auto& ag ) { return ag->IsHA (); } );

	// configure ha_strategy
	if ( bSetHA && !bHaveHA && !IsConfigless() )
		sphWarning ( "table '%s': ha_strategy defined, but no ha agents in the table", szIndexName );

	return true;
}

//////////////////////////////////////////////////
/// configure distributed index and add it to hash
//////////////////////////////////////////////////
// AddIndex -> AddDistributedIndex
static ResultAndIndex_t AddDistributedIndex ( const char * szIndexName, const CSphConfigSection & hIndex, CSphString & sError, StrVec_t * pWarnings=nullptr )
{
	DistributedIndexRefPtr_t pIdx ( new DistributedIndex_t );
	bool bOk = ConfigureDistributedIndex ( [] ( const auto& sIdx ) { return g_pLocalIndexes->Contains ( sIdx ); }, *pIdx, szIndexName, hIndex, sError, pWarnings );

	if ( !bOk || pIdx->IsEmpty () )
	{
		if ( !bOk )
			sError.SetSprintf ( "table '%s': %s", szIndexName, sError.cstr() );
		else
			sError.SetSprintf ( "table '%s': no valid local/remote tables in distributed table", szIndexName );
		return { ADD_ERROR, nullptr };
	}

	// finally, check and add distributed index to global table
	if ( !g_pDistIndexes->Add ( pIdx, szIndexName ) )
	{
		sError.SetSprintf ( "table '%s': unable to add name (duplicate?)", szIndexName );
		return { ADD_ERROR, nullptr };
	}

	return ResultAndIndex_t { ADD_DISTR, nullptr };
}

// common preconfiguration of mutable indexes
static bool ConfigureRTPercolate ( CSphSchema & tSchema, CSphIndexSettings & tSettings, const char * szIndexName, const CSphConfigSection & hIndex, bool bWordDict, bool bPercolate, StrVec_t * pWarnings, CSphString & sError )
{
	// pick config settings
	// they should be overriden later by Preload() if needed
	{
		CSphString sWarning;
		if ( !tSettings.Setup ( hIndex, szIndexName, sWarning, sError ) )
		{
			sphWarning ( "table '%s': %s - NOT SERVING", szIndexName, sError.cstr() );
			return false;
		}

		if ( !sWarning.IsEmpty() )
			sphWarning ( "table '%s': %s", szIndexName, sWarning.cstr() );
	}

	if ( !sphRTSchemaConfigure ( hIndex, tSchema, tSettings, pWarnings, sError, bPercolate, bPercolate ) )
	{
		sphWarning ( "table '%s': %s - NOT SERVING", szIndexName, sError.cstr () );
		return false;
	}

	if ( bPercolate )
		FixPercolateSchema ( tSchema );

	if ( !sError.IsEmpty() )
	{
		if ( pWarnings )
			pWarnings->Add(sError);
		else
			sphWarning ( "table '%s': %s", szIndexName, sError.cstr () );
	}

	// path
	if ( !hIndex ( "path" ) )
	{
		sphWarning ( "table '%s': path must be specified - NOT SERVING", szIndexName );
		return false;
	}

	if ( !CheckStoredFields ( tSchema, tSettings, sError ) )
	{
		sphWarning ( "table '%s': %s - NOT SERVING", szIndexName, sError.cstr() );
		return false;
	}

	int iIndexSP = hIndex.GetInt ( "index_sp" );
	auto sIndexZones = hIndex.GetStr ( "index_zones" );
	bool bHasStripEnabled ( hIndex.GetInt ( "html_strip" )!=0 );
	if ( ( iIndexSP!=0 || !sIndexZones.IsEmpty() ) && !bHasStripEnabled )
	{
		// SENTENCE indexing w\o stripper is valid combination
		if ( !sIndexZones.IsEmpty() )
		{
			sphWarning ( "table '%s': has index_sp=%d, index_zones='%s' but disabled html_strip - NOT SERVING", szIndexName, iIndexSP, sIndexZones.cstr() );
			return false;
		}
		CSphString sWarning;
		sWarning.SetSprintf ( "has index_sp=%d but disabled html_strip - PARAGRAPH unavailable", iIndexSP );
		if ( pWarnings )
			pWarnings->Add(sWarning);
		else
			sphWarning ( "table '%s': %s", szIndexName, sWarning.cstr() );
	}

	// upgrading schema to store field lengths
	if ( tSettings.m_bIndexFieldLens )
		if ( !AddFieldLens ( tSchema, false, sError ) )
		{
			sphWarning ( "table '%s': failed to create field lengths attributes: %s", szIndexName, sError.cstr () );
			return false;
		}

	if ( bWordDict && ( tSettings.m_dPrefixFields.GetLength () || tSettings.m_dInfixFields.GetLength () ) )
	{
		CSphString sWarning = "prefix_fields and infix_fields has no effect with dict=keywords, ignoring";
		if ( pWarnings )
			pWarnings->Add(sWarning);
		else
			sphWarning ( "table '%s': %s", szIndexName, sWarning.cstr() );
	}

	if ( bWordDict && tSettings.m_iMinInfixLen==1 )
	{
		CSphString sWarning = "min_infix_len must be greater than 1, changed to 2";
		if ( pWarnings )
			pWarnings->Add(sWarning);
		else
			sphWarning ( "table '%s': %s", szIndexName, sWarning.cstr() );

		tSettings.m_iMinInfixLen = 2;
	}

	tSchema.SetupFlags ( tSettings, bPercolate, pWarnings );
	return true;
}

///////////////////////////////////////////////
/// create, configure and load realtime index
///////////////////////////////////////////////
static ResultAndIndex_t LoadRTPercolate ( bool bRT, const char* szIndexName, const CSphConfigSection& hIndex, bool bMutableOpt, StrVec_t* pWarnings, CSphString& sError )
{
	bool bWordDict = true;
	if ( bRT )
	{
		auto sIndexType = hIndex.GetStr ( "dict", "keywords" );
		bWordDict = true;
		if ( sIndexType=="crc" )
			bWordDict = false;
		else if ( sIndexType!="keywords" )
		{
			sError.SetSprintf ( "table '%s': unknown dict=%s; only 'keywords' or 'crc' values allowed", szIndexName, sIndexType.cstr() );
			return { ADD_ERROR, nullptr };
		}
	}

	CSphSchema tSchema ( szIndexName );
	CSphIndexSettings tSettings;
	if ( !ConfigureRTPercolate ( tSchema, tSettings, szIndexName, hIndex, bWordDict, !bRT, pWarnings, sError ))
		return { ADD_ERROR, nullptr };

	// index
	auto pServed = MakeServedIndex();
	ConfigureLocalIndex ( pServed, hIndex, bMutableOpt, pWarnings );
	pServed->m_sIndexPath = hIndex["path"].strval();
	auto bNeedBinlog = hIndex.GetBool ( "binlog" );

	std::unique_ptr<CSphIndex> pIdx;
	if ( bRT )
	{
		pIdx = sphCreateIndexRT ( szIndexName, pServed->m_sIndexPath, std::move ( tSchema ), pServed->m_tSettings.m_iMemLimit, bWordDict );
		pServed->m_eType = IndexType_e::RT;
		tSettings.m_bBinlog = bNeedBinlog;
		if ( !bNeedBinlog )
			pIdx->m_iTID = -1;
	} else
	{
		if ( !bNeedBinlog )
		{
			sError.SetSprintf ( "table '%s': percolate without binlog not implemented", szIndexName );
			return { ADD_ERROR, nullptr };
		}
		pIdx = CreateIndexPercolate ( szIndexName, pServed->m_sIndexPath, std::move ( tSchema ) );
		pServed->m_eType = IndexType_e::PERCOLATE;
	}


	pIdx->SetMutableSettings ( pServed->m_tSettings );
	pIdx->m_iExpansionLimit = g_iExpansionLimit;
	pIdx->SetGlobalIDFPath ( pServed->m_sGlobalIDFPath );

	pIdx->Setup ( tSettings );
	pIdx->SetCacheSize ( g_iMaxCachedDocs, g_iMaxCachedHits );

	pServed->SetIdx ( std::move ( pIdx ) );
	return ResultAndIndex_t { ADD_NEEDLOAD, std::move ( pServed ) }; // use Leak to avoid extra addref/release on copying
}

////////////////////////////////////////////
/// configure and load local index
////////////////////////////////////////////
static ResultAndIndex_t LoadPlainIndex ( const char * szIndexName, const CSphConfigSection & hIndex, bool bMutableOpt, StrVec_t * pWarnings, CSphString & sError )
{
	// check path
	if ( !hIndex.Exists ( "path" ) )
	{
		sError = "key 'path' not found";
		return { ADD_ERROR, nullptr };
	}

	ServedIndexRefPtr_c pServed = MakeServedIndex();
	pServed->m_eType = IndexType_e::PLAIN;
	// configure memlocking, star
	ConfigureLocalIndex ( pServed, hIndex, bMutableOpt, pWarnings );

	// try to create index
	pServed->m_sIndexPath = hIndex["path"].strval ();
	auto pIdx = sphCreateIndexPhrase ( szIndexName, RedirectToRealPath ( pServed->m_sIndexPath ) );
	pIdx->m_iExpansionLimit = g_iExpansionLimit;
	pIdx->SetMutableSettings ( pServed->m_tSettings );
	pIdx->SetGlobalIDFPath ( pServed->m_sGlobalIDFPath );
	pIdx->SetCacheSize ( g_iMaxCachedDocs, g_iMaxCachedHits );
	pServed->SetIdx ( std::move ( pIdx ) );
	return ResultAndIndex_t { ADD_NEEDLOAD, std::move ( pServed ) };
}

///////////////////////////////////////////////
/// make and configure template index
///////////////////////////////////////////////
static ResultAndIndex_t LoadTemplateIndex ( const char * szIndexName, const CSphConfigSection &hIndex, bool bMutableOpt, StrVec_t * pWarnings )
{
	CSphIndexSettings tSettings;
	CSphString sWarning, sError;
	if ( !tSettings.Setup ( hIndex, szIndexName, sWarning, sError ) )
	{
		sphWarning ( "failed to configure table %s: %s", szIndexName, sError.cstr () );
		return { ADD_ERROR, nullptr };
	}

	if ( !sWarning.IsEmpty() )
		sphWarning ( "table '%s': %s - NOT SERVING", szIndexName, sWarning.cstr () );

	auto pIdx = sphCreateIndexTemplate ( szIndexName );
	pIdx->Setup ( tSettings );

	auto pServed = MakeServedIndex();
	pServed->m_eType = IndexType_e::TEMPLATE;

	// configure memlocking, star
	ConfigureLocalIndex ( pServed, hIndex, bMutableOpt, pWarnings );

	pIdx->SetMutableSettings ( pServed->m_tSettings );
	pIdx->m_iExpansionLimit = g_iExpansionLimit;

	std::unique_ptr<FilenameBuilder_i> pFilenameBuilder = CreateFilenameBuilder ( szIndexName );
	StrVec_t dWarnings;
	if ( !sphFixupIndexSettings ( pIdx.get(), hIndex, g_bStripPath, pFilenameBuilder.get(), dWarnings, sError ) )
	{
		sphWarning ( "table '%s': %s - NOT SERVING", szIndexName, sError.cstr () );
		return { ADD_ERROR, nullptr };
	}

	for ( const auto & i : dWarnings )
		sphWarning ( "table '%s': %s", szIndexName, i.cstr() );

	// templates we either add, either replace depending on requested action
	// at this point they are production-ready
	pServed->SetIdx ( std::move ( pIdx ) );
	return ResultAndIndex_t { ADD_SERVED, std::move ( pServed ) };
}

// HandleCommandClusterPq() -> RemoteLoadIndex() -> LoadIndex() -> AddIndex() // only Percolate! From other threads
// HandleMysqlCreateTable() -> CreateNewIndexConfigless() -> AddIndex() // from other threads
// ServiceMain() -> TickHead() -> CheckRotate() -> ReloadConfigAndRotateIndexes() -> AddIndex()
// ConfigureAndPreloadIndex() -> AddIndex() // maybe from non-main thread!
// 		ClientSession_c::Execute -> HandleMysqlImportTable -> AddExistingIndexConfigless -> ConfiglessPreloadIndex -> ConfigureAndPreloadIndex -> AddIndex
ResultAndIndex_t AddIndex ( const char * szIndexName, const CSphConfigSection & hIndex, bool bCheckDupe, bool bMutableOpt, StrVec_t * pWarnings, CSphString & sError )
{
	// check name
	if ( bCheckDupe && IndexIsServed ( szIndexName ) )
	{
		sError = "duplicate name";
		sphWarning ( "table '%s': duplicate name - NOT SERVING", szIndexName );
		return { ADD_ERROR, nullptr };
	}

	switch ( TypeOfIndexConfig ( hIndex.GetStr ( "type", nullptr )))
	{
		case IndexType_e::DISTR:
			return AddDistributedIndex ( szIndexName, hIndex, sError, pWarnings );
		case IndexType_e::RT:
			return LoadRTPercolate ( true, szIndexName, hIndex, bMutableOpt, pWarnings, sError );
		case IndexType_e::PERCOLATE:
			return LoadRTPercolate ( false, szIndexName, hIndex, bMutableOpt, pWarnings, sError );
		case IndexType_e::TEMPLATE:
			return LoadTemplateIndex ( szIndexName, hIndex, bMutableOpt, pWarnings );
		case IndexType_e::PLAIN:
			return LoadPlainIndex ( szIndexName, hIndex, bMutableOpt, pWarnings, sError );
		case IndexType_e::ERROR_:
		default:
			break;
	}

	sphWarning ( "table '%s': unknown type '%s' - NOT SERVING", szIndexName, hIndex["type"].cstr() );
	return { ADD_ERROR, nullptr };
}

// add or remove persistent pools to hosts
void InitPersistentPool()
{
	if ( !g_iPersistentPoolSize )
	{
		ClosePersistentSockets();
		return;
	}

	Dashboard::GetActiveHosts ().Apply ( [] ( HostDashboardRefPtr_t& pHost ) {
		if ( !pHost->m_pPersPool )
			pHost->m_pPersPool = new PersistentConnectionsPool_c;
		pHost->m_pPersPool->ReInit ( g_iPersistentPoolSize );
	} );
}

// special pass for 'simple' rotation (i.e. *.new to current)
static void IssuePlainOldRotation ( HashOfServed_c& hDeferred )
{
	ConfigReloader_c tReloader { hDeferred };
	tReloader.IssuePlainOldRotation();
}

// Reloading called always from same thread (so, for now not need to be th-safe for itself)
// ServiceMain() -> TickHead() -> CheckRotate() -> ReloadConfigAndRotateIndexes().
static void ReloadIndexesFromConfig ( const CSphConfig& hConf, HashOfServed_c& hDeferred ) REQUIRES ( MainThread )
{
	assert ( !IsConfigless() );
	if ( !hConf.Exists ("index") )
	{
		sphInfo ( "No tables found in config came to rotation. Abort reloading");
		return;
	}

	ConfigReloader_c tReloader { hDeferred };
	for ( const auto& dIndex : hConf["index"] )
	{
		const auto & sIndexName = dIndex.first;
		const CSphConfigSection & hIndex = dIndex.second;
		IndexType_e eNewType = TypeOfIndexConfig ( hIndex.GetStr ( "type", nullptr ) );
		if ( eNewType==IndexType_e::ERROR_ )
			continue;

		tReloader.LoadIndexFromConfig ( sIndexName, eNewType, hIndex );
	}
	InitPersistentPool();
}


struct IndexWithPriority_t
{
	CSphString	m_sIndex;
	StrVec_t	m_dKilllistTargets;
	int			m_iPriority {-1};
	int			m_nReferences {0};
};


static void SetIndexPriority ( IndexWithPriority_t & tIndex, int iPriority, const SmallStringHash_T<IndexWithPriority_t> & tIndexHash )
{
	tIndex.m_iPriority = Max ( tIndex.m_iPriority, iPriority );
	for ( const auto & i : tIndex.m_dKilllistTargets )
	{
		IndexWithPriority_t * pIdx = tIndexHash(i);
		if ( pIdx )
			SetIndexPriority ( *pIdx, iPriority+1, tIndexHash );
	}
}

static VecOfServed_c ConvertHashToPrioritySortedVec ( const HashOfServed_c& hDeferredIndexes ) REQUIRES ( MainThread )
{
	SmallStringHash_T<IndexWithPriority_t> tIndexesToRotate;
	VecOfServed_c dResult;

	for ( const auto& it : hDeferredIndexes )
	{
		assert ( it.second );

		// check for rt/percolate. they don't need killlist_target
		if ( !ServedDesc_t::IsMutable ( it.second ) && g_pLocalIndexes->Contains ( it.first ) )
		{
			IndexWithPriority_t tToRotate;
			tToRotate.m_sIndex = it.first;
			tToRotate.m_dKilllistTargets = it.second->m_dKilllistTargets;
			tIndexesToRotate.Add ( std::move ( tToRotate ), it.first );
		}
		else
			dResult.Add ( { it.first, it.second } ); // out or priority - will be processed first.
	};

	// set priorities
	for ( const auto& tIndexToRotate : tIndexesToRotate )
		for ( const auto & i : tIndexToRotate.second.m_dKilllistTargets )
		{
			IndexWithPriority_t * pIdx = tIndexesToRotate(i);
			if ( pIdx )
				++pIdx->m_nReferences;
		}

	// start with the least-referenced index
	IndexWithPriority_t * pMin;
	do
	{
		pMin = nullptr;
		for ( auto & tIndexToRotate : tIndexesToRotate )
		{
			auto & tIdx = tIndexToRotate.second;
			if ( tIdx.m_iPriority==-1 && ( !pMin || tIdx.m_nReferences<pMin->m_nReferences ) )
				pMin = &tIdx;
		}

		if ( pMin )
			SetIndexPriority ( *pMin, 0, tIndexesToRotate );
	}
	while ( pMin );

	// collect and sort by priority processed indexes names
	StrVec_t dSorted;
	for ( auto& tIndexToRotate : tIndexesToRotate )
		dSorted.Add ( tIndexToRotate.first );
	dSorted.Sort ( Lesser ( [&tIndexesToRotate] ( auto a, auto b ) { return tIndexesToRotate[a].m_iPriority < tIndexesToRotate[a].m_iPriority; } ) );

	// append priority names to non-prioritized
	for ( const auto& sIdx : dSorted )
		dResult.Add ( { sIdx, hDeferredIndexes[sIdx] } );

	return dResult;
}

// ServiceMain() -> TickHead() -> CheckRotate() -> CheckIndexesForSeamlessAndStartRotation()
static void CheckIndexesForSeamlessAndStartRotation ( VecOfServed_c dDeferredIndexes ) REQUIRES ( MainThread )
{
	// check what indexes need to be rotated
	int iNotCapableForSeamlessRotation = 0;
	ARRAY_FOREACH ( i, dDeferredIndexes )
	{
		const auto& sIdx = dDeferredIndexes[i].first;
		auto* pIndex = dDeferredIndexes[i].second.Ptr();
		assert ( pIndex );

		if ( !ServedDesc_t::IsMutable ( pIndex ) && CheckIndexRotate_c ( *pIndex, CheckIndexRotate_c::CheckLink ).NothingToRotate() )
		{
			++iNotCapableForSeamlessRotation;
			sphLogDebug ( "queue[] = %s", sIdx.cstr() );
			sphLogDebug ( "Index %s (%s) is not capable for seamless rotate. Skipping", sIdx.cstr ()
				, pIndex->m_sIndexPath.cstr () );
			dDeferredIndexes.Remove(i--);
		}
	}

	if ( iNotCapableForSeamlessRotation )
		sphWarning ( "internal error: non-empty queue on a rotation cycle start, got %d elements", iNotCapableForSeamlessRotation );

	if ( dDeferredIndexes.IsEmpty () )
	{
		sphInfo ( "nothing to rotate after SIGHUP" );
		g_bInRotate = false;
		return;
	}

	InvokeRotation ( std::move ( dDeferredIndexes ) );
}

// hDeferredIndexes includes both - fresh new, changed and 'just new to current' indexes.
static void DoGreedyRotation ( VecOfServed_c&& dDeferredIndexes ) REQUIRES ( MainThread )
{
	assert ( !g_bSeamlessRotate );
	ScRL_t tRotateConfigMutex { g_tRotateConfigMutex };

	for ( auto& dDeferredIndex :  dDeferredIndexes )
	{
		const CSphString& sDeferredIndex = dDeferredIndex.first;
		ServedIndexRefPtr_c& pDeferredIndex = dDeferredIndex.second;
		assert ( pDeferredIndex );

		CSphString sError;
		StrVec_t dWarnings;

		// prealloc RT and percolate here
		if ( ServedDesc_t::IsMutable ( pDeferredIndex ) )
		{
			sphLogDebug ( "greedy rotate (prealloc) mutable %s", sDeferredIndex.cstr() );

			if ( PreallocNewIndex ( *pDeferredIndex, &g_hCfg["index"][sDeferredIndex], sDeferredIndex.cstr(), dWarnings, sError ) )
				g_pLocalIndexes->AddOrReplace ( pDeferredIndex, sDeferredIndex );
			else
				sphWarning ( "table '%s': %s - NOT SERVING", sDeferredIndex.cstr(), sError.cstr() );
		}
		else if ( pDeferredIndex->m_eType==IndexType_e::PLAIN )
		{
			sphLogDebug ( "greedy rotate local %s", sDeferredIndex.cstr() );
			auto pRotating = GetServed ( sDeferredIndex );
			bool bSame = pRotating && pRotating.Ptr() == pDeferredIndex.Ptr();
			WIdx_c WIdx { pDeferredIndex };
			bool bOk = RotateIndexGreedy ( *pDeferredIndex, sDeferredIndex.cstr(), sError );
			if ( !bOk )
				sphWarning ( "table '%s': %s - NOT SERVING", sDeferredIndex.cstr(), sError.cstr() );

			if ( !bSame && bOk && !sphFixupIndexSettings ( WIdx, g_hCfg["index"][sDeferredIndex], g_bStripPath, nullptr, dWarnings, sError ) )
			{
				sphWarning ( "table '%s': %s - NOT SERVING", sDeferredIndex.cstr(), sError.cstr() );
				bOk = false;
			}

			if ( bOk )
			{
				WIdx->Preread();
				pDeferredIndex->UpdateMass();
				g_pLocalIndexes->AddOrReplace ( pDeferredIndex, sDeferredIndex );
			}
		}

		for ( const auto & i : dWarnings )
			sphWarning ( "table '%s': %s", sDeferredIndex.cstr(), i.cstr() );

		g_pDistIndexes->Delete ( sDeferredIndex ); // postponed delete of same-named distributed (if any)
	}

//	assert ( dDeferredIndexes.IsEmpty() );
	g_bInRotate = false;
	RotateGlobalIdf ();
	sphInfo ( "rotating finished" );
}


// ServiceMain() -> TickHead() -> [CallCoroutine] -> CheckRotate()
static void CheckRotate () REQUIRES ( MainThread )
{
	// do we need to rotate now? If no sigHUP received, or if we are already rotating - no.
//	if ( !g_bNeedRotate || g_bInRotate || IsConfigless() )
//		return;

	assert ( !IsConfigless() );

	g_bInRotate = true; // ok, another rotation cycle just started
	g_bNeedRotate = false; // which therefore clears any previous HUP signals

	sphLogDebug ( "CheckRotate invoked" );

	bool bReloadHappened = false;
	HashOfServed_c hDeferredIndexes;
	{
		auto [bChanged, dConfig] = FetchAndCheckIfChanged ( g_sConfigFile );
		if ( bChanged || g_bReloadForced )
		{
			sphInfo( "Config changed (read %d chars)", dConfig.GetLength());
			if ( !dConfig.IsEmpty() )
			{
				{
					ScWL_t dRotateConfigMutexWlocked { g_tRotateConfigMutex };
					bReloadHappened = ParseConfig ( &g_hCfg, g_sConfigFile, dConfig );
				}
				if ( bReloadHappened )
				{
					ScRL_t dRotateConfigMutexRlocked { g_tRotateConfigMutex };
					ReloadIndexesFromConfig ( g_hCfg, hDeferredIndexes );
				} else
					sphWarning ( "failed to parse config file '%s': %s; using previous settings", g_sConfigFile.cstr(), TlsMsg::szError() );
			}
		}
		g_bReloadForced = false;
	}

	if ( !bReloadHappened )
		IssuePlainOldRotation ( hDeferredIndexes );

	VecOfServed_c dDeferredIndexes = ConvertHashToPrioritySortedVec ( hDeferredIndexes );

	for ( const auto& s : dDeferredIndexes )
		sphLogDebug ( "will rotate %s", s.first.cstr() );

	if ( g_bSeamlessRotate )
		CheckIndexesForSeamlessAndStartRotation ( std::move ( dDeferredIndexes ) );
	else
		DoGreedyRotation ( std::move ( dDeferredIndexes ) );
}


void CheckReopenLogs () REQUIRES ( MainThread )
{
	ManageIpcSession();

	if ( !g_bGotSigusr1 )
		return;

	g_bGotSigusr1 = 0;
	if ( AuthReloadSignalled ( getpid() ) )
		return;

	ReopenDaemonLog ();
	ReopenQueryLog ();
	ReopenHttpLog();
}


void ShowHelp ()
{
	fprintf ( stdout,
		"Usage: searchd [OPTIONS]\n"
		"\n"
		"Options are:\n"
		"-h, --help\t\tdisplay this help message\n"
		"-v, --version\t\tdisplay version information\n"
		"-c, --config <file>\tread configuration from specified file\n"
		"\t\t\t(default is manticore.conf)\n"
		"--stop\t\t\tsend SIGTERM to currently running searchd\n"
		"--stopwait\t\tsend SIGTERM and wait until actual exit\n"
		"--status\t\tget ant print status variables\n"
		"\t\t\t(PID is taken from pid_file specified in config file)\n"
		"--iostats\t\tlog per-query io stats\n"
		"--cpustats\t\tlog per-query cpu stats\n"
#if _WIN32
		"--install\t\tinstall as Windows service\n"
		"--delete\t\tdelete Windows service\n"
		"--servicename <name>\tuse given service name (default is 'searchd')\n"
		"--ntservice\t\tinternal option used to invoke a Windows service\n"
#endif
		"--strip-path\t\tstrip paths from stopwords, wordforms, exceptions\n"
		"\t\t\tand other file names stored in the table header\n"
		"--replay-flags=<OPTIONS>\n"
		"\t\t\textra binary log replay options (current options \n"
		"\t\t\tare 'accept-desc-timestamp' and 'ignore-open-errors')\n"
		"--new-cluster\tbootstraps a replication cluster with cluster restart protection\n"
		"--new-cluster-force\tbootstraps a replication cluster without cluster restart protection\n"
		"\n"
		"Debugging options are:\n"
		"--console\t\trun in console mode (do not fork, do not log to files)\n"
		"-p, --port <port>\tlisten on given port (overrides config setting)\n"
		"-l, --listen <spec>\tlisten on given address, port or path (overrides\n"
		"\t\t\tconfig settings)\n"
		"-i, --index <index>\tonly serve given table(s)\n"
		"-t, --table <table>\tonly serve given table(s)\n"
#if !_WIN32
		"--nodetach\t\tdo not detach into background\n"
#endif
		"--logdebug, --logdebugv, --logdebugvv\n"
		"\t\t\tenable additional debug information logging\n"
		"\t\t\t(with different verboseness)\n"
		"--pidfile\t\tforce using the PID file (useful with --console)\n"
		"--safetrace\t\tonly use system backtrace() call in crash reports\n"
		"--coredump\t\tsave core dump file on crash\n"
		"--mockstack\t\tdump safe stack sizes and exit\n"
		"\n"
		"Examples:\n"
		"searchd --config /usr/local/sphinx/etc/manticore.conf\n"
#if _WIN32
		"searchd --install --config c:\\sphinx\\manticore.conf\n"
#endif
		);
}


void InitSharedBuffer ()
{
	static CSphLargeBuffer<SharedData_t, true> g_dShared;
	CSphString sError;
	if ( !g_dShared.Alloc ( 1, sError ) )
		sphDie ( "failed to allocate shared buffer (msg=%s)", sError.cstr() );

	// reset
	g_pShared = g_dShared.GetWritePtr();
	g_pShared->m_bDaemonAtShutdown = false;
	g_pShared->m_bHaveTTY = false;
}


#if !_WIN32

static char g_sNameBuf[512] = { 0 };
static char g_sPid[30] = { 0 };

// returns 'true' only once - at the very start, to show it beautiful way.
bool SetWatchDog ( int iDevNull ) REQUIRES ( MainThread )
{
	InitSharedBuffer ();

	// Fork #1 - detach from controlling terminal
	switch ( fork() )
	{
		case -1:
			// error
			sphFatalLog ( "fork() failed (reason: %s)", strerrorm ( errno ) );
			exit ( 1 );
		case 0:
			// daemonized child - or new and free watchdog :)
			break;

		default:
			// tty-controlled parent
			while ( !g_pShared->m_bHaveTTY )
				sphSleepMsec ( 100 );

			exit ( 0 );
	}

	// became the session leader
	if ( setsid()==-1 )
	{
		sphFatalLog ( "setsid() failed (reason: %s)", strerrorm ( errno ) );
		exit ( 1 );
	}

	// Fork #2 - detach from session leadership (may be not necessary, however)
	switch ( fork() )
	{
		case -1:
			// error
			sphFatalLog ( "fork() failed (reason: %s)", strerrorm ( errno ) );
			exit ( 1 );
		case 0:
			// daemonized child - or new and free watchdog :)
			break;

		default:
			// tty-controlled parent
			exit ( 0 );
	}

	// save path to our binary
	g_sNameBuf[::readlink ( "/proc/self/exe", g_sNameBuf, 511 )] = 0;

	// now we are the watchdog. Let us fork the actual process
	enum class EFork { Startup, Disabled, Restart } eReincarnate = EFork::Startup;
	bool bShutdown = false;
	bool bStreamsActive = true;
	int iChild = 0;
	g_iParentPID = getpid();
	assert ( g_pShared );
	while (true)
	{
		if ( eReincarnate!=EFork::Disabled )
			iChild = fork();

		if ( iChild==-1 )
		{
			sphFatalLog ( "fork() failed during watchdog setup (error=%s)", strerrorm(errno) );
			exit ( 1 );
		}

		// child process; return true to show that we have to reload everything
		if ( iChild==0 )
		{
			atexit ( &ReleaseTTYFlag );
			return bStreamsActive;
		}

		// parent process, watchdog
		// close the io files
		if ( bStreamsActive )
		{
			close ( STDIN_FILENO );
			close ( STDOUT_FILENO );
			close ( STDERR_FILENO );
			dup2 ( iDevNull, STDIN_FILENO );
			dup2 ( iDevNull, STDOUT_FILENO );
			dup2 ( iDevNull, STDERR_FILENO );
			bStreamsActive = false;
		}

		if ( eReincarnate!=EFork::Disabled )
		{
			sphInfo ( "watchdog: main process %d forked ok", iChild );
			snprintf ( g_sPid, sizeof(g_sPid), "%d", iChild);
		}

		SetSignalHandlers();

		eReincarnate = EFork::Disabled;
		int iPid, iStatus;
		while ( ( iPid = wait ( &iStatus ) )>0 )
		{
			const char * sWillRestart = ( g_pShared->m_bDaemonAtShutdown ? "will not be restarted (daemon is shutting down)" : "will be restarted" );

			assert ( iPid==iChild );
			if ( WIFEXITED ( iStatus ) )
			{
				int iExit = WEXITSTATUS ( iStatus );
				if ( iExit==2 || iExit==6 ) // really crash
				{
					sphInfo ( "watchdog: main process %d crashed via CRASH_EXIT (exit code %d), %s", iPid, iExit, sWillRestart );
					eReincarnate = EFork::Restart;
				} else
				{
					sphInfo ( "watchdog: main process %d exited cleanly (exit code %d), shutting down", iPid, iExit );
					bShutdown = true;
				}
			} else if ( WIFSIGNALED ( iStatus ) )
			{
				int iSig = WTERMSIG ( iStatus );
				const char * sSig = NULL;
				if ( iSig==SIGINT )
					sSig = "SIGINT";
				else if ( iSig==SIGTERM )
					sSig = "SIGTERM";
				else if ( WATCHDOG_SIGKILL && iSig==SIGKILL )
					sSig = "SIGKILL";
				if ( sSig )
				{
					sphInfo ( "watchdog: main process %d killed cleanly with %s, shutting down", iPid, sSig );
					bShutdown = true;
				} else
				{
					if ( WCOREDUMP ( iStatus ) )
						sphInfo ( "watchdog: main process %d killed dirtily with signal %d, core dumped, %s",
							iPid, iSig, sWillRestart );
					else
						sphInfo ( "watchdog: main process %d killed dirtily with signal %d, %s",
							iPid, iSig, sWillRestart );
					eReincarnate = EFork::Restart;
				}
			} else if ( WIFSTOPPED ( iStatus ) )
				sphInfo ( "watchdog: main process %d stopped with signal %d", iPid, WSTOPSIG ( iStatus ) );
#ifdef WIFCONTINUED
			else if ( WIFCONTINUED ( iStatus ) )
				sphInfo ( "watchdog: main process %d resumed", iPid );
#endif
		}

		if ( iPid==-1 )
		{
			if ( g_bGotSigusr2 )
			{
				g_bGotSigusr2 = 0;
				sphInfo ( "watchdog: got USR2, performing dump of child's stack" );
				sphDumpGdb ( GetDaemonLogFD(), g_sNameBuf, g_sPid );
			}
		}

		if ( bShutdown || sphInterrupted() || g_pShared->m_bDaemonAtShutdown )
		{
			exit ( 0 );
		}
	}
}
#endif // !_WIN32

/// check for incoming signals, and react on them
void CheckSignals () REQUIRES ( MainThread )
{
#if _WIN32
	if ( WinService() && StopWinService() )
	{
		Shutdown ();
		SetWinServiceStopped();
		exit ( 0 );
	}
#endif

	if ( g_bGotSighup )
	{
		sphInfo ( "caught SIGHUP (seamless=%d, in_rotate=%d, need_rotate=%d)", (int)g_bSeamlessRotate, (int)g_bInRotate, (int)g_bNeedRotate );
		g_bNeedRotate = true;
		g_bGotSighup = false;
	}

	if ( sphInterrupted() )
	{
		sphInfo ( "caught SIGTERM, shutting down" );
		Shutdown ();
		exit ( 0 );
	}

#if _WIN32
	CheckWinSignals();
#endif
}

static bool g_bLoadInfo = val_from_env ( "MANTICORE_TRACE_LOAD", false );


void TickHead () REQUIRES ( MainThread )
{
	CheckSignals ();
	CheckLeaks ();
	CheckReopenLogs ();
	if ( g_bNeedRotate && !g_bInRotate && !IsConfigless() )
		Threads::CallCoroutine ( [] {
			ScopedRole_c thMain ( MainThread );
			CheckRotate();
		} );
	sphInfo ( nullptr ); // flush dupes
#if _WIN32
	// at windows there is no signals that interrupt sleep
	// need to sleep less to make main loop more responsible
	int tmSleep = 100;
#else
	int tmSleep = 500;
#endif
	sphSleepMsec ( tmSleep );

	if ( sphMicroTimer() > g_iNextExpMeterTimestamp )
	{
		g_iNextExpMeterTimestamp += g_iExpMeterPeriod;
		auto tSample = GlobalWorkPool()->Tasks();
		auto tCurrent = GlobalWorkPool()->CurTasks();
		g_tPriStat1m.Tick ( tSample.iPri );
		g_tPriStat5m.Tick ( tSample.iPri );
		g_tPriStat15m.Tick ( tSample.iPri );
		g_tSecStat1m.Tick ( tSample.iSec );
		g_tSecStat5m.Tick ( tSample.iSec );
		g_tSecStat15m.Tick ( tSample.iSec );

		g_tStat1m.Tick ( tSample.iPri + tSample.iSec + tCurrent);
		g_tStat5m.Tick ( tSample.iPri + tSample.iSec + tCurrent);
		g_tStat15m.Tick ( tSample.iPri + tSample.iSec + tCurrent);
		if ( g_bLoadInfo )
			sphInfo("Sample: %d, %d, %d; Load average: %0.2f, %0.2f, %0.2f, sec: %0.2f, %0.2f, %0.2f, pri: %0.2f, %0.2f, %0.2f", tCurrent, tSample.iSec, tSample.iPri, g_tStat1m.Value(), g_tStat5m.Value(), g_tStat15m.Value(), g_tSecStat1m.Value(), g_tSecStat5m.Value(), g_tSecStat15m.Value(), g_tPriStat1m.Value(), g_tPriStat5m.Value(), g_tPriStat15m.Value());
	}
}

bool g_bVtune = false;
int64_t g_tmStarted = 0;

static int	g_iNetWorkers = 1;

/////////////////////////////////////////////////////////////////////////////
// DAEMON OPTIONS
/////////////////////////////////////////////////////////////////////////////

static void ParsePredictedTimeCosts ( const char * p )
{
	// yet another mini-parser!
	// ident=value [, ident=value [...]]
	sph::ParseKeyValues ( p, [] (CSphString&& sIdent, CSphString&& sValue)
	{
		// bind value
		if ( sIdent=="skip" )
			g_iPredictorCostSkip = atoi ( sValue.cstr ());
		else if ( sIdent=="doc" )
			g_iPredictorCostDoc = atoi ( sValue.cstr ());
		else if ( sIdent=="hit" )
			g_iPredictorCostHit = atoi ( sValue.cstr ());
		else if ( sIdent=="match" )
			g_iPredictorCostMatch = atoi ( sValue.cstr ());
		else
			sphDie ( "predicted_time_costs: unknown identifier '%s' (known ones are skip, doc, hit, match)",
					 sIdent.cstr ());
	});
}

// read system TFO settings and init g_ITFO according to it.
/* From https://www.kernel.org/doc/Documentation/networking/ip-sysctl.txt
 * possible bitmask values are:

	  0x1: (client) enables sending data in the opening SYN on the client.
	  0x2: (server) enables the server support, i.e., allowing data in
			a SYN packet to be accepted and passed to the
			application before 3-way handshake finishes.
	  0x4: (client) send data in the opening SYN regardless of cookie
			availability and without a cookie option.
	0x200: (server) accept data-in-SYN w/o any cookie option present.
	0x400: (server) enable all listeners to support Fast Open by
			default without explicit TCP_FASTOPEN socket option.

 Actually we interested only in first 2 bits.
 */
static void CheckSystemTFO ()
{
#if defined (MSG_FASTOPEN)
	char sBuf[20] = { 0 };
	g_iTFO = TFO_ABSENT;

	FILE * fp = fopen ( "/proc/sys/net/ipv4/tcp_fastopen", "rb" );
	if ( !fp )
	{
		sphInfo ( "TCP fast open unavailable (can't read /proc/sys/net/ipv4/tcp_fastopen, look Server_settings/Searchd#Technical-details-about-Sphinx-API-protocol-and-TFO in manual)" );
		return;
	}

	auto szResult = fgets ( sBuf, 20, fp );
	fclose ( fp );
	if ( !szResult )
		return;

	g_iTFO = atoi ( szResult );
#else
	g_iTFO = 3; // suggest it is available.
#endif
}

static void SetOptionSI ( const CSphConfigSection & hSearchd, bool bTestMode )
{
	SIDefault_e eState = GetSecondaryIndexDefault();
	if ( bTestMode )
		eState = SIDefault_e::DISABLED;

	CSphVariant * pOption = hSearchd ( "secondary_indexes" );
	if ( pOption )
	{
		if ( pOption->strval()=="force" )
			eState = SIDefault_e::FORCE;
		else if ( pOption->intval()==0 )
			eState = SIDefault_e::DISABLED;
		else
			eState = SIDefault_e::ENABLED;

		if ( eState != SIDefault_e::DISABLED && !IsSecondaryLibLoaded() )
			sphWarning ( "secondary_indexes set but failed to initialize secondary library: %s", g_sSecondaryError.cstr() );
	}

	SetSecondaryIndexDefault ( eState );
}


static void ConfigureMerge ( const CSphConfigSection & hSearchd )
{
	BuildBufferSettings_t tSettings;
	tSettings.m_iBufferAttributes	= hSearchd.GetSize ( "merge_buffer_attributes",	tSettings.m_iBufferAttributes );
	tSettings.m_iBufferColumnar		= hSearchd.GetSize ( "merge_buffer_columnar",	tSettings.m_iBufferColumnar );
	tSettings.m_iBufferStorage		= hSearchd.GetSize ( "merge_buffer_storage",	tSettings.m_iBufferStorage );
	tSettings.m_iBufferFulltext		= hSearchd.GetSize ( "merge_buffer_fulltext",	tSettings.m_iBufferFulltext );
	tSettings.m_iBufferDict			= hSearchd.GetSize ( "merge_buffer_dict",		tSettings.m_iBufferDict );
	tSettings.m_iSIMemLimit			= hSearchd.GetSize ( "merge_si_memlimit",		tSettings.m_iSIMemLimit );

	SetMergeSettings(tSettings);
}


void ConfigureSearchd ( const CSphConfig & hConf, bool bOptPIDFile, bool bTestMode ) REQUIRES ( MainThread )
{
	if ( !hConf.Exists ( "searchd" ) || !hConf["searchd"].Exists ( "searchd" ) )
		sphFatal ( "'searchd' config section not found in '%s'", g_sConfigFile.cstr () );

	const CSphConfigSection & hSearchd = hConf["searchd"]["searchd"];
	sphCheckDuplicatePaths ( hConf );

	if ( bOptPIDFile )
		if ( !hSearchd ( "pid_file" ) )
			sphFatal ( "mandatory option 'pid_file' not found in 'searchd' section" );

	// read_timeout is now deprecated
	g_iReadTimeoutS = hSearchd.GetSTimeS ( "read_timeout", 5);

	// network_timeout overrides read_timeout
	g_iReadTimeoutS = hSearchd.GetSTimeS ( "network_timeout", g_iReadTimeoutS );
	g_iWriteTimeoutS = g_iReadTimeoutS;
	g_bTimeoutEachPacket = hSearchd.GetBool( "reset_network_timeout_on_packet" );

	g_iClientQlTimeoutS = hSearchd.GetSTimeS( "sphinxql_timeout", 900);
	g_iClientTimeoutS = hSearchd.GetSTimeS ( "client_timeout", 300 );

	g_iMaxConnection = hSearchd.GetInt ( "max_connections", g_iMaxConnection );
	auto iThreads = hSearchd.GetInt ( "threads", GetNumLogicalCPUs() );
	SetMaxChildrenThreads ( iThreads );
	g_iThdQueueMax = hSearchd.GetInt ( "jobs_queue_size", g_iThdQueueMax );

	g_iPersistentPoolSize = hSearchd.GetInt ("persistent_connections_limit");

	// FIXME!!! remove depricated preopen_indexes
	if ( hSearchd.Exists ( "preopen_tables" ) )
		MutableIndexSettings_c::GetDefaults().m_bPreopen = hSearchd.GetBool ( "preopen_tables" );
	else
		MutableIndexSettings_c::GetDefaults().m_bPreopen = hSearchd.GetBool ( "preopen_indexes" );

	sphSetUnlinkOld ( hSearchd.GetBool ( "unlink_old" ) );
	g_iExpansionLimit = hSearchd.GetInt ( "expansion_limit" );
	if ( hSearchd.Exists ( "expansion_merge_threshold_docs" ) )
		ExpandedMergeThdDocs ( hSearchd.GetInt ( "expansion_merge_threshold_docs" ) );
	if ( hSearchd.Exists ( "expansion_merge_threshold_hits" ) )
		ExpandedMergeThdHits ( hSearchd.GetInt ( "expansion_merge_threshold_hits" ) );

	// initialize buffering settings
	SetUnhintedBuffer ( hSearchd.GetSize( "read_unhinted", DEFAULT_READ_UNHINTED ) );
	int iReadBuffer = hSearchd.GetSize ( "read_buffer", DEFAULT_READ_BUFFER );
	FileAccessSettings_t & tDefaultFA = MutableIndexSettings_c::GetDefaults().m_tFileAccess;
	tDefaultFA.m_iReadBufferDocList = hSearchd.GetSize ( "read_buffer_docs", iReadBuffer );
	tDefaultFA.m_iReadBufferHitList = hSearchd.GetSize ( "read_buffer_hits", iReadBuffer );
	tDefaultFA.m_eDoclist = GetFileAccess( hSearchd, "access_doclists", true, FileAccess_e::FILE );
	tDefaultFA.m_eHitlist = GetFileAccess( hSearchd, "access_hitlists", true, FileAccess_e::FILE );
	tDefaultFA.m_eDict = GetFileAccess( hSearchd, "access_dict", false, tDefaultFA.m_eDict );

	tDefaultFA.m_eAttr = FileAccess_e::MMAP_PREREAD;
	tDefaultFA.m_eBlob = FileAccess_e::MMAP_PREREAD;

	tDefaultFA.m_eAttr = GetFileAccess( hSearchd, "access_plain_attrs", false, tDefaultFA.m_eAttr );
	tDefaultFA.m_eBlob = GetFileAccess( hSearchd, "access_blob_attrs", false, tDefaultFA.m_eBlob );

	if ( hSearchd("subtree_docs_cache") )
		g_iMaxCachedDocs = hSearchd.GetSize ( "subtree_docs_cache", g_iMaxCachedDocs );

	if ( hSearchd("subtree_hits_cache") )
		g_iMaxCachedHits = hSearchd.GetSize ( "subtree_hits_cache", g_iMaxCachedHits );

	if ( hSearchd("seamless_rotate") )
		g_bSeamlessRotate = ( hSearchd["seamless_rotate"].intval()!=0 );

	if ( hSearchd ( "grouping_in_utc" ) )
	{
		if ( IsTimeZoneSet() )
			sphWarning ( "grouping_in_utc=1 conflicts with 'timezone'" );

		SetGroupingInUTC ( hSearchd["grouping_in_utc"].intval ()!=0 );
	}

	if ( hSearchd ( "timezone" ) )
	{
		if ( GetGroupingInUTC() )
			sphWarning ( "grouping_in_utc=1 conflicts with 'timezone'" );

		CSphString sWarn;
		SetTimeZone ( hSearchd["timezone"].cstr(), sWarn );
		if ( !sWarn.IsEmpty() )
			sphWarning ( "%s", sWarn.cstr() );
		else
			sphInfo ( "Using time zone '%s'", GetTimeZoneName().cstr() );
	}

	if ( hSearchd("join_cache_size") )
		SetJoinCacheSize ( hSearchd.GetSize64 ( "join_cache_size", GetJoinCacheSize() ) );

	// sha1 password hash for shutdown action
	SetShutdownToken ( hSearchd.GetStr ( "shutdown_token" ) );

	if ( !g_bSeamlessRotate && MutableIndexSettings_c::GetDefaults().m_bPreopen && !bTestMode )
		sphWarning ( "preopen_indexes=1 has no effect with seamless_rotate=0" );

	SetAttrFlushPeriod ( hSearchd.GetUsTime64S ( "attr_flush_period", 0 ));
	g_iMaxPacketSize = hSearchd.GetSize ( "max_packet_size", g_iMaxPacketSize );
	g_iMaxFilters = hSearchd.GetInt ( "max_filters", g_iMaxFilters );
	g_iMaxFilterValues = hSearchd.GetInt ( "max_filter_values", g_iMaxFilterValues );
	g_iMaxBatchQueries = hSearchd.GetInt ( "max_batch_queries", g_iMaxBatchQueries );
	g_iDistThreads = hSearchd.GetInt ( "max_threads_per_query", g_iDistThreads );
	sphSetThrottling ( hSearchd.GetInt ( "rt_merge_iops", 0 ), hSearchd.GetSize ( "rt_merge_maxiosize", 0 ) );
	g_iPingIntervalUs = hSearchd.GetUsTime64Ms ( "ha_ping_interval", 1000000 );
	g_uHAPeriodKarmaS = hSearchd.GetSTimeS ( "ha_period_karma", 60 );
	g_iQueryLogMinMs = hSearchd.GetMsTimeMs ( "query_log_min_msec", g_iQueryLogMinMs );

	g_iAgentConnectTimeoutMs = hSearchd.GetMsTimeMs ( "agent_connect_timeout", g_iAgentConnectTimeoutMs );
	g_iAgentQueryTimeoutMs = hSearchd.GetMsTimeMs ( "agent_query_timeout", g_iAgentQueryTimeoutMs );
	g_iAgentRetryDelayMs = hSearchd.GetMsTimeMs ( "agent_retry_delay", g_iAgentRetryDelayMs );
	if ( g_iAgentRetryDelayMs > DAEMON_MAX_RETRY_DELAY )
		sphWarning ( "agent_retry_delay %d exceeded max recommended %d", g_iAgentRetryDelayMs, DAEMON_MAX_RETRY_DELAY );
	g_iAgentRetryCount = hSearchd.GetInt ( "agent_retry_count", g_iAgentRetryCount );
	if ( g_iAgentRetryCount > DAEMON_MAX_RETRY_COUNT )
		sphWarning ( "agent_retry_count %d exceeded max recommended %d", g_iAgentRetryCount, DAEMON_MAX_RETRY_COUNT );

	g_iReplConnectTimeoutMs = hSearchd.GetMsTimeMs ( "replication_connect_timeout", g_iReplConnectTimeoutMs );
	g_iReplQueryTimeoutMs = hSearchd.GetMsTimeMs ( "replication_query_timeout", g_iReplQueryTimeoutMs );
	g_iReplRetryCount = hSearchd.GetInt ( "replication_retry_count", g_iReplRetryCount );
	g_iReplRetryDelayMs = hSearchd.GetMsTimeMs ( "replication_retry_delay", g_iReplRetryDelayMs );
	ReplicationSetTimeouts ( g_iReplConnectTimeoutMs, g_iReplQueryTimeoutMs, g_iReplRetryCount, g_iReplRetryDelayMs );

	g_tmWaitUS = hSearchd.GetUsTime64Ms ( "net_wait_tm", g_tmWaitUS );
	g_iThrottleAction = hSearchd.GetInt ( "net_throttle_action", g_iThrottleAction );
	g_iThrottleAccept = hSearchd.GetInt ( "net_throttle_accept", g_iThrottleAccept );
	g_iNetWorkers = hSearchd.GetInt ( "net_workers", g_iNetWorkers );
	g_iNetWorkers = Max ( g_iNetWorkers, 1 );
	CheckSystemTFO();
	if ( g_iTFO!=TFO_ABSENT && hSearchd.GetInt ( "listen_tfo", 1 )==0 )
	{
		g_iTFO &= ~TFO_LISTEN;
	}

	bool bLocaleSet = false;
	if ( hSearchd ( "collation_libc_locale" ) )
	{
		auto sLocale = hSearchd.GetStr ( "collation_libc_locale" );
		bLocaleSet = setlocale ( LC_COLLATE, sLocale.cstr() );
		if ( !bLocaleSet )
			sphWarning ( "setlocale failed (locale='%s')", sLocale.cstr() );
	}
	CSphString sLoc = setlocale ( LC_COLLATE, nullptr );
	SetLocale( sLoc, bLocaleSet );

	if ( hSearchd ( "collation_server" ) )
	{
		CSphString sCollation = hSearchd.GetStr ( "collation_server" );
		CSphString sError;
		GlobalCollation () = sphCollationFromName ( sCollation, &sError );
		if ( !sError.IsEmpty() )
			sphWarning ( "%s", sError.cstr() );
	}

	if ( hSearchd("thread_stack") ) // fixme! rename? That is limit for stack of the coro, not of the thread!
	{
		constexpr int iThreadStackSizeMin = 128*1024;
		int iStackSize = hSearchd.GetSize ( "thread_stack", iThreadStackSizeMin );
		if ( iStackSize<iThreadStackSizeMin )
			sphWarning ( "thread_stack %d less than default (128K), increased", iStackSize );

		iStackSize = Max ( iStackSize, iThreadStackSizeMin );
		Threads::SetMaxCoroStackSize ( iStackSize );
	}

	if ( hSearchd("predicted_time_costs") )
		ParsePredictedTimeCosts ( hSearchd["predicted_time_costs"].cstr() );

	if ( hSearchd("shutdown_timeout") )
		g_iShutdownTimeoutUs = hSearchd.GetUsTime64S ( "shutdown_timeout", 60000000);

	g_iDocstoreCache = hSearchd.GetSize64 ( "docstore_cache_size", 16777216 );
	g_iSkipCache = hSearchd.GetSize64 ( "skiplist_cache_size", 67108864 );

	if ( hSearchd.Exists ( "max_open_files" ) )
	{
#if HAVE_GETRLIMIT & HAVE_SETRLIMIT
		auto uLimit = ( rlim_t ) hSearchd["max_open_files"].intval ();
		bool bMax = hSearchd["max_open_files"].strval ()=="max";
		if ( !uLimit && !bMax )
			sphWarning ( "max_open_files is %d, expected positive value; ignored", (int) uLimit );
		else
		{
			struct rlimit dRlimit;
			if ( 0!=getrlimit ( RLIMIT_NOFILE, &dRlimit ) )
				sphWarning ( "Failed to getrlimit (RLIMIT_NOFILE), error %d: %s", errno, strerrorm ( errno ) );
			else
			{
				auto uPrevLimit = dRlimit.rlim_cur;
				if ( bMax )
					uLimit = dRlimit.rlim_max;
				dRlimit.rlim_cur = Min ( dRlimit.rlim_max, uLimit );
				if ( 0!=setrlimit ( RLIMIT_NOFILE, &dRlimit ) )
					sphWarning ( "Failed to setrlimit on %d, error %d: %s", (int)uLimit, errno, strerrorm ( errno ) );
				else
					sphInfo ( "Set max_open_files to %d (previous was %d), hardlimit is %d.",
						(int)uLimit, (int)uPrevLimit, (int)dRlimit.rlim_max );
			}
		}
#else
		sphWarning ("max_open_files defined, but this binary don't know about setrlimit() function");
#endif
	}

	QcacheStatus_t s = QcacheGetStatus();
	s.m_iMaxBytes = hSearchd.GetSize64 ( "qcache_max_bytes", s.m_iMaxBytes );
	s.m_iThreshMs = hSearchd.GetMsTimeMs ( "qcache_thresh_msec", s.m_iThreshMs );
	s.m_iTtlS = hSearchd.GetSTimeS ( "qcache_ttl_sec", s.m_iTtlS );
	QcacheSetup ( s.m_iMaxBytes, s.m_iThreshMs, s.m_iTtlS );

	// hostname_lookup = {config_load | request}
	g_bHostnameLookup = ( hSearchd.GetStr ( "hostname_lookup" ) == "request" );

	CSphVariant * pLogMode = hSearchd ( "query_log_mode" );
	if ( pLogMode && !pLogMode->strval().IsEmpty() )
	{
		errno = 0;
		int iMode = strtol ( pLogMode->strval().cstr(), NULL, 8 );
		int iErr = errno;
		if ( iErr==ERANGE || iErr==EINVAL )
		{
			sphWarning ( "query_log_mode invalid value (value=%o, error=%s); skipped", iMode, strerrorm(iErr) );
		} else
		{
			SetLogFileMode ( iMode );
		}
	}
	if ( hSearchd ( "server_id" ) )
	{
		int iServerID = hSearchd.GetInt ( "server_id", 0 );
		const int iServerMask = 0x7f;
		if ( iServerID>iServerMask )
		{
			iServerID &= iServerMask;
			sphWarning ( "server_id out of range 0 - 127, clamped to %d", iServerID );
		}
		SetServerID ( iServerID );
	}

	g_sMySQLVersion = hSearchd.GetStr ( "mysql_version_string", g_sMySQLVersion.cstr() );
	sphinxexpr::MySQLVersion() = g_sMySQLVersion;
	g_sKbnVersion = hSearchd.GetStr ( "kibana_version_string" );

	AllowOnlyNot ( hSearchd.GetInt ( "not_terms_only_allowed", 0 )!=0 );
	SetBooleanSimplify ( hSearchd.GetBool ( "boolean_simplify", CSphQuery::m_bDefaultSimplify ) );

	ConfigureQueryLogCommands ( hSearchd.GetStr ( "query_log_commands" ) );

	g_iAutoOptimizeCutoffMultiplier = hSearchd.GetInt ( "auto_optimize", 1 );
	MutableIndexSettings_c::GetDefaults().m_iOptimizeCutoff = hSearchd.GetInt ( "optimize_cutoff", AutoOptimizeCutoff() );
	MutableIndexSettings_c::GetDefaults().m_iOptimizeCutoffKNN = hSearchd.GetInt ( "optimize_cutoff", AutoOptimizeCutoffKNN() );

	SetPseudoSharding ( hSearchd.GetInt ( "pseudo_sharding", 1 )!=0 );
	SetOptionSI ( hSearchd, bTestMode );
	SetSIBlockCacheSize ( hSearchd.GetSize64 ( "secondary_index_block_cache", GetSIBlockCacheSize() ) );

	CSphString sWarning;
	AttrEngine_e eEngine = AttrEngine_e::DEFAULT;
	if ( StrToAttrEngine ( eEngine, AttrEngine_e::ROWWISE, hSearchd.GetStr("engine"), sWarning ) )
		SetDefaultAttrEngine(eEngine);
	else
		sphWarning ( "%s", sWarning.cstr() );

	g_bHasBuddyPath = hSearchd.Exists ( "buddy_path" );
	g_sBuddyPath = hSearchd.GetStr ( "buddy_path" );
	g_bTelemetry = ( hSearchd.GetInt ( "telemetry", g_bTelemetry ? 1 : 0 )!=0 );
	g_bAutoSchema = ( hSearchd.GetInt ( "auto_schema", g_bAutoSchema ? 1 : 0 )!=0 );

	SetAccurateAggregationDefault ( hSearchd.GetInt ( "accurate_aggregation", GetAccurateAggregationDefault() )!=0 );
	SetDistinctThreshDefault ( hSearchd.GetInt ( "distinct_precision_threshold", GetDistinctThreshDefault() ) );

	ConfigureMerge(hSearchd);
	SetJoinBatchSize ( hSearchd.GetInt ( "join_batch_size", GetJoinBatchSize() ) );
	SetRtFlushDiskPeriod ( hSearchd.GetSTimeS ( "diskchunk_flush_write_timeout", bTestMode ? -1 : 1 ), hSearchd.GetSTimeS ( "diskchunk_flush_search_timeout", 30 ) );

	int iExpansionPhraseLimit = hSearchd.GetInt ( "expansion_phrase_limit", 1024 );
<<<<<<< HEAD
	SetExpansionPhraseLimit ( iExpansionPhraseLimit );

	AuthConfigure ( hSearchd );
=======
	bool bExpansionPhraseWarning = hSearchd.GetBool ( "expansion_phrase_warning", false );
	SetExpansionPhraseLimit ( iExpansionPhraseLimit, bExpansionPhraseWarning );
>>>>>>> b01af24f
}

static void DirMustWritable ( const CSphString & sDataDir )
{
	CSphString sError;
	CSphString sTmpName;
	sTmpName.SetSprintf ( "%s/gmb_%d", sDataDir.cstr(), (int)getpid() );

	CSphWriter tFile;
	if ( !tFile.OpenFile ( sTmpName, sError ) )
		sphFatal ( "The directory Manticore starts from must be writable for the daemon, error: %s", sError.cstr() );

	tFile.PutDword( 1 );
	tFile.Flush();

	if ( tFile.IsError() )
		sphFatal ( "The directory Manticore starts from must be writable for the daemon, error: %s", sError.cstr() );
}

static void CheckSetCwd () REQUIRES ( MainThread )
{
	if ( g_bNoChangeCwd || !IsConfigless() )
		return;

	CSphString sDataDir = GetDataDirInt();
	if ( !IsPathAbsolute ( sDataDir ) )
	{
		DirMustWritable ( "." );
		return;
	}

	int iRes = chdir ( sDataDir.cstr() );
	if ( iRes!=0 )
		sphFatal ( "failed to change current working directory to '%s': %s", sDataDir.cstr(), strerror(errno) );

	sphLogDebug ( "current working directory changed to '%s'", sDataDir.cstr() );
	DirMustWritable ( sDataDir );
	g_bCwdChanged = true;
}

static void PutPath ( const CSphString & sCwd, const CSphString & sVar, RowBuffer_i & tOut )
{
	if ( !IsPathAbsolute ( sVar ) )
	{
		CSphString sPath;
		sPath.SetSprintf ( "%s/%s", sCwd.cstr(), sVar.cstr() );
		tOut.PutString ( sPath );
	} else
	{
		tOut.PutString ( sVar );
	}
}

class StringSetStatic_c : public sph::StringSet
{
public:
	StringSetStatic_c ( std::initializer_list<const char *> dArgs )
	{
		for ( const char * sName : dArgs )
			Add ( sName );
	}
};

static StringSetStatic_c g_hSearchdPathVars {
  "binlog_path"
, "data_dir"
, "lemmatizer_base"
, "log"
, "pid_file"
, "plugin_dir"
, "query_log"
, "snippets_file_prefix"
, "sphinxql_state" 
, "ssl_ca"
, "ssl_cert"
, "ssl_key"
};

static void DumpSettingsSection ( const CSphConfigSection & hNode, const char * sSectionName, RowBuffer_i & tOut )
{
	StringBuilder_c tTmp;

	for ( const auto & tIt : hNode )
	{
		const CSphVariant * pVal = &tIt.second;

		// empty binlog_path should not have default value
		if ( tIt.first=="binlog_path" && pVal->strval().IsEmpty() )
			continue;

		tTmp.Clear();
		tTmp.Appendf ( "%s.%s", sSectionName, tIt.first.cstr() );

		do
		{
			// data packets
			tOut.PutString ( tTmp.cstr() );

			if ( g_hSearchdPathVars[tIt.first] )
				PutPath ( g_sConfigPath, pVal->strval(), tOut );
			else
				tOut.PutString ( pVal->strval() );

			if ( !tOut.Commit() )
				return;

			pVal = pVal->m_pNext;
		} while ( pVal );
	}
}

static void DumpSettingsSection ( const CSphConfig & hConf, const char * sSectionName, RowBuffer_i & tOut )
{
	if ( !hConf.Exists ( sSectionName ) || !hConf[sSectionName].Exists ( sSectionName ) )
		return;

	DumpSettingsSection ( hConf[sSectionName][sSectionName], sSectionName, tOut );
}

static void DumpCommonSection ( const CSphConfig & hConf, RowBuffer_i & tOut )
{
	CSphString sCommonName ( "common" );
	CSphString sPDirName ( "plugin_dir" );
	if ( hConf.Exists ( sCommonName ) && hConf[sCommonName].Exists ( sCommonName ) && hConf[sCommonName][sCommonName].Exists ( sPDirName ) )
	{
		DumpSettingsSection ( hConf, sCommonName.cstr(), tOut );
		return;
	}

	// plugin_dir should be printed always
	CSphConfigSection hCommon;
	if ( hConf.Exists ( sCommonName ) && hConf[sCommonName].Exists ( sCommonName ) )
		hCommon = hConf[sCommonName][sCommonName];

	hCommon.AddEntry ( sPDirName.cstr(), PluginGetDir().cstr() );
	DumpSettingsSection ( hCommon, sCommonName.cstr(), tOut );
}

void HandleMysqlShowSettings ( const CSphConfig & hConf, RowBuffer_i & tOut )
{
	tOut.HeadBegin ();
	tOut.HeadColumn ( "Setting_name" );
	tOut.HeadColumn ( "Value" );
	tOut.HeadEnd ();

	// configuration file path
	tOut.PutString ( "configuration_file" );
	PutPath ( g_sConfigPath, g_sConfigFile, tOut );
	tOut.Commit();
	// pid 
	tOut.PutString ( "worker_pid" );
	tOut.PutNumAsString ( (int)getpid() );
	tOut.Commit();

	DumpSettingsSection ( hConf, "searchd", tOut );
	DumpCommonSection ( hConf, tOut );
	DumpSettingsSection ( hConf, "indexer", tOut );

	// done
	tOut.Eof();

}

// load index which is not yet load, and publish it in served indexes.
// ServiceMain -> ConfigureAndPreloadOnStartup -> ConfigureAndPreloadIndex
// ServiceMain -> ConfigureAndPreloadOnStartup -> ConfigureAndPreloadConfiglessIndexes -> ConfiglessPreloadIndex -> ConfigureAndPreloadIndex
// from any another thread:
// ClientSession_c::Execute -> HandleMysqlImportTable -> AddExistingIndexConfigless -> ConfiglessPreloadIndex -> ConfigureAndPreloadIndex
ESphAddIndex ConfigureAndPreloadIndex ( const CSphConfigSection & hIndex, const char * szIndexName, StrVec_t& dWarnings, CSphString& sError )
{
	auto [eAdd, pJustLoadedLocal] = AddIndex ( szIndexName, hIndex, true, false, nullptr, sError );

	// local plain, rt, percolate added, but need to be at least preallocated before they could work.
	switch ( eAdd )
	{
	case ADD_NEEDLOAD:
	{
		assert ( pJustLoadedLocal );
		fprintf ( stdout, "precaching table '%s'\n", szIndexName );
		fflush ( stdout );

		IndexFiles_c dJustAddedFiles ( pJustLoadedLocal->m_sIndexPath );

		if ( dJustAddedFiles.HasAllFiles ( ".new" ) )
		{
			WIdx_c WFake { pJustLoadedLocal }; // as RotateIndexGreedy wants w-locked
			if ( RotateIndexGreedy ( *pJustLoadedLocal, szIndexName, sError ) )
			{
				if ( !FixupAndLockIndex ( *pJustLoadedLocal, UnlockedHazardIdxFromServed ( *pJustLoadedLocal ), &hIndex, szIndexName, dWarnings, sError ) )
					return ADD_ERROR;
			} else
			{
				dWarnings.Add ( sError );
				if ( !PreallocNewIndex ( *pJustLoadedLocal, &hIndex, szIndexName, dWarnings, sError ) )
					return ADD_ERROR;
			}
		} else
		{
			if ( !PreallocNewIndex ( *pJustLoadedLocal, &hIndex, szIndexName, dWarnings, sError ) )
				return ADD_ERROR;

			// index could load global_idf from the settings
			// need to pass and load global idf below
			CSphIndex * pIdx = UnlockedHazardIdxFromServed ( *pJustLoadedLocal );
			if ( pIdx->GetMutableSettings().IsSet ( MutableName_e::GLOBAL_IDF ) )
				pJustLoadedLocal->m_sGlobalIDFPath = pIdx->GetMutableSettings().m_sGlobalIDFPath;
		}
	}
	// no break
	case ADD_SERVED:
	{
		if ( !pJustLoadedLocal->m_sGlobalIDFPath.IsEmpty() && !sph::PrereadGlobalIDF ( pJustLoadedLocal->m_sGlobalIDFPath, sError ) )
			dWarnings.Add ( "global IDF unavailable - IGNORING" );

		// finally add the index to the hash of enabled.
		g_pLocalIndexes->Add ( pJustLoadedLocal, szIndexName );
	}
	// no sense to break
	case ADD_DISTR:
	case ADD_ERROR:
	default:
		break;
	}
	return eAdd;
}

// invoked once on start from ServiceMain (actually it creates the hashes)
// ServiceMain -> ConfigureAndPreloadOnStartup
static void ConfigureAndPreloadOnStartup ( const CSphConfig & hConf, const StrVec_t & dOptIndexes ) REQUIRES (MainThread)
{
	int iCounter = 0;
	int iValidIndexes = 0;
	int64_t tmLoad = -sphMicroTimer();

	if ( hConf.Exists ( "index" ) )
	{
		assert ( !IsConfigless() );
		for ( const auto& tIndex : hConf["index"] )
		{
			const CSphConfigSection & hIndex = tIndex.second;
			const char * szIndexName = tIndex.first.cstr();

			if ( !dOptIndexes.IsEmpty() && !dOptIndexes.any_of ( [&] ( const CSphString &rhs ) { return rhs.EqN ( szIndexName ); } ) )
				continue;

			StrVec_t dWarnings;
			CSphString sError;
			ESphAddIndex eAdd = ConfigureAndPreloadIndex ( hIndex, szIndexName, dWarnings, sError );
			for ( const auto & i : dWarnings )
				sphWarning ( "table '%s': %s", szIndexName, i.cstr() );

			if ( eAdd==ADD_ERROR )
				sphWarning ( "table '%s': %s - NOT SERVING", szIndexName, sError.cstr() );

			iValidIndexes += ( eAdd!=ADD_ERROR ? 1 : 0 );
			iCounter +=  ( eAdd== ADD_NEEDLOAD ? 1 : 0 );
		}
	} else {
		assert ( IsConfigless() );
		ConfigureAndPreloadConfiglessIndexes ( iValidIndexes, iCounter );
	}

	InitPersistentPool();

	ServedSnap_t hLocal = g_pLocalIndexes->GetHash();
	for ( const auto& tIt : *hLocal )
	{
		auto pServed = tIt.second;
		if ( pServed )
		{
			CSphString sWarning, sError;
			RIdx_c pIdx { pServed };
			if ( !ApplyIndexKillList ( pIdx, sWarning, sError, true ) )
				sphWarning ( "table '%s': error applying killlist: %s", pIdx->GetName(), sError.cstr() );

			if ( sWarning.Length() )
				sphWarning ( "%s", sWarning.cstr() );
		}
	}

	// set index cluster name for check
	for ( const ClusterDesc_t & tClusterDesc : GetClustersInt() )
		for ( const auto & tIndex : tClusterDesc.m_hIndexes )
			AssignClusterToIndex ( tIndex.first, tClusterDesc.m_sName );
	sphLogDebugRpl ( "%d clusters loaded from config", GetClustersInt().GetLength() );


	tmLoad += sphMicroTimer();
	if ( !iValidIndexes )
		sphLogDebug ( "no valid tables to serve" );
	else
		fprintf ( stdout, "precached %d tables in %0.3f sec\n", iCounter, float(tmLoad)/1000000 );
}

// if data_dir changes cwd then paths at sections searchd and common should be fixed from realtive into absolute
void FixPathAbsolute ( CSphString & sPath )
{
	if ( !g_bCwdChanged )
		return;

	if ( sPath.IsEmpty() || IsPathAbsolute ( sPath ) )
		return;

	assert ( !g_sExePath.IsEmpty() );
	CSphString sFullPath;
	sFullPath.SetSprintf ( "%s/%s", g_sExePath.cstr(), sPath.cstr() );

	sPath = sphNormalizePath ( sFullPath );
}

static void OpenDaemonLog ( const CSphConfigSection & hSearchd, bool bCloseIfOpened=false )
{
	auto sLog = hSearchd.Opt<CSphString>("log").value_or("searchd.log");
	SetDaemonLog ( std::move(sLog), bCloseIfOpened );
}


namespace { // static

// implement '--stop' and '--stopwait' (connect and stop another instance by pid file from config)
int StopOrStopWaitAnother ( CSphVariant * v, bool bWait ) REQUIRES ( MainThread )
{
	if ( !v )
		sphFatal ( "stop: option 'pid_file' not found in '%s' section 'searchd'", g_sConfigFile.cstr () );

	CSphString sPidFile = v->cstr();
	FixPathAbsolute ( sPidFile );
	FILE * fp = fopen ( sPidFile.cstr(), "r" );
	if ( !fp )
		sphFatal ( "stop: pid file '%s' does not exist or is not readable", sPidFile.cstr() );

	char sBuf[16];
	int iLen = (int) fread ( sBuf, 1, sizeof(sBuf)-1, fp );
	sBuf[iLen] = '\0';
	fclose ( fp );

	int iPid = atoi(sBuf);
	if ( iPid<=0 )
		sphFatal ( "stop: failed to read valid pid from '%s'", sPidFile.cstr() );

	int iWaitTimeout = g_iShutdownTimeoutUs + 100000;

	int iExitCode = 0;
#if _WIN32
	iExitCode = WinStopOrWaitAnother ( iPid, iWaitTimeout );
#else
	iExitCode = StopDaemonAndWait ( bWait, iPid, iWaitTimeout );
#endif
	return iExitCode;}
} // static namespace


static void InitBanner()
{
	const char * szColumnarVer = GetColumnarVersionStr();
	CSphString sColumnar = "";
	if ( szColumnarVer )
		sColumnar.SetSprintf ( " (columnar %s)", szColumnarVer );

	const char * szSiVer = GetSecondaryVersionStr();
	CSphString sSi = "";
	if ( szSiVer )
		sSi.SetSprintf ( " (secondary %s)", szSiVer );

	const char * szKNNVer = GetKNNVersionStr();
	CSphString sKNN = "";
	if ( szKNNVer )
		sKNN.SetSprintf ( " (knn %s)", szKNNVer );

	const char * szKNNEmbVer = GetKNNEmbeddingsVersionStr();
	CSphString sKNNEmb = "";
	if ( szKNNEmbVer )
		sKNNEmb.SetSprintf ( " (embeddings %s)", szKNNEmbVer );

	g_sBannerVersion.SetSprintf ( "%s%s%s%s%s", szMANTICORE_NAME, sColumnar.cstr(), sSi.cstr(), sKNN.cstr(), sKNNEmb.cstr() );
	g_sBanner.SetSprintf ( "%s%s", g_sBannerVersion.cstr(), szMANTICORE_BANNER_TEXT );
	g_sMySQLVersion.SetSprintf ( "%s%s%s%s%s", szMANTICORE_VERSION, sColumnar.cstr(), sSi.cstr(), sKNN.cstr(), sKNNEmb.cstr() );
	g_sStatusVersion.SetSprintf ( "%s%s%s%s%s", szMANTICORE_VERSION, sColumnar.cstr(), sSi.cstr(), sKNN.cstr(), sKNNEmb.cstr() );
}


static void CheckSSL()
{
	// check for SSL inited well
	for ( const auto & tListener : g_dListeners )
	{
		CSphString sError;
		if ( tListener.m_eProto==Proto_e::HTTPS )
		{
			if ( !CheckWeCanUseSSL ( &sError ) )
				sphWarning ( "SSL init error: %s", sError.cstr() );

			break;
		}
	}
}


static void CacheCPUInfo()
{
	// these funcs do caching inside
	GetNumLogicalCPUs();
	GetNumPhysicalCPUs();
}

#ifndef LOCALDATADIR
#define LOCALDATADIR "."
#endif

#if !defined WINAPI
#define WINAPI
#endif

int WINAPI ServiceMain ( int argc, char **argv ) EXCLUDES (MainThread)
{
	ScopedRole_c thMain (MainThread);
	RefreshIsAtty();

#ifdef USE_VTUNE
	__itt_pause ();
#endif // USE_VTUNE
	g_tmStarted = sphMicroTimer();

#if _WIN32
	SetupWinService (argc, argv);
#endif

	tzset();

	Tracer::Init();

#if _WIN32
	CheckWinInstall();
#endif

	CSphString sError, sKNNError;
	// initialize it before other code to fetch version string for banner
	bool bColumnarError = !InitColumnar ( sError );
	bool bSecondaryError = !InitSecondary ( g_sSecondaryError );
	bool bKNNError = !InitKNN ( sKNNError );
	sphCollationInit ();

	InitBanner();

	if ( !WinService() )
		fprintf ( stdout, "%s",  g_sBanner.cstr() );

	if ( bColumnarError )
		sphWarning ( "Error initializing columnar storage: %s", sError.cstr() );

	if ( bSecondaryError )
		sphWarning ( "Error initializing secondary index: %s", g_sSecondaryError.cstr() );

	if ( bKNNError )
		sphWarning ( "Error initializing knn index: %s", sKNNError.cstr() );

	if ( !sError.IsEmpty() )
		sError = "";

	if ( !sKNNError.IsEmpty() )
		sKNNError = "";

	CSphString sTZWarning;
	{
		StrVec_t dWarnings;
		InitTimeZones ( dWarnings );
		sTZWarning = ConcatWarnings(dWarnings);
	}

	//////////////////////
	// parse command line
	//////////////////////

	CSphConfig		conf;
	bool			bOptStop = false;
	bool			bOptStopWait = false;
	bool			bOptStatus = false;
	bool			bOptPIDFile = false;
	StrVec_t		dOptIndexes; // indexes explicitly pointed in cmdline options

	int				iOptPort = 0;
	bool			bOptPort = false;

	CSphString		sOptListen;
	bool			bOptListen = false;
	bool			bTestMode = false;
	bool			bOptDebugQlog = true;
	bool			bForcedPreread = false;
	bool			bNewCluster = false;
	bool			bNewClusterForce = false;
	bool			bForcePseudoSharding = false;
	const char*		szCmdConfigFile = nullptr;
	bool			bMeasureStack = false;
	bool			bOptAuth = false;

	DWORD			uReplayFlags = 0;

	#define OPT(_a1,_a2)	else if ( !strcmp(argv[i],_a1) || !strcmp(argv[i],_a2) )
	#define OPT1(_a1)		else if ( !strcmp(argv[i],_a1) )

	int i;
	for ( i=1; i<argc; i++ )
	{
		// handle non-options
		if ( argv[i][0]!='-' )		break;

		// handle no-arg options
		OPT ( "-h", "--help" )		{ ShowHelp(); return 0; }
		OPT ( "-?", "--?" )		{ ShowHelp(); return 0; }
		OPT ( "-v", "--version" )	{ return 0; }
		OPT1 ( "--console" )		{ g_bOptNoLock = true; g_bOptNoDetach = true; bTestMode = true; }
		OPT1 ( "--stop" )			bOptStop = true;
		OPT1 ( "--stopwait" )		{ bOptStop = true; bOptStopWait = true; }
		OPT1 ( "--status" )			bOptStatus = true;
		OPT1 ( "--pidfile" )		bOptPIDFile = true;
		OPT1 ( "--iostats" )		SetIOStats();
		OPT1 ( "--cpustats" )		SetCPUStats();
		OPT1 ( "--mockstack" )		{ bMeasureStack = true; g_bOptNoLock = true; g_bOptNoDetach = true; }
#if _WIN32
		OPT1 ( "--install" )		{ if ( !WinService() ) { ServiceInstall ( argc, argv ); return 0; } }
		OPT1 ( "--delete" )			{ if ( !WinService() ) { ServiceDelete (); return 0; } }
		OPT1 ( "--ntservice" )		{} // it's valid but handled elsewhere
#else
		OPT1 ( "--nodetach" )		g_bOptNoDetach = true;
#endif
		OPT1 ( "--logdebug" )		g_eLogLevel = Max ( g_eLogLevel, SPH_LOG_DEBUG );
		OPT1 ( "--logdebugv" )		g_eLogLevel = Max ( g_eLogLevel, SPH_LOG_VERBOSE_DEBUG );
		OPT1 ( "--logdebugvv" )		g_eLogLevel = Max ( g_eLogLevel, SPH_LOG_VERY_VERBOSE_DEBUG );
		OPT1 ( "--logreplication" )	g_eLogLevel = Max ( g_eLogLevel, SPH_LOG_RPL_DEBUG );
		OPT1 ( "--safetrace" )		CrashLogger::SetSafeTrace ( true );
		OPT1 ( "--test" )			{ g_bWatchdog = false; bTestMode = true; } // internal option, do NOT document
		OPT1 ( "--force-pseudo-sharding" ) { bForcePseudoSharding = true; } // internal option, do NOT document
		OPT1 ( "--strip-path" )		g_bStripPath = true;
		OPT1 ( "--vtune" )			g_bVtune = true;
		OPT1 ( "--noqlog" )			bOptDebugQlog = false;
		OPT1 ( "--force-preread" )	bForcedPreread = true;
		OPT1 ( "--coredump" )		CrashLogger::SetCoredump (true);
		OPT1 ( "--new-cluster" )	bNewCluster = true;
		OPT1 ( "--new-cluster-force" )	bNewClusterForce = true;
		OPT1 ( "--no_change_cwd" )	g_bNoChangeCwd = true;
		OPT1 ( "--auth" )			{ bOptAuth = true; g_bOptNoLock = true; g_bOptNoDetach = true; }

		// FIXME! add opt=(csv)val handling here
		OPT1 ( "--replay-flags=accept-desc-timestamp" )		uReplayFlags |= Binlog::REPLAY_ACCEPT_DESC_TIMESTAMP;
		OPT1 ( "--replay-flags=ignore-open-errors" )		uReplayFlags |= Binlog::REPLAY_IGNORE_OPEN_ERROR;
		OPT1 ( "--replay-flags=ignore-trx-errors" )			uReplayFlags |= Binlog::REPLAY_IGNORE_TRX_ERROR;
		OPT1 ( "--replay-flags=ignore-all-errors" )			uReplayFlags |= Binlog::REPLAY_IGNORE_ALL_ERRORS;

		// handle 1-arg options
		else if ( (i+1)>=argc )		break;
		OPT ( "-c", "--config" )	szCmdConfigFile = argv[++i];
		OPT ( "-p", "--port" )		{ bOptPort = true; iOptPort = atoi ( argv[++i] ); }
		OPT ( "-l", "--listen" )	{ bOptListen = true; sOptListen = argv[++i]; }
		OPT ( "-i", "--index" )		dOptIndexes.Add ( argv[++i] ); // FIXME!!! remove depricated cli option
		OPT ( "-t", "--table" )		dOptIndexes.Add ( argv[++i] );
#if _WIN32
		OPT1 ( "--servicename" )	++i; // it's valid but handled elsewhere
#endif

		// handle unknown options
		else
			break;
	}
	if ( i!=argc )
		sphFatal ( "malformed or unknown option near '%s'; use '-h' or '--help' to see available options.", argv[i] );

	StringBuilder_c sStack;
	DetermineNodeItemStackSize ( sStack );
	DetermineFilterItemStackSize ( sStack );
	DetermineMatchStackSize ( sStack );

	if ( bMeasureStack )
	{
		if ( !WinService() )
		{
			sStack << "export NO_STACK_CALCULATION=1\n";
			fprintf ( stdout, "%s", sStack.cstr() );
		}
		return 0;
	}
	SetupLemmatizerBase();
	g_sConfigFile = sphGetConfigFile ( szCmdConfigFile );
#if _WIN32
	// init WSA on Windows
	// we need to do it this early because otherwise gethostbyname() from config parser could fail
	WSADATA tWSAData;
	int iStartupErr = WSAStartup ( WINSOCK_VERSION, &tWSAData );
	if ( iStartupErr )
		sphFatal ( "failed to initialize WinSock2: %s", sphSockError ( iStartupErr ) );

	if ( !LoadExFunctions () )
		sphFatal ( "failed to initialize extended socket functions: %s", sphSockError ( iStartupErr ) );

//	// i want my windows sessions to log onto stdout
//	// both in Debug and Release builds
//	if ( !WinService() )
//		g_bOptNoDetach = true;
//
//#ifndef NDEBUG
//	// i also want my windows debug builds to skip locking by default
//	// NOTE, this also skips log files!
//	g_bOptNoLock = true;
//#endif
#endif

	if ( !bOptPIDFile )
		bOptPIDFile = !g_bOptNoLock;

	// check port and listen arguments early
	if ( !g_bOptNoDetach && ( bOptPort || bOptListen ) )
	{
		sphWarning ( "--listen and --port are only allowed in --console debug mode; switch ignored" );
		bOptPort = bOptListen = false;
	}

	if ( bOptPort )
	{
		if ( bOptListen )
			sphFatal ( "please specify either --port or --listen, not both" );

		CheckPort ( iOptPort );
	}

	/////////////////////
	// parse config file
	/////////////////////

	auto dConfig = FetchAndCheckIfChanged ( g_sConfigFile ).second;
	sphInfo( "using config file '%s' (%d chars)...", g_sConfigFile.cstr(), dConfig.GetLength());
	// do parse
	// don't aqcuire wlock, since we're in single main thread here.
	FakeScopedWLock_T<> wFakeLock { g_tRotateConfigMutex };
	if ( !ParseConfig ( &g_hCfg, g_sConfigFile, dConfig ) )
		sphFatal ( "failed to parse config file '%s': %s", g_sConfigFile.cstr (), TlsMsg::szError() );

	dConfig.Reset(); // make valgrind happy (that is not a leak, but produce 'still reachable' message)

	const CSphConfig& hConf = g_hCfg;

	if ( !hConf.Exists ( "searchd" ) || !hConf["searchd"].Exists ( "searchd" ) )
		sphFatal ( "'searchd' config section not found in '%s'", g_sConfigFile.cstr () );

	const CSphConfigSection & hSearchdpre = hConf["searchd"]["searchd"];

	if ( !sphInitCharsetAliasTable ( sError ) )
		sphFatal ( "failed to init charset alias table: %s", sError.cstr() );

	////////////////////////
	// stop running searchd
	////////////////////////

	if ( bOptStop )
		return StopOrStopWaitAnother ( hSearchdpre ( "pid_file" ), bOptStopWait );

	////////////////////////////////
	// query running searchd status
	////////////////////////////////

	if ( bOptStatus )
	{
		QueryStatus ( hSearchdpre("listen") );
		return 0;
	}

	/////////////////////
	// configure searchd
	/////////////////////

	sphInitCJson();
	if ( !LoadConfigInt ( hConf, g_sConfigFile, sError ) )
		sphFatal ( "%s", sError.cstr() );

	////////////////////////////////
	// auth bootstrap after fonfigless \ data_dir setup

	if ( bOptAuth )
		return AuthBootstrap ( hSearchdpre, g_sConfigFile );

	ConfigureSearchd ( hConf, bOptPIDFile, bTestMode );
	g_sExePath = sphGetCwd();
	CheckSetCwd();
	g_sConfigPath = sphGetCwd();
	sphConfigureCommon ( hConf, FixPathAbsolute ); // this also inits plugins now

	g_bWatchdog = hSearchdpre.GetInt ( "watchdog", g_bWatchdog )!=0;

	if ( g_iMaxPacketSize<128*1024 || g_iMaxPacketSize>128*1024*1024 )
		sphFatal ( "max_packet_size out of bounds (128K..128M)" );

	if ( g_iMaxFilters<1 || g_iMaxFilters>10240 )
		sphFatal ( "max_filters out of bounds (1..10240)" );

	if ( g_iMaxFilterValues<1 || g_iMaxFilterValues>10485760 )
		sphFatal ( "max_filter_values out of bounds (1..10485760)" );

	bool bVisualLoad = true;
	bool bWatched = false;
#if !_WIN32
	// Let us start watchdog right now, on foreground first.
	int iDevNull = open ( "/dev/null", O_RDWR );
	if ( g_bWatchdog && !g_bOptNoDetach )
	{
		bWatched = true;
		if ( !g_bOptNoLock )
			OpenDaemonLog ( hConf["searchd"]["searchd"] );
		bVisualLoad = SetWatchDog ( iDevNull );
		OpenDaemonLog ( hConf["searchd"]["searchd"], true ); // just the 'IT Happens' magic - switch off, then on.
	}
#endif

	// here we either since plain startup, either being resurrected (forked) by watchdog.
	// create the pid
	if ( bOptPIDFile )
	{
		g_sPidFile = hSearchdpre["pid_file"].cstr();
		FixPathAbsolute ( g_sPidFile );

		g_iPidFD = ::open ( g_sPidFile.scstr(), O_CREAT | O_WRONLY, S_IREAD | S_IWRITE );
		if ( g_iPidFD<0 )
			sphFatal ( "failed to create pid file '%s': %s", g_sPidFile.scstr(), strerrorm(errno) );
	}
	if ( bOptPIDFile && !sphLockEx ( g_iPidFD, false ) )
		sphFatal ( "failed to lock pid file '%s': %s (searchd already running?)", g_sPidFile.scstr(), strerrorm(errno) );

	g_bPidIsMine = true;

	// Actions on resurrection
	if ( bWatched && !bVisualLoad )
	{
		if ( !LoadConfigInt ( hConf, g_sConfigFile, sError ) )
			sphFatal ( "%s", sError.cstr() );

		auto [bChanged, dNewConfig] = FetchAndCheckIfChanged ( g_sConfigFile );
		if ( bChanged )
		{
			// reparse the config file
			sphInfo ( "Reloading the config (%d chars)", dNewConfig.GetLength() );

			// fake lock is acquired; no warnings will be fired
			if ( !ParseConfig ( &g_hCfg, g_sConfigFile, dNewConfig ) )
				sphFatal ( "failed to parse config file '%s': %s", g_sConfigFile.cstr (), TlsMsg::szError() );

			if ( !LoadConfigInt ( hConf, g_sConfigFile, sError ) )
				sphFatal ( "%s", sError.cstr() );

			sphInfo ( "Reconfigure the daemon" );
			ConfigureSearchd ( hConf, bOptPIDFile, bTestMode );
		}
	}

	// hSearchdpre might be dead if we reloaded the config.
	CSphConfigSection & hSearchd = hConf["searchd"]["searchd"];

	// handle my signals
	SetSignalHandlers ( g_bOptNoDetach );

	// create logs
	//if ( !g_bOptNoLock )
	{
		// create log
		OpenDaemonLog ( hSearchd, true );

		// create query log if required
		if ( hSearchd.Exists ( "query_log" ) )
			SetupQueryLogDrain ( hSearchd["query_log"] );

		// create http log if required
		if ( hSearchd.Exists ( "log_http" ) )
			SetupHttpLog ( hSearchd["log_http"] );

		AuthLogInit ( hSearchd );
	}

#if !_WIN32
	if ( !g_bOptNoDetach && !bWatched )
	{
		switch ( fork () )
		{
			case -1:
			// error
			sphFatalLog ( "fork() failed (reason: %s)", strerrorm ( errno ) );
			exit ( 1 );

			case 0:
			// daemonized child
			break;

			default:
			// tty-controlled parent
			return 0;
		}
	}
#endif

	LogTimeZoneStartup(sTZWarning);

	// init before workpool, as last checks binlog
	ModifyDaemonPaths ( hSearchd, FixPathAbsolute );
	sphRTInit ( hSearchd.GetStr ( "binlog_path", bTestMode ? "" : LOCALDATADIR ),
		hSearchd.GetBool ( "binlog_common", val_from_env ( "MANTICORE_BINLOG_COMMON", false ) ),
		hConf("common") ? hConf["common"]("common") : nullptr );
	// after next line executed we're in mt env, need to take rwlock accessing config.
	StartGlobalWorkPool ();

	// since that moment any 'fatal' will assume calling 'shutdown' function.
	sphSetDieCallback ( DieOrFatalWithShutdownCb );

	sphInfo( "starting daemon version '%s' ...", g_sStatusVersion.cstr() );

	////////////////////
	// network startup
	////////////////////
	CSphVector<ListenerDesc_t> dListenerDescs;

	// command line arguments override config (but only in --console)
	if ( bOptListen )
	{
		auto tDesc = ParseListener ( sOptListen.cstr() );
		dListenerDescs.Add ( tDesc );
		AddGlobalListener ( tDesc );
	} else if ( bOptPort )
	{
		AddGlobalListener ( MakeAnyListener ( iOptPort ) );
	} else
	{
		// listen directives in configuration file
		for ( CSphVariant * v = hSearchd("listen"); v; v = v->m_pNext )
		{
			auto tDesc = ParseListener ( v->cstr () );
			dListenerDescs.Add ( tDesc );
			AddGlobalListener ( tDesc );
		}

		// default is to listen on our two ports
		if ( g_dListeners.IsEmpty() )
		{
			AddGlobalListener ( MakeLocalhostListener ( SPHINXAPI_PORT, Proto_e::SPHINX ) );
			AddGlobalListener ( MakeLocalhostListener ( SPHINXQL_PORT, Proto_e::MYSQL41 ) );
		}
	}

	if ( !ValidateListenerRanges ( dListenerDescs, sError ) )
		sphFatal ( "%s", sError.cstr() );

	CSphString sSslCert ( hSearchd.GetStr ( "ssl_cert" ) );
	CSphString sSslKey ( hSearchd.GetStr ( "ssl_key" ) );
	CSphString sSslCa ( hSearchd.GetStr ( "ssl_ca" ) );
	FixPathAbsolute ( sSslCert );
	FixPathAbsolute ( sSslKey );
	FixPathAbsolute ( sSslCa );
	SetServerSSLKeys ( sSslCert, sSslKey, sSslCa );
	CheckSSL();

	// set up ping service (if necessary) before loading indexes
	// (since loading ha-mirrors of distributed already assumes ping is usable).
	if ( g_iPingIntervalUs>0 )
		Ping::Start();

	ScheduleMallocTrim();

	CacheCPUInfo();

	// initialize timeouts since hook will use them
	auto iRtFlushPeriodUs = hSearchd.GetUsTime64S ( "rt_flush_period", 36000000000ll ); // 10h
	SetRtFlushPeriod ( Max ( iRtFlushPeriodUs, 3 * 1000000 ) ); // min 3S
	g_pLocalIndexes->SetAddOrReplaceHook ( HookSubscribeMutableFlush );

	//////////////////////
	// build indexes hash
	//////////////////////

	// configure and preload
	if ( bTestMode ) // pass this flag here prior to index config
		sphRTSetTestMode();

	if ( bForcePseudoSharding )
		SetPseudoShardingThresh(0);

	StrVec_t dExactIndexes;
	for ( const auto &dOptIndex : dOptIndexes )
		sphSplit ( dExactIndexes, dOptIndex.cstr (), "," );

	SetPercolateQueryParserFactory ( CreateQueryParser );
	CallCoroutine ( [&hConf, &dExactIndexes]() REQUIRES_SHARED ( g_tRotateConfigMutex )
	{
		ScopedRole_c thMain ( MainThread );
		ConfigureAndPreloadOnStartup ( hConf, dExactIndexes );
	} );

	///////////
	// startup
	///////////

//	ModifyDaemonPaths ( hSearchd );
//	sphRTInit ( hSearchd, bTestMode, hConf("common") ? hConf["common"]("common") : nullptr );

	if ( hSearchd.Exists ( "snippets_file_prefix" ) )
		g_sSnippetsFilePrefix = hSearchd["snippets_file_prefix"].cstr();
	else
		g_sSnippetsFilePrefix.SetSprintf ( "%s/", g_sExePath.scstr() );
	FixPathAbsolute ( g_sSnippetsFilePrefix );

	bool bLogCompactIn = false;
	LOG_FORMAT eFormat = LOG_FORMAT::SPHINXQL;

	{ // scope for sLogFormat to avoid valgrind's complains
		auto sLogFormat = hSearchd.GetStr ( "query_log_format", "sphinxql" );
		if ( sLogFormat != "sphinxql" )
		{
			StrVec_t dParams;
			sphSplit ( dParams, sLogFormat.cstr() );
			for ( const auto& sParam : dParams )
			{
				if ( sParam=="sphinxql" )
					eFormat = LOG_FORMAT::SPHINXQL;
				else if ( sParam=="plain" )
					eFormat = LOG_FORMAT::_PLAIN;
				else if ( sParam=="compact_in" )
					bLogCompactIn = true;
			}
		}
	}
	if ( bLogCompactIn && eFormat==LOG_FORMAT::_PLAIN )
		sphWarning ( "compact_in option only supported with query_log_format=sphinxql" );
	SetLogFormat ( eFormat );
	SetLogCompact ( bLogCompactIn );

	// prepare to detach
	if ( !g_bOptNoDetach )
	{
		ReleaseTTYFlag();

#if !_WIN32
		if ( !bWatched || bVisualLoad )
		{
			close ( STDIN_FILENO );
			close ( STDOUT_FILENO );
			close ( STDERR_FILENO );
			dup2 ( iDevNull, STDIN_FILENO );
			dup2 ( iDevNull, STDOUT_FILENO );
			dup2 ( iDevNull, STDERR_FILENO );
		}
#endif
	}

	if ( bOptPIDFile && !bWatched )
		sphLockUn ( g_iPidFD );

	Binlog::Configure ( hSearchd, uReplayFlags );
	SetUidShort ( GetMacAddress(), g_sPidFile, bTestMode );
	InitDocstore ( g_iDocstoreCache );
	InitSkipCache ( g_iSkipCache );
	InitParserOption();

	if ( bOptPIDFile )
	{
#if !_WIN32
		// re-lock pid
		// FIXME! there's a potential race here
		if ( !sphLockEx ( g_iPidFD, true ) )
			sphFatal ( "failed to re-lock pid file '%s': %s", g_sPidFile.scstr(), strerrorm(errno) );
#endif

		char sPid[16];
		snprintf ( sPid, sizeof(sPid), "%d\n", (int)getpid() );
		auto iPidLen = (int) strlen(sPid);

		sphSeek ( g_iPidFD, 0, SEEK_SET );
		if ( !sphWrite ( g_iPidFD, sPid, iPidLen ) )
			sphFatal ( "failed to write to pid file '%s' (errno=%d, msg=%s)", g_sPidFile.scstr(),
				errno, strerrorm(errno) );

		if ( ::ftruncate ( g_iPidFD, iPidLen ) )
			sphFatal ( "failed to truncate pid file '%s' (errno=%d, msg=%s)", g_sPidFile.scstr(),
				errno, strerrorm(errno) );
	}

#if _WIN32
	WinSetConsoleCtrlHandler();
#endif

	Threads::CallCoroutine( [bWatched] {
	StrVec_t dFailed;
	if ( !g_bOptNoDetach && !bWatched && !WinService() )
	{
		// re-lock indexes
		ServedSnap_t hLocal = g_pLocalIndexes->GetHash();
		for ( const auto& tIt : *hLocal )
		{
			sphLogDebug ( "Relocking %s", tIt.first.cstr () );
			auto pServed = tIt.second;
			// obtain exclusive lock
			if ( !pServed )
				dFailed.Add ( tIt.first );
			RWIdx_c pIdx { pServed };
			if ( !pIdx->Lock() )
			{
				sphWarning ( "table '%s': lock: %s; TABLE UNUSABLE", tIt.first.cstr(), pIdx->GetLastError().cstr() );
				dFailed.Add ( tIt.first );
			}
		}
		for ( const auto& sFailed : dFailed )
			g_pLocalIndexes->Delete ( sFailed );
	}
	});

	// if we're running in test console mode, dump queries to tty as well
	// unless we're explicitly asked not to!
	if ( hSearchd ( "query_log" ) && g_bOptNoLock && g_bOptNoDetach && bOptDebugQlog )
		RedirectQueryLogToDaemonLog();

	OpenSyslogIfNecessary();

	/////////////////
	// serve clients
	/////////////////

#if _WIN32
	SetWinServiceRunning();
#endif

	// replay last binlog
	Threads::CallCoroutine ([]
	{
		auto _ = PublishSystemInfo ("replay binlog");
		SmallStringHash_T<CSphIndex*> hIndexes;
		ServedSnap_t hLocals = g_pLocalIndexes->GetHash();
		for ( auto& tIt : *hLocals )
		{
			if ( tIt.second )
				hIndexes.Add ( RWIdx_c ( tIt.second ), tIt.first );
		}

		Binlog::Replay ( hIndexes, DumpMemStat );
	} );

	// no need to create another cluster on restart by watchdog resurrection
	if ( bWatched && !bVisualLoad )
	{
		bNewCluster = false;
		bNewClusterForce = false;
	}
	ReplicationBinlogStart ( GetDataDirInt(), !Binlog::IsActive() );
	
	StartRtBinlogFlushing();

	ScheduleFlushAttrs();
	SetupCompatHttp();

	InitSearchdStats();

	{
		CSphString sSQLStateDefault;
		if ( IsConfigless() )
			sSQLStateDefault.SetSprintf ( "%s/state.sql", GetDataDirInt().cstr() );
		CSphString sSQLStatePath { hSearchd.GetStr ( "sphinxql_state", sSQLStateDefault.scstr() ) };
		FixPathAbsolute ( sSQLStatePath );
		if ( !InitSphinxqlState ( sSQLStatePath, sError ))
			sphWarning ( "sphinxql_state flush disabled: %s", sError.cstr ());
	}

	ServeUserVars ();

	PrereadIndexes ( bForcedPreread );

	// almost ready, time to start listening
	g_iBacklog = hSearchd.GetInt ( "listen_backlog", g_iBacklog );
	for ( const auto& dListener : g_dListeners )
		if ( listen ( dListener.m_iSock, g_iBacklog )==-1 )
		{
			if ( sphSockGetErrno()==EADDRINUSE )
				sphFatal ( "listen() failed with EADDRINUSE. A listener with other UID on same address:port?");
			else
				sphFatal ( "listen() failed: %s", sphSockError () );
		}

	// net thread needs non-blocking sockets
	for ( const auto& dListener : g_dListeners )
	{
		if ( sphSetSockNB ( dListener.m_iSock )<0 )
		{
			sphWarning ( "sphSetSockNB() failed: %s", sphSockError() );
			sphSockClose ( dListener.m_iSock );
		}

		if ( ( g_iTFO!=TFO_ABSENT ) && ( g_iTFO & TFO_LISTEN ) )
			sphSetSockTFO ( dListener.m_iSock );
	}

	g_pTickPoolThread = MakeThreadPool ( g_iNetWorkers, "TickPool" );
	WipeSchedulerOnFork ( g_pTickPoolThread );

	RplBootstrap_e eBs = RplBootstrap_e::OFF;
	if ( bNewClusterForce )
		eBs = RplBootstrap_e::FORCED;
	else if ( bNewCluster )
		eBs = RplBootstrap_e::ON;
	PrepareClustersOnStartup ( dListenerDescs, eBs );

	g_dNetLoops.Resize ( g_iNetWorkers );
	for ( auto & pNetLoop : g_dNetLoops )
	{
		pNetLoop = new CSphNetLoop;
		pNetLoop->SetListeners ( g_dListeners );
		if ( !GetAvailableNetLoop() )
			SetAvailableNetLoop ( pNetLoop );
		g_pTickPoolThread->Schedule ( [pNetLoop] { ScopedRole_c thPoll ( NetPoollingThread ); pNetLoop->LoopNetPoll (); }, false );
	}

	// until no threads started, schedule stopping of alone threads to very bottom
	WipeGlobalSchedulerOnShutdownAndFork();
	Detached::MakeAloneIteratorAvailable ();

	// time for replication to sync with cluster
	searchd::AddShutdownCb ( ReplicationServiceShutdown );
	ReplicationServiceStart ( eBs );
	searchd::AddShutdownCb ( BuddyShutdown );
	// --test should not guess buddy path
	// otherwise daemon generates warning message that counts as bad daemon restart by ubertest
	if ( !bTestMode )
		BuddyStart ( g_sBuddyPath, PluginGetDir(), g_bHasBuddyPath, dListenerDescs, g_bTelemetry, MaxChildrenThreads(), g_sConfigFile, RealPath ( GetDataDirInt() ) );

	g_bJsonConfigLoadedOk = true;

	dListenerDescs.Reset(); // make valgrind happy

	// ready, steady, go
	sphInfo ( "accepting connections" );

	// disable startup logging to stdout
	if ( !g_bOptNoDetach )
		StopLogStdout();

	while (true)
	{
		CrashLogger::SetupTimePID();
		TickHead();
	}
} // NOLINT ServiceMain() function length

inline int mainimpl ( int argc, char **argv )
{
	// threads should be initialized before memory allocations
	char cTopOfMainStack;
	Threads::Init();
	PrepareMainThread ( &cTopOfMainStack );
	sphSetDieCallback ( DieOrFatalCb );
	SetLogger ( &sphLog );
	sphBacktraceSetBinaryName ( argv[0] );
	GeodistInit();

#if _WIN32
	if ( ParseArgsAndStartWinService ( argc, argv, (void*)&ServiceMain ) )
		return 0;
#endif

	return ServiceMain ( argc, argv );
}

#ifndef SUPRESS_SEARCHD_MAIN
int main ( int argc, char ** argv )
{
	return mainimpl ( argc, argv );
}
#endif

volatile bool& sphGetGotSighup() noexcept
{
	static bool bGotSighup = false;
	return bGotSighup;
}

volatile bool& sphGetGotSigusr1() noexcept
{
	static bool bGotSigusr1 = false;
	return bGotSigusr1;
}

volatile bool & sphGetGotSigusr2 () noexcept
{
	static bool bGotSigusr2 = false;
	return bGotSigusr2;
}<|MERGE_RESOLUTION|>--- conflicted
+++ resolved
@@ -48,11 +48,7 @@
 #include "daemon/logger.h"
 #include "daemon/search_handler.h"
 #include "daemon/api_commands.h"
-<<<<<<< HEAD
-#include "daemon/daemon_ipc.h"
-=======
 #include "dict/stem/sphinxstem.h"
->>>>>>> b01af24f
 
 // services
 #include "taskping.h"
@@ -66,10 +62,6 @@
 #include "searchdbuddy.h"
 #include "detail/indexlink.h"
 #include "detail/expmeter.h"
-
-#include "auth/auth.h"
-#include "auth/auth_common.h"
-#include "auth/auth_proto_mysql.h"
 
 #include <csignal>
 #include <clocale>
@@ -280,6 +272,13 @@
 	return false; // don't lot to stdout
 }
 
+static CSphString GetNamedPipeName ( int iPid )
+{
+	CSphString sRes;
+	sRes.SetSprintf ( "/tmp/searchd_%d", iPid );
+	return sRes;
+}
+
 /////////////////////////////////////////////////////////////////////////////
 
 
@@ -438,9 +437,6 @@
 
 	SHUTINFO << "Close persistent sockets ...";
 	ClosePersistentSockets();
-
-	SHUTINFO << "Close auth log ...";
-	AuthDone();
 
 	// close pid
 	SHUTINFO << "Release (close) pid file ...";
@@ -864,7 +860,7 @@
 	sError.SetSprintfVa ( sTemplate, ap );
 	va_end ( ap );
 
-	auto tHdr = APIAnswer ( tOut, 0, SEARCHD_ERROR );
+	auto tHdr = APIHeader ( tOut, SEARCHD_ERROR );
 	tOut.SendString ( sError.cstr() );
 
 	// --console logging
@@ -1824,7 +1820,6 @@
 	// and finally most interesting remote case with possibly scattered.
 	auto dAgents = GetDistrAgents ( pDist );
 	int iRemoteAgents = dAgents.GetLength();
-	SetSessionAuth ( dAgents );
 
 	SnippetRemote_c tRemotes ( dQueries, q );
 	tRemotes.m_dTasks.Resize ( iRemoteAgents );
@@ -1866,7 +1861,6 @@
 
 	auto dAgents = GetDistrAgents ( pDist );
 	int iRemoteAgents = dAgents.GetLength();
-	SetSessionAuth ( dAgents );
 
 	SnippetRemote_c tRemotes ( dQueries, q );
 	tRemotes.m_dTasks.Resize ( iRemoteAgents );
@@ -2118,10 +2112,6 @@
 			return;
 		}
 	}
-
-	if ( !ApiCheckPerms ( session::GetUser(), AuthAction_e::READ, sIndex, tOut ) )
-		return;
-
 	myinfo::SetTaskInfo ( R"(api-snippet datasize=%.1Dk query="%s")", GetSnippetDataSize ( dQueries ), q.m_sQuery.scstr ());
 
 	if ( !MakeSnippets ( sIndex, dQueries, q, sError ) )
@@ -2174,9 +2164,6 @@
 
 	if ( uVer>=0x102 )
 		tSettings.m_eJiebaMode = (JiebaMode_e)tReq.GetInt();
-
-	if ( !ApiCheckPerms ( session::GetUser(), AuthAction_e::READ, sIndex, tOut ) )
-		return;
 
 	CSphString sError;
 	SearchFailuresLog_c tFailureLog;
@@ -2485,9 +2472,6 @@
 	if ( tReq.GetError() )
 		return SendErrorReply ( tOut, "invalid or truncated request" );
 
-	if ( !ApiCheckPerms ( session::GetUser(), AuthAction_e::WRITE, sIndexes, tOut ) )
-		return;
-
 	// check index names
 	StrVec_t dIndexNames;
 	ParseIndexList ( sIndexes, dIndexNames );
@@ -2534,7 +2518,6 @@
 			{
 				VecRefPtrsAgentConn_t dAgents;
 				pDist->GetAllHosts ( dAgents );
-				SetSessionAuth ( dAgents );
 
 				// connect to remote agents and query them
 				UpdateRequestBuilder_c tReqBuilder ( pUpd );
@@ -2992,9 +2975,6 @@
 
 	bool bGlobalStat = tReq.GetDword ()!=0;
 
-	if ( !ApiCheckPerms ( session::GetUser(), AuthAction_e::SCHEMA, "", tOut ) )
-		return;
-
 	VectorLike dStatus;
 
 	if ( bGlobalStat )
@@ -3025,9 +3005,6 @@
 void HandleCommandFlush ( ISphOutputBuffer & tOut, WORD uVer )
 {
 	if ( !CheckCommandVersion ( uVer, VER_COMMAND_FLUSHATTRS, tOut ) )
-		return;
-
-	if ( !ApiCheckPerms ( session::GetUser(), AuthAction_e::WRITE, "", tOut ) )
 		return;
 
 	int iTag = CommandFlush ();
@@ -3931,8 +3908,6 @@
 	CSphRefcountedPtr<RemoteAgentsObserver_i> pReporter { nullptr };
 	if ( bHaveRemotes )
 	{
-		SetSessionAuth ( dAgents );
-
 		pReqBuilder = std::make_unique<PqRequestBuilder_c> ( dDocs, tOpts, iStart, iStep );
 		iStart += iStep * dAgents.GetLength ();
 		pParser = std::make_unique<PqReplyParser_c>();
@@ -4022,9 +3997,6 @@
 			SendErrorReply ( tOut, "Can't retrieve doc from input buffer" );
 			return;
 		}
-
-	if ( !ApiCheckPerms ( session::GetUser(), AuthAction_e::READ, tOpts.m_sIndex, tOut ) )
-		return;
 
 	// working
 	CSphSessionAccum tAcc;
@@ -4807,23 +4779,6 @@
 	auto pServed = GetServed ( tStmt.m_sIndex );
 	if ( !ServedDesc_t::IsMutable ( pServed ) )
 	{
-		if ( tStmt.m_sIndex.Begins ( GetPrefixAuth().cstr() ) )
-		{
-			bool bCommit = ( pSession->m_bAutoCommit && !pSession->m_bInTransaction );
-			if ( !bCommit )
-			{
-				tOut.Error ( "table '%s': %s is not supported on system auth tables when autocommit=0", ( bReplace ? "REPLACE" : "INSERT" ), tStmt.m_sIndex.cstr() );
-				return;
-			}
-
-			CSphString sError;
-			if ( !InsertAuthDocuments ( tStmt, sError ) )
-				tOut.Error ( "%s", sError.cstr () );
-			else
-				tOut.Ok ( tStmt.m_iRowsAffected, CSphString(), 0 ); // FIXME!!!
-			return;
-		}
-
 		bool bDistTable = false;
 		if ( !pServed )
 		{
@@ -5284,8 +5239,6 @@
 		int iAgentsReply = 0;
 		if ( !dAgents.IsEmpty() )
 		{
-			SetSessionAuth ( dAgents );
-
 			// connect to remote agents and query them
 			KeywordsRequestBuilder_c tReqBuilder ( tSettings, sQuery );
 			KeywordsReplyParser_c tParser ( tSettings.m_bStats, dKeywords );
@@ -5743,9 +5696,6 @@
 		return;
 	}
 
-	if ( !ApiCheckPerms ( session::GetUser(), AuthAction_e::READ, sIndex, tOut ) )
-		return;
-
 	auto pServed = GetServed ( sIndex );
 	if ( !pServed )
 	{
@@ -5862,8 +5812,6 @@
 	int iAgentsReply = 0;
 	if ( !dAgents.IsEmpty() )
 	{
-		SetSessionAuth ( dAgents );
-
 		SuggestResult_t tCur;
 		// connect to remote agents and query them
 		SuggestRequestBuilder_c tReqBuilder ( tArgs, sWord );
@@ -6321,22 +6269,12 @@
 		return bSystem == bIsSystem;
 	};
 
-	CSphString sUser;
-	CSphString sPermsError;
-	bool bAuthCheck = IsAuthEnabled();
-	if ( bAuthCheck )
-		sUser = session::GetUser();
-
 	// output the results
 	VectorLike dTable ( pStmt->m_sStringParam, { "Table", "Type" } );
 	for ( auto& dPair : dIndexes )
 	{
 		if ( !fnFilter ( dPair ) )
 			continue;
-
-		if ( bAuthCheck && !CheckPerms ( sUser, AuthAction_e::READ, dPair.m_sName, false, sPermsError ) )
-			continue;
-
 		if ( bWithClusters && !dPair.m_sCluster.IsEmpty ())
 			dTable.MatchTuplet ( SphSprintf ("%s:%s", dPair.m_sCluster.cstr(), dPair.m_sName.cstr()).cstr(), szIndexType ( dPair.m_eType ) );
 		else
@@ -6972,7 +6910,7 @@
 		m_iLength = pCur-m_dBuf.Begin();
 	}
 
-	void BuildRequest ( const AgentConn_t & tAgent, ISphOutputBuffer & tOut ) const final
+	void BuildRequest ( const AgentConn_t &, ISphOutputBuffer & tOut ) const final
 	{
 		// API header
 		auto tHdr = APIHeader ( tOut, SEARCHD_COMMAND_UVAR, VER_COMMAND_UVAR );
@@ -7024,8 +6962,6 @@
 	// connect to remote agents and query them
 	if ( !dAgents.IsEmpty() )
 	{
-		SetSessionAuth ( dAgents );
-
 		UVarRequestBuilder_c tReqBuilder ( sUserVarName, dSetValues );
 		UVarReplyParser_c tParser;
 		PerformRemoteTasks ( dAgents, &tReqBuilder, &tParser );
@@ -7056,9 +6992,6 @@
 		SendErrorReply ( tOut, "invalid or truncated request" );
 		return;
 	}
-
-	if ( !ApiCheckPerms ( session::GetUser(), AuthAction_e::WRITE, sUserVar, tOut ) )
-		return;
 
 	SphAttr_t iLast = 0;
 	const BYTE * pCur = dBuf.Begin();
@@ -7331,7 +7264,6 @@
 
 			VecRefPtrs_t<AgentConn_t *> dAgents;
 			pDist->GetAllHosts ( dAgents );
-			SetSessionAuth ( dAgents );
 
 			// connect to remote agents and query them
 			std::unique_ptr<RequestBuilder_i> pRequestBuilder = CreateRequestBuilder ( sQuery, tStmt );
@@ -8024,23 +7956,6 @@
 		return;
 	}
 
-	if ( dNames[0].Begins ( GetPrefixAuth().cstr() ) )
-	{
-		if ( !bCommit )
-		{
-			tOut.Error ( "table '%s': DELETE is not supported on system auth tables when autocommit=0", tStmt.m_sIndex.cstr() );
-			return;
-		}
-
-		CSphString sError;
-		int iAffected = DeleteAuthDocuments ( dNames[0], tStmt, sError );
-		if ( !sError.IsEmpty() )
-			tOut.Error ( "%s", sError.cstr () );
-		else
-			tOut.Ok ( iAffected );
-		return;
-	}
-
 	DistrPtrs_t dDistributed;
 	CSphString sMissed;
 	if ( !ExtractDistributedIndexes ( dNames, dDistributed, sMissed ) )
@@ -8094,7 +8009,6 @@
 			const DistributedIndex_t * pDist = dDistributed[iIdx];
 			VecRefPtrsAgentConn_t dAgents;
 			pDist->GetAllHosts ( dAgents );
-			SetSessionAuth ( dAgents );
 
 			int iGot = 0;
 			int iWarns = 0;
@@ -11138,13 +11052,6 @@
 		}
 	}
 
-	if ( bParsedOK && !SqlCheckPerms ( session::GetUser(), dStmt, m_sError ) )
-	{
-		FreezeLastMeta();
-		tOut.Error ( m_sError.cstr(), EMYSQL_ERR::ACCESS_DENIED_ERROR );
-		return true;
-	}
-
 	// handle multi SQL query
 	if ( bParsedOK && dStmt.GetLength()>1 )
 	{
@@ -11606,29 +11513,6 @@
 		HandleMysqlShowTableIndexes ( tOut, *pStmt );
 		return true;
 
-<<<<<<< HEAD
-	case STMT_RELOAD_AUTH:
-		if ( AuthReload ( m_sError ) )
-			tOut.Ok();
-		else
-			tOut.Error ( m_sError.cstr() );
-		return true;
-
-	case STMT_SHOW_PERMISSIONS:
-		HandleMysqlShowPerms ( tOut );
-		return true;
-
-	case STMT_SHOW_USERS:
-		HandleMysqlShowUsers ( tOut );
-		return true;
-
-	case STMT_SHOW_TOKEN:
-	{
-		const CSphString & sUser = ( pStmt->m_dCallStrings.GetLength() ? pStmt->m_dCallStrings[0] : session::GetUser() );
-		HandleMysqlShowToken ( sUser, tOut );
-	}
-	return true;
-=======
 	case STMT_LOCK_TABLES:
 		HandleMysqlLockTables ( tOut, *pStmt, m_tLastMeta.m_sWarning );
 		return true;
@@ -11636,7 +11520,6 @@
 	case STMT_UNLOCK_TABLES:
 		HandleMysqlUnlockTables ( tOut );
 		return true;
->>>>>>> b01af24f
 
 	default:
 		m_sError.SetSprintf ( "internal error: unhandled statement type (value=%d)", eStmt );
@@ -11702,11 +11585,6 @@
 void session::SetUser ( const CSphString & sUser )
 {
 	GetClientSession()->m_sUser = sUser;
-}
-
-const CSphString & session::GetUser()
-{
-	return GetClientSession()->m_sUser;
 }
 
 void session::SetCurrentDbName ( CSphString sDb )
@@ -13294,18 +13172,14 @@
 
 void CheckReopenLogs () REQUIRES ( MainThread )
 {
-	ManageIpcSession();
-
 	if ( !g_bGotSigusr1 )
-		return;
-
-	g_bGotSigusr1 = 0;
-	if ( AuthReloadSignalled ( getpid() ) )
 		return;
 
 	ReopenDaemonLog ();
 	ReopenQueryLog ();
 	ReopenHttpLog();
+
+	g_bGotSigusr1 = 0;
 }
 
 
@@ -14009,14 +13883,8 @@
 	SetRtFlushDiskPeriod ( hSearchd.GetSTimeS ( "diskchunk_flush_write_timeout", bTestMode ? -1 : 1 ), hSearchd.GetSTimeS ( "diskchunk_flush_search_timeout", 30 ) );
 
 	int iExpansionPhraseLimit = hSearchd.GetInt ( "expansion_phrase_limit", 1024 );
-<<<<<<< HEAD
-	SetExpansionPhraseLimit ( iExpansionPhraseLimit );
-
-	AuthConfigure ( hSearchd );
-=======
 	bool bExpansionPhraseWarning = hSearchd.GetBool ( "expansion_phrase_warning", false );
 	SetExpansionPhraseLimit ( iExpansionPhraseLimit, bExpansionPhraseWarning );
->>>>>>> b01af24f
 }
 
 static void DirMustWritable ( const CSphString & sDataDir )
@@ -14361,9 +14229,77 @@
 
 	int iExitCode = 0;
 #if _WIN32
-	iExitCode = WinStopOrWaitAnother ( iPid, iWaitTimeout );
+	WinStopOrWaitAnother(iPid, iWaitTimeout);
 #else
-	iExitCode = StopDaemonAndWait ( bWait, iPid, iWaitTimeout );
+	CSphString sPipeName;
+	int iPipeCreated = -1;
+	int fdPipe = -1;
+	if ( bWait )
+	{
+		sPipeName = GetNamedPipeName ( iPid );
+		::unlink ( sPipeName.cstr () ); // avoid garbage to pollute us
+                int iMask = umask ( 0 );
+		iPipeCreated = mkfifo ( sPipeName.cstr(), 0666 );
+                umask ( iMask );
+		if ( iPipeCreated!=-1 )
+			fdPipe = ::open ( sPipeName.cstr(), O_RDONLY | O_NONBLOCK );
+
+		if ( iPipeCreated==-1 )
+			sphWarning ( "mkfifo failed (path=%s, err=%d, msg=%s); will NOT wait", sPipeName.cstr(), errno, strerrorm(errno) );
+		else if ( fdPipe<0 )
+			sphWarning ( "open failed (path=%s, err=%d, msg=%s); will NOT wait", sPipeName.cstr(), errno, strerrorm(errno) );
+	}
+
+	if ( kill ( iPid, SIGTERM ) )
+		sphFatal ( "stop: kill() on pid %d failed: %s", iPid, strerrorm(errno) );
+	sphInfo ( "stop: successfully sent SIGTERM to pid %d", iPid );
+
+	iExitCode = ( bWait && ( iPipeCreated==-1 || fdPipe<0 ) ) ? 1 : 0;
+	bool bHandshake = true;
+	if ( bWait && fdPipe>=0 )
+		while ( true )
+		{
+			int iReady = sphPoll ( fdPipe, iWaitTimeout );
+
+			// error on wait
+			if ( iReady<0 )
+			{
+				iExitCode = 3;
+				sphWarning ( "stopwait%s error '%s'", ( bHandshake ? " handshake" : " " ), strerrorm(errno) );
+				break;
+			}
+
+			// timeout
+			if ( iReady==0 )
+			{
+				if ( !bHandshake )
+					continue;
+
+				iExitCode = 1;
+				break;
+			}
+
+			// reading data
+			DWORD uStatus = 0;
+			int iRead = ::read ( fdPipe, &uStatus, sizeof(DWORD) );
+			if ( iRead!=sizeof(DWORD) )
+			{
+				sphWarning ( "stopwait read fifo error '%s'", strerrorm(errno) );
+				iExitCode = 3; // stopped demon crashed during stop
+				break;
+			}
+			iExitCode = ( uStatus==1 ? 0 : 2 ); // uStatus == 1 - AttributeSave - ok, other values - error
+
+			if ( !bHandshake )
+				break;
+
+			bHandshake = false;
+		}
+	::unlink ( sPipeName.cstr () ); // is ok on linux after it is opened.
+
+	if ( fdPipe>=0 )
+		::close ( fdPipe );
+
 #endif
 	return iExitCode;}
 } // static namespace
@@ -14510,7 +14446,6 @@
 	bool			bForcePseudoSharding = false;
 	const char*		szCmdConfigFile = nullptr;
 	bool			bMeasureStack = false;
-	bool			bOptAuth = false;
 
 	DWORD			uReplayFlags = 0;
 
@@ -14557,7 +14492,6 @@
 		OPT1 ( "--new-cluster" )	bNewCluster = true;
 		OPT1 ( "--new-cluster-force" )	bNewClusterForce = true;
 		OPT1 ( "--no_change_cwd" )	g_bNoChangeCwd = true;
-		OPT1 ( "--auth" )			{ bOptAuth = true; g_bOptNoLock = true; g_bOptNoDetach = true; }
 
 		// FIXME! add opt=(csv)val handling here
 		OPT1 ( "--replay-flags=accept-desc-timestamp" )		uReplayFlags |= Binlog::REPLAY_ACCEPT_DESC_TIMESTAMP;
@@ -14610,16 +14544,16 @@
 	if ( !LoadExFunctions () )
 		sphFatal ( "failed to initialize extended socket functions: %s", sphSockError ( iStartupErr ) );
 
-//	// i want my windows sessions to log onto stdout
-//	// both in Debug and Release builds
-//	if ( !WinService() )
-//		g_bOptNoDetach = true;
-//
-//#ifndef NDEBUG
-//	// i also want my windows debug builds to skip locking by default
-//	// NOTE, this also skips log files!
-//	g_bOptNoLock = true;
-//#endif
+	// i want my windows sessions to log onto stdout
+	// both in Debug and Release builds
+	if ( !WinService() )
+		g_bOptNoDetach = true;
+
+#ifndef NDEBUG
+	// i also want my windows debug builds to skip locking by default
+	// NOTE, this also skips log files!
+	g_bOptNoLock = true;
+#endif
 #endif
 
 	if ( !bOptPIDFile )
@@ -14689,12 +14623,6 @@
 	if ( !LoadConfigInt ( hConf, g_sConfigFile, sError ) )
 		sphFatal ( "%s", sError.cstr() );
 
-	////////////////////////////////
-	// auth bootstrap after fonfigless \ data_dir setup
-
-	if ( bOptAuth )
-		return AuthBootstrap ( hSearchdpre, g_sConfigFile );
-
 	ConfigureSearchd ( hConf, bOptPIDFile, bTestMode );
 	g_sExePath = sphGetCwd();
 	CheckSetCwd();
@@ -14786,8 +14714,6 @@
 		// create http log if required
 		if ( hSearchd.Exists ( "log_http" ) )
 			SetupHttpLog ( hSearchd["log_http"] );
-
-		AuthLogInit ( hSearchd );
 	}
 
 #if !_WIN32
@@ -15108,13 +15034,7 @@
 
 	g_pTickPoolThread = MakeThreadPool ( g_iNetWorkers, "TickPool" );
 	WipeSchedulerOnFork ( g_pTickPoolThread );
-
-	RplBootstrap_e eBs = RplBootstrap_e::OFF;
-	if ( bNewClusterForce )
-		eBs = RplBootstrap_e::FORCED;
-	else if ( bNewCluster )
-		eBs = RplBootstrap_e::ON;
-	PrepareClustersOnStartup ( dListenerDescs, eBs );
+	PrepareClustersOnStartup ( dListenerDescs, bNewClusterForce );
 
 	g_dNetLoops.Resize ( g_iNetWorkers );
 	for ( auto & pNetLoop : g_dNetLoops )
@@ -15132,7 +15052,7 @@
 
 	// time for replication to sync with cluster
 	searchd::AddShutdownCb ( ReplicationServiceShutdown );
-	ReplicationServiceStart ( eBs );
+	ReplicationServiceStart ( bNewCluster || bNewClusterForce );
 	searchd::AddShutdownCb ( BuddyShutdown );
 	// --test should not guess buddy path
 	// otherwise daemon generates warning message that counts as bad daemon restart by ubertest
