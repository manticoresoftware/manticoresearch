//
// Copyright (c) 2017-2025, Manticore Software LTD (https://manticoresearch.com)
// Copyright (c) 2001-2016, Andrew Aksyonoff
// Copyright (c) 2008-2016, Sphinx Technologies Inc
// All rights reserved
//
// This program is free software; you can redistribute it and/or modify
// it under the terms of the GNU General Public License. You should have
// received a copy of the GPL license along with this program; if you
// did not, you can find it at http://www.gnu.org/
//

#include "sphinxplugin.h"
#include "sphinxqcache.h"
#include "searchdha.h"
#include "searchdreplication.h"
#include "replication/api_command_cluster.h"
#include "global_idf.h"
#include "searchdssl.h"
#include "searchdddl.h"
#include "query_status.h"
#include "debug_cmds.h"
#include "stackmock.h"
#include "binlog.h"
#include "indexfiles.h"
#include "tokenizer/charset_definition_parser.h"
#include "client_session.h"
#include "sphinx_alter.h"
#include "docs_collector.h"
#include "index_rotator.h"
#include "config_reloader.h"
#include "secondarylib.h"
#include "knnlib.h"
#include "knnmisc.h"
#include "tracer.h"
#include "netfetch.h"
#include "queryfilter.h"
#include "exprdatetime.h"
#include "geodist.h"
#include "joinsorter.h"
#include "schematransform.h"
#include "skip_cache.h"
#include "jieba.h"
#include "sphinxexcerpt.h"
#include "sphinxquery/xqparser.h"
#include "daemon/winservice.h"
#include "daemon/crash_logger.h"
#include "daemon/logger.h"
#include "daemon/search_handler.h"
#include "daemon/api_commands.h"
#include "dict/stem/sphinxstem.h"

// services
#include "taskping.h"
#include "taskmalloctrim.h"
#include "taskglobalidf.h"
#include "tasksavestate.h"
#include "taskflushbinlog.h"
#include "taskflushattrs.h"
#include "taskflushmutable.h"
#include "taskpreread.h"
#include "searchdbuddy.h"
#include "detail/indexlink.h"
#include "detail/expmeter.h"

#include <csignal>
#include <clocale>

#include <sys/stat.h>
#if !_WIN32
	#include <sys/wait.h>
	#include <netinet/in.h>
#endif

// for HAVE_GETRLIMIT, HAVE_SETRLIMIT
#include "config.h"
#if HAVE_GETRLIMIT & HAVE_SETRLIMIT
	#include <sys/resource.h>
#endif

/////////////////////////////////////////////////////////////////////////////

#define SEARCHD_BACKLOG			5

// don't shutdown on SIGKILL (debug purposes)
// 1 - SIGKILL will shut down the whole daemon; 0 - watchdog will reincarnate the daemon
#define WATCHDOG_SIGKILL		1

/////////////////////////////////////////////////////////////////////////////

using namespace Threads;

static auto& 			g_iParentPID		= getParentPID ();  // set by watchdog
int						g_iQueryLogMinMs	= 0;				// log 'slow' threshold for query

int						g_iReadTimeoutS		= 5;	// sec
int						g_iWriteTimeoutS	= 5;	// sec
bool					g_bTimeoutEachPacket = true;
int						g_iClientTimeoutS	= 300;
int						g_iClientQlTimeoutS	= 900;	// sec
static int				g_iMaxConnection	= 0; // unlimited
static bool				g_bWatchdog			= true;
static int				g_iExpansionLimit	= 0;
static int				g_iShutdownTimeoutUs	= 3000000; // default timeout on daemon shutdown and stopwait is 3 seconds
static int				g_iBacklog			= SEARCHD_BACKLOG;
static int				g_iThdQueueMax		= 0;
static auto&			g_iTFO = sphGetTFO ();
static bool				g_bJsonConfigLoadedOk = false;
static auto&			g_iAutoOptimizeCutoffMultiplier = AutoOptimizeCutoffMultiplier();
static constexpr bool	AUTOOPTIMIZE_NEEDS_VIP = false; // whether non-VIP can issue 'SET GLOBAL auto_optimize = X'
static constexpr bool	THREAD_EX_NEEDS_VIP = false; // whether non-VIP can issue 'SET GLOBAL auto_optimize = X'

static CSphVector<Listener_t>	g_dListeners;

CSphString				g_sPidFile;
static bool				g_bPidIsMine = false;		// if PID is not mine, don't unlink it on fail
static int				g_iPidFD		= -1;

static int				g_iMaxCachedDocs	= 0;	// in bytes
static int				g_iMaxCachedHits	= 0;	// in bytes

int						g_iMaxPacketSize	= 128*1024*1024;	// in bytes; for both query packets from clients and response packets from agents
int						g_iMaxFilters		= 256;
int						g_iMaxFilterValues	= 4096;
int						g_iMaxBatchQueries	= 32;

static int64_t			g_iDocstoreCache = 0;
static int64_t			g_iSkipCache = 0;

static auto &	g_iDistThreads		= getDistThreads();

const int DAEMON_DEFAULT_CONNECT_TIMEOUT	= 1000;
const int DAEMON_DEFAULT_QUERY_TIMEOUT		= 3000;

int g_iAgentConnectTimeoutMs		= DAEMON_DEFAULT_CONNECT_TIMEOUT;
int g_iAgentQueryTimeoutMs			= DAEMON_DEFAULT_QUERY_TIMEOUT;	// global (default). May be override by index-scope values, if one specified
int g_iAgentRetryCount				= 0;
int g_iAgentRetryDelayMs			= DAEMON_MAX_RETRY_DELAY/2;	// global (default) values. May be override by the query options 'retry_count' and 'retry_timeout'

static int g_iReplConnectTimeoutMs	= DAEMON_DEFAULT_CONNECT_TIMEOUT;
static int g_iReplQueryTimeoutMs	= DAEMON_DEFAULT_QUERY_TIMEOUT;
static int g_iReplRetryCount		= 3;
static int g_iReplRetryDelayMs		= DAEMON_MAX_RETRY_DELAY/2;

bool					g_bHostnameLookup = false;
CSphString				g_sMySQLVersion { szMANTICORE_VERSION };
CSphString				g_sBannerVersion { szMANTICORE_NAME };
CSphString				g_sBanner;
CSphString				g_sStatusVersion = szMANTICORE_VERSION;
CSphString				g_sSecondaryError;
static CSphString		g_sBuddyPath;
static bool				g_bTelemetry = val_from_env ( "MANTICORE_TELEMETRY", true );
static bool				g_bHasBuddyPath = false;
static bool				g_bAutoSchema = true;
static bool				g_bNoChangeCwd = val_from_env ( "MANTICORE_NO_CHANGE_CWD", false );
static bool				g_bCwdChanged = false;
static CSphString		g_sKbnVersion;

// for CLang thread-safety analysis
ThreadRole MainThread; // functions which called only from main thread
ThreadRole HandlerThread; // thread which serves clients

//////////////////////////////////////////////////////////////////////////

static CSphString		g_sConfigFile;
static bool				LOG_LEVEL_SHUTDOWN = val_from_env("MANTICORE_TRACK_DAEMON_SHUTDOWN",false); // verbose logging when daemon shutdown, ruled by this env variable
static CSphString		g_sConfigPath; // for resolve paths to absolute
static CSphString		g_sExePath;

static auto&			g_bSeamlessRotate	= sphGetSeamlessRotate ();

bool					g_bIOStats		= false;
static auto&			g_bCpuStats 	= sphGetbCpuStat ();
static bool				g_bOptNoDetach	= false; // whether to detach from console, or work in front
static bool				g_bOptNoLock	= false; // whether to lock indexes (with .spl) or not
static bool				g_bStripPath	= false;

static auto& g_bGotSighup		= sphGetGotSighup();	// we just received SIGHUP; need to log
static auto& g_bGotSigusr1		= sphGetGotSigusr1();	// we just received SIGUSR1; need to reopen logs
static auto& g_bGotSigusr2		= sphGetGotSigusr2();   // we just received SIGUSR2; need to dump daemon's bt

// pipe to watchdog to inform that daemon is going to close, so no need to restart it in case of crash
struct SharedData_t
{
	bool m_bDaemonAtShutdown;
	bool m_bHaveTTY;
};

static SharedData_t* 		g_pShared = nullptr;
volatile bool				g_bMaintenance = false;

std::unique_ptr<ReadOnlyServedHash_c>	g_pLocalIndexes = std::make_unique<ReadOnlyServedHash_c>();	// served (local) indexes hash
std::unique_ptr<ReadOnlyDistrHash_c>	g_pDistIndexes = std::make_unique<ReadOnlyDistrHash_c>();	// distributed indexes hash

// this is internal deal of the daemon; don't expose it outside!
// fixme! move all this stuff to dedicated file.

static RwLock_t								g_tRotateConfigMutex;
static CSphConfig							g_hCfg GUARDED_BY ( g_tRotateConfigMutex );
static volatile bool						g_bNeedRotate = false;		// true if there were pending HUPs to handle (they could fly in during previous rotate)
static volatile bool						g_bInRotate = false;		// true while we are rotating
static volatile bool						g_bReloadForced = false;	// true in case reload issued via SphinxQL

static WorkerSharedPtr_t					g_pTickPoolThread;
static CSphVector<CSphNetLoop*>				g_dNetLoops;

constexpr int 								g_iExpMeterPeriod = 5000000; // once per 5s
static ExpMeter_c							g_tStat1m { 12 }; // once a minute (12 * 5s)
static ExpMeter_c							g_tStat5m { 12*5 }; // once a 5 minutes
static ExpMeter_c							g_tStat15m { 12*15 }; // once a 15 minutes
static ExpMeter_c							g_tPriStat1m { 12 }; // once a minute (12 * 5s)
static ExpMeter_c							g_tPriStat5m { 12*5 }; // once a 5 minutes
static ExpMeter_c							g_tPriStat15m { 12*15 }; // once a 15 minutes
static ExpMeter_c							g_tSecStat1m { 12 }; // once a minute (12 * 5s)
static ExpMeter_c							g_tSecStat5m { 12*5 }; // once a 5 minutes
static ExpMeter_c							g_tSecStat15m { 12*15 }; // once a 15 minutes
int64_t g_iNextExpMeterTimestamp = sphMicroTimer() + g_iExpMeterPeriod;

static CSphString							g_sClusterUser { "cluster" }; // user with this name will see cluster:table in show tables

/// command names
static const char * g_dApiCommands[SEARCHD_COMMAND_TOTAL] =
{
	"search", "excerpt", "update", "keywords", "persist", "status", "query", "flushattrs", "query", "ping", "delete", "set",  "insert", "replace", "commit", "suggest", "json",
	"callpq", "clusterpq", "getfield"
};

//////////////////////////////////////////////////////////////////////////

const char * sAgentStatsNames[eMaxAgentStat+ehMaxStat]=
	{ "query_timeouts", "connect_timeouts", "connect_failures",
		"network_errors", "wrong_replies", "unexpected_closings",
		"warnings", "succeeded_queries", "total_query_time",
		"connect_count", "connect_avg", "connect_max" };


// fixme! g_tLastMeta updated *ONLY* from HandleCommandSearch, that is binary API, i.e. no sphinxql, no http
// m.b. we need to expand it to other protos, or in opposite, deprecate it. 'Just API' looks obsolete.
static RwLock_t g_tLastMetaLock;
static CSphQueryResultMeta		g_tLastMeta GUARDED_BY ( g_tLastMetaLock );

/////////////////////////////////////////////////////////////////////////////
// MISC
/////////////////////////////////////////////////////////////////////////////

static void ReleaseTTYFlag()
{
	if ( g_pShared )
		g_pShared->m_bHaveTTY = true;
}

const char * szStatusVersion () noexcept
{
	return g_sStatusVersion.cstr();
}

void Shutdown (); // forward

bool DieOrFatalWithShutdownCb ( bool bDie, const char * sFmt, va_list ap )
{
	if ( bDie )
		g_pLogger () ( SPH_LOG_FATAL, sFmt, ap );
	else
		Shutdown ();
	return false; // don't lot to stdout
}

bool DieOrFatalCb ( bool bDie, const char * sFmt, va_list ap )
{
	if ( bDie )
		g_pLogger () ( SPH_LOG_FATAL, sFmt, ap );
	return false; // don't lot to stdout
}

static CSphString GetNamedPipeName ( int iPid )
{
	CSphString sRes;
	sRes.SetSprintf ( "/tmp/searchd_%d", iPid );
	return sRes;
}

/////////////////////////////////////////////////////////////////////////////


#define LOG_COMPONENT_SEARCHD __LINE__ << " "

#define SHUTINFO LOGINFO (SHUTDOWN,SEARCHD)

/////////////////////////////////////////////////////////////////////////////
// SIGNAL HANDLERS
/////////////////////////////////////////////////////////////////////////////
void Shutdown () REQUIRES ( MainThread ) NO_THREAD_SAFETY_ANALYSIS
{
	// force even long time searches to shut
	SHUTINFO << "Trigger g_bInterruptNow ...";
	sphInterruptNow ();

	SHUTINFO << "Shutdown curl query subsystem ...";
	ShutdownCurl();

#if !_WIN32
	int fdStopwait = -1;
#endif
	bool bAttrsSaveOk = true;
	if ( g_pShared )
		g_pShared->m_bDaemonAtShutdown = true;

#if !_WIN32
	// stopwait handshake
	CSphString sPipeName = GetNamedPipeName ( getpid() );
	fdStopwait = ::open ( sPipeName.cstr(), O_WRONLY | O_NONBLOCK );
	if ( fdStopwait>=0 )
	{
		DWORD uHandshakeOk = 0;
		int VARIABLE_IS_NOT_USED iDummy = ::write ( fdStopwait, &uHandshakeOk, sizeof(DWORD) );
	}
#endif

	int64_t tmShutStarted = sphMicroTimer ();

	// release all planned/scheduled tasks
	SHUTINFO << "Shut down mini timer ...";
	sph::ShutdownMiniTimer();

	SHUTINFO << "Shut down flushing mutable ...";
	ShutdownFlushingMutable();

	// stop search threads; up to shutdown_timeout seconds
	SHUTINFO << "Wait preread (if any) finished ...";
	WaitPrereadFinished ( g_iShutdownTimeoutUs );

	// save attribute updates for all local indexes
	SHUTINFO << "Finally save tables ...";
	bAttrsSaveOk = FinallySaveIndexes();

	// right before unlock loop
	if ( g_bJsonConfigLoadedOk )
	{
		CSphString sError;
		SHUTINFO << "Save json config ...";
		SaveConfigInt(sError);
	}

	// stop netloop processing
	SHUTINFO << "Stop netloop processing ...";
	for ( auto & pNetLoop : g_dNetLoops )
	{
		pNetLoop->StopNetLoop ();
		SafeRelease ( pNetLoop );
	}

	// stop netloop threads
	SHUTINFO << "Stop netloop pool ...";
	if ( g_pTickPoolThread )
		g_pTickPoolThread->StopAll ();

	// call scheduled callbacks:
	// shutdown replication,
	// shutdown ssl,
	// shutdown tick threads,
	SHUTINFO << "Invoke shutdown callbacks ...";
	searchd::FireShutdownCbs ();

	SHUTINFO << "Waiting clients to finish ... (" << myinfo::CountClients() << ")";
	while ( ( myinfo::CountClients ()>0 ) && ( sphMicroTimer ()-tmShutStarted )<g_iShutdownTimeoutUs )
		sphSleepMsec ( 50 );

	if ( myinfo::CountClients ()>0 )
	{
		int64_t tmDelta = sphMicroTimer ()-tmShutStarted;
		sphWarning ( "still %d alive tasks during shutdown, after %d.%03d sec", myinfo::CountClients (), (int) ( tmDelta
				/ 1000000 ), (int) ( ( tmDelta / 1000 ) % 1000 ) );
	}

	// unlock indexes and release locks if needed
	SHUTINFO << "Unlock tables ...";
	{
		ServedSnap_t hLocal = g_pLocalIndexes->GetHash();
		for ( const auto& tIt : *hLocal )
			RWIdx_c ( tIt.second )->Unlock();
	}

	CallCoroutine ( [] {
		SHUTINFO << "Abandon local tables list ...";
		g_pLocalIndexes->ReleaseAndClear();

		// unlock Distr indexes automatically done by d-tr
		SHUTINFO << "Abandon distr tables list ...";
		g_pDistIndexes->ReleaseAndClear();
	} );

	SHUTINFO << "Shutdown alone threads (if any) ...";
	Detached::ShutdownAllAlones();

	SHUTINFO << "Shutdown main work pool ...";
	StopGlobalWorkPool();

	SHUTINFO << "Remove local tables list ...";
	g_pLocalIndexes.reset();

	SHUTINFO << "Remove distr tables list ...";
	g_pDistIndexes.reset();

	// clear shut down of rt indexes + binlog
	SHUTINFO << "Finish IO stats collecting ...";
	sphDoneIOStats();

	SHUTINFO << "Finish binlog serving ...";
	Binlog::Deinit();
	ReplicationBinlogStop();

	SHUTINFO << "Shutdown docstore ...";
	ShutdownDocstore();

	SHUTINFO << "Shutdown skip cache ...";
	ShutdownSkipCache();

	SHUTINFO << "Shutdown global IDFs ...";
	sph::ShutdownGlobalIDFs ();

	SHUTINFO << "Shutdown aot ...";
	sphAotShutdown ();

	SHUTINFO << "Shutdown columnar ...";
	ShutdownColumnar();

	SHUTINFO << "Shutdown secondary ...";
	ShutdownSecondary();

	SHUTINFO << "Shutdown knn ...";
	ShutdownKNN();

	SHUTINFO << "Shutdown listeners ...";
	for ( auto& dListener : g_dListeners )
		if ( dListener.m_iSock>=0 )
			sphSockClose ( dListener.m_iSock );

	SHUTINFO << "Close persistent sockets ...";
	ClosePersistentSockets();

	// close pid
	SHUTINFO << "Release (close) pid file ...";
	if ( g_iPidFD!=-1 )
		::close ( g_iPidFD );
	g_iPidFD = -1;

	// remove pid file, if we owned it
	if ( g_bPidIsMine && !g_sPidFile.IsEmpty() )
		::unlink ( g_sPidFile.cstr() );

	SHUTINFO << "Shutdown hazard pointers ...";
	hazard::Shutdown ();

	// wordforms till there might be referenced from accum (rt-index), which, in turn, is part of client session.
	// so, shutdown them before will probably fail.
	// after hazard shutdown, all sessions are surely done, so wordforms is good to be destroyed at this point.
	SHUTINFO << "Shutdown wordforms ...";
	sphShutdownWordforms();

	sphInfo ( "shutdown daemon version '%s' ...", g_sStatusVersion.cstr() );
	sphInfo ( "shutdown complete" );

	Threads::Done ( GetDaemonLogFD() );

#if _WIN32
	CloseWinPipe();
#else
	if ( fdStopwait>=0 )
	{
		DWORD uStatus = bAttrsSaveOk;
		int VARIABLE_IS_NOT_USED iDummy = ::write ( fdStopwait, &uStatus, sizeof(DWORD) );
		::close ( fdStopwait );
	}
#endif
}

void sighup ( int )
{
	g_bGotSighup = 1;
}


static void sigterm ( int )
{
	// tricky bit
	// we can't call exit() here because malloc()/free() are not re-entrant
	// we could call _exit() but let's try to die gracefully on TERM
	// and let signal sender wait and send KILL as needed
	sphInterruptNow();
}


static void sigusr1 ( int )
{
	g_bGotSigusr1 = true;
}


static void sigusr2 ( int )
{
	g_bGotSigusr2 = true;
}


#if SPH_ALLOCS_PROFILER
const char		g_sMemoryStatBanner[] = "\n--- memory statistics ---\n";
#endif


#if _WIN32
void SetSignalHandlers ( bool )
{
	sphBacktraceInit ();
	CrashLogger::SetCrashHandler ();
}
#else
void SetSignalHandlers ( bool bAllowCtrlC=false ) REQUIRES ( MainThread )
{
	sphBacktraceInit ();
	struct sigaction sa;
	sigfillset ( &sa.sa_mask );
	sa.sa_flags = SA_NOCLDSTOP;

	bool bSignalsSet = false;
	auto dFatalOnFail = AtScopeExit( [ &bSignalsSet ]
	{
		if ( !bSignalsSet )
			sphFatal( "sigaction(): %s", strerrorm(errno));
	} );

	sa.sa_handler = sigterm;	if ( sigaction ( SIGTERM, &sa, NULL )!=0 ) return;
	if ( !bAllowCtrlC )
	{
		sa.sa_handler = sigterm;
		if ( sigaction ( SIGINT, &sa, NULL )!=0 )
			return;
	}
	sa.sa_handler = sighup;		if ( sigaction ( SIGHUP, &sa, NULL )!=0 ) 		return;
	sa.sa_handler = sigusr1;	if ( sigaction ( SIGUSR1, &sa, NULL )!=0 )		return;
	sa.sa_handler = sigusr2;	if ( sigaction ( SIGUSR2, &sa, NULL )!=0 )		return;
	sa.sa_handler = SIG_IGN;	if ( sigaction ( SIGPIPE, &sa, NULL )!=0 ) return;
	bSignalsSet = CrashLogger::SetCrashHandler ();
}
#endif

#if !_WIN32
static int sphCreateUnixSocket ( const char * sPath ) REQUIRES ( MainThread )
{
	static struct sockaddr_un uaddr;
	size_t len = strlen ( sPath );

	if ( len + 1 > sizeof( uaddr.sun_path ) )
		sphFatal ( "UNIX socket path is too long (len=%d)", (int)len );

	sphInfo ( "listening on UNIX socket %s", sPath );

	memset ( &uaddr, 0, sizeof(uaddr) );
	uaddr.sun_family = AF_UNIX;
	memcpy ( uaddr.sun_path, sPath, len + 1 );

	int iSock = socket ( AF_UNIX, SOCK_STREAM, 0 );
	if ( iSock==-1 )
		sphFatal ( "failed to create UNIX socket: %s", sphSockError() );

	if ( unlink ( sPath )==-1 )
	{
		if ( errno!=ENOENT )
			sphFatal ( "unlink() on UNIX socket file failed: %s", sphSockError() );
	}

	int iMask = umask ( 0 );
	if ( bind ( iSock, (struct sockaddr *)&uaddr, sizeof(uaddr) )!=0 )
		sphFatal ( "bind() on UNIX socket failed: %s", sphSockError() );
	umask ( iMask );

	return iSock;
}
#endif // !_WIN32


static int sphCreateInetSocket ( const ListenerDesc_t & tDesc ) REQUIRES ( MainThread )
{
	auto uAddr = tDesc.m_uIP;
	auto iPort = tDesc.m_iPort;
	char sAddress[SPH_ADDRESS_SIZE];
	sphFormatIP ( sAddress, SPH_ADDRESS_SIZE, uAddr );
	const char * sVip = tDesc.m_bVIP ? "VIP " : "";
	const char * sRO = tDesc.m_bReadOnly ? "RO " : "";

	if ( uAddr==htonl ( INADDR_ANY ) )
		sphInfo ( "listening on all interfaces for %s%s%s, port=%d", sVip, sRO, RelaxedProtoName ( tDesc.m_eProto), iPort );
	else
		sphInfo ( "listening on %s:%d for %s%s%s", sAddress, iPort, sVip, sRO, RelaxedProtoName ( tDesc.m_eProto ) );

	static struct sockaddr_in iaddr;
	memset ( &iaddr, 0, sizeof(iaddr) );
	iaddr.sin_family = AF_INET;
	iaddr.sin_addr.s_addr = uAddr;
	iaddr.sin_port = htons ( (short)iPort );

	int iSock = socket ( AF_INET, SOCK_STREAM, 0 );
	if ( iSock==-1 )
		sphFatal ( "failed to create TCP socket: %s", sphSockError() );

	sphSetSockReuseAddr ( iSock );
	sphSetSockReusePort ( iSock );
	sphSetSockNodelay ( iSock );

	int iTries = 12;
	int iRes;
	do
	{
		iRes = bind ( iSock, (struct sockaddr *)&iaddr, sizeof(iaddr) );
		if ( iRes==0 )
			break;

		sphInfo ( "bind() failed on %s, retrying...", sAddress );
		sphLogDebug ( "bind() failed on %s:%d, error: %s", sAddress, iPort, sphSockError() );
		sphSleepMsec ( 3000 );
	} while ( --iTries>0 );
	if ( iRes )
		sphFatal ( "bind() failed on %s: %s", sAddress, sphSockError() );

	return iSock;
}

static ListenerDesc_t MakeAnyListener ( int iPort, Proto_e eProto=Proto_e::SPHINX )
{
	ListenerDesc_t tDesc;
	tDesc.m_eProto = eProto;
	tDesc.m_uIP = htonl ( INADDR_ANY );
	tDesc.m_iPort = iPort;
	tDesc.m_iPortsCount = 0;
	tDesc.m_bVIP = false;
	tDesc.m_bReadOnly = false;
	return tDesc;
}

static ListenerDesc_t MakeLocalhostListener ( int iPort, Proto_e eProto )
{
	ListenerDesc_t tDesc;
	tDesc.m_eProto = eProto;
	tDesc.m_uIP = htonl ( INADDR_LOOPBACK );
	tDesc.m_iPort = iPort;
	tDesc.m_iPortsCount = 0;
	tDesc.m_bVIP = false;
	tDesc.m_bReadOnly = false;
	return tDesc;
}

// add any listener we will serve by our own (i.e. NO galera's since it is not our deal)
bool AddGlobalListener ( const ListenerDesc_t& tDesc ) REQUIRES ( MainThread )
{
	if ( tDesc.m_eProto==Proto_e::REPLICATION )
		return false;

	Listener_t tListener;
	tListener.m_eProto = tDesc.m_eProto;
	tListener.m_bTcp = true;
	tListener.m_bVIP = tDesc.m_bVIP;
	tListener.m_bReadOnly = tDesc.m_bReadOnly;

#if !_WIN32
	if ( !tDesc.m_sUnix.IsEmpty () )
	{
		tListener.m_iSock = sphCreateUnixSocket ( tDesc.m_sUnix.cstr () );
		tListener.m_bTcp = false;
	} else
#endif
		tListener.m_iSock = sphCreateInetSocket ( tDesc );

	g_dListeners.Add ( tListener );
	return true;
}

struct ListenerPortRange_t
{
	DWORD m_uIP { 0 };
	int m_iPort { 0 };
	int m_iCount { 0 };

	static inline bool IsLess ( const ListenerPortRange_t & tA, const ListenerPortRange_t & tB )
	{
		if ( tA.m_uIP==tB.m_uIP )
			return ( tA.m_iPort<tB.m_iPort );

		return ( tA.m_uIP<tB.m_uIP );
	}

	CSphString Dump () const
	{
		char sAddress[SPH_ADDRESS_SIZE];
		sphFormatIP ( sAddress, SPH_ADDRESS_SIZE, m_uIP );

		CSphString sRes;
		if ( m_iCount )
			sRes.SetSprintf ( "%s:%d-%d", sAddress, m_iPort, ( m_iPort+m_iCount-1 ) );
		else
			sRes.SetSprintf ( "%s:%d", sAddress, m_iPort );

		return sRes;
	}
};


static bool ValidateListenerRanges ( const VecTraits_T<ListenerDesc_t> & dListeners, CSphString & sError )
{
	CSphVector<ListenerPortRange_t> dPorts;
	for ( const ListenerDesc_t & tDesc : dListeners )
	{
		if ( !tDesc.m_sUnix.IsEmpty() )
			continue;

		ListenerPortRange_t & tPort = dPorts.Add();
		tPort.m_uIP = tDesc.m_uIP;
		tPort.m_iPort = tDesc.m_iPort;
		tPort.m_iCount = tDesc.m_iPortsCount;
	}
	dPorts.Sort ( ListenerPortRange_t() );

	for ( int i=1; i<dPorts.GetLength(); i++ )
	{
		const ListenerPortRange_t & tPrev = dPorts[i-1];
		const ListenerPortRange_t & tCur = dPorts[i];
		if ( tPrev.m_uIP!=tCur.m_uIP )
			continue;
		if ( ( !tPrev.m_iCount && tPrev.m_iPort<tCur.m_iPort ) || ( tPrev.m_iCount && tPrev.m_iPort+tPrev.m_iCount-1<tCur.m_iPort ) )
			continue;

		sError.SetSprintf ( "invalid listener ports intersection %s -> %s", tPrev.Dump().cstr(), tCur.Dump().cstr() );
		return false;
	}

	return true;
}

/////////////////////////////////////////////////////////////////////////////
// unpack Mysql Length-coded number
static int MysqlUnpack ( InputBuffer_c & tReq, DWORD * pSize )
{
	assert ( pSize );

	int iRes = tReq.GetByte();
	--*pSize;
	if ( iRes < 251 )
		return iRes;

	if ( iRes==0xFC )
	{
		*pSize -=2;
		return tReq.GetByte() + ((int)tReq.GetByte()<<8);
	}

	if ( iRes==0xFD )
	{
		*pSize -= 3;
		return tReq.GetByte() + ((int)tReq.GetByte()<<8) + ((int)tReq.GetByte()<<16);
	}

	if ( iRes==0xFE )
		iRes = tReq.GetByte() + ((int)tReq.GetByte()<<8) + ((int)tReq.GetByte()<<16) + ((int)tReq.GetByte()<<24);

	tReq.GetByte();
	tReq.GetByte();
	tReq.GetByte();
	tReq.GetByte();
	*pSize -= 8;
	return iRes;
}

/////////////////////////////////////////////////////////////////////////////
void ISphOutputBuffer::SendBytes ( const void * pBuf, int iLen )
{
	m_dBuf.Append ( pBuf, iLen );
}

void ISphOutputBuffer::SendBytes ( const char * pBuf )
{
	if ( !pBuf )
		return;
	SendBytes ( pBuf, (int) strlen ( pBuf ) );
}

void ISphOutputBuffer::SendBytes ( const CSphString& sStr )
{
	SendBytes ( sStr.cstr(), sStr.Length() );
}

void ISphOutputBuffer::SendBytes ( const Str_t& sStr )
{
	m_dBuf.Append ( sStr );
}

void ISphOutputBuffer::SendBytes ( const VecTraits_T<BYTE> & dBuf )
{
	m_dBuf.Append ( dBuf );
}

void ISphOutputBuffer::SendBytes ( const StringBuilder_c &dBuf )
{
	SendBytes ( dBuf.begin(), dBuf.GetLength () );
}

void ISphOutputBuffer::SendBytes ( ByteBlob_t dData )
{
	SendBytes ( dData.first, dData.second );
}

void ISphOutputBuffer::SendArray ( const ISphOutputBuffer &tOut )
{
	int iLen = tOut.m_dBuf.GetLength();
	SendInt ( iLen );
	SendBytes ( tOut.m_dBuf.Begin(), iLen );
}

void ISphOutputBuffer::SendArray ( const VecTraits_T<BYTE> &dBuf, int iElems )
{
	if ( iElems==-1 )
	{
		SendInt ( dBuf.GetLength () );
		SendBytes ( dBuf );
		return;
	}
	assert ( dBuf.GetLength() == (int) dBuf.GetLengthBytes() );
	assert ( iElems<=dBuf.GetLength ());
	SendInt ( iElems );
	SendBytes ( dBuf.begin(), iElems );
}

void ISphOutputBuffer::SendArray ( const void * pBuf, int iLen )
{
	if ( !pBuf )
		iLen=0;
	assert ( iLen>=0 );
	SendInt ( iLen );
	SendBytes ( pBuf, iLen );
}

void ISphOutputBuffer::SendArray ( const StringBuilder_c &dBuf )
{
	SendArray ( dBuf.begin(), dBuf.GetLength () );
}

void ISphOutputBuffer::SendArray ( ByteBlob_t dData )
{
	SendArray ( dData.first, dData.second );
}

void LogToConsole(const char* szKind, const char* szMsg) noexcept
{
	if ( g_bOptNoDetach && LogFormat()!=LOG_FORMAT::SPHINXQL )
		sphInfo ( "query %s: %s", szKind, szMsg );
}

void SendErrorReply ( ISphOutputBuffer & tOut, const char * sTemplate, ... )
{
	CSphString sError;
	va_list ap;
	va_start ( ap, sTemplate );
	sError.SetSprintfVa ( sTemplate, ap );
	va_end ( ap );

	auto tHdr = APIHeader ( tOut, SEARCHD_ERROR );
	tOut.SendString ( sError.cstr() );

	// --console logging
	LogToConsole ( "error", sError.cstr() );
}

void DistributedIndex_t::GetAllHosts ( VectorAgentConn_t &dTarget ) const
{
	for ( const auto& pMultiAgent : m_dAgents )
		for ( const auto & dHost : *pMultiAgent )
		{
			auto * pAgent = new AgentConn_t;
			pAgent->m_tDesc.CloneFrom ( dHost );
			pAgent->m_iMyQueryTimeoutMs = GetAgentConnectTimeoutMs();
			pAgent->m_iMyConnectTimeoutMs = GetAgentQueryTimeoutMs();
			dTarget.Add ( pAgent );
		}
}

DistributedIndex_t::~DistributedIndex_t ()
{
	sphLogDebugv ( "DistributedIndex_t %p removed", this );

	// cleanup global
	m_dAgents.Reset();
	MultiAgentDesc_c::CleanupOrphaned ();
};

int DistributedIndex_t::GetAgentConnectTimeoutMs ( bool bRaw ) const
{
	return ( ( m_iAgentConnectTimeoutMs || bRaw ) ? m_iAgentConnectTimeoutMs : g_iAgentConnectTimeoutMs );
}

int DistributedIndex_t::GetAgentQueryTimeoutMs ( bool bRaw ) const
{
	return ( ( m_iAgentQueryTimeoutMs || bRaw ) ? m_iAgentQueryTimeoutMs : g_iAgentQueryTimeoutMs );
}

void DistributedIndex_t::SetAgentConnectTimeoutMs ( int iAgentConnectTimeoutMs )
{
	m_iAgentConnectTimeoutMs = iAgentConnectTimeoutMs;
}

void DistributedIndex_t::SetAgentQueryTimeoutMs ( int iAgentQueryTimeoutMs )
{
	m_iAgentQueryTimeoutMs = iAgentQueryTimeoutMs;
}

DistributedIndex_t * DistributedIndex_t::Clone() const
{

	DistributedIndex_t * pDist ( new DistributedIndex_t );
	pDist->m_dAgents = m_dAgents;
	pDist->m_dLocal = m_dLocal;
	pDist->m_iAgentRetryCount = m_iAgentRetryCount;
	pDist->m_bDivideRemoteRanges = m_bDivideRemoteRanges;
	pDist->m_eHaStrategy = m_eHaStrategy;
	pDist->m_sCluster = m_sCluster;
	pDist->m_iAgentConnectTimeoutMs = m_iAgentConnectTimeoutMs;
	pDist->m_iAgentQueryTimeoutMs = m_iAgentQueryTimeoutMs;

	return pDist;
}

void UpdateLastMeta ( VecTraits_T<AggrResult_t> tResults )
{
	int64_t iTotalPredictedTime = 0;
	int64_t iTotalAgentPredictedTime = 0;
	for ( const auto & dResult: tResults )
	{
		iTotalPredictedTime += dResult.m_iPredictedTime;
		iTotalAgentPredictedTime += dResult.m_iAgentPredictedTime;
	}

	auto & g_tStats = gStats();
	g_tStats.m_iPredictedTime.fetch_add ( iTotalPredictedTime, std::memory_order_relaxed );
	g_tStats.m_iAgentPredictedTime.fetch_add ( iTotalAgentPredictedTime, std::memory_order_relaxed );

	ScWL_t dLastMetaLock ( g_tLastMetaLock );
	g_tLastMeta = tResults.Last();
}


//////////////////////////////////////////////////////////////////////////

using QuotationEscapedBuilder = EscapedStringBuilder_T<BaseQuotation_T<EscapeQuotator_t>>;

//////////////////////////////////////////////////////////////////////////

void sphGetAttrsToSend ( const ISphSchema & tSchema, bool bAgentMode, bool bNeedId, CSphBitvec & tAttrs )
{
	int iCount = tSchema.GetAttrsCount();
	tAttrs.Init ( iCount );
	if ( !bAgentMode && iCount && IsSortStringInternal ( tSchema.GetAttr ( iCount-1 ).m_sName ) )
	{
		for ( int i=iCount-1; i>=0 && IsSortStringInternal ( tSchema.GetAttr(i).m_sName ); --i )
			iCount = i;
	}

	for ( int i = 0; i < iCount; ++i )
		if ( !sphIsInternalAttr ( tSchema.GetAttr(i) ) )
			tAttrs.BitSet(i);

	int iId = tSchema.GetAttrIndex ( sphGetDocidName() );
	if ( !bAgentMode && iId!=-1 && !bNeedId )
		tAttrs.BitClear(iId);
}


/////////////////////////////////////////////////////////////////////////////

int AggrResult_t::GetLength () const
{
	int iCount = 0;
	m_dResults.Apply ( [&iCount] ( const OneResultset_t & a ) { iCount += a.m_dMatches.GetLength (); } );
	return iCount;
}

bool AggrResult_t::AddResultset ( ISphMatchSorter * pQueue, const DocstoreReader_i * pDocstore, int iTag, int iCutoff )
{
	assert ( pQueue );

	if ( !pQueue->GetLength () )
	{
		m_tSchema = *pQueue->GetSchema ();
		return false;
	}

	// extract matches from sorter
	auto & tOneRes = m_dResults.Add ();
	tOneRes.m_pDocstore = pDocstore;
	tOneRes.m_iTag = iTag;
	tOneRes.FillFromSorter ( pQueue );

	// in MT case each thread has its own cutoff, so we have to enforce it again on the result set
	if ( iCutoff>0 )
	{
		m_iTotalMatches = Min ( iCutoff, m_iTotalMatches );
		tOneRes.ClampMatches(iCutoff);
	}

	return true;
}

void AggrResult_t::AddEmptyResultset ( const DocstoreReader_i * pDocstore, int iTag )
{
	auto & tOneRes = m_dResults.Add();
	tOneRes.m_pDocstore = pDocstore;
	tOneRes.m_iTag = iTag;
	tOneRes.m_tSchema = m_tSchema;
}


void AggrResult_t::ClampMatches ( int iLimit )
{
	assert ( m_bSingle );
	m_dResults.First ().ClampMatches ( iLimit );
}

void AggrResult_t::ClampAllMatches ()
{
	for ( auto& dResult : m_dResults )
		dResult.ClampAllMatches();
}

int OneResultset_t::FillFromSorter ( ISphMatchSorter * pQueue )
{
	if ( !pQueue )
		return 0;

	assert ( m_dMatches.IsEmpty () );
	m_tSchema = *pQueue->GetSchema ();
	if ( !pQueue->GetLength () )
		return 0;

	int iCopied = pQueue->Flatten ( m_dMatches.AddN ( pQueue->GetLength () ) );
	m_dMatches.Resize ( iCopied );
	return iCopied;
}

void OneResultset_t::ClampAllMatches ()
{
	for ( auto& dMatch : m_dMatches )
	{
		m_tSchema.FreeDataPtrs ( dMatch );
		dMatch.ResetDynamic();
	}
	m_dMatches.Reset();
}

void OneResultset_t::ClampMatches ( int iLimit )
{
	assert ( iLimit>0 );

	int iMatches = m_dMatches.GetLength ();
	for ( int i = iLimit; i<iMatches; ++i )
	{
		m_tSchema.FreeDataPtrs ( m_dMatches[i] );
		m_dMatches[i].ResetDynamic();
	}
	m_dMatches.Resize ( Min (iMatches, iLimit ) );
}

OneResultset_t::~OneResultset_t()
{
	ClampAllMatches();
}

inline static bool ClusterFlavour () noexcept
{
	return !g_sClusterUser.IsEmpty () && session::GetClientSession ()->m_sUser==g_sClusterUser;
}


static CSphString ApplyClusterName ( const CSphString& sIndex ) noexcept
{
	if ( !ClusterFlavour () )
		return sIndex;

	auto dParts = sphSplit ( sIndex.cstr (), ":" );
	if ( dParts.GetLength ()>1 )
		return dParts[1];
	return sIndex;
}

// process system.table and remove 1-st subkey
inline static void FixupSystemTableName ( SqlStmt_t * pStmt ) noexcept
{
	auto sName = ApplyClusterName ( pStmt->m_sIndex );
	bool bNameFromQuery = false;
	if ( sName.EqN ( "system" ) )
	{
		if ( !pStmt->m_dStringSubkeys.IsEmpty () )
		{
			sName = SphSprintf ( "system%s", pStmt->m_dStringSubkeys[0].cstr () );
			pStmt->m_dStringSubkeys.Remove ( 0 );
			pStmt->m_sIndex = sName;
		}
		else if ( !pStmt->m_tQuery.m_dStringSubkeys.IsEmpty () )
		{
			sName = SphSprintf ( "system%s", pStmt->m_tQuery.m_dStringSubkeys[0].cstr () );
			pStmt->m_tQuery.m_dStringSubkeys.Remove ( 0 );
			pStmt->m_sIndex = sName;
			bNameFromQuery = true;
		}
	}

	if ( ApplyClusterName ( pStmt->m_tQuery.m_sIndexes ).EqN ( "system" ) && bNameFromQuery )
		pStmt->m_tQuery.m_sIndexes = sName;
}

bool CheckCommandVersion ( WORD uVer, WORD uDaemonVersion, ISphOutputBuffer & tOut )
{
	if ( ( uVer>>8)!=( uDaemonVersion>>8) )
	{
		SendErrorReply ( tOut, "major command version mismatch (expected v.%d.x, got v.%d.%d)",
			uDaemonVersion>>8, uVer>>8, uVer&0xff );
		return false;
	}
	if ( uVer>uDaemonVersion )
	{
		SendErrorReply ( tOut, "client version is higher than daemon version (client is v.%d.%d, daemon is v.%d.%d)",
			uVer>>8, uVer&0xff, uDaemonVersion>>8, uDaemonVersion&0xff );
		return false;
	}
	return true;
}

bool IsMaxedOut ()
{
	if ( session::GetVip () )
		return false;

	if ( session::GetBuddy() )
		return false;

	if ( g_iThdQueueMax!=0 )
		return GlobalWorkPool()->Works() > g_iThdQueueMax; // that is "jobs_queue_size" param of searchd conf, "work_queue_length" in 'show status', or "Queue:" in 'status'

	if ( g_iMaxConnection!=0 )
		return myinfo::CountClients() > g_iMaxConnection; // that is "max_connections" param of searchd.conf, "workers_clients" in 'show status', or "Clients:" in 'status'

	return false;
}

bool IsReadOnly ()
{
	return session::GetReadOnly();
}

bool sphCheckWeCanModify()
{
	return !IsReadOnly();
}

bool sphCheckWeCanModify ( StmtErrorReporter_i & tOut )
{
	if ( sphCheckWeCanModify() )
		return true;

	tOut.Error ( "connection is read-only");
	return false;
}

bool sphCheckWeCanModify ( CSphString & sError )
{
	if ( sphCheckWeCanModify() )
		return true;

	sError = "connection is read-only";
	return false;
}

bool sphCheckWeCanModify ( RowBuffer_i & tOut )
{
	if ( sphCheckWeCanModify() )
		return true;

	tOut.Error ( "connection is read-only" );
	return false;
}



//////////////////////////////////////////////////////////////////////////
// TABLE FUNCTIONS
//////////////////////////////////////////////////////////////////////////

// table functions take an arbitrary result set as their input,
// and return a new, processed, (completely) different one as their output
//
// 1st argument should be the input result set, but a table function
// can optionally take and handle more arguments
//
// table function can completely (!) change the result set
// including (!) the schema
//
// for now, only builtin table functions are supported
// UDFs are planned when the internal call interface is stabilized

#define LOC_ERROR(_msg) { sError = _msg; return false; }
#define LOC_ERROR1(_msg,_arg1) { sError.SetSprintf ( _msg, _arg1 ); return false; }

class CSphTableFuncRemoveRepeats final : public ISphTableFunc
{
	CSphString	m_sCol;
	int			m_iOffset;
	int			m_iLimit;

public:
	bool ValidateArgs ( const StrVec_t & dArgs, const CSphQuery &, CSphString & sError ) final
	{
		if ( dArgs.GetLength()!=3 )
			LOC_ERROR ( "REMOVE_REPEATS() requires 4 arguments (result_set, column, offset, limit)" );
		if ( !isdigit ( *dArgs[1].cstr() ) )
			LOC_ERROR ( "REMOVE_REPEATS() argument 3 (offset) must be integer" );
		if ( !isdigit ( *dArgs[2].cstr() ) )
			LOC_ERROR ( "REMOVE_REPEATS() argument 4 (limit) must be integer" );

		m_sCol = dArgs[0];
		m_iOffset = atoi ( dArgs[1].cstr() );
		m_iLimit = atoi ( dArgs[2].cstr() );

		if ( !m_iLimit )
			LOC_ERROR ( "REMOVE_REPEATS() argument 4 (limit) must be greater than 0" );
		return true;
	}


	bool Process ( AggrResult_t * pResult, CSphString & sError ) final
	{
		assert ( pResult );

		assert ( pResult->m_bOneSchema );
		assert ( pResult->m_bSingle );
		assert ( !pResult->m_dResults.IsEmpty () );

		auto& dMatches = pResult->m_dResults.First().m_dMatches;
		if ( dMatches.IsEmpty() )
			return true;

		// get subset expressing 'LIMIT N,M'
		// LIMIT N,M clause must be applied before (!) table function
		// so we scan source matches N to N+M-1
		//
		// within those matches, we filter out repeats in a given column,
		// skip first m_iOffset eligible ones, and emit m_iLimit more
		auto dSubMatches = dMatches.Slice ( pResult->m_iOffset, pResult->m_iCount );
		if ( dSubMatches.IsEmpty() )
			return true;

		const CSphColumnInfo * pCol = pResult->m_tSchema.GetAttr ( m_sCol.cstr() );
		if ( !pCol )
			LOC_ERROR1 ( "REMOVE_REPEATS() argument 2 (column %s) not found in result set", m_sCol.cstr() );

		ESphAttr t = pCol->m_eAttrType;
		if ( t!=SPH_ATTR_INTEGER && t!=SPH_ATTR_BIGINT && t!=SPH_ATTR_TOKENCOUNT && t!=SPH_ATTR_STRINGPTR && t!=SPH_ATTR_STRING )
			LOC_ERROR1 ( "REMOVE_REPEATS() argument 2 (column %s) must be of INTEGER, BIGINT, or STRINGPTR type", m_sCol.cstr() );

		// we need to initialize the "last seen" value with a key that
		// is guaranteed to be different from the 1st match that we will scan
		// hence (val-1) for scalars, and NULL for strings
		SphAttr_t iLastValue = ( t==SPH_ATTR_STRING || t==SPH_ATTR_STRINGPTR )
			? 0
			: ( dSubMatches.First().GetAttr ( pCol->m_tLocator ) - 1 );

		int iOutPos = 0;
		for ( auto& dMatch : dSubMatches )
		{
			// get value, skip repeats
			SphAttr_t iCur = dMatch.GetAttr ( pCol->m_tLocator );
			if ( iCur==iLastValue )
				continue;

			if ( iCur && iLastValue && t==SPH_ATTR_STRINGPTR )
			{
				auto a = sphUnpackPtrAttr ((const BYTE *) iCur );
				auto b = sphUnpackPtrAttr ((const BYTE *) iLastValue );
				if ( a.second==b.second && memcmp ( a.first, b.first, a.second )==0 )
					continue;
			}

			iLastValue = iCur;

			// skip eligible rows according to tablefunc offset
			if ( m_iOffset>0 )
			{
				--m_iOffset;
				continue;
			}

			// emit!
			Swap ( dMatches[iOutPos], dMatch );

			// break if we reached the tablefunc limit
			if ( ++iOutPos==m_iLimit )
				break;
		}

		// adjust the result set limits
		pResult->ClampMatches ( iOutPos );
		pResult->m_iOffset = 0;
		pResult->m_iCount = dMatches.GetLength();
		return true;
	}
};


std::unique_ptr<ISphTableFunc> CreateRemoveRepeats()
{
	return std::make_unique<CSphTableFuncRemoveRepeats>();
}

#undef LOC_ERROR1
#undef LOC_ERROR

//////////////////////////////////////////////////////////////////////////

class CSphMatchVariant 
{
public:
	inline static SphAttr_t ToInt ( const SqlInsert_t & tVal )
	{
		switch ( tVal.m_iType )
		{
			case SqlInsert_t::QUOTED_STRING:	return strtoul ( tVal.m_sVal.cstr(), NULL, 10 ); // FIXME? report conversion error?
			case SqlInsert_t::CONST_INT:		return int(tVal.GetValueInt());
			case SqlInsert_t::CONST_FLOAT:		return int(tVal.m_fVal); // FIXME? report conversion error
		}
		return 0;
	}

	inline static SphAttr_t ToBigInt ( const SqlInsert_t & tVal )
	{
		switch ( tVal.m_iType )
		{
			case SqlInsert_t::QUOTED_STRING:	return strtoll ( tVal.m_sVal.cstr(), NULL, 10 ); // FIXME? report conversion error?
			case SqlInsert_t::CONST_INT:		return tVal.GetValueInt();
			case SqlInsert_t::CONST_FLOAT:		return int64_t(tVal.m_fVal); // FIXME? report conversion error?
		}
		return 0;
	}

	inline static SphAttr_t ToBigUint ( const SqlInsert_t & tVal )
	{
		switch ( tVal.m_iType )
		{
		case SqlInsert_t::QUOTED_STRING:	return strtoull ( tVal.m_sVal.cstr(), NULL, 10 ); // FIXME? report conversion error?
		case SqlInsert_t::CONST_INT:		return tVal.GetValueUint();
		case SqlInsert_t::CONST_FLOAT:		return uint64_t(int64_t(tVal.m_fVal)); // FIXME? report conversion error?
		}
		return 0;
	}

	static bool ConvertBool ( const SqlInsert_t & tVal, SphAttr_t & tAttr )
	{
		if ( tVal.m_iType!=SqlInsert_t::QUOTED_STRING )
			return false;

		if ( tVal.m_sVal.EqN ( "true" ) )
		{
			tAttr = 1;
			return true;
		}
		if ( tVal.m_sVal.EqN ( "false" ) )
		{
			tAttr = 0;
			return true;
		}

		return false;
	}

	static bool ConvertPlainAttr ( const SqlInsert_t & tVal, ESphAttr eTargetType, const CSphString * pName, SphAttr_t & tAttr, bool bDocID, CSphString & sError )
	{
		tAttr = 0;

		switch ( eTargetType )
		{
		case SPH_ATTR_INTEGER:
		case SPH_ATTR_TOKENCOUNT:
			tAttr = ToInt(tVal);
			break;

		case SPH_ATTR_BOOL:
			if ( !ConvertBool ( tVal, tAttr ) ) // try to convert true \ false string then number
				tAttr = ToInt ( tVal );
			break;

		case SPH_ATTR_BIGINT:
			if ( bDocID )
			{
				if ( tVal.IsNegativeInt() )
				{
					sError = "Negative document ids are not allowed";
					return false;
				}

				tAttr = ToBigUint(tVal);
			}
			else
				tAttr = ToBigInt(tVal);
			break;

		case SPH_ATTR_FLOAT:
			if ( tVal.m_iType==SqlInsert_t::QUOTED_STRING )
				tAttr = sphF2DW ( (float)strtod ( tVal.m_sVal.cstr(), NULL ) ); // FIXME? report conversion error?
			else if ( tVal.m_iType==SqlInsert_t::CONST_INT )
				tAttr = sphF2DW ( float(tVal.GetValueInt()) ); // FIXME? report conversion error?
			else if ( tVal.m_iType==SqlInsert_t::CONST_FLOAT )
				tAttr = sphF2DW ( tVal.m_fVal );
			break;

		case SPH_ATTR_STRINGPTR:
			break;

		case SPH_ATTR_TIMESTAMP:
		{
			if ( pName && tVal.m_iType==SqlInsert_t::QUOTED_STRING )
				tAttr = GetUTC ( tVal.m_sVal );
			else
				tAttr = ToInt(tVal);
		}
		break;

		default:
			return false;
		};

		return true;
	}

	inline static bool SetAttr ( CSphMatch & tMatch, const CSphAttrLocator & tLoc, const CSphString * pName, const SqlInsert_t & tVal, ESphAttr eTargetType, bool bDocID, CSphString & sError )
	{
		SphAttr_t tAttr;
		if ( ConvertPlainAttr ( tVal, eTargetType, pName, tAttr, bDocID, sError ) )
		{
			tMatch.SetAttr ( tLoc, tAttr );
			return true;
		}

		return false;
	}

	inline static void SetDefaultAttr ( CSphMatch & tMatch, const CSphAttrLocator & tLoc, ESphAttr eTargetType )
	{
		SqlInsert_t tVal;
		tVal.m_iType = SqlInsert_t::CONST_INT;
		tVal.SetValueInt(0);
		CSphString sError;
		SetAttr ( tMatch, tLoc, nullptr, tVal, eTargetType, false, sError );
	}
};

/////////////////////////////////////////////////////////////////////////////
// EXCERPTS HANDLER
/////////////////////////////////////////////////////////////////////////////

enum eExcerpt_Flags
{
	EXCERPT_FLAG_REMOVESPACES		= 1,			// deprecated
	EXCERPT_FLAG_EXACTPHRASE		= 2,			// deprecated
	EXCERPT_FLAG_SINGLEPASSAGE		= 4,
	EXCERPT_FLAG_USEBOUNDARIES		= 8,
	EXCERPT_FLAG_WEIGHTORDER		= 16,
	EXCERPT_FLAG_QUERY				= 32,			// deprecated
	EXCERPT_FLAG_FORCE_ALL_WORDS	= 64,
	EXCERPT_FLAG_LOAD_FILES			= 128,
	EXCERPT_FLAG_ALLOW_EMPTY		= 256,
	EXCERPT_FLAG_EMIT_ZONES			= 512,
	EXCERPT_FLAG_FILES_SCATTERED	= 1024,
	EXCERPT_FLAG_FORCEPASSAGES		= 2048
};

int PackAPISnippetFlags ( const SnippetQuerySettings_t &q, bool bOnlyScattered = false )
{
	int iRawFlags = q.m_iLimitPassages ? EXCERPT_FLAG_SINGLEPASSAGE : 0;
	iRawFlags |= q.m_bUseBoundaries ? EXCERPT_FLAG_USEBOUNDARIES : 0;
	iRawFlags |= q.m_bWeightOrder ? EXCERPT_FLAG_WEIGHTORDER : 0;
	iRawFlags |= q.m_bForceAllWords ? EXCERPT_FLAG_FORCE_ALL_WORDS : 0;
	if ( !bOnlyScattered || !( q.m_uFilesMode & 2 ) )
		iRawFlags |= ( q.m_uFilesMode & 1 ) ? EXCERPT_FLAG_LOAD_FILES : 0;
	iRawFlags |= q.m_bAllowEmpty ? EXCERPT_FLAG_ALLOW_EMPTY : 0;
	iRawFlags |= q.m_bEmitZones ? EXCERPT_FLAG_EMIT_ZONES : 0;
	iRawFlags |= ( q.m_uFilesMode & 2 ) ? EXCERPT_FLAG_FILES_SCATTERED : 0;
	iRawFlags |= q.m_bForcePassages ? EXCERPT_FLAG_FORCEPASSAGES : 0;
	return iRawFlags;
}

struct ExcerptQuery_t
{
	int64_t			m_iSize = 0;		///< file size, to sort to work-queue order
	CSphString		m_sSource;			///< source data
	CSphString		m_sError;
	CSphVector<BYTE> m_dResult;			///< query result
};


class SnippetRemote_c : public RequestBuilder_i, public ReplyParser_i
{
public:
	SnippetRemote_c ( VecTraits_T<ExcerptQuery_t> & dQueries, const SnippetQuerySettings_t& q )
		: m_dQueries ( dQueries )
		, m_tSettings ( q )
	{}

	void BuildRequest ( const AgentConn_t & tAgent, ISphOutputBuffer & tOut ) const final;
	bool ParseReply ( MemInputBuffer_c & tReq, AgentConn_t & ) const final;

private:
	VecTraits_T<ExcerptQuery_t> &			m_dQueries;
	const SnippetQuerySettings_t &			m_tSettings;
	mutable std::atomic<int>				m_iWorker {0};

	bool ParseReplyScattered ( MemInputBuffer_c & tReq, const VecTraits_T<int>& dDocs ) const;
	bool ParseReplyNonScattered ( MemInputBuffer_c & tReq, const VecTraits_T<int> & dDocs ) const;

public:
	CSphVector<const VecTraits_T<int> *> m_dTasks;
};


void SnippetRemote_c::BuildRequest ( const AgentConn_t & tAgent, ISphOutputBuffer & tOut ) const
{
	// it sends either all queries to each agent or sequence of queries to current agent
	auto iWorker = tAgent.m_iStoreTag;
	if ( iWorker<0 )
	{
		iWorker = m_iWorker.fetch_add ( 1, std::memory_order_relaxed );
		tAgent.m_iStoreTag = iWorker;
	}

	auto tHdr = APIHeader ( tOut, SEARCHD_COMMAND_EXCERPT, VER_COMMAND_EXCERPT );

	tOut.SendInt ( 0 );
	tOut.SendInt ( PackAPISnippetFlags ( m_tSettings, true ) );
	tOut.SendString ( tAgent.m_tDesc.m_sIndexes.cstr () );
	tOut.SendString ( m_tSettings.m_sQuery.cstr() );
	tOut.SendString ( m_tSettings.m_sBeforeMatch.cstr() );
	tOut.SendString ( m_tSettings.m_sAfterMatch.cstr() );
	tOut.SendString ( m_tSettings.m_sChunkSeparator.cstr() );
	tOut.SendInt ( m_tSettings.m_iLimit );
	tOut.SendInt ( m_tSettings.m_iAround );
	tOut.SendInt ( m_tSettings.m_iLimitPassages );
	tOut.SendInt ( m_tSettings.m_iLimitWords );
	tOut.SendInt ( m_tSettings.m_iPassageId );
	tOut.SendString ( m_tSettings.m_sStripMode.cstr() );
	tOut.SendString ( PassageBoundarySz ( m_tSettings.m_ePassageSPZ ) );

	const auto& dDocs = *m_dTasks[iWorker];
	tOut.SendInt ( dDocs.GetLength() );
	for ( int iDoc : dDocs )
		tOut.SendString ( m_dQueries[iDoc].m_sSource.cstr() );
}

bool SnippetRemote_c::ParseReply ( MemInputBuffer_c & tReq, AgentConn_t & tAgent ) const
{
	auto& tDocs = *m_dTasks[tAgent.m_iStoreTag];
	if ( m_tSettings.m_uFilesMode & 2 ) // scattered files
		return ParseReplyScattered ( tReq, tDocs );

	return ParseReplyNonScattered ( tReq, tDocs );
}

bool SnippetRemote_c::ParseReplyScattered ( MemInputBuffer_c & tReq, const VecTraits_T<int> & dDocs ) const
{
	bool bOk = true;
	for ( int iDoc : dDocs )
	{
		ExcerptQuery_t & tQuery = m_dQueries[iDoc];
		CSphVector<BYTE> & dRes = tQuery.m_dResult;


		if ( !tReq.GetString(dRes) || dRes.IsEmpty() )
		{
			bOk = false;
			dRes.Resize(0);
		} else
			tQuery.m_sError = "";
	}
	return bOk;
}

bool SnippetRemote_c::ParseReplyNonScattered ( MemInputBuffer_c & tReq, const VecTraits_T<int> & dDocs ) const
{
	for ( int iDoc : dDocs )
	{
		ExcerptQuery_t & tQuery = m_dQueries[iDoc];
		tReq.GetString ( tQuery.m_dResult );
		tQuery.m_iSize = -1; // means 'processed'
	}

	return true;
}

static int64_t GetSnippetDataSize ( const CSphVector<ExcerptQuery_t> &dSnippets )
{
	int64_t iSize = 0;
	for ( const auto & dSnippet: dSnippets )
	{
		if ( dSnippet.m_iSize>0 )
			iSize += dSnippet.m_iSize;
		else if ( !dSnippet.m_iSize )
			iSize += dSnippet.m_sSource.Length ();
	}
	iSize /= 100;
	return iSize;
}

static VecRefPtrsAgentConn_t GetDistrAgents ( const cDistributedIndexRefPtr_t& pDist )
{
	assert ( pDist );
	VecRefPtrsAgentConn_t tRemotes;
	for ( const auto& pAgent : pDist->m_dAgents )
	{
		auto * pConn = new AgentConn_t;
		pConn->SetMultiAgent ( pAgent );
		pConn->m_iMyConnectTimeoutMs = pDist->GetAgentConnectTimeoutMs();
		pConn->m_iMyQueryTimeoutMs = pDist->GetAgentQueryTimeoutMs();
		tRemotes.Add ( pConn );
	}
	return tRemotes;
}

// collect source sizes. For absent files set -1.
static bool CollectSourceSizes ( CSphVector<ExcerptQuery_t> & dQueries, bool bFileMode, bool bNeedAll, CSphString & sError )
{
	// collect source sizes
	if ( !bFileMode )
	{
		dQueries.Apply ( [] ( ExcerptQuery_t & dQuery ) { dQuery.m_iSize = dQuery.m_sSource.Length (); } );
		return true;
	}

	for ( auto & dQuery : dQueries )
	{
		CSphString sFilename, sStatError;
		sFilename.SetSprintf ( "%s%s", g_sSnippetsFilePrefix.cstr (), dQuery.m_sSource.scstr () );
		if ( !TestEscaping ( g_sSnippetsFilePrefix, sFilename ) )
		{
			sError.SetSprintf ( "File '%s' escapes '%s' scope", sFilename.scstr (), g_sSnippetsFilePrefix.scstr () );
			return false;
		}
		auto iFileSize = sphGetFileSize ( sFilename, &sStatError );
		if ( iFileSize<0 )
		{
			if ( bNeedAll )
			{
				sError = sStatError;
				return false;
			}
			dQuery.m_iSize = -1;
		} else
			dQuery.m_iSize = iFileSize;
	}
	return true;
}

// helper, called both for single and for multi snippets
static inline bool MakeSingleLocalSnippetWithFields ( ExcerptQuery_t & tQuery, const SnippetQuerySettings_t & q,
		SnippetBuilder_c * pBuilder, const VecTraits_T<int>& dFields )
{
	assert ( pBuilder );

	std::unique_ptr<TextSource_i> pSource = CreateSnippetSource ( q.m_uFilesMode, (const BYTE*)tQuery.m_sSource.cstr(), tQuery.m_sSource.Length() );

	SnippetResult_t tRes;
	if ( !pBuilder->Build ( pSource, tRes ) )
	{
		tQuery.m_sError = std::move ( tRes.m_sError );
		return false;
	}

	tQuery.m_dResult = pBuilder->PackResult ( tRes, dFields );
	return true;
};

// boring single snippet
static inline bool MakeSingleLocalSnippet ( ExcerptQuery_t & tQuery, const SnippetQuerySettings_t & q,
		SnippetBuilder_c * pBuilder, CSphString& sError )
{
	CSphVector<int> dStubFields;
	dStubFields.Add ( 0 );

	if ( MakeSingleLocalSnippetWithFields ( tQuery, q, pBuilder, dStubFields ) )
		return true;

	sError = tQuery.m_sError;
	return false;
}

struct SnippedBuilderCtxRef_t
{
	SnippetBuilder_c * m_pBuilder;
	SnippedBuilderCtxRef_t ( SnippetBuilder_c * pBuilder ) : m_pBuilder ( pBuilder ) {}
	inline static bool IsClonable () { return true; }
};

struct SnippedBuilderCtxClone_t : public SnippedBuilderCtxRef_t, ISphNoncopyable
{
	explicit SnippedBuilderCtxClone_t ( const SnippedBuilderCtxRef_t& dParent )
		: SnippedBuilderCtxRef_t { dParent.m_pBuilder->MakeClone() }
	{}

	// dtr is only for clones!
	~SnippedBuilderCtxClone_t() { SafeDelete (m_pBuilder); }
};

// Starts or performs parallel snippets creation with throttling
static void MakeSnippetsCoro ( const VecTraits_T<int>& dTasks, CSphVector<ExcerptQuery_t> & dQueries,
		const SnippetQuerySettings_t& q, SnippetBuilder_c * pBuilder)
{
	assert ( pBuilder );
	auto iJobs = dTasks.GetLength();
	if ( !iJobs )
		return;
	sphLogDebug ( "MakeSnippetsCoro invoked for %d tasks", iJobs );

	CSphVector<int> dStubFields;
	dStubFields.Add ( 0 );

	// the context
	ClonableCtx_T<SnippedBuilderCtxRef_t, SnippedBuilderCtxClone_t, Threads::ECONTEXT::UNORDERED> dCtx { pBuilder };
	auto pDispatcher = Dispatcher::Make ( iJobs, 0, GetEffectiveBaseDispatcherTemplate(), dCtx.IsSingle() );
	dCtx.LimitConcurrency ( pDispatcher->GetConcurrency() );

	Coro::ExecuteN ( dCtx.Concurrency ( iJobs ), [&]
	{
		sphLogDebug ( "MakeSnippetsCoro Coro started" );
		auto pSource = pDispatcher->MakeSource();
		int iJob = -1; // make it consumed

		if ( !pSource->FetchTask ( iJob ) )
		{
			sphLogDebug ( "Early finish parallel MakeSnippetsCoro because of empty queue" );
			return; // already nothing to do, early finish.
		}

		auto tJobContext = dCtx.CloneNewContext();
		auto& tCtx = tJobContext.first;
		sphLogDebug ( "MakeSnippetsCoro cloned context %d", tJobContext.second );
		Threads::Coro::SetThrottlingPeriodMS ( session::GetThrottlingPeriodMS() );
		while (true)
		{
			myinfo::SetTaskInfo ( "s %d:", iJob );
			sphLogDebugv ( "MakeSnippetsCoro %d %d[%d]", tJobContext.second, iJob, dTasks[iJob] );
			MakeSingleLocalSnippetWithFields ( dQueries[dTasks[iJob]], q, tCtx.m_pBuilder, dStubFields );
			sphLogDebug ( "MakeSnippetsCoro Coro loop tick %d finished", iJob );
			iJob = -1; // mark it consumed

			if ( !pSource->FetchTask ( iJob ) )
				return; // already nothing to do, early finish.

			// yield and reschedule every quant of time. It gives work to other tasks
			Threads::Coro::ThrottleAndKeepCrashQuery ();
		}
	});
}

// divide set of tasks from dTasks into chunks, having most balanced aggregate iSize in each.
static CSphVector<CSphVector<int>> DivideTasks ( const VecTraits_T<int> & dTasks,
		const VecTraits_T<ExcerptQuery_t> & dQueries, int iWorkers )
{
	CSphVector<CSphVector<int>> dResults;
	auto iTasks = dTasks.GetLength();
	auto iLimit = Min ( iWorkers, iTasks );

	if ( iWorkers>=iTasks )
	{
		dResults.Resize ( iLimit );
		for ( int i=0; i<iLimit; ++i )
			dResults[i].Add ( dTasks[i] );
	} else
	{
		// helpers
		using ItemsQueue_c = TimeoutQueue_c;
		using EnqueuedItem_t = EnqueuedTimeout_t;
		ItemsQueue_c qTasks;
		struct PriorityVec_t : EnqueuedItem_t { int m_iRefIdx; };
		CSphVector<PriorityVec_t> dPriorityResults ( iWorkers );
		dResults.Resize ( iWorkers );

		// initially fill the queue
		ARRAY_FOREACH ( i, dPriorityResults )
		{
			dResults[i].Add ( dTasks[i] );
			dPriorityResults[i].m_iTimeoutTimeUS = dQueries[dTasks[i]].m_iSize;
			dPriorityResults[i].m_iRefIdx = i;
			qTasks.Change ( &dPriorityResults[i] );
		}

		// update the queue
		for ( int i=iWorkers; i<iTasks; ++i )
		{
			auto * pBest = (PriorityVec_t *) qTasks.Root ();
			dResults[pBest->m_iRefIdx].Add ( dTasks[i] );
			pBest->m_iTimeoutTimeUS += dQueries[dTasks[i]].m_iSize;
			qTasks.Change ( pBest );
		}
	}
	return dResults;
}

// remote scattered snippets (with local pass)
// * dLocal subset is run on local host
// * dRemote subset is send to each remote agent
static void MakeRemoteScatteredSnippets ( CSphVector<ExcerptQuery_t> & dQueries,
		cDistributedIndexRefPtr_t pDist,
		SnippetBuilder_c * pBuilder,
		const SnippetQuerySettings_t & q,
		const VecTraits_T<int>& dLocal,
		const VecTraits_T<int>& dAbsent )
{
	assert ( pDist );
	assert ( pBuilder );

	// and finally most interesting remote case with possibly scattered.
	auto dAgents = GetDistrAgents ( pDist );
	int iRemoteAgents = dAgents.GetLength();

	SnippetRemote_c tRemotes ( dQueries, q );
	tRemotes.m_dTasks.Resize ( iRemoteAgents );

	// on scattered case - just push the chain of locally absent files to all remotes
	for ( auto & pTask : tRemotes.m_dTasks )
		pTask = &dAbsent;

	// query remote building
	CSphRefcountedPtr<RemoteAgentsObserver_i> tReporter ( GetObserver () );
	ScheduleDistrJobs ( dAgents, &tRemotes, &tRemotes, tReporter );

	// start local building and wait it to finish
	MakeSnippetsCoro ( dLocal, dQueries, q, pBuilder );

	// wait remotes to finish also
	tReporter->Finish ();

	auto iSuccesses = ( int ) tReporter->GetSucceeded ();
	auto iAgentsDone = ( int ) tReporter->GetFinished ();

	if ( iSuccesses!=iRemoteAgents )
		sphWarning ( "Remote snippets: some of the agents didn't answered: %d queried, %d finished, %d succeeded",
				iRemoteAgents, iAgentsDone,	iSuccesses );
}

// remote non scattered snippets (with local pass)
// non-scattered assumes, each host has full set of sources, so we don't need to check absent here.
// * divide set of sources among remotes and local host, balancing size.
// * assume dPresent has indexes of monotonically decreasing sizes, that's need for balancing.
static void MakeRemoteNonScatteredSnippets ( CSphVector<ExcerptQuery_t> & dQueries,
		cDistributedIndexRefPtr_t pDist,
		SnippetBuilder_c * pBuilder,
		const SnippetQuerySettings_t & q,
		const VecTraits_T<int>& dPresent )
{
	assert ( pDist );
	assert ( pBuilder );

	auto dAgents = GetDistrAgents ( pDist );
	int iRemoteAgents = dAgents.GetLength();

	SnippetRemote_c tRemotes ( dQueries, q );
	tRemotes.m_dTasks.Resize ( iRemoteAgents );

	// on non-scattered - distribute set of sources to workers, having 1 local worker in mind.
	auto dJobSet = DivideTasks ( dPresent, dQueries, iRemoteAgents+1 ) ; // +1 since we also will work locally.
	auto& dLocalSet = dJobSet[iRemoteAgents];
	for ( int i = 0; i<iRemoteAgents; ++i )
		tRemotes.m_dTasks[i] = &dJobSet[i];

	// query remote building
	CSphRefcountedPtr<RemoteAgentsObserver_i> tReporter ( GetObserver () );
	ScheduleDistrJobs ( dAgents, &tRemotes, &tRemotes, tReporter );

	// start local building and wait it to finish
	MakeSnippetsCoro ( dLocalSet, dQueries, q, pBuilder );

	// wait remotes to finish also
	tReporter->Finish ();

	auto iSuccesses = ( int ) tReporter->GetSucceeded ();
	auto iAgentsDone = ( int ) tReporter->GetFinished ();

	if ( iSuccesses==iRemoteAgents )
		return;

	sphWarning ( "Remote snippets: some of the agents didn't answered: %d queried, %d finished, %d succeeded",
			iRemoteAgents, iAgentsDone,	iSuccesses );

	// let's collect failures and make one more pass over them
	CSphVector<int> dFailed;

	// collect failed nodes
	dPresent.Apply ( [&] ( int iDoc ) {
		if ( dQueries[iDoc].m_iSize<0 )
			dFailed.Add(iDoc);
	});

	if ( dFailed.IsEmpty() )
		return;

	// failsafe - one more turn for failed queries on local agent
	sphWarning ( "Snippets: failsafe for %d failed items", (int) dFailed.GetLength() );
	MakeSnippetsCoro ( dFailed, dQueries, q, pBuilder );
}

bool MakeSnippets ( CSphString sIndex, CSphVector<ExcerptQuery_t> & dQueries,
		const SnippetQuerySettings_t& q, CSphString & sError )
{
	assert ( !dQueries.IsEmpty() );

	// When both load_files & load_files_scattered set, absent files will be reported as errors.
	// load_files_scattered without load_files just omits the absent files (returns empty strings).
	auto bScattered = !!( q.m_uFilesMode & 2 );
	auto bNeedAllFiles = !!( q.m_uFilesMode & 1 );

	auto pDist = GetDistr ( sIndex );
	bool bRemote = pDist && !pDist->m_dAgents.IsEmpty ();

	if ( bRemote )
	{
		if ( pDist->m_dLocal.GetLength()!=1 )
		{
			sError.SetSprintf ( "%s", "distributed table for snippets must have exactly one local agent" );
			return false;
		}

		if ( !q.m_uFilesMode )
		{
			sError.SetSprintf ( "%s", "distributed table for snippets available only when using external files" );
			return false;
		}

		// for remotes index is 1-st local agent of the distr, so move on!
		sIndex = pDist->m_dLocal[0];
	}

	auto pServed = GetServed ( sIndex );
	if ( !pServed )
	{
		sError.SetSprintf ( "unknown local table '%s' in search request", sIndex.cstr() );
		return false;
	}

	pServed->m_pStats->IncCmd ( SEARCHD_COMMAND_EXCERPT );

	RIdx_c pLocalIndex { pServed };
	assert ( pLocalIndex );

	///////////////////
	/// do highlighting
	///////////////////

	auto pBuilder = std::make_unique<SnippetBuilder_c>();
	pBuilder->Setup ( pLocalIndex, q );

	if ( !pBuilder->SetQuery ( q.m_sQuery.cstr(), true, sError ) )
		return false;

	// boring single snippet
	if ( dQueries.GetLength ()==1 )
		return MakeSingleLocalSnippet ( dQueries[0], q, pBuilder.get(), sError );

	if ( !CollectSourceSizes ( dQueries, q.m_uFilesMode, !bScattered, sError ) )
		return false;

	// set correct data size for snippets
	myinfo::SetTaskInfo ( R"(snippet datasize=%.1Dk query="%s")", GetSnippetDataSize ( dQueries ), q.m_sQuery.scstr () );

	// collect list of existing and empty sources
	CSphVector<int> dPresent;
	CSphVector<int> dAbsent;

	ARRAY_FOREACH ( i, dQueries )
	{
		if ( dQueries[i].m_iSize<0 )
			dAbsent.Add(i);
		else
			dPresent.Add(i);
	}

	// check if all files are available locally - then we need no remote pass.
	if ( bScattered && dAbsent.IsEmpty() )
		bRemote = false;

	if ( bNeedAllFiles && !dAbsent.IsEmpty() )
		for ( int i : dAbsent )
			dQueries[i].m_sError.SetSprintf ( "absenthead: failed to stat %s", dQueries[i].m_sSource.cstr () );

	// tough jobs first (sort inverse)
	if ( !bScattered )
		dPresent.Sort ( Lesser ( [&dQueries] ( int a, int b ) { return dQueries[a].m_iSize>dQueries[b].m_iSize; } ) );

	if ( !bRemote )
	{
		// multithreaded, but no remote agents.
		MakeSnippetsCoro ( dPresent, dQueries, q, pBuilder.get() );

	} else
	{
		assert ( pDist );

		// multithreaded with remotes (scattered and full)
		if ( bScattered )
			MakeRemoteScatteredSnippets ( dQueries, pDist, pBuilder.get(), q, dPresent, dAbsent );
		else
			MakeRemoteNonScatteredSnippets ( dQueries, pDist, pBuilder.get (), q, dPresent );
	}

	StringBuilder_c sErrors ( "; " );
	dQueries.Apply ( [&] ( const ExcerptQuery_t & tQuery ) { sErrors << tQuery.m_sError; } );
	sErrors.MoveTo ( sError );
	return sError.IsEmpty();
}

// throw out tailing \0 if any
inline static void FixupResultTail (CSphVector<BYTE> & dData)
{
	if ( !dData.IsEmpty() && !dData.Last () )
		dData.Pop ();
}

void HandleCommandExcerpt ( ISphOutputBuffer & tOut, int iVer, InputBuffer_c & tReq )
{
	if ( !CheckCommandVersion ( iVer, VER_COMMAND_EXCERPT, tOut ) )
		return;

	/////////////////////////////
	// parse and process request
	/////////////////////////////

	const int EXCERPT_MAX_ENTRIES			= 1024;

	// v.1.1
	SnippetQuerySettings_t q;

	tReq.GetInt (); // mode field is for now reserved and ignored
	int iFlags = tReq.GetInt ();
	CSphString sIndex = tReq.GetString ();

	q.m_sQuery = tReq.GetString ();
	q.m_sBeforeMatch = tReq.GetString ();
	q.m_sAfterMatch = tReq.GetString ();
	q.m_sChunkSeparator = tReq.GetString ();
	q.m_iLimit = tReq.GetInt ();
	q.m_iAround = tReq.GetInt ();

	if ( iVer>=0x102 )
	{
		q.m_iLimitPassages = tReq.GetInt();
		q.m_iLimitWords = tReq.GetInt();
		q.m_iPassageId = tReq.GetInt();
		q.m_sStripMode = tReq.GetString();
		if ( q.m_sStripMode!="none" && q.m_sStripMode!="index" && q.m_sStripMode!="strip" && q.m_sStripMode!="retain" )
		{
			SendErrorReply ( tOut, "unknown html_strip_mode=%s", q.m_sStripMode.cstr() );
			return;
		}
	}

	q.Setup();

	CSphString sPassageBoundaryMode;
	if ( iVer>=0x103 )
		q.m_ePassageSPZ = GetPassageBoundary ( tReq.GetString() );

	q.m_bUseBoundaries = ( iFlags & EXCERPT_FLAG_USEBOUNDARIES )!=0;
	q.m_bWeightOrder = ( iFlags & EXCERPT_FLAG_WEIGHTORDER )!=0;
	q.m_bForceAllWords = ( iFlags & EXCERPT_FLAG_FORCE_ALL_WORDS )!=0;
	if ( iFlags & EXCERPT_FLAG_SINGLEPASSAGE )
		q.m_iLimitPassages = 1;
	q.m_uFilesMode = ( iFlags & EXCERPT_FLAG_LOAD_FILES )?1:0;
	bool bScattered = ( iFlags & EXCERPT_FLAG_FILES_SCATTERED )!=0;
	q.m_uFilesMode |= bScattered?2:0;
	q.m_bAllowEmpty = ( iFlags & EXCERPT_FLAG_ALLOW_EMPTY )!=0;
	q.m_bEmitZones = ( iFlags & EXCERPT_FLAG_EMIT_ZONES )!=0;
	q.m_bForcePassages = ( iFlags & EXCERPT_FLAG_FORCEPASSAGES )!=0;

	bool bExactPhrase = ( iFlags & EXCERPT_FLAG_EXACTPHRASE )!=0;
	if ( bExactPhrase )
	{
		SendErrorReply ( tOut, "exact_phrase is deprecated" );
		return;
	}

	int iCount = tReq.GetInt ();
	if ( iCount<=0 || iCount>EXCERPT_MAX_ENTRIES )
	{
		SendErrorReply ( tOut, "invalid entries count %d", iCount );
		return;
	}

	CSphString sError;

	if ( !sphCheckOptionsSPZ ( q, q.m_ePassageSPZ, sError ) )
	{
		SendErrorReply ( tOut, "%s", sError.cstr() );
		return;
	}

	CSphVector<ExcerptQuery_t> dQueries { iCount };

	for ( auto & dQuery : dQueries )
	{
		dQuery.m_sSource = tReq.GetString (); // fetch data
		if ( tReq.GetError() )
		{
			SendErrorReply ( tOut, "invalid or truncated request" );
			return;
		}
	}
	myinfo::SetTaskInfo ( R"(api-snippet datasize=%.1Dk query="%s")", GetSnippetDataSize ( dQueries ), q.m_sQuery.scstr ());

	if ( !MakeSnippets ( sIndex, dQueries, q, sError ) )
	{
		SendErrorReply ( tOut, "%s", sError.cstr() );
		return;
	}

	////////////////
	// serve result
	////////////////

	for ( const auto & i : dQueries )
	{
		// handle errors
		if ( !bScattered && !i.m_sError.IsEmpty() )
		{
			SendErrorReply ( tOut, "highlighting failed: %s", i.m_sError.cstr() );
			return;
		}
	}

	auto tReply = APIAnswer ( tOut, VER_COMMAND_EXCERPT );
	for ( const auto & i : dQueries )
		tOut.SendArray ( i.m_dResult );
}

/////////////////////////////////////////////////////////////////////////////
// KEYWORDS HANDLER
/////////////////////////////////////////////////////////////////////////////

static bool DoGetKeywords ( const CSphString & sIndex, const CSphString & sQuery, const GetKeywordsSettings_t & tSettings, CSphVector <CSphKeywordInfo> & dKeywords, CSphString & sError, SearchFailuresLog_c & tFailureLog );

static void HandleCommandKeywords ( ISphOutputBuffer & tOut, WORD uVer, InputBuffer_c & tReq )
{
	if ( !CheckCommandVersion ( uVer, VER_COMMAND_KEYWORDS, tOut ) )
		return;

	GetKeywordsSettings_t tSettings;
	CSphString sQuery = tReq.GetString ();
	CSphString sIndex = tReq.GetString ();
	tSettings.m_bStats = !!tReq.GetInt ();
	if ( uVer>=0x101 )
	{
		tSettings.m_bFoldLemmas = !!tReq.GetInt ();
		tSettings.m_bFoldBlended = !!tReq.GetInt ();
		tSettings.m_bFoldWildcards = !!tReq.GetInt ();
		tSettings.m_iExpansionLimit = tReq.GetInt ();
	}

	if ( uVer>=0x102 )
		tSettings.m_eJiebaMode = (JiebaMode_e)tReq.GetInt();

	CSphString sError;
	SearchFailuresLog_c tFailureLog;
	CSphVector < CSphKeywordInfo > dKeywords;
	bool bOk = DoGetKeywords ( sIndex, sQuery, tSettings, dKeywords, sError, tFailureLog );
	if ( !bOk )
	{
		SendErrorReply ( tOut, "%s", sError.cstr() );
		return;
	}
	// just log distribute index error as command has no warning filed to pass such error into
	if ( !tFailureLog.IsEmpty() )
	{
		StringBuilder_c sErrorBuf;
		tFailureLog.BuildReport ( sErrorBuf );
		sphWarning ( "%s", sErrorBuf.cstr() );
	}

	auto tReply = APIAnswer ( tOut, VER_COMMAND_KEYWORDS );
	tOut.SendInt ( dKeywords.GetLength () );
	for ( auto & dKeyword : dKeywords )
	{
		tOut.SendString ( dKeyword.m_sTokenized.cstr () );
		tOut.SendString ( dKeyword.m_sNormalized.cstr () );
		if ( uVer>=0x101 )
			tOut.SendInt ( dKeyword.m_iQpos );
		if ( tSettings.m_bStats )
		{
			tOut.SendInt ( dKeyword.m_iDocs );
			tOut.SendInt ( dKeyword.m_iHits );
		}
	}
}

/////////////////////////////////////////////////////////////////////////////
// UPDATES HANDLER
/////////////////////////////////////////////////////////////////////////////

class UpdateRequestBuilder_c : public RequestBuilder_i
{
public:
	explicit UpdateRequestBuilder_c ( AttrUpdateSharedPtr_t pUpd ) : m_pUpd ( pUpd ) {}
	void BuildRequest ( const AgentConn_t & tAgent, ISphOutputBuffer& tOut ) const final;

protected:
	AttrUpdateSharedPtr_t m_pUpd;
};


class UpdateReplyParser_c : public ReplyParser_i
{
public:
	explicit UpdateReplyParser_c ( int * pUpd )
		: m_pUpdated ( pUpd )
	{}

	bool ParseReply ( MemInputBuffer_c & tReq, AgentConn_t & ) const final
	{
		*m_pUpdated += tReq.GetDword ();
		return true;
	}

protected:
	int * m_pUpdated;
};


void UpdateRequestBuilder_c::BuildRequest ( const AgentConn_t & tAgent, ISphOutputBuffer & tOut ) const
{
	const char * sIndexes = tAgent.m_tDesc.m_sIndexes.cstr();
	assert ( m_pUpd->m_dAttributes.all_of ( [&] ( const TypedAttribute_t & tAttr ) { return ( tAttr.m_eType!=SPH_ATTR_INT64SET ); } ) );
	auto& tUpd = *m_pUpd;

	// API header
	auto tHdr = APIHeader ( tOut, SEARCHD_COMMAND_UPDATE, VER_COMMAND_UPDATE );

	tOut.SendString ( sIndexes );
	tOut.SendInt ( tUpd.m_dAttributes.GetLength() );
	tOut.SendInt ( tUpd.m_bIgnoreNonexistent ? 1 : 0 );
	for ( const auto & i : tUpd.m_dAttributes )
	{
		tOut.SendString ( i.m_sName.cstr() );

		UpdateType_e eUpdate;
		switch ( i.m_eType )
		{
		case SPH_ATTR_UINT32SET:	eUpdate = UPDATE_MVA32; break;
		case SPH_ATTR_STRING:
		case SPH_ATTR_JSON:			eUpdate = UPDATE_STRING; break;
		default:					eUpdate = UPDATE_INT; break;
		};

		tOut.SendInt ( eUpdate );
	}

	tOut.SendInt ( tUpd.m_dDocids.GetLength() );

	ARRAY_FOREACH ( iDoc, tUpd.m_dDocids )
	{
		tOut.SendUint64 ( tUpd.m_dDocids[iDoc] );

		const DWORD* pPool = tUpd.m_dPool.Begin() + tUpd.GetRowOffset ( iDoc );
		for ( const auto & i : tUpd.m_dAttributes )
		{
			DWORD uVal = *pPool++;

			switch ( i.m_eType )
			{
			case SPH_ATTR_UINT32SET:
				{
					// size down in case of MVA
					// MVA stored as mva64 in pool but API could handle only mva32 due to HandleCommandUpdate
					// SphinxQL only could work either mva32 or mva64 and only SphinxQL could receive mva64 updates
					// SphinxQL master communicate to agent via SphinxqlRequestBuilder_c

					const DWORD * pEnd = pPool + uVal;
					tOut.SendDword ( uVal/2 );
					while ( pPool<pEnd )
					{
						auto iVal = *(int64_t*)pPool;
						tOut.SendDword ( iVal&0xFFFFFFFF );
						pPool += 2;
					}
				}
				break;

			case SPH_ATTR_STRING:
			case SPH_ATTR_JSON:
				{
					DWORD uBlobLen = *pPool++;
					tOut.SendDword ( uBlobLen );
					tOut.SendBytes ( tUpd.m_dBlobs.Begin()+uVal, uBlobLen );
				}
				break;

			default:
				tOut.SendDword ( uVal );
				break;
			}
		}
	}
}

static void DoCommandUpdate ( const CSphString & sIndex, const CSphString& sCluster, const char * sDistributed, AttrUpdateSharedPtr_t pUpd,
	bool bBlobUpdate, int & iSuccesses, int & iUpdated, SearchFailuresLog_c & dFails )
{
	TRACE_CORO ( "rt", "DoCommandUpdate" );

	int iUpd = 0;
	CSphString sWarning;
	RtAccum_t tAcc;
	ReplicationCommand_t* pCmd = tAcc.AddCommand ( ReplCmd_e::UPDATE_API, sIndex, sCluster );
	assert ( pCmd );
	pCmd->m_pUpdateAPI = std::move(pUpd);
	pCmd->m_bBlobUpdate = bBlobUpdate;

	HandleCmdReplicateUpdate ( tAcc, sWarning, iUpd );

	if ( iUpd<0 )
	{
		dFails.Submit ( sIndex, sDistributed, TlsMsg::szError() );
	} else
	{
		iUpdated += iUpd;
		++iSuccesses;
		if ( sWarning.Length() )
			dFails.Submit ( sIndex, sDistributed, sWarning.cstr() );
	}
}

using DistrPtrs_t = VecRefPtrs_t< const DistributedIndex_t *>;
static bool ExtractDistributedIndexes ( const StrVec_t &dNames, DistrPtrs_t &dDistributed, CSphString& sMissed )
{
	dDistributed.Reset();
	dDistributed.Resize( dNames.GetLength () );
	dDistributed.ZeroVec ();

	ARRAY_FOREACH ( i, dNames )
	{
		if ( !g_pLocalIndexes->Contains ( dNames[i] ) )
		{
			// search amongst distributed and copy for further processing
			dDistributed[i] = GetDistr ( dNames[i] );

			if ( !dDistributed[i] )
			{
				sMissed = dNames[i];
				return false;
			}
			dDistributed[i]->AddRef ();
		}
	}
	return true;
}

void HandleCommandUpdate ( ISphOutputBuffer & tOut, int iVer, InputBuffer_c & tReq )
{
	if ( !CheckCommandVersion ( iVer, VER_COMMAND_UPDATE, tOut ) )
		return;

	// parse request
	CSphString sIndexes = tReq.GetString ();
	AttrUpdateSharedPtr_t pUpd { new CSphAttrUpdate };
	CSphAttrUpdate& tUpd = *pUpd;
	CSphVector<DWORD> dMva;

	tUpd.m_dAttributes.Resize ( tReq.GetDword() ); // FIXME! check this
	if ( iVer>=0x103 )
		tUpd.m_bIgnoreNonexistent = ( tReq.GetDword() & 1 )!=0;

	bool bBlobUpdate = false;
	for ( auto & i : tUpd.m_dAttributes )
	{
		i.m_sName = tReq.GetString();
		if ( i.m_sName==sphGetDocidName() )
			return SendErrorReply ( tOut, "'id' attribute cannot be updated" );

		i.m_eType = SPH_ATTR_INTEGER;
		if ( iVer>=0x102 )
		{
			auto eUpdate = (UpdateType_e)tReq.GetDword();
			switch ( eUpdate )
			{
			case UPDATE_MVA32:
				i.m_eType = SPH_ATTR_UINT32SET;
				bBlobUpdate = true;
				break;

			case UPDATE_STRING:
			case UPDATE_JSON:
				i.m_eType = SPH_ATTR_STRING;
				bBlobUpdate = true;
				break;

			default:
				break;
			}
		}
	}

	int iNumUpdates = tReq.GetInt (); // FIXME! check this
	tUpd.m_dDocids.Reserve ( iNumUpdates );
	tUpd.m_dRowOffset.Reserve ( iNumUpdates );

	for ( int i=0; i<iNumUpdates; ++i )
	{
		// v.1.0 always sends 32-bit ids; v.1.1+ always send 64-bit ones
		uint64_t uDocid = ( iVer>=0x101 ) ? tReq.GetUint64 () : tReq.GetDword ();

		tUpd.m_dDocids.Add ( uDocid );
		tUpd.m_dRowOffset.Add ( tUpd.m_dPool.GetLength() );

		for ( const auto & iAttr : tUpd.m_dAttributes )
		{
			switch ( iAttr.m_eType )
			{
			case SPH_ATTR_UINT32SET:
				{
					DWORD uCount = tReq.GetDword ();
					if ( !uCount )
					{
						tUpd.m_dPool.Add ( 0 );
						continue;
					}

					dMva.Resize ( uCount );
					for ( DWORD j=0; j<uCount; j++ )
						dMva[j] = tReq.GetDword();

					dMva.Uniq(); // don't need dupes within MVA

					tUpd.m_dPool.Add ( dMva.GetLength()*2 );
					ARRAY_FOREACH ( j, dMva )
					{
						*(int64_t*)tUpd.m_dPool.AddN(2) = dMva[j]; // dummy expander mva32 -> mva64
					}
				}
				break;

			case SPH_ATTR_STRING:
				{
					DWORD uLen = tReq.GetDword();
					tUpd.m_dPool.Add ( tUpd.m_dBlobs.GetLength() );
					tUpd.m_dPool.Add ( uLen );

					if ( uLen )
					{
						// extra zeroes for json parser
						BYTE * pAdded = tUpd.m_dBlobs.AddN ( uLen+2 );
						if ( !tReq.GetBytes ( pAdded, uLen ) )
							return SendErrorReply ( tOut, "error reading string" );

						pAdded[uLen] = 0;
						pAdded[uLen+1] = 0;
					}
				}
				break;

			default:
				tUpd.m_dPool.Add ( tReq.GetDword() );
				break;
			}
		}
	}

	if ( tReq.GetError() )
		return SendErrorReply ( tOut, "invalid or truncated request" );

	// check index names
	StrVec_t dIndexNames;
	ParseIndexList ( sIndexes, dIndexNames );

	if ( dIndexNames.IsEmpty() )
		return SendErrorReply ( tOut, "no valid tables in update request" );

	DistrPtrs_t dDistributed;
	// copy distributed indexes description
	CSphString sMissed;
	if ( !ExtractDistributedIndexes ( dIndexNames, dDistributed, sMissed ) )
		return SendErrorReply ( tOut, "unknown table '%s' in update request", sMissed.cstr() );

	// do update
	SearchFailuresLog_c dFails;
	int iSuccesses = 0;
	int iUpdated = 0;

	ARRAY_FOREACH ( iIdx, dIndexNames )
	{
		const CSphString & sReqIndex = dIndexNames[iIdx];
		auto pLocal = GetServed ( sReqIndex );
		if ( pLocal )
		{
			DoCommandUpdate ( sReqIndex, pLocal->m_sCluster, nullptr, pUpd, bBlobUpdate, iSuccesses, iUpdated, dFails );

		} else if ( dDistributed[iIdx] )
		{
			auto * pDist = dDistributed[iIdx];

			assert ( !pDist->IsEmpty() );

			for ( const CSphString & sLocal : pDist->m_dLocal )
			{
				auto pServed = GetServed ( sLocal );
				if ( !pServed )
					continue;

				DoCommandUpdate ( sLocal, pServed->m_sCluster, sReqIndex.cstr(), pUpd, bBlobUpdate, iSuccesses, iUpdated, dFails );
			}

			// update remote agents
			if ( !dDistributed[iIdx]->m_dAgents.IsEmpty() )
			{
				VecRefPtrsAgentConn_t dAgents;
				pDist->GetAllHosts ( dAgents );

				// connect to remote agents and query them
				UpdateRequestBuilder_c tReqBuilder ( pUpd );
				UpdateReplyParser_c tParser ( &iUpdated );
				iSuccesses += PerformRemoteTasks ( dAgents, &tReqBuilder, &tParser );
			}
		}
	}

	// serve reply to client
	StringBuilder_c sReport;
	dFails.BuildReport ( sReport );

	if ( !iSuccesses )
		return SendErrorReply ( tOut, "%s", sReport.cstr() );

	auto tReply = APIAnswer ( tOut, VER_COMMAND_UPDATE, dFails.IsEmpty() ? SEARCHD_OK : SEARCHD_WARNING );
	if ( !dFails.IsEmpty() )
		tOut.SendString ( sReport.cstr () );
	tOut.SendInt ( iUpdated );
}


//////////////////////////////////////////////////////////////////////////
// STATUS HANDLER
//////////////////////////////////////////////////////////////////////////

void BuildStatus ( VectorLike & dStatus )
{
	const auto & tStats = gStats();
	const char * OFF = "OFF";

	const int64_t iQueriesDiv = Max ( tStats.m_iQueries.load ( std::memory_order_relaxed ), 1 );
	const int64_t iDistQueriesDiv = Max ( tStats.m_iDistQueries.load ( std::memory_order_relaxed ), 1 );
	const int64_t iDiv1000 = iQueriesDiv * 1000;
	const int64_t iDDiv1000 = iDistQueriesDiv * 1000;

	dStatus.SetColName ( "Counter" );

	// FIXME? non-transactional!!!
	dStatus.MatchTupletf ( "uptime", "%u", (DWORD) time ( nullptr )-tStats.m_uStarted );
	dStatus.MatchTupletf ( "connections", "%l", tStats.m_iConnections.load ( std::memory_order_relaxed ) );
	dStatus.MatchTupletf ( "maxed_out", "%l", tStats.m_iMaxedOut.load ( std::memory_order_relaxed ) );
	dStatus.MatchTuplet ( "version" , g_sStatusVersion.cstr() );
	dStatus.MatchTuplet ( "mysql_version", g_sMySQLVersion.cstr() );

	for ( auto i=0; i<SEARCHD_COMMAND_TOTAL; ++i)
	{
		if ( i==SEARCHD_COMMAND_UNUSED_6 )
			continue;
		dStatus.MatchTupletf ( szCommand ( i ), "%l", tStats.Get ( (SearchdCommand_e)i ) );
	}

	const SearchdStats_t & tGlobalStats = gStats();
	FormatCmdStats ( tGlobalStats, "insert_replace", SearchdStats_t::eReplace, dStatus );
	FormatCmdStats ( tGlobalStats, "search", SearchdStats_t::eSearch, dStatus );
	FormatCmdStats ( tGlobalStats, "update", SearchdStats_t::eUpdate, dStatus);

	auto iConnects = tStats.m_iAgentConnectTFO.load ( std::memory_order_relaxed ) + tStats.m_iAgentConnect.load ( std::memory_order_relaxed );
	dStatus.MatchTupletf ( "agent_connect", "%l", iConnects );
	dStatus.MatchTupletf ( "agent_tfo", "%l", tStats.m_iAgentConnectTFO.load ( std::memory_order_relaxed ) );
	dStatus.MatchTupletf ( "agent_retry", "%l", tStats.m_iAgentRetry.load ( std::memory_order_relaxed ) );
	dStatus.MatchTupletf ( "queries", "%l", tStats.m_iQueries.load ( std::memory_order_relaxed ) );
	dStatus.MatchTupletf ( "dist_queries", "%l", tStats.m_iDistQueries.load ( std::memory_order_relaxed ) );

	// status of thread pool
	dStatus.MatchTupletf ( "workers_total", "%d", GlobalWorkPool ()->WorkingThreads () );
	dStatus.MatchTupletf ( "workers_active", "%d", myinfo::CountTasks () );
	dStatus.MatchTupletf ( "workers_clients", "%d", myinfo::CountClients () );
	dStatus.MatchTupletf ( "workers_clients_vip", "%u", session::GetVips() );
	dStatus.MatchTupletf ( "workers_clients_buddy", "%u", session::GetBuddyCount() );
	dStatus.MatchTupletf ( "work_queue_length", "%d", GlobalWorkPool ()->Works () );
	dStatus.MatchTupletf ( "load", "%0.2f %0.2f %0.2f", g_tStat1m.Value(), g_tStat5m.Value(), g_tStat15m.Value() );
	dStatus.MatchTupletf ( "load_primary", "%0.2f %0.2f %0.2f", g_tPriStat1m.Value(), g_tPriStat5m.Value(), g_tPriStat15m.Value() );
	dStatus.MatchTupletf ( "load_secondary", "%0.2f %0.2f %0.2f", g_tSecStat1m.Value(), g_tSecStat5m.Value(), g_tSecStat15m.Value() );

// macro defined in fileio.h
#if TRACE_UNZIP
	{
		StringBuilder_c sstat {", "};
		auto& stats = CSphReader::GetStat32();
		for ( const auto& stat : stats )
			sstat << stat.load(std::memory_order_relaxed);
		dStatus.MatchTupletf ( "unzip32_hist", "%s", sstat.cstr() );
	}

	{
		StringBuilder_c sstat { ", " };
		auto& stats = CSphReader::GetStat64();
		for ( const auto& stat : stats )
			sstat << stat.load ( std::memory_order_relaxed );
		dStatus.MatchTupletf ( "unzip64_hist", "%s", sstat.cstr() );
	}
#endif

	assert ( g_pDistIndexes );
	auto pDistSnapshot = g_pDistIndexes->GetHash();
	for ( auto& tIt : *pDistSnapshot )
	{
		const char * sIdx = tIt.first.cstr();
		const auto& dAgents = tIt.second->m_dAgents;
		StringBuilder_c sKey;
		ARRAY_FOREACH ( i, dAgents )
		{
			MultiAgentDescRefPtr_c pMultiAgent = dAgents[i];
			MultiAgentDesc_c& dMultiAgent = *pMultiAgent;
			ARRAY_FOREACH ( j, dMultiAgent )
			{
				const auto pMetrics = dMultiAgent[j].m_pMetrics;
				for ( int k = 0; k<eMaxAgentStat; ++k )
				{
					sKey.Clear();
					sKey.Sprintf ( "ag_%s_%d_%d_%s", sIdx, i+1, j+1, sAgentStatsNames[k] );
					dStatus.MatchTupletf ( sKey.cstr (), "%l", pMetrics->m_dCounters[k].load (std::memory_order_relaxed ) );
				}

				for ( int k = 0; k<ehMaxStat; ++k )
				{
					sKey.Clear ();
					sKey.Sprintf ( "ag_%s_%d_%d_%s", sIdx, i+1, j+1, sAgentStatsNames[eMaxAgentStat+k] );
					const char * sFmt = ( k==ehTotalMsecs || k==ehAverageMsecs || k==ehMaxMsecs ) ? "%0.3F" : "%l";
					dStatus.MatchTupletf ( sKey.cstr (), sFmt, pMetrics->m_dMetrics[k] );
				}
			}
		}
	}

	dStatus.MatchTupletf ( "query_wall", "%0.3F", tStats.m_iQueryTime.load ( std::memory_order_relaxed ) / 1000 );

	if ( g_bCpuStats )
		dStatus.MatchTupletf ( "query_cpu", "%0.3F", tStats.m_iQueryCpuTime.load ( std::memory_order_relaxed ) / 1000 );
	else
		dStatus.MatchTuplet ( "query_cpu", OFF);

	dStatus.MatchTupletf ( "dist_wall", "%0.3F", tStats.m_iDistWallTime.load ( std::memory_order_relaxed ) / 1000 );
	dStatus.MatchTupletf ( "dist_local", "%0.3F", tStats.m_iDistLocalTime.load ( std::memory_order_relaxed ) / 1000 );
	dStatus.MatchTupletf ( "dist_wait", "%0.3F", tStats.m_iDistWaitTime.load ( std::memory_order_relaxed ) / 1000 );

	if ( g_bIOStats )
	{
		dStatus.MatchTupletf ( "query_reads", "%l", tStats.m_iDiskReads.load ( std::memory_order_relaxed ) );
		dStatus.MatchTupletf ( "query_readkb", "%l", tStats.m_iDiskReadBytes.load ( std::memory_order_relaxed )/ 1024 );
		dStatus.MatchTupletf ( "query_readtime", "%l", tStats.m_iDiskReadTime.load ( std::memory_order_relaxed ) );
	} else
	{
		dStatus.MatchTuplet ( "query_reads", OFF );
		dStatus.MatchTuplet ( "query_readkb", OFF );
		dStatus.MatchTuplet ( "query_readtime", OFF );
	}

	if ( tStats.m_iPredictedTime.load ( std::memory_order_relaxed ) || tStats.m_iAgentPredictedTime.load ( std::memory_order_relaxed ) )
	{
		dStatus.MatchTupletf ( "predicted_time", "%l", tStats.m_iPredictedTime.load ( std::memory_order_relaxed ) );
		dStatus.MatchTupletf ( "dist_predicted_time", "%l", tStats.m_iAgentPredictedTime.load ( std::memory_order_relaxed ) );
	}

	dStatus.MatchTupletf ( "avg_query_wall", "%0.3F", tStats.m_iQueryTime.load ( std::memory_order_relaxed ) / iDiv1000 );

	if ( g_bCpuStats )
		dStatus.MatchTupletf ( "avg_query_cpu", "%0.3F", tStats.m_iQueryCpuTime.load ( std::memory_order_relaxed ) / iDiv1000 );
	else
		dStatus.MatchTuplet ( "avg_query_cpu", OFF );

	dStatus.MatchTupletf ( "avg_dist_wall", "%0.3F", tStats.m_iDistWallTime.load ( std::memory_order_relaxed ) / iDDiv1000 );
	dStatus.MatchTupletf ( "avg_dist_local", "%0.3F", tStats.m_iDistLocalTime.load ( std::memory_order_relaxed ) / iDDiv1000 );
	dStatus.MatchTupletf ( "avg_dist_wait", "%0.3F", tStats.m_iDistWaitTime.load ( std::memory_order_relaxed ) / iDDiv1000 );

	if ( g_bIOStats )
	{
		dStatus.MatchTupletf ( "avg_query_reads", "%0.1F", tStats.m_iDiskReads.load ( std::memory_order_relaxed ) * 10 / iQueriesDiv );
		dStatus.MatchTupletf ( "avg_query_readkb", "%0.1F", tStats.m_iDiskReadBytes.load ( std::memory_order_relaxed ) * 10 / (iQueriesDiv*1024) );
		dStatus.MatchTupletf ( "avg_query_readtime", "%0.3F", tStats.m_iDiskReadTime.load ( std::memory_order_relaxed ) / iDiv1000 );
	} else
	{
		dStatus.MatchTuplet ( "avg_query_reads", OFF );
		dStatus.MatchTuplet ( "avg_query_readkb", OFF );
		dStatus.MatchTuplet ( "avg_query_readtime", OFF );
	}

	const QcacheStatus_t & s = QcacheGetStatus();
	dStatus.MatchTupletf ( "qcache_max_bytes", "%l", s.m_iMaxBytes );
	dStatus.MatchTupletf ( "qcache_thresh_msec", "%d", s.m_iThreshMs );
	dStatus.MatchTupletf ( "qcache_ttl_sec", "%d", s.m_iTtlS );
	dStatus.MatchTupletf ( "qcache_cached_queries", "%d", s.m_iCachedQueries );
	dStatus.MatchTupletf ( "qcache_used_bytes", "%l", s.m_iUsedBytes );
	dStatus.MatchTupletf ( "qcache_hits", "%l", s.m_iHits );

	// clusters
	ReplicateClustersStatus ( dStatus );
}

// that is returned to MySQL 'statistic' command ('status' in mysql cli)
void BuildStatusOneline ( StringBuilder_c & sOut )
{
	auto iThreads = GlobalWorkPool ()->WorkingThreads ();
	auto tSample = GlobalWorkPool()->Tasks();
	auto tCurrent = GlobalWorkPool()->CurTasks();
	auto iQueue = tSample.iPri + tSample.iSec + tCurrent;
	auto iTasks = myinfo::CountTasks ();
	auto & g_tStats = gStats ();
	sOut.StartBlock ( " " );
	sOut
	<< "Uptime:" << (DWORD) time ( NULL )-g_tStats.m_uStarted
	<< " Threads:" << iThreads;
	sOut.Sprintf (" Queue now+pri+sec=total: %d+%d+%d=%d", tCurrent, tSample.iPri, tSample.iSec, iQueue );
	sOut
	<< " Clients:" << myinfo::CountClients()
	<< " Vip clients:" << session::GetVips()
	<< " Buddy clients:" << session::GetBuddyCount()
	<< " Tasks:" << iTasks
	<< " Queries:" << g_tStats.m_iQueries.load ( std::memory_order_relaxed );
	sOut.Sprintf ( " Wall: %t", (int64_t)g_tStats.m_iQueryTime.load ( std::memory_order_relaxed ) );
	sOut.Sprintf ( " CPU: %t", (int64_t)g_tStats.m_iQueryCpuTime.load ( std::memory_order_relaxed ) );
	sOut.Sprintf ( "\nQueue/Th: %0.1F%", iQueue * 10 / iThreads );
	sOut.Sprintf ( " Tasks/Th: %0.1F%", iTasks * 10 / iThreads );
	sOut.Sprintf ( "\nLoad average: %0.2f, %0.2f, %0.2f", g_tStat1m.Value(), g_tStat5m.Value(), g_tStat15m.Value() );
}

void BuildOneAgentStatus ( VectorLike & dStatus, HostDashboardRefPtr_t pDash, const char * sPrefix="agent" )
{
	assert ( pDash );
	{
		ScRL_t tGuard ( pDash->m_dMetricsLock );
		if ( dStatus.MatchAddf ( "%s_hostname", sPrefix ) )
			dStatus.Add ( pDash->m_tHost.GetMyUrl ().cstr () );

		if ( dStatus.MatchAddf ( "%s_references", sPrefix ) )
			dStatus.Addf( "%d", (int) pDash->GetRefcount()-1 ); // -1 since we currently also 'use' the agent, reading it's stats
		if ( dStatus.MatchAddf ( "%s_ping", sPrefix ) )
			dStatus.Add ( pDash->m_iNeedPing ? "yes" : "no" );
		if ( dStatus.MatchAddf ( "%s_has_perspool", sPrefix ) )
			dStatus.Add ( pDash->m_pPersPool ? "yes" : "no" );
		if ( dStatus.MatchAddf ( "%s_need_resolve", sPrefix ) )
			dStatus.Add ( pDash->m_tHost.m_bNeedResolve ? "yes" : "no" );
		uint64_t iCur = sphMicroTimer();
		uint64_t iLastAccess = iCur - pDash->m_iLastQueryTime;
		if ( dStatus.MatchAddf ( "%s_lastquery", sPrefix ) )
			dStatus.Addf ( "%.2F", iLastAccess / 10000 );
		iLastAccess = iCur - pDash->m_iLastAnswerTime;
		if ( dStatus.MatchAddf ( "%s_lastanswer", sPrefix ) )
			dStatus.Addf ( "%.2F", iLastAccess / 10000 );
		uint64_t iLastTimer = pDash->m_iLastAnswerTime-pDash->m_iLastQueryTime;
		if ( dStatus.MatchAddf ( "%s_lastperiodmsec", sPrefix ) )
			dStatus.Addf ( "%.3D", iLastTimer );
		if ( dStatus.MatchAddf ( "%s_pingtripmsec", sPrefix ) )
			dStatus.Addf ( "%.3F", pDash->m_uPingTripUS );
		if ( dStatus.MatchAddf ( "%s_errorsarow", sPrefix ) )
			dStatus.Addf ( "%l", pDash->m_iErrorsARow );
	}
	int iPeriods = 1;

	while ( iPeriods>0 )
	{
		HostMetricsSnapshot_t dMetricsSnapshot;
		pDash->GetCollectedMetrics ( dMetricsSnapshot, iPeriods );
		{
			for ( int j = 0; j<ehMaxStat+eMaxAgentStat; ++j )
				// hack. Avoid microseconds in human-readable statistic
				if ( j==ehTotalMsecs && dStatus.MatchAddf ( "%s_%dperiods_msecsperqueryy", sPrefix, iPeriods ) )
				{
					if ( dMetricsSnapshot[ehConnTries]>0 )
						dStatus.Addf ( "%.2F", dMetricsSnapshot[ehTotalMsecs] / dMetricsSnapshot[ehConnTries] / 10 );
					else
						dStatus.Add ( "n/a" );
				} else if ( dStatus.MatchAddf ( "%s_%dperiods_%s", sPrefix, iPeriods, sAgentStatsNames[j] ) )
				{
					if ( j==ehMaxMsecs || j==ehAverageMsecs )
						dStatus.Addf ( "%.2F", dMetricsSnapshot[j] / 10 );
					else
						dStatus.Addf ( "%l", dMetricsSnapshot[j] );
				}
		}

		if ( iPeriods==1 )
			iPeriods = 5;
		else if ( iPeriods==5 )
			iPeriods = STATS_DASH_PERIODS;
		else if ( iPeriods==STATS_DASH_PERIODS )
			iPeriods = -1;
	}
}

static bool BuildDistIndexStatus ( VectorLike & dStatus, const CSphString& sIndex )
{
	auto pDistr = GetDistr ( sIndex );
	if ( !pDistr )
		return false;

	ARRAY_FOREACH ( i, pDistr->m_dLocal )
	{
		if ( dStatus.MatchAddf ( "dstindex_local_%d", i+1 ) )
			dStatus.Add ( pDistr->m_dLocal[i].cstr() );
	}

	CSphString sKey;
	ARRAY_FOREACH ( i, pDistr->m_dAgents )
	{
		MultiAgentDescRefPtr_c pAgents = pDistr->m_dAgents[i];
		const MultiAgentDesc_c& tAgents = *pAgents;
		if ( dStatus.MatchAddf ( "dstindex_%d_is_ha", i+1 ) )
			dStatus.Add ( tAgents.IsHA()? "1": "0" );

		auto dWeights = tAgents.GetWeights ();

		ARRAY_FOREACH ( j, tAgents )
		{
			if ( tAgents.IsHA() )
				sKey.SetSprintf ( "dstindex_%dmirror%d", i+1, j+1 );
			else
				sKey.SetSprintf ( "dstindex_%dagent", i+1 );

			const AgentDesc_t & dDesc = tAgents[j];

			if ( dStatus.MatchAddf ( "%s_id", sKey.cstr () ) )
				dStatus.Addf ( "%s:%s", dDesc.GetMyUrl ().cstr (), dDesc.m_sIndexes.cstr () );

			if ( tAgents.IsHA() && dStatus.MatchAddf ( "%s_probability_weight", sKey.cstr () ) )
				dStatus.Addf ( "%0.2f%%", dWeights[j] );

			if ( dStatus.MatchAddf ( "%s_is_blackhole", sKey.cstr () ) )
				dStatus.Add ( dDesc.m_bBlackhole ? "1" : "0" );

			if ( dStatus.MatchAddf ( "%s_is_persistent", sKey.cstr () ) )
				dStatus.Add ( dDesc.m_bPersistent ? "1" : "0" );
		}
	}
	return true;
}

void BuildAgentStatus ( VectorLike &dStatus, const CSphString& sIndexOrAgent )
{
	if ( !sIndexOrAgent.IsEmpty() )
	{
		if ( !BuildDistIndexStatus ( dStatus, sIndexOrAgent ) )
		{
			auto pAgent = Dashboard::FindAgent ( sIndexOrAgent );
			if ( pAgent )
				BuildOneAgentStatus ( dStatus, pAgent );
			else
				dStatus.MatchTupletf ( "status_error", "No such distributed table or agent: %s", sIndexOrAgent.cstr () );
		}
		return;
	}

	dStatus.SetColName ( "Key" );

	dStatus.MatchTupletf( "status_period_seconds", "%d", g_uHAPeriodKarmaS );
	dStatus.MatchTupletf ( "status_stored_periods", "%d", STATS_DASH_PERIODS );

	auto dDashes = Dashboard::GetActiveHosts();

	CSphString sPrefix;
	ARRAY_FOREACH ( i, dDashes )
	{
		sPrefix.SetSprintf ( "ag_%d", i );
		BuildOneAgentStatus ( dStatus, dDashes[i], sPrefix.cstr() );
	}
}

static void AddIOStatsToMeta ( VectorLike & dStatus, const CSphIOStats & tStats, const char * sPrefix )
{
	if ( dStatus.MatchAddf ( "%s%s", sPrefix, "io_read_time" ) )
		dStatus.Addf( "%.3F", tStats.m_iReadTime);

	if ( dStatus.MatchAddf ( "%s%s", sPrefix, "io_read_ops" ) )
		dStatus.Addf ( "%u", tStats.m_iReadOps );

	if ( dStatus.MatchAddf ( "%s%s", sPrefix, "io_read_kbytes" ) )
		dStatus.Addf ( "%d.%d", (int) ( tStats.m_iReadBytes / 1024 ), (int) ( tStats.m_iReadBytes % 1024 ) / 100 );

	if ( dStatus.MatchAddf ( "%s%s", sPrefix, "io_write_time" ) )
		dStatus.Addf ( "%.3F", tStats.m_iWriteTime );

	if ( dStatus.MatchAddf ( "%s%s", sPrefix, "io_write_ops" ) )
		dStatus.Addf ( "%u", tStats.m_iWriteOps );

	if ( dStatus.MatchAddf ( "%s%s", sPrefix, "io_write_kbytes" ) )
		dStatus.Addf ( "%d.%d", (int)( tStats.m_iWriteBytes/1024 ), (int)( tStats.m_iWriteBytes%1024 )/100 );
}

void BuildMeta ( VectorLike & dStatus, const CSphQueryResultMeta & tMeta )
{
	if ( !tMeta.m_sError.IsEmpty() )
		dStatus.MatchTuplet ( "error", tMeta.m_sError.cstr () );

	if ( !tMeta.m_sWarning.IsEmpty() )
		dStatus.MatchTuplet ( "warning", tMeta.m_sWarning.cstr () );

	dStatus.MatchTupletf ( "total", "%d", tMeta.m_iMatches );
	dStatus.MatchTupletf ( "total_found", "%l", tMeta.m_iTotalMatches );
	dStatus.MatchTupletf ( "total_relation", "%s", tMeta.m_bTotalMatchesApprox ? "gte" : "eq" );

	dStatus.MatchTupletf ( "time", "%.3F", tMeta.m_iQueryTime );

	if ( tMeta.m_iMultiplier>1 )
		dStatus.MatchTupletf ( "multiplier", "%d", tMeta.m_iMultiplier );

	if ( g_bCpuStats )
	{
		dStatus.MatchTupletf ( "cpu_time", "%.3F", tMeta.m_iCpuTime );
		dStatus.MatchTupletf ( "agents_cpu_time", "%.3F", tMeta.m_iAgentCpuTime );
	}

	if ( g_bIOStats )
	{
		AddIOStatsToMeta ( dStatus, tMeta.m_tIOStats, "" );
		AddIOStatsToMeta ( dStatus, tMeta.m_tAgentIOStats, "agent_" );
	}

	if ( tMeta.m_bHasPrediction )
	{
		dStatus.MatchTupletf ( "local_fetched_docs", "%d", tMeta.m_tStats.m_iFetchedDocs );
		dStatus.MatchTupletf ( "local_fetched_hits", "%d", tMeta.m_tStats.m_iFetchedHits );
		dStatus.MatchTupletf ( "local_fetched_skips", "%d", tMeta.m_tStats.m_iSkips );

		dStatus.MatchTupletf ( "predicted_time", "%l", tMeta.m_iPredictedTime );
		if ( tMeta.m_iAgentPredictedTime )
			dStatus.MatchTupletf ( "dist_predicted_time", "%l", tMeta.m_iAgentPredictedTime );
		if ( tMeta.m_iAgentFetchedDocs || tMeta.m_iAgentFetchedHits || tMeta.m_iAgentFetchedSkips )
		{
			dStatus.MatchTupletf ( "dist_fetched_docs", "%d", tMeta.m_tStats.m_iFetchedDocs+tMeta.m_iAgentFetchedDocs );
			dStatus.MatchTupletf ( "dist_fetched_hits", "%d", tMeta.m_tStats.m_iFetchedHits+tMeta.m_iAgentFetchedHits );
			dStatus.MatchTupletf ( "dist_fetched_skips", "%d", tMeta.m_tStats.m_iSkips+tMeta.m_iAgentFetchedSkips );
		}
	}

	auto dWords = tMeta.MakeSortedWordStat();
	ARRAY_CONSTFOREACH( iWord, dWords )
	{
		auto * pWord = dWords[iWord];
		assert ( pWord );
		if ( dStatus.MatchAddf ( "keyword[%d]", iWord ) )
			dStatus.Add ( pWord->first );

		if ( dStatus.MatchAddf ( "docs[%d]", iWord ) )
			dStatus.Addf ( "%l", pWord->second.first );

		if ( dStatus.MatchAddf ( "hits[%d]", iWord ) )
			dStatus.Addf ( "%l", pWord->second.second );
	}

	StringBuilder_c sIterators { ", " };
	for ( const auto & i : tMeta.m_tIteratorStats.m_dIterators )
		sIterators.Appendf ( "%s:%s (%d%%)", i.m_sAttr.cstr(), i.m_sType.cstr(), int(float(i.m_iUsed)/tMeta.m_tIteratorStats.m_iTotal*100.0f) );

	if ( !sIterators.IsEmpty() )
		dStatus.MatchTuplet ( "index", sIterators.cstr() );
}


void HandleCommandStatus ( ISphOutputBuffer & tOut, WORD uVer, InputBuffer_c & tReq )
{
	if ( !CheckCommandVersion ( uVer, VER_COMMAND_STATUS, tOut ) )
		return;

	bool bGlobalStat = tReq.GetDword ()!=0;

	VectorLike dStatus;

	if ( bGlobalStat )
		BuildStatus ( dStatus );
	else
	{
		ScRL_t dMetaRlock ( g_tLastMetaLock );
		auto & g_tStats = gStats ();
		BuildMeta ( dStatus, g_tLastMeta );
		if ( g_tStats.m_iPredictedTime.load ( std::memory_order_relaxed )
			|| g_tStats.m_iAgentPredictedTime.load ( std::memory_order_relaxed ) )
		{
			dStatus.MatchTupletf ( "predicted_time", "%l", g_tStats.m_iPredictedTime.load ( std::memory_order_relaxed ) );
			dStatus.MatchTupletf ( "dist_predicted_time", "%l", g_tStats.m_iAgentPredictedTime.load ( std::memory_order_relaxed ) );
		}
	}

	auto tReply = APIAnswer ( tOut, VER_COMMAND_STATUS );
	tOut.SendInt ( dStatus.GetLength () / dStatus.Header ().GetLength () ); // rows
	tOut.SendInt ( dStatus.Header ().GetLength () ); // cols
	for ( const auto & dLines : dStatus )
		tOut.SendString ( dLines.cstr() );
}

//////////////////////////////////////////////////////////////////////////
// FLUSH HANDLER
//////////////////////////////////////////////////////////////////////////
void HandleCommandFlush ( ISphOutputBuffer & tOut, WORD uVer )
{
	if ( !CheckCommandVersion ( uVer, VER_COMMAND_FLUSHATTRS, tOut ) )
		return;

	int iTag = CommandFlush ();
	// return last flush tag, just for the fun of it
	auto tReply = APIAnswer ( tOut, VER_COMMAND_FLUSHATTRS );
	tOut.SendInt ( iTag );
}


/////////////////////////////////////////////////////////////////////////////
// GENERAL HANDLER
/////////////////////////////////////////////////////////////////////////////

void HandleCommandSphinxql ( GenericOutputBuffer_c & tOut, WORD uVer, InputBuffer_c & tReq ); // definition is below
void HandleCommandJson ( ISphOutputBuffer & tOut, WORD uVer, InputBuffer_c & tReq );
void StatCountCommand ( SearchdCommand_e eCmd );
void HandleCommandUserVar ( ISphOutputBuffer & tOut, WORD uVer, InputBuffer_c & tReq );
void HandleCommandCallPq ( ISphOutputBuffer &tOut, WORD uVer, InputBuffer_c &tReq );
static void HandleCommandSuggest ( ISphOutputBuffer & tOut, WORD uVer, InputBuffer_c & tReq );

/// ping/pong exchange over API
void HandleCommandPing ( ISphOutputBuffer & tOut, WORD uVer, InputBuffer_c & tReq )
{
	if ( !CheckCommandVersion ( uVer, VER_COMMAND_PING, tOut ) )
		return;

	// parse ping
	int iCookie = tReq.GetInt();
	if ( tReq.GetError () )
		return;

	// return last flush tag, just for the fun of it
	auto tReply = APIAnswer ( tOut, VER_COMMAND_PING );
	tOut.SendInt ( iCookie ); // echo the cookie back
}


void ExecuteApiCommand ( SearchdCommand_e eCommand, WORD uCommandVer, int iLength, InputBuffer_c & tBuf, GenericOutputBuffer_c & tOut )
{
	auto & tSess = session::Info();
	tSess.SetTaskState ( TaskState_e::QUERY );
	// set on query guard
	auto& tCrashQuery = GlobalCrashQueryGetRef();
	tCrashQuery.m_eType = QUERY_API;
	tCrashQuery.m_dQuery = { tBuf.GetBufferPtr(), iLength };
	tCrashQuery.m_uCMD = eCommand;
	tCrashQuery.m_uVer = uCommandVer;

	// handle known commands
	assert ( eCommand<SEARCHD_COMMAND_WRONG );

	// count commands
	StatCountCommand ( eCommand );
	myinfo::SetCommand ( g_dApiCommands[eCommand] );
	AT_SCOPE_EXIT ( []() { myinfo::SetCommandDone(); } );

	sphLogDebugv ( "conn %s(%d): got command %d, handling", tSess.szClientName(), tSess.GetConnID(), eCommand );
	switch ( eCommand )
	{
		case SEARCHD_COMMAND_SEARCH:	HandleCommandSearch ( tOut, uCommandVer, tBuf ); break;
		case SEARCHD_COMMAND_EXCERPT:	HandleCommandExcerpt ( tOut, uCommandVer, tBuf ); break;
		case SEARCHD_COMMAND_KEYWORDS:	HandleCommandKeywords ( tOut, uCommandVer, tBuf ); break;
		case SEARCHD_COMMAND_UPDATE:	HandleCommandUpdate ( tOut, uCommandVer, tBuf ); break;
		case SEARCHD_COMMAND_STATUS:	HandleCommandStatus ( tOut, uCommandVer, tBuf ); break;
		case SEARCHD_COMMAND_FLUSHATTRS:HandleCommandFlush ( tOut, uCommandVer ); break;
		case SEARCHD_COMMAND_SPHINXQL:	HandleCommandSphinxql ( tOut, uCommandVer, tBuf ); break;
		case SEARCHD_COMMAND_JSON:		HandleCommandJson ( tOut, uCommandVer, tBuf ); break;
		case SEARCHD_COMMAND_PING:		HandleCommandPing ( tOut, uCommandVer, tBuf ); break;
		case SEARCHD_COMMAND_UVAR:		HandleCommandUserVar ( tOut, uCommandVer, tBuf ); break;
		case SEARCHD_COMMAND_CALLPQ:	HandleCommandCallPq ( tOut, uCommandVer, tBuf ); break;
		case SEARCHD_COMMAND_CLUSTER:	HandleAPICommandCluster ( tOut, uCommandVer, tBuf, tSess.szClientName() ); break;
		case SEARCHD_COMMAND_GETFIELD:	HandleCommandGetField ( tOut, uCommandVer, tBuf ); break;
		case SEARCHD_COMMAND_SUGGEST:	HandleCommandSuggest ( tOut, uCommandVer, tBuf ); break;
		case SEARCHD_COMMAND_PERSIST: break; // already processes, here just for stat

		default:
			SendErrorReply ( tOut, "internal error: unhandled command" );
			break;
	}
}


void StmtErrorReporter_i::Error ( const char * sTemplate, ... )
{
	StringBuilder_c sBuf;

	va_list ap;
	va_start ( ap, sTemplate );
	sBuf.vAppendf ( sTemplate, ap );
	va_end ( ap );

	ErrorEx ( EMYSQL_ERR::PARSE_ERROR, sBuf.cstr () );
}

class StmtErrorReporter_c final : public StmtErrorReporter_i
{
public:
	explicit StmtErrorReporter_c ( RowBuffer_i & tBuffer )
		: m_tRowBuffer ( tBuffer )
	{}

	void Ok ( int iAffectedRows, const CSphString & sWarning, int64_t iLastInsertId ) final
	{
		m_tRowBuffer.Ok ( iAffectedRows, ( sWarning.IsEmpty() ? 0 : 1 ), sWarning.cstr(), false, iLastInsertId );
	}

	void Ok ( int iAffectedRows, int nWarnings ) final
	{
		m_tRowBuffer.Ok ( iAffectedRows, nWarnings );
	}

	void ErrorEx ( EMYSQL_ERR iErr, const char * sError ) final
	{
		m_tRowBuffer.Error ( sError, iErr );
	}

	RowBuffer_i * GetBuffer() final { return &m_tRowBuffer; }

private:
	RowBuffer_i & m_tRowBuffer;
};


struct StringPtrTraits_t
{
	CSphVector<BYTE> m_dPackedData;
	CSphFixedVector<int> m_dOff { 0 };
	CSphVector<BYTE> m_dParserBuf;

	// remap offsets to string pointers
	void SavePointersTo ( VecTraits_T<const char *> &dStrings, bool bSkipInvalid=true ) const
	{
		if ( bSkipInvalid )
			ARRAY_FOREACH ( i, m_dOff )
			{
				int iOff = m_dOff[i];
				if ( iOff<0 )
					continue;
				dStrings[i] = ( const char * ) m_dPackedData.Begin () + iOff;
			}
		else
			ARRAY_FOREACH ( i, m_dOff )
			{
				int iOff = m_dOff[i];
				dStrings[i] = ( iOff>=0 ? ( const char * ) m_dPackedData.Begin () + iOff : nullptr );
			}
	}

	void Reset ()
	{
		m_dPackedData.Resize ( 0 );
		m_dParserBuf.Resize ( 0 );
		m_dOff.Fill ( -1 );
	}

	BYTE * ReserveBlob ( int iBlobSize, int iOffset )
	{
		if ( !iBlobSize )
			return nullptr;

		m_dOff[iOffset] = m_dPackedData.GetLength ();

		BYTE * pPacked = m_dPackedData.AddN ( sphCalcPackedLength(iBlobSize) );
		pPacked += ZipToPtrBE ( pPacked, iBlobSize );
		return pPacked;
	}
};

static void BsonToSqlInsert ( const bson::Bson_c& dBson, SqlInsert_t& tAttr )
{
	switch ( dBson.GetType () )
	{
	case JSON_INT32:
	case JSON_INT64: tAttr.m_iType = SqlInsert_t::CONST_INT;
		tAttr.SetValueInt ( dBson.Int() );
		break;
	case JSON_DOUBLE: tAttr.m_iType = SqlInsert_t::CONST_FLOAT;
		tAttr.m_fVal = float ( dBson.Double () );
		break;
	case JSON_STRING: tAttr.m_iType = SqlInsert_t::QUOTED_STRING;
		tAttr.m_sVal = dBson.String ();
	default: break;
	}
}


template<typename T>
static int CopyBsonValues ( CSphVector<int64_t> & dMva, const bson::Bson_c & dBson )
{
	auto dValues = bson::Vector<T> ( dBson );
	int64_t * pDst = dMva.AddN ( dValues.GetLength() );
	ARRAY_FOREACH ( i, dValues )
		pDst[i] = dValues[i];

	return dValues.GetLength();
}


// save bson array to 64 bit mvaint64 mva
static int BsonArrayToMva ( CSphVector<int64_t> & dMva, const bson::Bson_c & dBson )
{
	int iOff = dMva.GetLength ();
	dMva.Add ();
	int iValues = 0;

	if ( dBson.GetType ()==JSON_INT64_VECTOR )
		iValues = CopyBsonValues<int64_t> ( dMva, dBson );
	else if ( dBson.GetType ()==JSON_INT32_VECTOR )
		iValues = CopyBsonValues<DWORD> ( dMva, dBson );
	else
	{ // slowest path - m.b. need conversion of every value
		bson::BsonIterator_c dIter ( dBson );
		iValues = dIter.NumElems();
		int64_t * pDst = dMva.AddN(iValues);
		for ( ; dIter; dIter.Next () )
			*pDst++ = dIter.Int ();
	}

	if ( !iValues ) // empty mva; discard resize
	{
		dMva.Resize ( iOff );
		return -1;
	}

	auto pDst = &dMva[iOff + 1];

	sphSort ( pDst, iValues );
	iValues = sphUniq ( pDst, iValues );
	dMva[iOff] = iValues;
	dMva.Resize ( iOff + iValues + 1 );
	return iOff;
}


static bool ParseBsonDocument ( const VecTraits_T<BYTE> & dDoc, const SchemaItemHash_c & tLoc, const CSphString & sIdAlias, int iRow, VecTraits_T<VecTraits_T<const char>>& dFields, CSphMatch & tDoc,
	StringPtrTraits_t & tStrings, CSphVector<int64_t> & dMva, const CSphSchema &tSchema, Warner_c & sMsg )
{
	using namespace bson;
	Bson_c dBson ( dDoc );
	if ( dDoc.IsEmpty () )
		return false;

	CSphString sError;
	SqlInsert_t tAttr;

	const SchemaItemVariant_t * pId = sIdAlias.IsEmpty () ? nullptr : tLoc.Find ( sphFNV64 ( sIdAlias.cstr() ) );
	const CSphColumnInfo * pIdCol = tSchema.GetAttr ( sphGetDocidName () );
	assert(pIdCol);
	CSphAttrLocator tIdLoc = pIdCol->m_tLocator;
	tIdLoc.m_bDynamic = true;

	BsonIterator_c dChild ( dBson );
	for ( ; dChild; dChild.Next () )
	{
		CSphString sName = dChild.GetName ();
		sphColumnToLowercase ( const_cast<char *>( sName.cstr() ) );
		const SchemaItemVariant_t * pItem = tLoc.Find ( sphFNV64 ( sName.cstr() ) );

		// FIXME!!! warn on unknown JSON fields
		if ( pItem )
		{
			if ( pItem->m_iField!=-1 && dChild.IsString () )
			{
				// stripper prior to build hits does not preserve field length
				// but works with \0 strings and could walk all document and modifies it and alter field length
				const VecTraits_T<const char> tField = Vector<const char> ( dChild );
				if ( tField.GetLength() )
				{
					int64_t iOff = tStrings.m_dPackedData.GetLength();

					// copy field content with tail zeroes
					BYTE * pDst = tStrings.m_dPackedData.AddN ( tField.GetLength() + 1 + CSphString::GetGap() );
					memcpy ( pDst, tField.Begin(), tField.GetLength() );
					memset ( pDst + tField.GetLength(), 0, 1 + CSphString::GetGap() );

					// pack offset into pointer then restore pointer after m_dPackedData filed
					dFields[pItem->m_iField] = VecTraits_T<const char> ( (const char *)iOff, tField.GetLength() );
				} else
				{
					dFields[pItem->m_iField] = tField;
				}

				if ( pItem==pId )
					sMsg.Warn ( "field '%s' requested as docs_id identifier, but it is field!", sName.cstr() );
			} else
			{
				BsonToSqlInsert ( dChild, tAttr );
				CSphMatchVariant::SetAttr ( tDoc, pItem->m_tLoc, &sName, tAttr, pItem->m_eType, false, sError );
				if ( pId==pItem )
					tDoc.SetAttr ( tIdLoc, (DocID_t)dChild.Int() );

				switch ( pItem->m_eType )
				{
				case SPH_ATTR_JSON:
					assert ( pItem->m_iStr!=-1 );
					{
						if ( dChild.IsAssoc() || dChild.IsArray() )
						{
							// just save bson blob
							BYTE * pDst = tStrings.ReserveBlob ( dChild.StandaloneSize(), pItem->m_iStr );
							dChild.BsonToBson ( pDst );
						} else
						{
							sMsg.Warn ( "JSON item (%s) should be object or array, got=%s", sName.cstr(), JsonTypeName ( dChild.GetType() ) );
						}
					}
					break;
				case SPH_ATTR_STRING:
					assert ( pItem->m_iStr!=-1 );
					{
						auto dStrBlob = RawBlob ( dChild );
						if ( dStrBlob.second )
						{
							tStrings.m_dOff[pItem->m_iStr] = tStrings.m_dPackedData.GetLength ();
							BYTE * sDst = tStrings.m_dPackedData.AddN ( 1 + dStrBlob.second + CSphString::GetGap () );
							memcpy ( sDst, dStrBlob.first, dStrBlob.second );
							memset ( sDst + dStrBlob.second, 0, 1 + CSphString::GetGap () );
						}
					}
					break;
				case SPH_ATTR_UINT32SET:
				case SPH_ATTR_INT64SET:
					assert ( pItem->m_iMva!=-1 );
					if ( dChild.IsArray() )
					{
						int iOff = BsonArrayToMva ( dMva, dChild );
						if ( iOff>=0 )
							dMva[pItem->m_iMva] = iOff;
					} else
					{
						sMsg.Warn ( "MVA item (%s) should be array, got %s", sName.cstr(), JsonTypeName ( dChild.GetType() ) );
					}
				default:
					break;
				}
			}
		} else if ( !sIdAlias.IsEmpty() && sIdAlias==sName )
		{
			((CSphMatch &)tDoc).SetAttr ( tIdLoc, (DocID_t)dChild.Int() );
		}
	}
	return true;
}


class PqRequestBuilder_c : public RequestBuilder_i
{
	const BlobVec_t &m_dDocs;
	const PercolateOptions_t &m_tOpts;
	mutable std::atomic<int> m_iWorker {0};
	int m_iStart;
	int m_iStep;

public:
	explicit PqRequestBuilder_c ( const BlobVec_t &dDocs, const PercolateOptions_t &tOpts, int iStart=0, int iStep=0 )
		: m_dDocs ( dDocs )
		, m_tOpts ( tOpts )
		, m_iStart ( iStart )
		, m_iStep ( iStep)
	{}

	void BuildRequest ( const AgentConn_t &tAgent, ISphOutputBuffer &tOut ) const final
	{
		// it sends either all queries to each agent or sequence of queries to current agent

		auto iWorker = tAgent.m_iStoreTag;
		if ( iWorker<0 )
		{
			iWorker = m_iWorker.fetch_add ( 1, std::memory_order_relaxed );
			tAgent.m_iStoreTag = iWorker;
		}

		const char * sIndex = tAgent.m_tDesc.m_sIndexes.cstr ();
		auto tHdr = APIHeader ( tOut, SEARCHD_COMMAND_CALLPQ, VER_COMMAND_CALLPQ );

		DWORD uFlags = 0;
		if ( m_tOpts.m_bGetDocs )
			uFlags = 1;
		if ( m_tOpts.m_bGetQuery )
			uFlags |= 2;
		if ( m_tOpts.m_bJsonDocs )
			uFlags |= 4;
		if ( m_tOpts.m_bVerbose )
			uFlags |= 8;
		if ( m_tOpts.m_bSkipBadJson )
			uFlags |= 16;

		tOut.SendDword ( uFlags );
		tOut.SendString ( m_tOpts.m_sIdAlias.cstr () );
		tOut.SendString ( sIndex );

		// send docs (all or chunk)
		int iStart = 0;
		int iStep = m_dDocs.GetLength();
		if ( m_iStep ) // sparsed case, calculate the interval.
		{
			iStart = m_iStart + m_iStep * iWorker;
			iStep = Min ( iStep - iStart, m_iStep );
		}
		tOut.SendInt ( iStart );
		tOut.SendInt ( iStep );
		for ( int i=iStart; i<iStart+iStep; ++i)
			tOut.SendArray ( m_dDocs[i] );
	}
};



class PqReplyParser_c : public ReplyParser_i
{
public:
	bool ParseReply ( MemInputBuffer_c &tReq, AgentConn_t &tAgent ) const final
	{
		//	auto &dQueries = m_pWorker->m_dQueries;
		//	int iDoc = m_pWorker->m_dTasks[tAgent.m_iStoreTag].m_iHead;

		if ( !tAgent.m_pResult )
			tAgent.m_pResult = std::make_unique<CPqResult>();

		auto pResult = (CPqResult*)tAgent.m_pResult.get();
		auto &dResult = pResult->m_dResult;
		auto uFlags = tReq.GetDword ();
		bool bDumpDocs = !!(uFlags & 1U);
		bool bQuery = !!(uFlags & 2U);
		bool bDeduplicatedDocs = !!(uFlags & 4U);

		dResult.m_bGetDocs = bDumpDocs;
		dResult.m_bGetQuery = bQuery;
		CSphVector<int> dDocs;
		CSphVector<DocID_t> dDocids;
		dDocids.Add(0); // just to keep docids 1-based and so, simplify processing by avoid checks.

		int iRows = tReq.GetInt ();
		dResult.m_dQueryDesc.Reset ( iRows );
		for ( auto &tDesc : dResult.m_dQueryDesc )
		{
			tDesc.m_iQUID = tReq.GetUint64 ();
			if ( bDumpDocs )
			{
				int iCount = tReq.GetInt ();
				dDocs.Add ( iCount );
				if ( bDeduplicatedDocs )
				{
					for ( int iDoc = 0; iDoc<iCount; ++iDoc )
					{
						dDocs.Add ( dDocids.GetLength () );
						dDocids.Add ( ( int64_t ) tReq.GetUint64 () );
					}
				} else
				{
					for ( int iDoc = 0; iDoc<iCount; ++iDoc )
						dDocs.Add ( tReq.GetInt () );
				}
			}

			if ( bQuery )
			{
				auto uDescFlags = tReq.GetDword ();
				if ( uDescFlags & 1U )
					tDesc.m_sQuery = tReq.GetString ();
				if ( uDescFlags & 2U )
					tDesc.m_sTags = tReq.GetString ();
				if ( uDescFlags & 4U )
					tDesc.m_sFilters = tReq.GetString ();
				tDesc.m_bQL = !!(uDescFlags & 8U);
			}
		}

		// meta
		dResult.m_tmTotal = tReq.GetUint64 ();
		dResult.m_tmSetup = tReq.GetUint64 ();
		dResult.m_iQueriesMatched = tReq.GetInt();
		dResult.m_iQueriesFailed = tReq.GetInt ();
		dResult.m_iDocsMatched = tReq.GetInt ();
		dResult.m_iTotalQueries = tReq.GetInt ();
		dResult.m_iOnlyTerms = tReq.GetInt ();
		dResult.m_iEarlyOutQueries = tReq.GetInt ();
		auto iDts = tReq.GetInt();
		dResult.m_dQueryDT.Reset ( iDts );
		for ( int& iDt : dResult.m_dQueryDT )
			iDt = tReq.GetInt();

		dResult.m_sMessages.Warn ( tReq.GetString () );

		auto iDocs = dDocs.GetLength ();
		dResult.m_dDocs.Set ( dDocs.LeakData (), iDocs );

		if ( dDocids.GetLength()>1 )
		{
			iDocs = dDocids.GetLength ();
			pResult->m_dDocids.Set ( dDocids.LeakData (), iDocs );
		}

		return true;
	}
};


static void SendAPIPercolateReply ( ISphOutputBuffer & tOut, const CPqResult & tResult, int iShift=0 )
{
	auto tReply = APIAnswer ( tOut, VER_COMMAND_CALLPQ );

	CSphVector<int64_t> dTmpDocs;
	int iDocOff = -1;

	const PercolateMatchResult_t &tRes = tResult.m_dResult;
	const CSphFixedVector<DocID_t> &dDocids = tResult.m_dDocids;
	bool bHasDocids = !dDocids.IsEmpty ();
	bool bDumpDocs = tRes.m_bGetDocs;
	bool bQuery = tRes.m_bGetQuery;

	DWORD uFlags = 0;

	if ( bDumpDocs )
		uFlags = 1;
	if ( bQuery )
		uFlags |=2;
	if ( bHasDocids )
		uFlags |=4;

	tOut.SendDword ( uFlags );

	tOut.SendInt ( tRes.m_dQueryDesc.GetLength () );
	for ( const auto &tDesc : tRes.m_dQueryDesc )
	{
		tOut.SendUint64 ( tDesc.m_iQUID );
		if ( bDumpDocs )
		{
			// document count + document id(s)
			auto iCount = ( int ) ( tRes.m_dDocs[++iDocOff] );
			if ( bHasDocids ) // need de-duplicate docs
			{
				dTmpDocs.Resize ( iCount );
				for ( int iDoc = 0; iDoc<iCount; ++iDoc )
				{
					int iRow = tRes.m_dDocs[++iDocOff];
					dTmpDocs[iDoc] = dDocids[iRow];
				}
				dTmpDocs.Uniq ();
				tOut.SendInt ( dTmpDocs.GetLength());
				for ( auto dTmpDoc : dTmpDocs )
					tOut.SendUint64 ( dTmpDoc );
			} else
			{
				tOut.SendInt ( iCount );
				for ( int iDoc = 0; iDoc<iCount; ++iDoc )
					tOut.SendInt ( iShift+tRes.m_dDocs[++iDocOff] );
			}
		}
		if ( bQuery )
		{
			DWORD uDescFlags = 0;
			if ( !tDesc.m_sQuery.IsEmpty ())
				uDescFlags |=1;
			if ( !tDesc.m_sTags.IsEmpty () )
				uDescFlags |= 2;
			if ( !tDesc.m_sFilters.IsEmpty () )
				uDescFlags |= 4;
			if ( tDesc.m_bQL )
				uDescFlags |= 8;

			tOut.SendDword ( uDescFlags );
			if ( uDescFlags & 1 )
				tOut.SendString ( tDesc.m_sQuery.cstr () );
			if ( uDescFlags & 2 )
				tOut.SendString ( tDesc.m_sTags.cstr () );
			if ( uDescFlags & 4 )
				tOut.SendString ( tDesc.m_sFilters.cstr () );
		}
	}

	// send meta
	tOut.SendUint64 ( tRes.m_tmTotal );
	tOut.SendUint64 ( tRes.m_tmSetup );
	tOut.SendInt ( tRes.m_iQueriesMatched );
	tOut.SendInt ( tRes.m_iQueriesFailed );
	tOut.SendInt ( tRes.m_iDocsMatched );
	tOut.SendInt ( tRes.m_iTotalQueries );
	tOut.SendInt ( tRes.m_iOnlyTerms );
	tOut.SendInt ( tRes.m_iEarlyOutQueries );
	tOut.SendInt ( tRes.m_dQueryDT.GetLength () );
	for ( int iDT : tRes.m_dQueryDT )
		tOut.SendInt ( iDT );

	tOut.SendString ( tRes.m_sMessages.sWarning () );
}


static void SendMysqlPercolateReply ( RowBuffer_i & tOut, const CPqResult & tResult, int iShift=0 )
{
	// shortcuts
	const PercolateMatchResult_t &tRes = tResult.m_dResult;
	const CSphFixedVector<DocID_t> &dDocids = tResult.m_dDocids;

	bool bDumpDocs = tRes.m_bGetDocs;
	bool bQuery = tRes.m_bGetQuery;

	// result set header packet. We will attach EOF manually at the end.
	tOut.HeadBegin ();
	tOut.HeadColumn ( "id", MYSQL_COL_LONGLONG );
	if ( bDumpDocs )
		tOut.HeadColumn ( "documents" );
	if ( bQuery )
	{
		tOut.HeadColumn ( "query" );
		tOut.HeadColumn ( "tags" );
		tOut.HeadColumn ( "filters" );
	}

	// EOF packet is sent explicitly due to non-default params.
	auto iWarns = tRes.m_sMessages.WarnEmpty () ? 0 : 1;
	tOut.HeadEnd ( false, iWarns );

	CSphVector<int64_t> dTmpDocs;
	int iDocOff = -1;
	StringBuilder_c sDocs;
	for ( const auto &tDesc : tRes.m_dQueryDesc )
	{
		tOut.PutNumAsString ( tDesc.m_iQUID );
		if ( bDumpDocs )
		{
			sDocs.StartBlock ( "," );
			// document count + document id(s)
			auto iCount = ( int ) ( tRes.m_dDocs[++iDocOff] );
			if ( dDocids.GetLength () ) // need de-duplicate docs
			{
				dTmpDocs.Resize ( iCount );
				for ( int iDoc = 0; iDoc<iCount; ++iDoc )
				{
					RowID_t tRow = tRes.m_dDocs[++iDocOff];
					dTmpDocs[iDoc] = dDocids[tRow];
				}
				dTmpDocs.Uniq ();
				for ( auto dTmpDoc : dTmpDocs )
					sDocs.Sprintf ( "%l", dTmpDoc );
			} else
			{
				for ( int iDoc = 0; iDoc<iCount; ++iDoc )
				{
					RowID_t tRow = tRes.m_dDocs[++iDocOff];
					sDocs.Sprintf ( "%u", tRow + iShift );
				}
			}

			tOut.PutString ( sDocs );
			sDocs.Clear ();
		}
		if ( bQuery )
		{
			tOut.PutString ( tDesc.m_sQuery );
			tOut.PutString ( tDesc.m_sTags );
			tOut.PutString ( tDesc.m_sFilters );
		}

		if ( !tOut.Commit() )
			return;
	}

	tOut.Eof ( false, iWarns );
}

// process one(!) local(!) pq index
static void PQLocalMatch ( const BlobVec_t & dDocs, const CSphString & sIndex, const PercolateOptions_t & tOpt,	CSphSessionAccum & tAcc, CPqResult & tResult, int iStart, int iDocs )
{
	CSphString sWarning, sError;
	auto &sMsg = tResult.m_dResult.m_sMessages;
	tResult.m_dResult.m_bGetDocs = tOpt.m_bGetDocs;
	tResult.m_dResult.m_bVerbose = tOpt.m_bVerbose;
	tResult.m_dResult.m_bGetQuery = tOpt.m_bGetQuery;
	sMsg.Clear ();

	if ( !iDocs || ( iStart + iDocs )>dDocs.GetLength () )
		iDocs = dDocs.GetLength () - iStart;

	if ( !iDocs )
		return sMsg.Warn ( "No more docs for sparse matching" );

	auto pServed = GetServed ( sIndex );
	if ( !pServed )
		return sMsg.Err ( "unknown local table '%s' in search request", sIndex.cstr () );

	if ( pServed->m_eType!=IndexType_e::PERCOLATE )
		return sMsg.Err ( "table '%s' is not percolate", sIndex.cstr () );

	pServed->m_pStats->IncCmd ( SEARCHD_COMMAND_CALLPQ );

	RIdx_T<PercolateIndex_i*> pIndex { pServed };
	RtAccum_t * pAccum = tAcc.GetAcc ( pIndex, sError );
	sMsg.Err ( sError );

	if ( !sMsg.ErrEmpty () )
		return;

	const CSphSchema & tSchema = pIndex->GetInternalSchema();
	int iFieldsCount = tSchema.GetFieldsCount();

	InsertDocData_c tDoc(tSchema);

	// set defaults
	int iAttrsCount = tSchema.GetAttrsCount ();
	for ( int i = 0; i<iAttrsCount; ++i )
	{
		const CSphColumnInfo & tCol = tSchema.GetAttr(i);
		CSphAttrLocator tLoc = tCol.m_tLocator;
		tLoc.m_bDynamic = true;
		CSphMatchVariant::SetDefaultAttr ( tDoc.m_tDoc, tLoc, tCol.m_eAttrType );
	}

	int iStrCounter = 0;
	int iMvaCounter = 0;
	SchemaItemHash_c hSchemaLocators;

	if ( tOpt.m_bJsonDocs )
	{
		// hash attrs
		for ( int i = 0; i<iAttrsCount; ++i )
		{
			const CSphColumnInfo &tCol = tSchema.GetAttr ( i );
			SchemaItemVariant_t tAttr;
			tAttr.m_tLoc = tCol.m_tLocator;
			tAttr.m_tLoc.m_bDynamic = true; /// was just set above
			tAttr.m_eType = tCol.m_eAttrType;
			if ( tCol.m_eAttrType==SPH_ATTR_STRING || tCol.m_eAttrType==SPH_ATTR_JSON )
				tAttr.m_iStr = iStrCounter++;
			if ( tCol.m_eAttrType==SPH_ATTR_UINT32SET || tCol.m_eAttrType==SPH_ATTR_INT64SET )
				tAttr.m_iMva = iMvaCounter++;

			hSchemaLocators.Add ( sphFNV64 ( tCol.m_sName.cstr () ), tAttr );
		}
		for ( int i = 0; i<iFieldsCount; ++i )
		{
			const CSphColumnInfo &tField = tSchema.GetField ( i );
			SchemaItemVariant_t tAttr;
			tAttr.m_iField = i;
			hSchemaLocators.Add ( sphFNV64 ( tField.m_sName.cstr () ), tAttr );
		}
	} else
	{
		// even without JSON docs MVA should match to schema definition on inserting data into accumulator
		for ( int i = 0; i<iAttrsCount; ++i )
		{
			const CSphColumnInfo &tCol = tSchema.GetAttr ( i );
			if ( tCol.m_eAttrType==SPH_ATTR_UINT32SET || tCol.m_eAttrType==SPH_ATTR_INT64SET )
				++iMvaCounter;
		}
	}

	const CSphColumnInfo * pId = tSchema.GetAttr ( sphGetDocidName () );
	assert( pId );
	CSphAttrLocator tIdLoc = pId->m_tLocator;
	tIdLoc.m_bDynamic = true;

	int iDocsNoIdCount = 0;
	bool bAutoId = tOpt.m_sIdAlias.IsEmpty ();
	tResult.m_dDocids.Reset ( bAutoId ? 0 : iDocs + 1 );
	int64_t uSeqDocid = 1;

	tDoc.m_dStrings.Resize(iStrCounter);
	StringPtrTraits_t tStrings;
	tStrings.m_dOff.Reset ( iStrCounter );
	CSphVector<int64_t> dMvaParsed ( iMvaCounter );

	CSphString sTokenFilterOpts;
	RowID_t tRowID = 0;
	for ( auto iDoc = iStart; iDoc<iStart+iDocs; ++iDoc )
	{
		// doc-id
		tDoc.m_tDoc.SetAttr ( tIdLoc, 0 );
		tDoc.m_dFields[0] = dDocs[iDoc];

		dMvaParsed.Resize ( iMvaCounter );
		dMvaParsed.Fill ( 0 );

		if ( tOpt.m_bJsonDocs )
		{
			// reset all back to defaults
			tDoc.m_dFields.Fill ( { nullptr, 0 } );
			for ( int i = 0; i<iAttrsCount; ++i )
			{
				const CSphColumnInfo &tCol = tSchema.GetAttr ( i );
				CSphAttrLocator tLoc = tCol.m_tLocator;
				tLoc.m_bDynamic = true;
				CSphMatchVariant::SetDefaultAttr ( tDoc.m_tDoc, tLoc, tCol.m_eAttrType );
			}

			tStrings.Reset();

			if ( !ParseBsonDocument ( dDocs[iDoc], hSchemaLocators, tOpt.m_sIdAlias, iDoc, tDoc.m_dFields, tDoc.m_tDoc, tStrings, dMvaParsed, tSchema, sMsg ) )
			{
				// for now the only case of fail - if provided bson is empty (null) document.
				if ( tOpt.m_bSkipBadJson )
				{
					sMsg.Warn ( "ERROR: Document %d is empty", iDoc + tOpt.m_iShift + 1 );
					continue;
				}

				sMsg.Err ( "Document %d is empty", iDoc + tOpt.m_iShift + 1 );
				break;
			}

			tStrings.SavePointersTo ( tDoc.m_dStrings, false );

			// convert back offset into tStrings buffer into pointers
			for ( VecTraits_T<const char> & tField : tDoc.m_dFields )
			{
				if ( !tField.GetLength() )
					continue;

				int64_t iOff = int64_t( tField.Begin() );
				int iLen = tField.GetLength();
				tField = VecTraits_T<const char> ( (const char *)( tStrings.m_dPackedData.Begin()+iOff ), iLen );
			}
		}

		tDoc.FixParsedMVAs ( dMvaParsed, iMvaCounter );

		if ( !sMsg.ErrEmpty () )
			break;


		tDoc.m_tDoc.m_tRowID = ( RowID_t ) tRowID++;

		if ( !bAutoId )
		{
			// in user-provides-id mode let's skip all docs without id
			if ( !sphGetDocID ( tDoc.m_tDoc.m_pDynamic ) )
			{
				++iDocsNoIdCount;
				continue;
			}

			// store provided doc-id for result set sending
			tResult.m_dDocids[uSeqDocid] = ( int64_t ) sphGetDocID ( tDoc.m_tDoc.m_pDynamic );
			tDoc.m_tDoc.SetAttr ( tIdLoc, uSeqDocid++ );
		} else
			tDoc.m_tDoc.SetAttr ( tIdLoc, iDoc + 1 ); // +1 since docid is 1-based

		// PQ work with sequential document numbers, 0 element unused

		// add document
		pIndex->AddDocument ( tDoc, true, sTokenFilterOpts, sError, sWarning, pAccum );
		sMsg.Err ( sError );
		sMsg.Warn ( sWarning );

		if ( !sMsg.ErrEmpty() )
			break;
	}

	// fire exit
	if ( !sMsg.ErrEmpty() )
	{
		pIndex->RollBack ( pAccum ); // clean up collected data
		return;
	}

	pIndex->MatchDocuments ( pAccum, tResult.m_dResult );

	if ( iDocsNoIdCount )
		sMsg.Warn ( "skipped %d document(s) without id field '%s'", iDocsNoIdCount, tOpt.m_sIdAlias.cstr() );
}


void PercolateMatchDocuments ( const BlobVec_t & dDocs, const PercolateOptions_t & tOpts, CSphSessionAccum & tAcc, CPqResult & tResult )
{
	CSphString sIndex = tOpts.m_sIndex;
	CSphString sWarning, sError;

	StrVec_t dLocalIndexes;
	const auto * pLocalIndexes = &dLocalIndexes;

	VecRefPtrsAgentConn_t dAgents;
	auto pDist = GetDistr ( sIndex );
	if ( pDist )
	{
		for ( const auto& pAgent : pDist->m_dAgents )
		{
			auto * pConn = new AgentConn_t;
			pConn->SetMultiAgent ( pAgent );
			pConn->m_iMyConnectTimeoutMs = pDist->GetAgentConnectTimeoutMs();
			pConn->m_iMyQueryTimeoutMs = pDist->GetAgentQueryTimeoutMs();
			dAgents.Add ( pConn );
		}

		pLocalIndexes = &pDist->m_dLocal;
	} else
		dLocalIndexes.Add ( sIndex );

	// at this point we know total num of involved indexes,
	// and can eventually split (sparse) docs among them.
	int iChunks = 0;
	if ( tOpts.m_eMode==PercolateOptions_t::unknown || tOpts.m_eMode==PercolateOptions_t::sparsed)
		iChunks = dAgents.GetLength () + pLocalIndexes->GetLength ();
	int iStart = 0;
	int iStep = iChunks>1 ? ( ( dDocs.GetLength () - 1 ) / iChunks + 1 ) : 0;

	bool bHaveRemotes = !dAgents.IsEmpty ();
	int iSuccesses = 0;
	int iAgentsDone = 0;
	std::unique_ptr<PqRequestBuilder_c> pReqBuilder;
	std::unique_ptr<ReplyParser_i> pParser;
	CSphRefcountedPtr<RemoteAgentsObserver_i> pReporter { nullptr };
	if ( bHaveRemotes )
	{
		pReqBuilder = std::make_unique<PqRequestBuilder_c> ( dDocs, tOpts, iStart, iStep );
		iStart += iStep * dAgents.GetLength ();
		pParser = std::make_unique<PqReplyParser_c>();
		pReporter = GetObserver();
		ScheduleDistrJobs ( dAgents, pReqBuilder.get(), pParser.get(), pReporter );
	}

	LazyVector_T <CPqResult> dLocalResults;
	for ( const auto & sPqIndex : *pLocalIndexes )
	{
		auto & dResult = dLocalResults.Add();
		PQLocalMatch ( dDocs, sPqIndex, tOpts, tAcc, dResult, iStart, iStep );
		iStart += iStep;
	}

	if ( bHaveRemotes )
	{
		assert ( pReporter );
		pReporter->Finish ();
		iSuccesses = ( int ) pReporter->GetSucceeded ();
		iAgentsDone = ( int ) pReporter->GetFinished ();
	}

	LazyVector_T<CPqResult*> dAllResults;
	for ( auto & dLocalRes : dLocalResults )
		dAllResults.Add ( &dLocalRes );

	CPqResult dMsgs; // fake resultset just to grab errors from remotes
	if ( iAgentsDone>iSuccesses )
		dAllResults.Add ( &dMsgs );

	if ( iAgentsDone )
	{
		for ( auto * pAgent : dAgents )
		{
			if ( !pAgent->m_bSuccess )
			{
				dMsgs.m_dResult.m_sMessages.Err ( pAgent->m_sFailure );
				continue;
			}

			auto pResult = ( CPqResult * ) pAgent->m_pResult.get ();
			if ( !pResult )
				continue;

			dAllResults.Add ( pResult );
		}
	}

	MergePqResults ( dAllResults, tResult, iChunks<2 );

	if ( iSuccesses!=iAgentsDone )
	{
		sphWarning ( "Remote PQ: some of the agents didn't answered: %d queried, %d finished, %d succeeded"
					 , dAgents.GetLength (), iAgentsDone, iSuccesses );

	}
}

/// call PQ command over API
void HandleCommandCallPq ( ISphOutputBuffer &tOut, WORD uVer, InputBuffer_c &tReq ) REQUIRES ( HandlerThread )
{
	if ( !CheckCommandVersion ( uVer, VER_COMMAND_CALLPQ, tOut ) )
		return;

	// options
	PercolateOptions_t tOpts;

	DWORD uFlags = tReq.GetDword ();
	tOpts.m_bGetDocs	= !!(uFlags & 1);
	tOpts.m_bGetQuery	= !!(uFlags & 2);
	tOpts.m_bJsonDocs	= !!(uFlags & 4);
	tOpts.m_bVerbose	= !!(uFlags & 8);
	tOpts.m_bSkipBadJson = !! ( uFlags & 16 );

	tOpts.m_sIdAlias = tReq.GetString();

	// index name
	tOpts.m_sIndex = tReq.GetString();

	// document(s)
	tOpts.m_iShift = tReq.GetInt();
	BlobVec_t dDocs ( tReq.GetInt() );
	for ( auto & sDoc : dDocs )
		if ( !tReq.GetString ( sDoc ) )
		{
			SendErrorReply ( tOut, "Can't retrieve doc from input buffer" );
			return;
		}

	// working
	CSphSessionAccum tAcc;
	CPqResult tResult;

	PercolateMatchDocuments ( dDocs, tOpts, tAcc, tResult );

	if ( tResult.m_dResult.m_iQueriesFailed )
		tResult.m_dResult.m_sMessages.Err ( "%d queries failed", tResult.m_dResult.m_iQueriesFailed );

	if ( !tResult.m_dResult.m_sMessages.ErrEmpty () )
	{
		SendErrorReply ( tOut, "%s", tResult.m_dResult.m_sMessages.sError() );
		return;
	}

	SendAPIPercolateReply ( tOut, tResult, tOpts.m_iShift );
}


static void HandleMysqlCallPQ ( RowBuffer_i & tOut, SqlStmt_t & tStmt, CSphSessionAccum & tAcc, CPqResult & tResult )
{
	StatCountCommand ( SEARCHD_COMMAND_CALLPQ );
	PercolateMatchResult_t &tRes = tResult.m_dResult;
	tRes.Reset();

	// check arguments
	// index name, document | documents list, [named opts]
	if ( tStmt.m_dInsertValues.GetLength()!=2 )
	{
		tOut.Error ( "PQ() expects exactly 2 arguments (table, document(s))" );
		return;
	}
	auto &dStmtIndex = tStmt.m_dInsertValues[0];
	auto &dStmtDocs = tStmt.m_dInsertValues[1];

	if ( dStmtIndex.m_iType!=SqlInsert_t::QUOTED_STRING )
	{
		tOut.Error ( "PQ() argument 1 must be a string" );
		return;
	}
	if ( dStmtDocs.m_iType!=SqlInsert_t::QUOTED_STRING && dStmtDocs.m_iType!=SqlInsert_t::CONST_STRINGS )
	{
		tOut.Error ( "PQ() argument 2 must be a string or a string list" );
		return;
	}

	// document(s)
	StrVec_t dDocs;
	if ( dStmtDocs.m_iType==SqlInsert_t::QUOTED_STRING )
		dDocs.Add ( dStmtDocs.m_sVal );
	else
		dDocs.SwapData ( tStmt.m_dCallStrings );

	// options last
	CSphString sError;
	PercolateOptions_t tOpts;
	tOpts.m_sIndex = dStmtIndex.m_sVal;
	SqlParser_SplitClusterIndex ( tOpts.m_sIndex, nullptr );
	bool bSkipEmpty = false;
	ARRAY_FOREACH ( i, tStmt.m_dCallOptNames )
	{
		CSphString & sOpt = tStmt.m_dCallOptNames[i];
		const SqlInsert_t & v = tStmt.m_dCallOptValues[i];

		sOpt.ToLower();
		int iExpType = SqlInsert_t::CONST_INT;

		if ( sOpt=="docs_id" )
		{
			tOpts.m_sIdAlias = v.m_sVal;
			iExpType = SqlInsert_t::QUOTED_STRING;
			sphColumnToLowercase ( const_cast<char *>( tOpts.m_sIdAlias.cstr() ) );

		} else if ( sOpt=="docs" )		tOpts.m_bGetDocs = ( v.GetValueInt()!=0 );
		else if ( sOpt=="verbose" )		tOpts.m_bVerbose = ( v.GetValueInt()!=0 );
		else if ( sOpt=="docs_json" )	tOpts.m_bJsonDocs = ( v.GetValueInt()!=0 );
		else if ( sOpt=="query" )		tOpts.m_bGetQuery = ( v.GetValueInt()!=0 );
		else if ( sOpt=="skip_bad_json" )	tOpts.m_bSkipBadJson = ( v.GetValueInt()!=0 );
		else if ( sOpt=="skip_empty" ) 	bSkipEmpty = true;
		else if ( sOpt=="shift" ) 		tOpts.m_iShift = v.GetValueInt();
		else if ( sOpt=="mode" )
		{
			auto sMode = v.m_sVal;
			iExpType = SqlInsert_t::QUOTED_STRING;
			sMode.ToLower();
			if ( sMode=="sparsed" )
				tOpts.m_eMode = PercolateOptions_t::sparsed;
			else if ( sMode=="sharded" )
				tOpts.m_eMode = PercolateOptions_t::sharded;
			else
			{
				sError.SetSprintf ( "unknown mode %s. (Expected 'sparsed' or 'sharded')", v.m_sVal.cstr () );
				break;
			}
		} else
		{
			sError.SetSprintf ( "unknown option %s", sOpt.cstr() );
			break;
		}

		// post-conf type check
		if ( iExpType!=v.m_iType )
		{
			sError.SetSprintf ( "unexpected option %s type", sOpt.cstr() );
			break;
		}
	}

	if ( tOpts.m_bSkipBadJson && !tOpts.m_bJsonDocs ) // fixme! do we need such warn? Uncomment, if so.
		tRes.m_sMessages.Warn ( "option to skip bad json has no sense since docs are not in json form" );

	if ( !sError.IsEmpty() )
	{
		tOut.Error ( sError.cstr() );
		return;
	}

	BlobVec_t dBlobDocs;
	dBlobDocs.Reserve ( dDocs.GetLength() ); // actually some docs may be complex
	CSphVector<int> dBadDocs;

	if ( !tOpts.m_bJsonDocs )
		for ( auto &dDoc : dDocs )
			dDoc.LeakToVec ( dBlobDocs.Add () );
	else
		ARRAY_FOREACH ( i, dDocs )
		{
			using namespace bson;
			CSphVector<BYTE> dData;
			if ( !sphJsonParse ( dData, (char *)dDocs[i].cstr(), g_bJsonAutoconvNumbers, g_bJsonKeynamesToLowercase, false, sError ) )
			{
				dBadDocs.Add ( i + 1 );
				continue;
			}

			Bson_c dBson ( dData );
			if ( dBson.IsArray () )
			{
				for ( BsonIterator_c dItem ( dBson ); dItem; dItem.Next() )
				{
					if ( dItem.IsAssoc () )
						dItem.BsonToBson ( dBlobDocs.Add () );
					else
					{
						dBadDocs.Add ( i + 1 );	// fixme! m.b. report it as 'wrong doc N in string M'?
						break;
					}
				}
			}
			else if ( dBson.IsAssoc() )
			{
				dData.SwapData ( dBlobDocs.Add () );
			}
			else if ( bSkipEmpty && dBson.IsEmpty() )
				continue;
			else
				dBadDocs.Add ( i + 1 ); // let it be just 'an error' for now
			if ( !dBadDocs.IsEmpty() && !tOpts.m_bSkipBadJson )
				break;
		}

	if ( !dBadDocs.IsEmpty() )
	{
		StringBuilder_c sBad ( ",", "Bad JSON objects in strings: " );
		for ( int iBadDoc:dBadDocs )
			sBad.Sprintf ( "%d", iBadDoc );

		if ( !tOpts.m_bSkipBadJson )
		{
			tOut.Error ( sBad.cstr ());
			return;
		}
		tRes.m_sMessages.Warn ( sBad.cstr () );
	}

	tResult.m_dDocids.Reset ( tOpts.m_sIdAlias.IsEmpty () ? 0 : dBlobDocs.GetLength () + 1 );

	if ( tOpts.m_iShift && !tOpts.m_sIdAlias.IsEmpty () )
		tRes.m_sMessages.Warn ( "'shift' option works only for automatic ids, when 'docs_id' is not defined" );

	PercolateMatchDocuments ( dBlobDocs, tOpts, tAcc, tResult );

	if ( !tRes.m_sMessages.ErrEmpty () )
	{
		tRes.m_sMessages.MoveAllTo ( sError );
		tOut.Error ( sError.cstr () );
		return;
	}

	SendMysqlPercolateReply ( tOut, tResult, tOpts.m_iShift );
}

void HandleMysqlPercolateMeta ( const CPqResult &tResult, const CSphString & sWarning, RowBuffer_i & tOut )
{
	// shortcuts
	const PercolateMatchResult_t &tMeta = tResult.m_dResult;

	tOut.HeadTuplet ( "Variable name", "Value" );
	tOut.DataTupletf ( "total", "%.3D sec", tMeta.m_tmTotal / 1000 );
	if ( tMeta.m_tmSetup && tMeta.m_tmSetup>0 )
		tOut.DataTupletf ( "setup", "%.3D sec", tMeta.m_tmSetup / 1000 );
	tOut.DataTuplet ( "queries_matched", tMeta.m_iQueriesMatched );
	tOut.DataTuplet ( "queries_failed", tMeta.m_iQueriesFailed );
	tOut.DataTuplet ( "document_matched", tMeta.m_iDocsMatched );
	tOut.DataTuplet ( "total_queries_stored", tMeta.m_iTotalQueries );
	tOut.DataTuplet ( "term_only_queries", tMeta.m_iOnlyTerms );
	tOut.DataTuplet ( "fast_rejected_queries", tMeta.m_iEarlyOutQueries );

	if ( !tMeta.m_dQueryDT.IsEmpty() )
	{
		uint64_t tmMatched = 0;
		StringBuilder_c sList (", ");
		assert ( tMeta.m_iQueriesMatched==tMeta.m_dQueryDT.GetLength() );
		for ( int tmQuery : tMeta.m_dQueryDT )
		{
			sList.Sprintf ( "%d", tmQuery );
			tmMatched += tmQuery;
		}
		tOut.DataTuplet ( "time_per_query", sList.cstr() );
		tOut.DataTuplet ( "time_of_matched_queries", tmMatched );
	}
	if ( !sWarning.IsEmpty() )
		tOut.DataTuplet ( "warning", sWarning.cstr() );

	tOut.Eof();
}

static bool IsHttpStmt ( const SqlStmt_t & tStmt )
{
	return !tStmt.m_sEndpoint.IsEmpty();
}


static void PopulateMapsFromIndexSchema ( CSphVector<int> & dAttrSchema, CSphVector<int> & dFieldSchema, const CSphSchema & tSchema )
{
	assert ( tSchema.GetAttr(0).m_sName==sphGetDocidName() );

	ARRAY_FOREACH ( i, dFieldSchema )
		dFieldSchema[i] = i+1;

	dAttrSchema[0]=0;
	int iAttrId = dFieldSchema.GetLength()+1;
	for ( int i = 1; i < dAttrSchema.GetLength(); i++ )
	{
		if ( sphIsInternalAttr ( tSchema.GetAttr(i) ) )
			dAttrSchema[i]=-1;
		else
		{
			// check for string field/attr with the same name
			int iFieldId = tSchema.GetFieldIndex ( tSchema.GetAttr(i).m_sName.cstr() );
			if ( iFieldId!=-1 )
				dAttrSchema[i] = iFieldId+1;
			else
				dAttrSchema[i] = iAttrId++;
		}
	}
}


static bool CreateAttrMaps ( CSphVector<int> & dAttrSchema, CSphVector<int> & dFieldSchema, CSphVector<bool> & dFieldAttrs, const CSphSchema & tSchema, const StrVec_t & dStmtInsertSchema, StmtErrorReporter_i & tOut )
{
	ARRAY_FOREACH ( i, dFieldAttrs )
		dFieldAttrs[i] = false;

	if ( !dStmtInsertSchema.GetLength() )
	{
		PopulateMapsFromIndexSchema ( dAttrSchema, dFieldSchema, tSchema );
		return true;
	}

	// got a list of columns, check for 1) existance, 2) dupes
	StrVec_t dCheck = dStmtInsertSchema;
	ARRAY_FOREACH ( i, dCheck )
		// OPTIMIZE! GetFieldIndex use linear searching. M.b. hash instead?
		if ( tSchema.GetAttrIndex ( dCheck[i].cstr() )==-1 && tSchema.GetFieldIndex ( dCheck[i].cstr() )==-1 )
		{
			tOut.Error ( "unknown column: '%s'", dCheck[i].cstr() );
			return false;
		}

	dCheck.Sort();
	for ( int i=1; i<dCheck.GetLength(); i++ )
		if ( dCheck[i-1]==dCheck[i] )
		{
			CSphString sError;
			sError.SetSprintf ( "column '%s' specified twice", dCheck[i].cstr() );
			tOut.ErrorEx ( EMYSQL_ERR::FIELD_SPECIFIED_TWICE, sError.cstr() );
			return false;
		}

	// hash column list
	// OPTIMIZE! hash index columns once (!) instead
	SmallStringHash_T<int> dInsertSchema;
	ARRAY_FOREACH ( i, dStmtInsertSchema )
		dInsertSchema.Add ( i, dStmtInsertSchema[i] );

	// map fields
	ARRAY_FOREACH ( i, dFieldSchema )
	{
		const char * szFieldName = tSchema.GetFieldName(i);
		if ( dInsertSchema.Exists(szFieldName) )
		{
			dFieldSchema[i] = dInsertSchema[szFieldName];

			// does an attribute with the same name exist?
			if ( tSchema.GetAttr(szFieldName) )
				dFieldAttrs[i] = true;
		} else
			dFieldSchema[i] = -1;
	}

	// map attrs
	ARRAY_FOREACH ( j, dAttrSchema )
	{
		const char * szAttrName = tSchema.GetAttr(j).m_sName.cstr();
		if ( dInsertSchema.Exists(szAttrName) )
			dAttrSchema[j] = dInsertSchema[szAttrName];
		else
			dAttrSchema[j] = -1;
	}

	return true;
}

/////////////////////////////////////////////////////////////////////

class AttributeConverter_c : public InsertDocData_c
{
public:
				AttributeConverter_c ( const CSphSchema & tSchema, const CSphVector<bool> & dFieldAttrs, CSphString & sError, CSphString & sWarning );

	bool		SetAttrValue ( int iCol, const SqlInsert_t & tVal, int iRow, int iQuerySchemaIdx, CSphString & sError );
	void		SetDefaultAttrValue ( int iCol );

	bool		SetFieldValue ( int iField, const SqlInsert_t & tVal, int iRow, int iQuerySchemaIdx );
	void		SetDefaultFieldValue ( int iField );

	void		NewRow();
	void		Finalize();

private:
	const CSphSchema &		m_tSchema;
	const CSphColumnInfo *	m_pDocId = nullptr;

	const CSphVector<bool> & m_dFieldAttrs;

	StringPtrTraits_t 		m_tStrings;
	StrVec_t				m_dTmpFieldStorage;
	CSphVector<float>		m_dTmpFloats;
	CSphVector<int>			m_dColumnarRemap;

	CSphString &			m_sError;
	CSphString &			m_sWarning;

	bool		String2JsonPack ( char * pStr, CSphVector<BYTE> & dBuf );

	bool		CheckStrings ( const CSphColumnInfo & tCol, const SqlInsert_t & tVal, int iCol, int iRow );
	bool		CheckJson ( const CSphColumnInfo & tCol, const SqlInsert_t & tVal );
	bool		CheckMVA ( const CSphColumnInfo & tCol, const SqlInsert_t & tVal, int iCol, int iRow );
	bool		CheckInsertTypes ( const CSphColumnInfo & tCol, const SqlInsert_t & tVal, int iRow, int iQuerySchemaIdx );
};


AttributeConverter_c::AttributeConverter_c ( const CSphSchema & tSchema, const CSphVector<bool> & dFieldAttrs, CSphString & sError, CSphString & sWarning )
	: InsertDocData_c ( tSchema )
	, m_tSchema ( tSchema )
	, m_pDocId ( tSchema.GetAttr ( sphGetDocidName() ) )
	, m_dFieldAttrs ( dFieldAttrs )
	, m_sError ( sError )
	, m_sWarning ( sWarning )
{
	int iAttrs = tSchema.GetAttrsCount();

	m_dTmpFieldStorage.Resize ( tSchema.GetFieldsCount() );
	m_dColumnarRemap.Resize(iAttrs);

	int iColumnarAttr = 0;
	for ( int i = 0; i < iAttrs; i++ )
		if ( m_tSchema.GetAttr(i).IsColumnar() )
			m_dColumnarRemap[i] = iColumnarAttr++;
		else
			m_dColumnarRemap[i] = -1;

	m_dColumnarAttrs.Resize(iColumnarAttr);
	m_tStrings.m_dOff.Reset(iAttrs);
}


bool AttributeConverter_c::String2JsonPack ( char * pStr, CSphVector<BYTE> & dBuf )
{
	dBuf.Resize ( 0 ); // buffer for JSON parser must be empty to properly set JSON_ROOT data
	if ( !pStr )
		return true;

	if ( !sphJsonParse ( dBuf, pStr, g_bJsonAutoconvNumbers, g_bJsonKeynamesToLowercase, true, m_sError ) )
	{
		if ( g_bJsonStrict )
			return false;

		if ( m_sWarning.IsEmpty() )
			m_sWarning = m_sError;
		else
			m_sWarning.SetSprintf ( "%s; %s", m_sWarning.cstr(), m_sError.cstr() );

		m_sError = "";
	}

	return true;
}


bool AttributeConverter_c::CheckStrings ( const CSphColumnInfo & tCol, const SqlInsert_t & tVal, int iCol, int iRow )
{
	if ( tCol.m_eAttrType!=SPH_ATTR_STRING && tCol.m_eAttrType!=SPH_ATTR_STRINGPTR )
		return true;

	if ( tVal.m_sVal.Length() > 0x3FFFFF )
	{
		*( char * ) ( tVal.m_sVal.cstr () + 0x3FFFFF ) = '\0';
		m_sWarning.SetSprintf ( "String column %d at row %d too long, truncated to 4MB", iCol, iRow );
	}

	m_dStrings.Add ( tVal.m_sVal.cstr() );

	return true;
}


bool AttributeConverter_c::CheckJson ( const CSphColumnInfo & tCol, const SqlInsert_t & tVal )
{
	if ( tCol.m_eAttrType!=SPH_ATTR_JSON )
		return true;

	int iStrCount = m_dStrings.GetLength();
	m_dStrings.Add ( nullptr );

	// empty source string means NULL attribute
	if ( tVal.m_sVal.IsEmpty() )
		return true;

	// sphJsonParse must be terminated with a double zero however usual CSphString have SAFETY_GAP of 4 zeros
	if ( !String2JsonPack ( (char *)tVal.m_sVal.cstr(), m_tStrings.m_dParserBuf ) )
		return false;

	int iParsedLength = m_tStrings.m_dParserBuf.GetLength();
	if ( iParsedLength )
	{
		m_tStrings.m_dOff[iStrCount] = m_tStrings.m_dPackedData.GetLength();
		BYTE * pPacked = m_tStrings.m_dPackedData.AddN ( sphCalcPackedLength ( iParsedLength ) );
		sphPackPtrAttr ( pPacked, m_tStrings.m_dParserBuf );
	}

	return true;
}


bool AttributeConverter_c::CheckMVA ( const CSphColumnInfo & tCol, const SqlInsert_t & tVal, int iCol, int iRow )
{
	if ( tCol.m_eAttrType!=SPH_ATTR_UINT32SET && tCol.m_eAttrType!=SPH_ATTR_INT64SET && tCol.m_eAttrType!=SPH_ATTR_FLOAT_VECTOR )
		return true;

	if ( !tVal.m_pVals )
	{
		AddMVALength(0);
		return true;
	}

	auto & tAddVals = *tVal.m_pVals;
	if ( tCol.m_eAttrType==SPH_ATTR_FLOAT_VECTOR )
	{
		AddMVALength ( tAddVals.GetLength() );

		if ( tCol.IsIndexedKNN() && tCol.m_tKNN.m_eHNSWSimilarity==knn::HNSWSimilarity_e::COSINE && tAddVals.GetLength() )
		{
			m_dTmpFloats.Resize ( tAddVals.GetLength() );
			ARRAY_FOREACH ( i, m_dTmpFloats )
				m_dTmpFloats[i] = tAddVals[i].m_fValue;

			NormalizeVec(m_dTmpFloats);

			for ( const auto & i : m_dTmpFloats )
				AddMVAValue ( sphF2DW(i) );
		}
		else
		{
			for ( const auto & i : tAddVals )
				AddMVAValue ( sphF2DW ( i.m_fValue ) );
		}

		return true;
	}

	// collect data from scattered insvals
	// FIXME! maybe remove this mess, and just have a single m_dMvas pool in parser instead?
	bool bFloatInMVA = false;
	for ( const auto & i : tAddVals )
		bFloatInMVA |= i.m_bFloat;

	if ( bFloatInMVA )
		m_sWarning.SetSprintf ( "MVA attribute %d at row %d: inserting float value", iCol, iRow );

	tAddVals.Uniq();
	AddMVALength ( tAddVals.GetLength() );
	for ( const auto & i : tAddVals )
		AddMVAValue ( i.m_iValue );

	return true;
}


bool AttributeConverter_c::CheckInsertTypes ( const CSphColumnInfo & tCol, const SqlInsert_t & tVal, int iRow, int iQuerySchemaIdx )
{
	// null fits all values as for now it sets default value for any type
	if ( tVal.m_iType==SqlInsert_t::TOK_NULL )
		return true;

	if ( tVal.m_iType!=SqlInsert_t::QUOTED_STRING
		&& tVal.m_iType!=SqlInsert_t::CONST_INT
		&& tVal.m_iType!=SqlInsert_t::CONST_FLOAT
		&& tVal.m_iType!=SqlInsert_t::CONST_MVA )
	{
		m_sError.SetSprintf ( "row %d, column %d: internal error: unknown insval type %d", 1+iRow, 1+iQuerySchemaIdx, tVal.m_iType ); // 1 for human base
		return false;
	}

	if ( tVal.m_iType==SqlInsert_t::CONST_MVA && !( tCol.m_eAttrType==SPH_ATTR_UINT32SET || tCol.m_eAttrType==SPH_ATTR_INT64SET || tCol.m_eAttrType==SPH_ATTR_JSON || tCol.m_eAttrType==SPH_ATTR_FLOAT_VECTOR ) )
	{
		m_sError.SetSprintf ( "row %d, column %d: MVA value specified for a non-MVA column", 1+iRow, 1+iQuerySchemaIdx ); // 1 for human base
		return false;
	}

	if ( ( tCol.m_eAttrType==SPH_ATTR_UINT32SET || tCol.m_eAttrType==SPH_ATTR_INT64SET ) && tVal.m_iType!=SqlInsert_t::CONST_MVA )
	{
		m_sError.SetSprintf ( "row %d, column %d: non-MVA value specified for a MVA column", 1+iRow, 1+iQuerySchemaIdx ); // 1 for human base
		return false;
	}

	if ( tCol.m_eAttrType==SPH_ATTR_FLOAT_VECTOR && tVal.m_iType!=SqlInsert_t::CONST_MVA )
	{
		m_sError.SetSprintf ( "row %d, column %d: incompatible value specified for a float vector column", 1+iRow, 1+iQuerySchemaIdx ); // 1 for human base
		return false;
	}

	return true;
}


void AttributeConverter_c::SetDefaultAttrValue ( int iCol )
{
	const CSphColumnInfo & tCol = m_tSchema.GetAttr(iCol);
	CSphAttrLocator tLoc = tCol.m_tLocator;
	tLoc.m_bDynamic = true;

	if ( tCol.m_eAttrType==SPH_ATTR_STRING || tCol.m_eAttrType==SPH_ATTR_STRINGPTR || tCol.m_eAttrType==SPH_ATTR_JSON )
		m_dStrings.Add(nullptr);

	if ( tCol.m_eAttrType==SPH_ATTR_UINT32SET || tCol.m_eAttrType==SPH_ATTR_INT64SET || tCol.m_eAttrType==SPH_ATTR_FLOAT_VECTOR )
		AddMVALength ( 0, true );

	SqlInsert_t tDefaultVal;
	tDefaultVal.m_iType = SqlInsert_t::CONST_INT;
	tDefaultVal.SetValueInt(0);

	SphAttr_t tAttr;
	CSphString sError;
	if ( CSphMatchVariant::ConvertPlainAttr ( tDefaultVal, tCol.m_eAttrType, &tCol.m_sName, tAttr, false, sError ) )
	{
		if ( tCol.IsColumnar() )
			m_dColumnarAttrs [ m_dColumnarRemap[iCol] ] = tAttr;
		else
			m_tDoc.SetAttr ( tLoc, tAttr );
	}
}


bool AttributeConverter_c::SetAttrValue ( int iCol, const SqlInsert_t & tVal, int iRow, int iQuerySchemaIdx, CSphString & sError )
{
	const CSphColumnInfo & tCol = m_tSchema.GetAttr(iCol);
	bool bDocId = tCol.m_sName == sphGetDocidName();
	CSphAttrLocator tLoc = tCol.m_tLocator;
	tLoc.m_bDynamic = true;

	if ( !CheckInsertTypes ( tCol, tVal, iRow, iQuerySchemaIdx ) )
		return false;

	SphAttr_t tAttr;
	if ( CSphMatchVariant::ConvertPlainAttr ( tVal, tCol.m_eAttrType, &tCol.m_sName, tAttr, bDocId, sError ) )
	{
		if ( tCol.IsColumnar() )
			m_dColumnarAttrs [ m_dColumnarRemap[iCol] ] = tAttr;
		else
			m_tDoc.SetAttr ( tLoc, tAttr );
	}
	else
	{
		if ( !sError.IsEmpty() )
			return false;
	}

	if ( !CheckStrings ( tCol, tVal, iCol, iRow ) )	return false;
	if ( !CheckJson ( tCol, tVal ) )				return false;
	if ( !CheckMVA ( tCol, tVal, iCol, iRow ) )		return false;

	return true;
}


bool AttributeConverter_c::SetFieldValue ( int iField, const SqlInsert_t & tVal, int iRow, int iQuerySchemaIdx )
{
	if ( tVal.m_iType!=SqlInsert_t::QUOTED_STRING && tVal.m_iType!=SqlInsert_t::TOK_NULL )
	{
		m_sError.SetSprintf ( "row %d, column %d: string expected", 1+iRow, 1+iQuerySchemaIdx ); // 1 for human base
		return false;
	}

	const char * szFieldValue = tVal.m_sVal.scstr();
	if ( m_dFieldAttrs[iField] )
	{
		m_dTmpFieldStorage[iField] = szFieldValue;
		m_dFields[iField] = { m_dTmpFieldStorage[iField].cstr(), m_dTmpFieldStorage[iField].Length() };
	} else
		m_dFields[iField] = { szFieldValue, ( int64_t) strlen(szFieldValue) };

	return true;
}


void AttributeConverter_c::SetDefaultFieldValue ( int iField )
{
	m_dFields[iField] = { nullptr, 0 };
}


void AttributeConverter_c::NewRow()
{
	m_dStrings.Resize(0);
	m_tStrings.Reset();
	ResetMVAs();
}


void AttributeConverter_c::Finalize()
{
	// remap JSON to string pointers
	m_tStrings.SavePointersTo ( m_dStrings );
}

/////////////////////////////////////////////////////////////////////

static bool InsertToPQ ( const SqlStmt_t & tStmt, RtIndex_i * pIndex, RtAccum_t * pAccum, CSphVector<int64_t> & dIds, const CSphMatch & tDoc, const CSphAttrLocator & tIdLoc, const CSphVector<const char *> & dStrings,
	const CSphSchema & tSchemaInt, bool bReplace, CSphString & sError )
{
	CSphVector<CSphFilterSettings> dFilters;
	CSphVector<FilterTreeItem_t>   dFilterTree;
	if ( !PercolateParseFilters ( dStrings[2], session::GetCollation(), tSchemaInt, dFilters, dFilterTree, sError ) )
		return false;

	PercolateQueryArgs_t tArgs ( dFilters, dFilterTree );
	tArgs.m_sQuery		= dStrings[0];
	tArgs.m_sTags		= dStrings[1];
	tArgs.m_iQUID		= tDoc.GetAttr(tIdLoc);
	tArgs.m_bReplace	= bReplace;
	tArgs.m_bQL			= true;

	// add query
	auto * pQIndex = (PercolateIndex_i *)pIndex;
	auto pStored = pQIndex->CreateQuery ( tArgs, sError );
	if ( pStored )
	{
		auto * pCmd = pAccum->AddCommand ( ReplCmd_e::PQUERY_ADD, tStmt.m_sIndex, tStmt.m_sCluster );
		dIds.Add ( pStored->m_iQUID );
		pCmd->m_pStored = std::move ( pStored );
	}

	return true;
}

static bool CleanupAcc ( bool bMissed, RtAccum_t * pAccum, CSphString & sError )
{
	assert ( pAccum );
	sError.SetSprintf ( "can not finish transaction, table %s '%s'", ( bMissed ? "missed" : "changed" ), pAccum->GetIndexName().cstr() );
	pAccum->Cleanup();
	return false;
}

static bool CheckAccIndex ( CSphSessionAccum & tSession, CSphString & sError, bool bIncServedCmd )
{
	RtAccum_t * pAccum = tSession.GetAcc();
	assert ( pAccum );
	auto pServed = GetServed ( pAccum->GetIndexName() );
	if ( !pServed )
		return CleanupAcc ( true, pAccum, sError );

	if ( bIncServedCmd )
		pServed->m_pStats->IncCmd ( SEARCHD_COMMAND_COMMIT );

	if ( pAccum->GetIndexId()!=RIdx_T<RtIndex_i*>( pServed )->GetIndexId() )
		return CleanupAcc ( false, pAccum, sError );

	return true;
}

void sphHandleMysqlBegin ( StmtErrorReporter_i& tOut, Str_t sQuery )
{
	auto* pSession = session::GetClientSession();
	auto& tAcc = pSession->m_tAcc;
	auto& sError = pSession->m_sError;

	MEMORY ( MEM_SQL_BEGIN );
	if ( tAcc.GetIndex() )
	{
		if ( !CheckAccIndex ( tAcc, sError, false ) )
			return tOut.Error ( "%s", sError.cstr() );

		if ( !HandleCmdReplicate ( *tAcc.GetAcc() ) )
		{
			TlsMsg::MoveError ( sError );
			return tOut.Error ( "%s", sError.cstr() );
		}
	}
	pSession->m_bInTransaction = true;
	tOut.Ok ( 0 );
}

void sphHandleMysqlCommitRollback ( StmtErrorReporter_i& tOut, Str_t sQuery, bool bCommit )
{
	auto* pSession = session::GetClientSession();
	auto& tAcc = pSession->m_tAcc;
	auto& sError = pSession->m_sError;
	auto& tCrashQuery = GlobalCrashQueryGetRef();
	TRACE_CONN ( "conn", "sphHandleMysqlCommitRollback" );

	MEMORY ( MEM_SQL_COMMIT );
	pSession->m_bInTransaction = false;
	RtIndex_i* pIndex = tAcc.GetIndex();
	int iDeleted = 0;
	if ( pIndex )
	{
		RtAccum_t * pAccum = tAcc.GetAcc();
		tCrashQuery.m_dIndex = FromStr ( pAccum->GetIndexName() );

		if ( !CheckAccIndex ( tAcc, sError, true ) )
			return tOut.Error ( "%s", sError.cstr() );

		if ( bCommit )
		{
			StatCountCommand ( SEARCHD_COMMAND_COMMIT );
			if ( !HandleCmdReplicateDelete ( *pAccum, iDeleted ) )
			{
				TlsMsg::MoveError(sError);
				tOut.Error ( "%s", sError.cstr() );
				return;
			}
		} else
		{
			pIndex->RollBack ( pAccum );
		}
	}
	tOut.Ok ( iDeleted );
}

static bool AddDocument ( const SqlStmt_t & tStmt, cServedIndexRefPtr_c & pServed, StmtErrorReporter_i & tOut );
static void CommitAcc ( const SqlStmt_t & tStmt, cServedIndexRefPtr_c & pServed, StmtErrorReporter_i & tOut );

void sphHandleMysqlInsert ( StmtErrorReporter_i & tOut, const SqlStmt_t & tStmt )
{
	if ( !sphCheckWeCanModify ( tOut ) )
		return;

	auto* pSession = session::GetClientSession();
	pSession->FreezeLastMeta();
	bool bReplace = ( tStmt.m_eStmt == STMT_REPLACE );
	StatCountCommand ( bReplace ? SEARCHD_COMMAND_REPLACE : SEARCHD_COMMAND_INSERT );

	MEMORY ( MEM_SQL_INSERT );

	auto tmStart = sphMicroTimer ();

	auto pServed = GetServed ( tStmt.m_sIndex );
	if ( !ServedDesc_t::IsMutable ( pServed ) )
	{
		bool bDistTable = false;
		if ( !pServed )
		{
			bDistTable = GetDistr ( tStmt.m_sIndex );
		}

		if ( pServed || bDistTable )
			tOut.Error ( "table '%s' does not support INSERT", tStmt.m_sIndex.cstr ());
		else
			tOut.Error ( "table '%s' absent", tStmt.m_sIndex.cstr ());

		return;
	}

	assert ( pServed );
	Threads::Coro::ScopedWriteTable_c tWriting { pServed->Locker() };
	if ( !tWriting.CanWrite() )
	{
		tOut.Error ( "table '%s' is locked", tStmt.m_sIndex.cstr ());
		return;
	}

	GlobalCrashQueryGetRef().m_dIndex = FromStr ( tStmt.m_sIndex );

	// with index RLocked at the
	if ( !AddDocument ( tStmt, pServed, tOut ) )
		return;

	// index lock after replication takes place
	CommitAcc ( tStmt, pServed, tOut );
	pServed->m_pStats->AddWriteStat ( SearchdStats_t::eReplace, bReplace, tStmt.m_iRowsAffected, tmStart );
	gStats().AddDetailed ( SearchdStats_t::eReplace, tStmt.m_iRowsAffected, tmStart );
}

// when index name came as `cluster:name`, it came to the name, and should be splitted to cluster and index name
void MaybeFixupIndexNameFromMysqldump ( SqlStmt_t & tStmt )
{
	if ( g_pLocalIndexes->Contains ( tStmt.m_sIndex ) )
		return;

	auto dParts = sphSplit ( tStmt.m_sIndex.cstr (), ":" );
	if ( dParts.GetLength ()!=2 )
		return;

	tStmt.m_sCluster = dParts[0];
	tStmt.m_sIndex = dParts[1];
}

static bool AddDocument ( const SqlStmt_t & tStmt, cServedIndexRefPtr_c & pServed, StmtErrorReporter_i & tOut )
{
	auto * pSession = session::GetClientSession();
	auto & tAcc = pSession->m_tAcc;
	bool bReplace = ( tStmt.m_eStmt == STMT_REPLACE );
	auto & dLastIds = pSession->m_dLastIds;

	CSphString sError;
	auto & sWarning = pSession->m_tLastMeta.m_sWarning;

	bool bPq = ( pServed->m_eType==IndexType_e::PERCOLATE );

	RIdx_T<RtIndex_i*> pIndex { pServed };

	// get schema, check values count
	const CSphSchema & tSchema = pIndex->GetMatchSchema ();
	int iSchemaSz = tSchema.GetAttrsCount() + tSchema.GetFieldsCount();
	if ( pIndex->GetSettings().m_bIndexFieldLens )
		iSchemaSz -= tSchema.GetFieldsCount();

	// check for 'string indexed attribute'
	for ( int i = 0; i < tSchema.GetAttrsCount(); i++ )
	{
		auto & tAttr = tSchema.GetAttr(i);
		if ( tAttr.m_eAttrType==SPH_ATTR_STRING && tSchema.GetField ( tAttr.m_sName.cstr() ) )
			iSchemaSz--;
	}

	if ( tSchema.GetAttr ( sphGetBlobLocatorName() ) )
		iSchemaSz--;

	int iExp = tStmt.m_iSchemaSz;
	int iGot = tStmt.m_dInsertValues.GetLength();
	if ( !tStmt.m_dInsertSchema.GetLength()	&& iSchemaSz!=tStmt.m_iSchemaSz )
	{
		tOut.Error ( "column count does not match schema (expected %d, got %d)", iSchemaSz, iGot );
		return false;
	}

	if ( ( iGot % iExp )!=0 )
	{
		tOut.Error ( "column count does not match value count (expected %d, got %d)", iExp, iGot );
		return false;
	}

	if ( !ValidateClusterStatement ( tStmt.m_sIndex, *pServed, tStmt.m_sCluster, IsHttpStmt ( tStmt ) ) )
		TlsMsg::MoveError ( sError );

	if ( !sError.IsEmpty() )
	{
		tOut.ErrorEx ( EMYSQL_ERR::PARSE_ERROR, sError.cstr() );
		return false;
	}

	CSphVector<int> dAttrSchema ( tSchema.GetAttrsCount() );
	CSphVector<int> dFieldSchema ( tSchema.GetFieldsCount() );
	CSphVector<bool> dFieldAttrs ( tSchema.GetFieldsCount() );
	if ( !CreateAttrMaps ( dAttrSchema, dFieldSchema, dFieldAttrs, tSchema, tStmt.m_dInsertSchema, tOut ) )
		return false;

	RtAccum_t * pAccum = tAcc.GetAcc ( pIndex, sError );
	if ( !sError.IsEmpty() )
	{
		tOut.ErrorEx ( EMYSQL_ERR::PARSE_ERROR, sError.cstr() );
		return false;
	}


	CSphVector<int64_t> dIds;
	dIds.Reserve ( tStmt.m_iRowsAffected );

	const CSphColumnInfo * pDocid = tSchema.GetAttr(sphGetDocidName());
	assert ( pDocid );
	CSphAttrLocator tIdLoc = pDocid->m_tLocator;
	tIdLoc.m_bDynamic = true;

	AttributeConverter_c tConverter ( tSchema, dFieldAttrs, sError, sWarning );

	// convert attrs
	for ( int iRow=0; iRow<tStmt.m_iRowsAffected; iRow++ )
	{
		assert ( sError.IsEmpty() );
		tConverter.NewRow();

		int iSchemaAttrCount = tSchema.GetAttrsCount();
		if ( pIndex->GetSettings().m_bIndexFieldLens )
			iSchemaAttrCount -= tSchema.GetFieldsCount();

		bool bOk = true;
		for ( int i=0; i<iSchemaAttrCount && bOk; i++ )
		{
			int iQuerySchemaIdx = dAttrSchema[i];
			if ( iQuerySchemaIdx < 0 )
				tConverter.SetDefaultAttrValue(i);
			else
				bOk = tConverter.SetAttrValue ( i, tStmt.m_dInsertValues[iQuerySchemaIdx + iRow * iExp], iRow, iQuerySchemaIdx, sError );
		}

		if ( !bOk )
			break;

		// if strings and fields share one value, it might be modified by html stripper etc
		// we need to use separate storage for such string attributes and fields
		for ( int i = 0; i < tSchema.GetFieldsCount() && bOk; i++ )
		{
			int iQuerySchemaIdx = dFieldSchema[i];
			if ( iQuerySchemaIdx < 0 )
				tConverter.SetDefaultFieldValue(i);	
			else
				bOk = tConverter.SetFieldValue( i, tStmt.m_dInsertValues [ iQuerySchemaIdx + iRow * iExp ], iRow, iQuerySchemaIdx );
		}

		if ( !bOk )
			break;

		tConverter.Finalize();

		// do add
		if ( bPq )
		{
			if ( !InsertToPQ ( tStmt, pIndex, pAccum, dIds, tConverter.m_tDoc, tIdLoc, tConverter.m_dStrings, pIndex->GetInternalSchema(), bReplace, sError ) )
				break;
		}
		else
		{
			pIndex->AddDocument ( tConverter, bReplace, tStmt.m_sStringParam, sError, sWarning, pAccum );
			dIds.Add ( tConverter.GetID() );

			pAccum->AddCommand ( ReplCmd_e::RT_TRX, tStmt.m_sIndex, tStmt.m_sCluster );
		}

		if ( !sError.IsEmpty() )
			break;
	}

	// fire exit
	if ( !sError.IsEmpty() )
	{
		pIndex->RollBack ( pAccum ); // clean up collected data
		tOut.ErrorEx ( EMYSQL_ERR::PARSE_ERROR, sError.cstr() );
		return false;
	}

	dLastIds.SwapData ( dIds );
	return true;
}

static void CommitAcc ( const SqlStmt_t & tStmt, cServedIndexRefPtr_c & pServed, StmtErrorReporter_i & tOut )
{
	auto * pSession = session::GetClientSession();

	CSphString sError;
	auto & sWarning = pSession->m_tLastMeta.m_sWarning;

	bool bCommit = ( pSession->m_bAutoCommit && !pSession->m_bInTransaction );
	auto & dLastIds = pSession->m_dLastIds;

	// no errors so far
	if ( bCommit )
	{
		RtAccum_t * pAccum = pSession->m_tAcc.GetAcc();
		// scoped lock only for assert
		{
			RIdx_T<RtIndex_i *> pIndex { pServed };
			assert ( pSession->m_tAcc.GetAcc ( pIndex, sError )==pAccum );
		}

		if ( !HandleCmdReplicate ( *pAccum ) )
		{
			TlsMsg::MoveError ( sError );
			// scoped lock for rollback call on index
			{
				RIdx_T<RtIndex_i *> pIndex { pServed };
				pIndex->RollBack ( pAccum ); // clean up collected data
			}
			tOut.Error ( "%s", sError.cstr() );
			return;
		}
	}

	int64_t iLastInsertId = 0;
	if ( dLastIds.GetLength() )
		iLastInsertId = dLastIds.Last();

	// my OK packet
	tOut.Ok ( tStmt.m_iRowsAffected, sWarning, iLastInsertId );
}


void HandleMysqlCallSnippets ( RowBuffer_i & tOut, SqlStmt_t & tStmt )
{
	StatCountCommand ( SEARCHD_COMMAND_EXCERPT );
	CSphString sError;

	// check arguments
	// string data, string index, string query, [named opts]
	if ( tStmt.m_dInsertValues.GetLength()!=3 )
	{
		tOut.Error ( "SNIPPETS() expects exactly 3 arguments (data, table, query)" );
		return;
	}
	if ( tStmt.m_dInsertValues[0].m_iType!=SqlInsert_t::QUOTED_STRING && tStmt.m_dInsertValues[0].m_iType!=SqlInsert_t::CONST_STRINGS )
	{
		tOut.Error ( "SNIPPETS() argument 1 must be a string or a string list" );
		return;
	}
	if ( tStmt.m_dInsertValues[1].m_iType!=SqlInsert_t::QUOTED_STRING )
	{
		tOut.Error ( "SNIPPETS() argument 2 must be a string" );
		return;
	}
	if ( tStmt.m_dInsertValues[2].m_iType!=SqlInsert_t::QUOTED_STRING )
	{
		tOut.Error ( "SNIPPETS() argument 3 must be a string" );
		return;
	}

	// do magics
	CSphString sIndex = tStmt.m_dInsertValues[1].m_sVal;

	SnippetQuerySettings_t q;
	q.m_sQuery = tStmt.m_dInsertValues[2].m_sVal;

	ARRAY_FOREACH ( i, tStmt.m_dCallOptNames )
	{
		CSphString & sOpt = tStmt.m_dCallOptNames[i];
		const SqlInsert_t & v = tStmt.m_dCallOptValues[i];

		sOpt.ToLower();
		int iExpType = -1;

		if ( sOpt=="before_match" )				{ q.m_sBeforeMatch = v.m_sVal; iExpType = SqlInsert_t::QUOTED_STRING; }
		else if ( sOpt=="after_match" )			{ q.m_sAfterMatch = v.m_sVal; iExpType = SqlInsert_t::QUOTED_STRING; }
		else if ( sOpt=="chunk_separator" || sOpt=="snippet_separator" ) { q.m_sChunkSeparator = v.m_sVal; iExpType = SqlInsert_t::QUOTED_STRING; }
		else if ( sOpt=="html_strip_mode" )		{ q.m_sStripMode = v.m_sVal; iExpType = SqlInsert_t::QUOTED_STRING; }
		else if ( sOpt=="passage_boundary" || sOpt=="snippet_boundary" ) { q.m_ePassageSPZ = GetPassageBoundary(v.m_sVal); iExpType = SqlInsert_t::QUOTED_STRING; }

		else if ( sOpt=="limit" )				{ q.m_iLimit = (int)v.GetValueInt(); iExpType = SqlInsert_t::CONST_INT; }
		else if ( sOpt=="limit_words" )			{ q.m_iLimitWords = (int)v.GetValueInt(); iExpType = SqlInsert_t::CONST_INT; }
		else if ( sOpt=="limit_passages" || sOpt=="limit_snippets" ) { q.m_iLimitPassages = (int)v.GetValueInt(); iExpType = SqlInsert_t::CONST_INT; }
		else if ( sOpt=="around" )				{ q.m_iAround = (int)v.GetValueInt(); iExpType = SqlInsert_t::CONST_INT; }
		else if ( sOpt=="start_passage_id" || sOpt=="start_snippet_id" ) { q.m_iPassageId = (int)v.GetValueInt(); iExpType = SqlInsert_t::CONST_INT; }
		else if ( sOpt=="exact_phrase" )
		{
			sError.SetSprintf ( "exact_phrase is deprecated" );
			break;
		}
		else if ( sOpt=="use_boundaries" )		{ q.m_bUseBoundaries = ( v.GetValueInt()!=0 ); iExpType = SqlInsert_t::CONST_INT; }
		else if ( sOpt=="weight_order" )		{ q.m_bWeightOrder = ( v.GetValueInt()!=0 ); iExpType = SqlInsert_t::CONST_INT; }
		else if ( sOpt=="query_mode" )
		{
			bool bQueryMode = ( v.GetValueInt()!=0 );
			iExpType = SqlInsert_t::CONST_INT;
			if ( !bQueryMode )
			{
				sError.SetSprintf ( "query_mode=0 is deprecated" );
				break;
			}
		}
		else if ( sOpt=="force_all_words" )		{ q.m_bForceAllWords = ( v.GetValueInt()!=0 ); iExpType = SqlInsert_t::CONST_INT; }
		else if ( sOpt=="load_files" )			{ q.m_uFilesMode = ( v.GetValueInt()!=0 )?1:0; iExpType = SqlInsert_t::CONST_INT; }
		else if ( sOpt=="load_files_scattered" ) { q.m_uFilesMode |= ( v.GetValueInt()!=0 )?2:0; iExpType = SqlInsert_t::CONST_INT; }
		else if ( sOpt=="allow_empty" )			{ q.m_bAllowEmpty = ( v.GetValueInt()!=0 ); iExpType = SqlInsert_t::CONST_INT; }
		else if ( sOpt=="emit_zones" )			{ q.m_bEmitZones = ( v.GetValueInt()!=0 ); iExpType = SqlInsert_t::CONST_INT; }
		else if ( sOpt=="force_passages" || sOpt=="force_snippets" ) { q.m_bForcePassages = ( v.GetValueInt()!=0 ); iExpType = SqlInsert_t::CONST_INT; }
		else
		{
			sError.SetSprintf ( "unknown option %s", sOpt.cstr() );
			break;
		}

		// post-conf type check
		if ( iExpType!=v.m_iType )
		{
			sError.SetSprintf ( "unexpected option %s type", sOpt.cstr() );
			break;
		}
	}
	if ( !sError.IsEmpty() )
	{
		tOut.Error ( sError.cstr() );
		return;
	}

	if ( !sphCheckOptionsSPZ ( q, q.m_ePassageSPZ, sError ) )
	{
		tOut.Error ( sError.cstr() );
		return;
	}

	q.Setup();

	CSphVector<ExcerptQuery_t> dQueries;
	if ( tStmt.m_dInsertValues[0].m_iType==SqlInsert_t::QUOTED_STRING )
	{
		auto& dQuery = dQueries.Add ();
		dQuery.m_sSource = tStmt.m_dInsertValues[0].m_sVal; // OPTIMIZE?
	} else
	{
		dQueries.Resize ( tStmt.m_dCallStrings.GetLength() );
		ARRAY_FOREACH ( i, tStmt.m_dCallStrings )
		{
			dQueries[i].m_sSource = tStmt.m_dCallStrings[i]; // OPTIMIZE?
		}
	}

	myinfo::SetTaskInfo ( R"(sphinxql-snippet datasize=%.1Dk query="%s")", GetSnippetDataSize ( dQueries ), q.m_sQuery.scstr ());

	if ( !MakeSnippets ( sIndex, dQueries, q, sError ) )
	{
		tOut.Error ( sError.cstr() );
		return;
	}

	if ( !dQueries.any_of ( [] ( const ExcerptQuery_t & tQuery ) { return tQuery.m_sError.IsEmpty(); } ) )
	{
		// just one last error instead of all errors is hopefully ok
		sError.SetSprintf ( "highlighting failed: %s", sError.cstr() );
		tOut.Error ( sError.cstr() );
		return;
	}

	// result set header packet
	tOut.HeadBegin ();
	tOut.HeadColumn("snippet");
	tOut.HeadEnd ();

	// data
	for ( auto & i : dQueries )
	{
		FixupResultTail ( i.m_dResult );
		tOut.PutArray ( i.m_dResult );
		if ( !tOut.Commit() )
			break;
	}

	tOut.Eof();
}


class KeywordsRequestBuilder_c : public RequestBuilder_i
{
public:
	KeywordsRequestBuilder_c ( const GetKeywordsSettings_t & tSettings, const CSphString & sTerm );
	void BuildRequest ( const AgentConn_t & tAgent, ISphOutputBuffer & tOut ) const final;

protected:
	const GetKeywordsSettings_t & m_tSettings;
	const CSphString & m_sTerm;
};


class KeywordsReplyParser_c : public ReplyParser_i
{
public:
	KeywordsReplyParser_c ( bool bGetStats, CSphVector<CSphKeywordInfo> & dKeywords );
	bool ParseReply ( MemInputBuffer_c & tReq, AgentConn_t & tAgent ) const final;

	bool m_bStats;
	CSphVector<CSphKeywordInfo> & m_dKeywords;
};

static void LimitKeywords ( int iLimit, CSphVector<CSphKeywordInfo> & dKeywords );
static void SortKeywords ( const GetKeywordsSettings_t & tSettings, CSphVector<CSphKeywordInfo> & dKeywords );
bool DoGetKeywords ( const CSphString & sIndex, const CSphString & sQuery, const GetKeywordsSettings_t & tSettings, CSphVector <CSphKeywordInfo> & dKeywords, CSphString & sError, SearchFailuresLog_c & tFailureLog )
{
	auto pLocal = GetServed ( sIndex );
	auto pDistributed = GetDistr ( sIndex );

	if ( !pLocal && !pDistributed )
	{
		sError.SetSprintf ( "no such table %s", sIndex.cstr() );
		return false;
	}

	bool bOk = false;
	// just local plain or template index
	if ( pLocal )
	{
		pLocal->m_pStats->IncCmd ( SEARCHD_COMMAND_KEYWORDS );
		bOk = RIdx_c(pLocal)->GetKeywords ( dKeywords, sQuery.cstr(), tSettings, &sError );
	} else
	{
		// FIXME!!! g_iDistThreads thread pool for locals.
		// locals
		const StrVec_t & dLocals = pDistributed->m_dLocal;
		CSphVector<CSphKeywordInfo> dKeywordsLocal;
		for ( const CSphString &sLocal : dLocals )
		{
			auto pServed = GetServed ( sLocal );
			if ( !pServed )
			{
				tFailureLog.Submit ( sLocal.cstr(), sIndex.cstr(), "missed table" );
				continue;
			}
			pServed->m_pStats->IncCmd ( SEARCHD_COMMAND_KEYWORDS );

			dKeywordsLocal.Resize(0);
			if ( RIdx_c ( pServed )->GetKeywords ( dKeywordsLocal, sQuery.cstr(), tSettings, &sError ) )
				dKeywords.Append ( dKeywordsLocal );
			else
				tFailureLog.SubmitEx ( sLocal, sIndex.cstr (), "keyword extraction failed: %s", sError.cstr () );
		}

		// remote agents requests send off thread
		VecRefPtrsAgentConn_t dAgents;
		// fixme! We don't need all hosts here, only usual selected mirrors
		pDistributed->GetAllHosts ( dAgents );

		int iAgentsReply = 0;
		if ( !dAgents.IsEmpty() )
		{
			// connect to remote agents and query them
			KeywordsRequestBuilder_c tReqBuilder ( tSettings, sQuery );
			KeywordsReplyParser_c tParser ( tSettings.m_bStats, dKeywords );
			iAgentsReply = PerformRemoteTasks ( dAgents, &tReqBuilder, &tParser );

			for ( const AgentConn_t * pAgent : dAgents )
				if ( !pAgent->m_bSuccess && !pAgent->m_sFailure.IsEmpty() )
					tFailureLog.SubmitEx ( pAgent->m_tDesc.m_sIndexes, sIndex.cstr(),
						"agent %s: %s", pAgent->m_tDesc.GetMyUrl().cstr(), pAgent->m_sFailure.cstr() );
		}

		// process result sets
		if ( dLocals.GetLength() + iAgentsReply>1 )
			UniqKeywords ( dKeywords );

		bOk = true;
	}

	SortKeywords ( tSettings, dKeywords );
	if ( tSettings.m_iExpansionLimit )
		LimitKeywords ( tSettings.m_iExpansionLimit, dKeywords );

	return bOk;
}

void HandleMysqlCallKeywords ( RowBuffer_i & tOut, SqlStmt_t & tStmt, CSphString & sWarning )
{
	StatCountCommand ( SEARCHD_COMMAND_KEYWORDS );
	CSphString sError;

	// string query, string index, [bool hits] || [value as option_name, ...]
	int iArgs = tStmt.m_dInsertValues.GetLength();
	if ( iArgs<2
		|| iArgs>3
		|| tStmt.m_dInsertValues[0].m_iType!=SqlInsert_t::QUOTED_STRING
		|| tStmt.m_dInsertValues[1].m_iType!=SqlInsert_t::QUOTED_STRING
		|| ( iArgs==3 && tStmt.m_dInsertValues[2].m_iType!=SqlInsert_t::CONST_INT ) )
	{
		tOut.Error ( "bad argument count or types in KEYWORDS() call" );
		return;
	}

	GetKeywordsSettings_t tSettings;
	tSettings.m_bStats = ( iArgs==3 && tStmt.m_dInsertValues[2].GetValueInt()!=0 );
	ARRAY_FOREACH ( i, tStmt.m_dCallOptNames )
	{
		CSphString & sOpt = tStmt.m_dCallOptNames[i];
		sOpt.ToLower ();
		const auto & sVal = tStmt.m_dCallOptValues[i].m_sVal;
		bool bEnabled = ( tStmt.m_dCallOptValues[i].GetValueInt()!=0 );
		bool bOptInt = true;

		if ( sOpt=="stats" )
			tSettings.m_bStats = bEnabled;
		else if ( sOpt=="fold_lemmas" )
			tSettings.m_bFoldLemmas = bEnabled;
		else if ( sOpt=="fold_blended" )
			tSettings.m_bFoldBlended = bEnabled;
		else if ( sOpt=="fold_wildcards" )
			tSettings.m_bFoldWildcards = bEnabled;
		else if ( sOpt=="expansion_limit" )
			tSettings.m_iExpansionLimit = int ( tStmt.m_dCallOptValues[i].GetValueInt() );
		else if ( sOpt=="sort_mode" )
		{
			// FIXME!!! add more sorting modes
			if ( sVal!="docs" && sVal!="hits" )
			{
				sError.SetSprintf ( "unknown option %s mode '%s'", sOpt.cstr(), sVal.cstr() );
				tOut.Error ( sError.cstr() );
				return;
			}

			tSettings.m_bSortByDocs = sVal=="docs";
			tSettings.m_bSortByHits = sVal=="hits";
			bOptInt = false;
						
		}
		else if ( sOpt=="jieba_mode" )
		{
			if ( !StrToJiebaMode ( tSettings.m_eJiebaMode, sVal, sError ) )
			{
				tOut.Error ( sError.cstr() );
				return;
			}
			bOptInt = false;
		}
		else
		{
			sError.SetSprintf ( "unknown option %s", sOpt.cstr () );
			tOut.Error ( sError.cstr() );
			return;
		}

		// post-conf type check
		if ( bOptInt && tStmt.m_dCallOptValues[i].m_iType!=SqlInsert_t::CONST_INT )
		{
			sError.SetSprintf ( "unexpected option %s type", sOpt.cstr () );
			tOut.Error ( sError.cstr () );
			return;
		}
	}
	const CSphString & sTerm = tStmt.m_dInsertValues[0].m_sVal;
	const CSphString & sIndex = tStmt.m_dInsertValues[1].m_sVal;
	CSphVector<CSphKeywordInfo> dKeywords;
	SearchFailuresLog_c tFailureLog;

	if ( !DoGetKeywords ( sIndex, sTerm, tSettings, dKeywords, sError, tFailureLog ) )
	{
		tOut.Error ( sError.cstr() );
		return;
	}


	// result set header packet
	tOut.HeadBegin();
	tOut.HeadColumn("qpos");
	tOut.HeadColumn("tokenized");
	tOut.HeadColumn("normalized");
	if ( tSettings.m_bStats )
	{
		tOut.HeadColumn("docs");
		tOut.HeadColumn("hits");
	}
	tOut.HeadEnd();

	// data
	char sBuf[16];
	ARRAY_FOREACH ( i, dKeywords )
	{
		snprintf ( sBuf, sizeof(sBuf), "%d", dKeywords[i].m_iQpos );
		tOut.PutString ( sBuf );
		tOut.PutString ( dKeywords[i].m_sTokenized );
		tOut.PutString ( dKeywords[i].m_sNormalized );
		if ( tSettings.m_bStats )
		{
			snprintf ( sBuf, sizeof(sBuf), "%d", dKeywords[i].m_iDocs );
			tOut.PutString ( sBuf );
			snprintf ( sBuf, sizeof(sBuf), "%d", dKeywords[i].m_iHits );
			tOut.PutString ( sBuf );
		}
		if ( !tOut.Commit() )
			break;
	}

	// put network errors and warnings to meta as warning
	int iWarnings = 0;
	if ( !tFailureLog.IsEmpty() )
	{
		iWarnings = tFailureLog.GetReportsCount();

		StringBuilder_c sErrorBuf;
		tFailureLog.BuildReport ( sErrorBuf );
		sErrorBuf.MoveTo ( sWarning );
		sphWarning ( "%s", sWarning.cstr() );
	}

	tOut.Eof ( false, iWarnings );
}

KeywordsRequestBuilder_c::KeywordsRequestBuilder_c ( const GetKeywordsSettings_t & tSettings, const CSphString & sTerm )
	: m_tSettings ( tSettings )
	, m_sTerm ( sTerm )
{
}

void KeywordsRequestBuilder_c::BuildRequest ( const AgentConn_t & tAgent, ISphOutputBuffer & tOut ) const
{
	const CSphString & sIndexes = tAgent.m_tDesc.m_sIndexes;

	auto tHdr = APIHeader ( tOut, SEARCHD_COMMAND_KEYWORDS, VER_COMMAND_KEYWORDS );

	tOut.SendString ( m_sTerm.cstr() );
	tOut.SendString ( sIndexes.cstr() );
	tOut.SendInt ( m_tSettings.m_bStats );
	tOut.SendInt ( m_tSettings.m_bFoldLemmas );
	tOut.SendInt ( m_tSettings.m_bFoldBlended );
	tOut.SendInt ( m_tSettings.m_bFoldWildcards );
	tOut.SendInt ( m_tSettings.m_iExpansionLimit );
	tOut.SendInt ( (int)m_tSettings.m_eJiebaMode );
}

KeywordsReplyParser_c::KeywordsReplyParser_c ( bool bGetStats, CSphVector<CSphKeywordInfo> & dKeywords )
	: m_bStats ( bGetStats )
	, m_dKeywords ( dKeywords )
{
}

bool KeywordsReplyParser_c::ParseReply ( MemInputBuffer_c & tReq, AgentConn_t & ) const
{
	int iWords = tReq.GetInt();
	int iLen = m_dKeywords.GetLength();
	m_dKeywords.Resize ( iWords + iLen );
	for ( int i=0; i<iWords; i++ )
	{
		CSphKeywordInfo & tWord = m_dKeywords[i + iLen];
		tWord.m_sTokenized = tReq.GetString();
		tWord.m_sNormalized = tReq.GetString();
		tWord.m_iQpos = tReq.GetInt();
		if ( m_bStats )
		{
			tWord.m_iDocs = tReq.GetInt();
			tWord.m_iHits = tReq.GetInt();
		}
	}

	return true;
}

struct KeywordSorterDocs_fn
{
	bool IsLess ( const CSphKeywordInfo & a, const CSphKeywordInfo & b ) const
	{
		return ( ( a.m_iQpos<b.m_iQpos )
			|| ( a.m_iQpos==b.m_iQpos && a.m_iDocs>b.m_iDocs )
			|| ( a.m_iQpos==b.m_iQpos && a.m_iDocs==b.m_iDocs && a.m_sNormalized<b.m_sNormalized ) );
	}
};


void SortKeywords ( const GetKeywordsSettings_t & tSettings, CSphVector<CSphKeywordInfo> & dKeywords )
{
	if ( !tSettings.m_bSortByDocs && !tSettings.m_bSortByHits )
		return;

	if ( tSettings.m_bSortByHits )
		dKeywords.Sort ( KeywordSorter_fn() );
	else
		dKeywords.Sort ( KeywordSorterDocs_fn() );
}

struct KeywordLimiter_fn
{
	const int m_iLimit = 0;
	int m_iCount = 0;

	KeywordLimiter_fn ( int iLimit )
		: m_iLimit ( iLimit )
	{}

	bool IsEq ( const CSphKeywordInfo & tKw1, const CSphKeywordInfo & tKw2 )
	{
		if ( tKw1.m_iQpos!=tKw2.m_iQpos )
		{
			m_iCount = 0;
			return false;
		}

		m_iCount++;
		return ( m_iCount>=m_iLimit );
	}
};

void LimitKeywords ( int iLimit, CSphVector<CSphKeywordInfo> & dKeywords )
{
	assert ( iLimit>0 );
	KeywordLimiter_fn tLimit ( iLimit );
	int iLen = sphUniq ( dKeywords.Begin(), dKeywords.GetLength(), tLimit );
	dKeywords.Resize ( iLen );
}

// sort by distance asc, document count desc, ABC asc
struct CmpDistDocABC_fn
{
	const char * m_pBuf;
	explicit CmpDistDocABC_fn ( const char * pBuf ) : m_pBuf ( pBuf ) {}

	inline bool IsLess ( const SuggestWord_t & a, const SuggestWord_t & b ) const
	{
		if ( a.m_iDistance==b.m_iDistance && a.m_iDocs==b.m_iDocs )
		{
			return ( sphDictCmpStrictly ( m_pBuf + a.m_iNameOff, a.m_iLen, m_pBuf + b.m_iNameOff, b.m_iLen )<0 );
		}

		if ( a.m_iDistance==b.m_iDistance )
			return a.m_iDocs>=b.m_iDocs;
		return a.m_iDistance<b.m_iDistance;
	}
};

static void SuggestSendResult ( const SuggestArgs_t & tArgs, SuggestResultSet_t & tRes, const CSphString & sSentence, RowBuffer_i & tOut )
{
	if ( tArgs.m_bResultOneline )
	{
		// let's resort by alphabet to better compare result sets
		CmpDistDocABC_fn tCmp ( (const char *)( tRes.m_dBuf.Begin() ) );
		tRes.m_dMatched.Sort ( tCmp );

		// result set header packet
		tOut.HeadBegin ();
		tOut.HeadColumn ( "name" );
		tOut.HeadColumn ( "value" );
		tOut.HeadEnd ();

		StringBuilder_c sBuf ( "," );
		for ( auto& dMatched : tRes.m_dMatched )
			sBuf << (const char*) tRes.m_dBuf.Begin() + dMatched.m_iNameOff;
		tOut.PutString ( "suggests" );
		tOut.PutString ( sBuf.cstr() );
		if ( !tOut.Commit() )
			return;

		if ( tArgs.m_bResultStats )
		{
			sBuf.Clear ();
			sBuf.StartBlock ( "," );
			for ( auto &dMatched : tRes.m_dMatched )
				sBuf.Appendf ( "%d", dMatched.m_iDistance );
			tOut.PutString ( "distance" );
			tOut.PutString ( sBuf.cstr () );
			if ( !tOut.Commit() )
				return;
			sBuf.Clear ();
			sBuf.StartBlock ( "," );
			for ( auto &dMatched : tRes.m_dMatched )
				sBuf.Appendf ( "%d", dMatched.m_iDocs );
			tOut.PutString ( "docs" );
			tOut.PutString ( sBuf );
			if ( !tOut.Commit() )
				return;
		}
	} else
	{
		// result set header packet
		tOut.HeadBegin ();
		tOut.HeadColumn ( "suggest" );
		if ( tArgs.m_bResultStats )
		{
			tOut.HeadColumn ( "distance" );
			tOut.HeadColumn ( "docs" );
		}
		tOut.HeadEnd ();

		StringBuilder_c sBuf;
		auto * szResult = (const char *)( tRes.m_dBuf.Begin() );
		ARRAY_FOREACH ( i, tRes.m_dMatched )
		{
			const SuggestWord_t & tWord = tRes.m_dMatched[i];
			if ( tArgs.m_bSentence && !sSentence.IsEmpty() )
			{
				sBuf.Clear();
				sBuf.Appendf ( "%s %s", sSentence.cstr(), ( szResult + tWord.m_iNameOff ) );
				tOut.PutString ( sBuf );
			} else
			{
				tOut.PutString ( szResult + tWord.m_iNameOff );
			}
			if ( tArgs.m_bResultStats )
			{
				tOut.PutNumAsString ( tWord.m_iDistance );
				tOut.PutNumAsString ( tWord.m_iDocs );
			}
			if ( !tOut.Commit() )
				return;
		}
	}

	tOut.Eof();
}

static bool SuggestLocalIndexGet ( const cServedIndexRefPtr_c & pServed, const SuggestArgs_t & tArgs, const char * sWord, SuggestResult_t & tRes, CSphString & sError )
{
	assert ( pServed );
	pServed->m_pStats->IncCmd ( SEARCHD_COMMAND_SUGGEST );

	RIdx_c pIdx { pServed };
	if ( !pIdx->GetSettings().m_iMinInfixLen || !pIdx->GetDictionary()->GetSettings().m_bWordDict )
	{
		sError.SetSprintf ( "suggests work only for keywords dictionary with infix enabled" );
		return false;
	}

	if ( tRes.SetWord ( sWord, pIdx->GetQueryTokenizer(), tArgs.m_bQueryMode, tArgs.m_bSentence, tArgs.m_bForceBigrams ) )
		pIdx->GetSuggest ( tArgs, tRes );

	return true;
}

static void MergetRestultSets ( const SuggestResult_t & tSrc, SuggestResult_t & tDst )
{
	if ( tDst.m_sSentence.IsEmpty() )
		tDst.m_sSentence = tSrc.m_sSentence;

	const BYTE * sBuf = ( tSrc.m_dBuf.Begin() );
	for ( const auto & tSrcWord : tSrc.m_dMatched )
	{
		auto & tDstWord = tDst.m_dMatched.Add();
		tDstWord = tSrcWord;
		tDstWord.m_iNameOff = tDst.m_dBuf.GetLength();

		BYTE * pDst = tDst.m_dBuf.AddN ( tSrcWord.m_iLen + 1 );
		memcpy ( pDst, sBuf + tSrcWord.m_iNameOff, tSrcWord.m_iLen + 1 );
	}
}

static void UniqRestultSets ( int iLimit, SuggestResult_t & tRes )
{
	SuggestMergeDocs ( tRes.m_dMatched );

	CmpDistDocABC_fn tCmp ( (const char *)( tRes.m_dBuf.Begin() ) );
	tRes.m_dMatched.Sort ( tCmp );

	tRes.Flattern ( iLimit );
}

/// Suggest Flags
enum class SuggestFlags_e : DWORD
{
	NON_CHAR_ALLOWED			= 1UL << 0,
	SENTENCE					= 1UL << 1,
	QUERY_MODE					= 1UL << 2,
};

static void SendSuggestReply ( const SuggestResult_t & tRes, ISphOutputBuffer & tOut )
{
	auto tReply = APIAnswer ( tOut, VER_COMMAND_SUGGEST );
	tOut.SendString ( tRes.m_sSentence.cstr() );

	const BYTE * pBuf = tRes.m_dBuf.Begin();
	tOut.SendInt ( tRes.m_dMatched.GetLength() );
	for ( const auto & tWord : tRes.m_dMatched )
	{
		tOut.SendInt ( tWord.m_iDistance );
		tOut.SendInt ( tWord.m_iDocs );

		tOut.SendInt ( tWord.m_iLen );
		tOut.SendBytes ( pBuf + tWord.m_iNameOff, tWord.m_iLen );
	}
}


void HandleCommandSuggest ( ISphOutputBuffer & tOut, WORD uVer, InputBuffer_c & tReq )
{
	if ( !CheckCommandVersion ( uVer, VER_COMMAND_SUGGEST, tOut ) )
		return;

	// parse request
	CSphString sIndex = tReq.GetString();
	CSphString sWord = tReq.GetString();

	SuggestArgs_t tArgs;
	tArgs.m_iLimit = tReq.GetInt();
	tArgs.m_iDeltaLen = tReq.GetInt();
	tArgs.m_iQueueLen = tReq.GetInt();
	tArgs.m_iRejectThr = tReq.GetInt();
	tArgs.m_iMaxEdits = tReq.GetInt();

	DWORD uFlags = tReq.GetDword();
	tArgs.m_bNonCharAllowed = !!( uFlags & (DWORD)SuggestFlags_e::NON_CHAR_ALLOWED );
	tArgs.m_bSentence = !!( uFlags & (DWORD)SuggestFlags_e::SENTENCE );
	tArgs.m_bQueryMode = !!( uFlags & (DWORD)SuggestFlags_e::QUERY_MODE );

	if ( tReq.GetError() )
	{
		SendErrorReply ( tOut, "invalid or truncated request" );
		return;
	}

	auto pServed = GetServed ( sIndex );
	if ( !pServed )
	{
		SendErrorReply ( tOut, "missed table %s", sIndex.cstr() );
		return;
	}

	CSphString sError;
	SuggestResult_t tRes;
	if ( !SuggestLocalIndexGet ( pServed, tArgs, sWord.cstr(), tRes, sError ) )
	{
		SendErrorReply ( tOut, "%s", sError.cstr() );
		return;
	}

	SendSuggestReply ( tRes, tOut );
}

class SuggestRequestBuilder_c : public RequestBuilder_i
{
public:
	SuggestRequestBuilder_c ( const SuggestArgs_t & tArgs, const char * sWord )
		: m_tArgs ( tArgs )
		, m_sWord ( sWord )
	{}

	void BuildRequest ( const AgentConn_t & tAgent, ISphOutputBuffer & tOut ) const final
	{
		auto tHdr = APIHeader ( tOut, SEARCHD_COMMAND_SUGGEST, VER_COMMAND_SUGGEST );

		tOut.SendString ( tAgent.m_tDesc.m_sIndexes.cstr() );
		tOut.SendString ( m_sWord );

		tOut.SendInt ( m_tArgs.m_iLimit );
		tOut.SendInt ( m_tArgs.m_iDeltaLen );
		tOut.SendInt ( m_tArgs.m_iQueueLen );
		tOut.SendInt ( m_tArgs.m_iRejectThr );
		tOut.SendInt ( m_tArgs.m_iMaxEdits );

		DWORD uFlags = 0;
		uFlags |= (DWORD)SuggestFlags_e::NON_CHAR_ALLOWED * m_tArgs.m_bNonCharAllowed;
		uFlags |= (DWORD)SuggestFlags_e::SENTENCE * m_tArgs.m_bSentence;
		uFlags |= (DWORD)SuggestFlags_e::QUERY_MODE * m_tArgs.m_bQueryMode;
		tOut.SendDword ( uFlags );
	}

protected:
	const SuggestArgs_t & m_tArgs;
	const char * m_sWord;
};


class SuggestReplyParser_c : public ReplyParser_i
{
public:
	SuggestReplyParser_c ( SuggestResultSet_t & tRes, CSphString & sSentence )
		: m_tRes ( tRes )
		, m_sSentence ( sSentence )
	{}
	bool ParseReply ( MemInputBuffer_c & tReq, AgentConn_t & ) const final
	{
		CSphString sSentence = tReq.GetString();
		if ( m_sSentence.IsEmpty() )
			m_sSentence = sSentence;

		int iWords = tReq.GetInt();
		int iOff = m_tRes.m_dMatched.GetLength();
		m_tRes.m_dMatched.Resize ( iOff + iWords );
		for ( int i=0; i<iWords; i++ )
		{
			SuggestWord_t & tWord = m_tRes.m_dMatched[iOff + i];
			tWord.m_iDistance = tReq.GetInt();
			tWord.m_iDocs = tReq.GetInt();

			int iWordLen = tReq.GetInt();
			tWord.m_iNameOff = m_tRes.m_dBuf.GetLength();
			tWord.m_iLen = iWordLen + 1;
			BYTE * pDst = m_tRes.m_dBuf.AddN ( iWordLen + 1 );
			tReq.GetBytes ( pDst, iWordLen );
			pDst[iWordLen] = '\0';
			tWord.m_iNameHash = sphCRC32 ( pDst, iWordLen );
		}

		return true;
	}
	SuggestResultSet_t & m_tRes;
	CSphString & m_sSentence;
};

static bool SuggestDistIndexGet ( const cDistributedIndexRefPtr_t & pDistributed, const CSphString & sIndex, const SuggestArgs_t & tArgs, const char * sWord, SuggestResult_t & tRes, CSphString & sError )
{
	const StrVec_t & dLocals = pDistributed->m_dLocal;
	for ( const CSphString & sLocal : dLocals )
	{
		auto pServed = GetServed ( sLocal );
		if ( !pServed )
		{
			sError.SetSprintf ( sLocal.cstr(), sIndex.cstr(), "missed table %s at %s ", sLocal.cstr(), sIndex.cstr() );
			return false;
		}

		SuggestResult_t tCur;
		if ( !SuggestLocalIndexGet ( pServed, tArgs, sWord, tCur, sError ) )
			return false;

		MergetRestultSets ( tCur, tRes );
	}

	// remote agents requests send off thread
	VecRefPtrsAgentConn_t dAgents;
	// fixme! We don't need all hosts here, only usual selected mirrors
	pDistributed->GetAllHosts ( dAgents );

	int iAgentsReply = 0;
	if ( !dAgents.IsEmpty() )
	{
		SuggestResult_t tCur;
		// connect to remote agents and query them
		SuggestRequestBuilder_c tReqBuilder ( tArgs, sWord );
		SuggestReplyParser_c tParser ( tRes, tRes.m_sSentence );
		iAgentsReply = PerformRemoteTasks ( dAgents, &tReqBuilder, &tParser );

		for ( const AgentConn_t * pAgent : dAgents )
			if ( !pAgent->m_bSuccess && !pAgent->m_sFailure.IsEmpty() )
				sError.SetSprintf ( "agent %s: %s", pAgent->m_tDesc.GetMyUrl().cstr(), pAgent->m_sFailure.cstr() );
	}

	// sort and relimit results sets
	if ( ( iAgentsReply + dLocals.GetLength() )>1 )
		UniqRestultSets ( tArgs.m_iLimit, tRes );

	return true;
}

void HandleMysqlCallSuggest ( RowBuffer_i & tOut, SqlStmt_t & tStmt, bool bQueryMode )
{
	StatCountCommand ( SEARCHD_COMMAND_SUGGEST );
	CSphString sError;

	// string query, string index, [value as option_name, ...]
	int iArgs = tStmt.m_dInsertValues.GetLength ();
	if ( iArgs<2
			|| iArgs>3
			|| tStmt.m_dInsertValues[0].m_iType!=SqlInsert_t::QUOTED_STRING
			|| tStmt.m_dInsertValues[1].m_iType!=SqlInsert_t::QUOTED_STRING
			|| ( iArgs==3 && tStmt.m_dInsertValues[2].m_iType!=SqlInsert_t::CONST_INT ) )
	{
		tOut.Error ( "bad argument count or types in KEYWORDS() call" );
		return;
	}

	SuggestArgs_t tArgs;
	SuggestResult_t tRes;
	const char * sWord = tStmt.m_dInsertValues[0].m_sVal.cstr();
	tArgs.m_bQueryMode = bQueryMode;

	ARRAY_FOREACH ( i, tStmt.m_dCallOptNames )
	{
		CSphString & sOpt = tStmt.m_dCallOptNames[i];
		sOpt.ToLower ();
		int iTokType = SqlInsert_t::CONST_INT;

		if ( sOpt=="limit" )
		{
			tArgs.m_iLimit = int ( tStmt.m_dCallOptValues[i].GetValueInt() );
		} else if ( sOpt=="delta_len" )
		{
			tArgs.m_iDeltaLen = int ( tStmt.m_dCallOptValues[i].GetValueInt() );
		} else if ( sOpt=="max_matches" )
		{
			tArgs.m_iQueueLen = int ( tStmt.m_dCallOptValues[i].GetValueInt() );
		} else if ( sOpt=="reject" )
		{
			tArgs.m_iRejectThr = int ( tStmt.m_dCallOptValues[i].GetValueInt() );
		} else if ( sOpt=="max_edits" )
		{
			tArgs.m_iMaxEdits = int ( tStmt.m_dCallOptValues[i].GetValueInt() );
		} else if ( sOpt=="result_line" )
		{
			tArgs.m_bResultOneline = ( tStmt.m_dCallOptValues[i].GetValueInt()!=0 );
		} else if ( sOpt=="result_stats" )
		{
			tArgs.m_bResultStats = ( tStmt.m_dCallOptValues[i].GetValueInt()!=0 );
		} else if ( sOpt=="non_char" )
		{
			tArgs.m_bNonCharAllowed = ( tStmt.m_dCallOptValues[i].GetValueInt()!=0 );
		} else if ( sOpt=="sentence" )
		{
			tArgs.m_bSentence = ( tStmt.m_dCallOptValues[i].GetValueInt()!=0 );
		} else if ( sOpt=="force_bigrams" )
		{
			tArgs.m_bForceBigrams = ( tStmt.m_dCallOptValues[i].GetValueInt()!=0 );
		} else
		{
			sError.SetSprintf ( "unknown option %s", sOpt.cstr () );
			tOut.Error ( sError.cstr () );
			return;
		}

		// post-conf type check
		if ( tStmt.m_dCallOptValues[i].m_iType!=iTokType )
		{
			sError.SetSprintf ( "unexpected option %s type", sOpt.cstr () );
			tOut.Error ( sError.cstr () );
			return;
		}
	}

	const CSphString & sIndex = tStmt.m_dInsertValues[1].m_sVal;

	{
		auto pLocal = GetServed ( sIndex );
		auto pDistributed = GetDistr ( sIndex );

		if ( !pLocal && !pDistributed )
		{
			sError.SetSprintf ( "no such table %s", sIndex.cstr() );
			tOut.Error ( sError.cstr () );
			return;
		}

		if ( pLocal && !SuggestLocalIndexGet ( pLocal, tArgs, sWord, tRes, sError ) )
		{
			tOut.Error ( sError.cstr () );
			return;
		}
		if ( pDistributed && !SuggestDistIndexGet ( pDistributed, sIndex, tArgs, sWord, tRes, sError ) )
		{
			tOut.Error ( sError.cstr () );
			return;
		}
	}

	SuggestSendResult ( tArgs, tRes, tRes.m_sSentence, tOut );
}


static void HandleMysqlCallUuid ( RowBuffer_i & tOut, SqlStmt_t & tStmt )
{
	// the only int agrument
	int iArgs = tStmt.m_dInsertValues.GetLength ();
	if ( iArgs!=1 )
	{
		tOut.Error ( "bad argument count in UUID_SHORT() call" );
		return;
	}
	if ( tStmt.m_dInsertValues[0].m_iType!=SqlInsert_t::CONST_INT )
	{
		tOut.Error ( "bad argument type in UUID_SHORT() call" );
		return;
	}
	int64_t iCount = tStmt.m_dInsertValues[0].GetValueInt();
	if ( iCount<1 || iCount>INT_MAX )
	{
		tOut.Error ( "bad argument value in UUID_SHORT() call" );
		return;
	}

	tOut.HeadBegin ();
	tOut.HeadColumn ( "uuid_short()" );
	tOut.HeadEnd ();

	for ( int i=0; i<iCount; i++ )
	{
		tOut.PutNumAsString ( UidShort() );
		tOut.Commit();
	}

	tOut.Eof();
}


static CSphString DescribeAttributeProperties ( const CSphColumnInfo & tAttr )
{
	StringBuilder_c sProps(" ");
	if ( tAttr.IsColumnar() )
		sProps << "columnar";

	if ( tAttr.IsIndexedKNN() )
		sProps << "knn";

	if ( tAttr.IsIndexedSI() )
		sProps << "indexed";

	if ( tAttr.IsStored() )
		sProps << "fast_fetch";

	if ( tAttr.IsColumnar() && tAttr.m_eAttrType==SPH_ATTR_STRING && !(tAttr.m_uAttrFlags & CSphColumnInfo::ATTR_COLUMNAR_HASHES) )
		sProps << "no_hash";

	return sProps.cstr();
}


static void AddFieldDesc ( VectorLike & dOut, const CSphColumnInfo & tField, const CSphSchema & tSchema )
{
	if ( !dOut.MatchAdd ( tField.m_sName.cstr() ) )
		return;

	const CSphColumnInfo * pAttr = tSchema.GetAttr ( tField.m_sName.cstr() );
	dOut.Add ( pAttr ? "string" : "text" );

	StringBuilder_c sProperties ( " " );
	DWORD uFlags = tField.m_uFieldFlags;
	if ( uFlags & CSphColumnInfo::FIELD_INDEXED )
		sProperties << "indexed";

	if ( uFlags & CSphColumnInfo::FIELD_STORED )
		sProperties << "stored";

	if ( pAttr )
	{
		sProperties << "attribute";
		CSphString sProps = DescribeAttributeProperties ( *pAttr );
		if ( !sProps.IsEmpty() )
			sProperties << sProps;
	}

	dOut.Add ( sProperties.cstr () );
}


static void AddAttributeDesc ( VectorLike & dOut, const CSphColumnInfo & tAttr, const CSphSchema & tSchema )
{
	if ( sphIsInternalAttr ( tAttr ) )
		return;

	if ( tSchema.GetField ( tAttr.m_sName.cstr() ) )
		return; // already described it as a field property

	if ( dOut.MatchAdd ( tAttr.m_sName.cstr() ) )
	{
		if ( tAttr.m_eAttrType==SPH_ATTR_INTEGER && tAttr.m_tLocator.m_iBitCount!=ROWITEM_BITS && tAttr.m_tLocator.m_iBitCount>0 )
		{
			StringBuilder_c sName;
			sName.Sprintf ( "%s:%d", sphTypeName ( tAttr.m_eAttrType ), tAttr.m_tLocator.m_iBitCount );
			dOut.Add ( sName.cstr() );
		} else
			dOut.Add ( sphTypeName ( tAttr.m_eAttrType ) );

		dOut.Add ( DescribeAttributeProperties(tAttr) );
	}
}


void ShowFields ( VectorLike& dOut, const CSphSchema& tSchema )
{
	// result set header packet
	dOut.SetColNames ( { "Field", "Type", "Null", "Key", "Default", "Extra" } );

	auto Tail = [&dOut](const auto& tCol) { dOut.Add (tCol); dOut.Add ( "NO" ); dOut.Add ( "" ); dOut.Add ( "" ); dOut.Add ( "" ); };

	assert ( tSchema.GetAttr ( 0 ).m_sName == sphGetDocidName() );
	const auto& tId = tSchema.GetAttr ( 0 );
	if ( dOut.MatchAdd ( tId.m_sName.cstr() ) )
		Tail ( sphTypeName ( tId.m_eAttrType ) );

	for ( int i = 0; i < tSchema.GetFieldsCount(); ++i )
	{
		const auto& tField = tSchema.GetField ( i );
		if ( !dOut.MatchAdd ( tField.m_sName.cstr() ) )
			continue;

		const CSphColumnInfo* pAttr = tSchema.GetAttr ( tField.m_sName.cstr() );
		Tail ( pAttr ? "string" : "text" );
	}

	for ( int i = 1; i < tSchema.GetAttrsCount(); ++i ) // from 1, as 0 is docID and already emerged
	{
		const auto& tAttr = tSchema.GetAttr ( i );
		if ( sphIsInternalAttr ( tAttr ) )
			continue;

		if ( tAttr.m_eAttrType==SPH_ATTR_TOKENCOUNT )
			continue;

		if ( tSchema.GetField ( tAttr.m_sName.cstr() ) )
			continue; // already described it as a field property

		if ( !dOut.MatchAdd ( tAttr.m_sName.cstr() ) )
			continue;

		if ( tAttr.m_eAttrType == SPH_ATTR_INTEGER && tAttr.m_tLocator.m_iBitCount != ROWITEM_BITS && tAttr.m_tLocator.m_iBitCount > 0 )
			Tail ( SphSprintf ( "%s:%d", sphTypeName ( tAttr.m_eAttrType ), tAttr.m_tLocator.m_iBitCount ) );
		else
			Tail ( sphTypeName ( tAttr.m_eAttrType ) );
	}
}

void DescribeLocalSchema ( VectorLike & dOut, const CSphSchema & tSchema, bool bIsTemplate, bool bShowFields )
{
	if ( bShowFields )
		return ShowFields ( dOut, tSchema );

	// result set header packet
	dOut.SetColNames ( { "Field", "Type", "Properties" } );

	// id comes before fields
	if ( !bIsTemplate )
	{
		assert ( tSchema.GetAttr(0).m_sName==sphGetDocidName() );
		AddAttributeDesc ( dOut, tSchema.GetAttr(0), tSchema );
	}

	for ( int i = 0; i<tSchema.GetFieldsCount (); ++i )
		AddFieldDesc ( dOut, tSchema.GetField(i), tSchema );

	for ( int i = 1; i<tSchema.GetAttrsCount (); ++i )
		AddAttributeDesc ( dOut, tSchema.GetAttr(i), tSchema );
}


bool DescribeDistributedSchema ( VectorLike& dOut, const cDistributedIndexRefPtr_t & pDistr, bool bForce )
{
	if ( IsDistrTableHasSystem ( *pDistr, bForce ) )
		return false;

	// result set header packet
	dOut.SetColNames ( { "Agent", "Type" } );

	for ( const auto & sIdx : pDistr->m_dLocal )
		dOut.MatchTuplet( sIdx.cstr (), "local" );

	ARRAY_CONSTFOREACH ( i, pDistr->m_dAgents )
	{
		MultiAgentDescRefPtr_c pMultiAgent = pDistr->m_dAgents[i];
		const MultiAgentDesc_c & tMultiAgent = *pMultiAgent;
		if ( tMultiAgent.IsHA () )
		{
			int iNumMultiAgents = tMultiAgent.GetLength();
			for ( int j = 0; j < iNumMultiAgents; j++ )
			{
				const AgentDesc_t & tDesc = tMultiAgent[j];
				StringBuilder_c sValue;
				sValue << tDesc.GetMyUrl().cstr() << ":" << tDesc.m_sIndexes.cstr();
				dOut.MatchTupletf ( sValue.cstr (), "%s_%d_mirror_%d",
						tDesc.m_bBlackhole ? "blackhole" : "remote", i+1, j+1 );
			}
		} else
		{
			const AgentDesc_t & tDesc = tMultiAgent[0];
			StringBuilder_c sValue;
			sValue << tDesc.GetMyUrl ().cstr () << ":" << tDesc.m_sIndexes.cstr ();
			dOut.MatchTupletf ( sValue.cstr (), "%s_%d", tDesc.m_bBlackhole ? "blackhole" : "remote", i+1 );
		}
	}

	return true;
}

void HandleCmdDescribe ( RowBuffer_i & tOut, SqlStmt_t * pStmt )
{
	auto & tStmt = *pStmt;
	VectorLike dOut ( tStmt.m_sStringParam, 0 );

	MaybeFixupIndexNameFromMysqldump ( tStmt );
	FixupSystemTableName (&tStmt);
	auto sName = tStmt.m_sIndex;
	auto pServed = GetServed ( sName );
	if ( pServed )
	{
		// data
		const CSphSchema *pSchema = &RIdx_c(pServed)->GetMatchSchema ();
		bool bNeedInternal = false;

		if ( tStmt.m_iIntParam==SqlInsert_t::TABLE ) // user wants internal schema instead
			bNeedInternal = true;

		if ( tStmt.m_dStringSubkeys.GetLength()==1 && tStmt.m_dStringSubkeys[0].EqN(".table") )
			bNeedInternal = true;

		bool bShowFields = tStmt.m_iIntParam == -2; // -2 emitted in parser

		if ( bNeedInternal && ServedDesc_t::IsMutable ( pServed ) && !bShowFields )
		{
			RIdx_T<const RtIndex_i*> pRtIndex { pServed };
			pSchema = &pRtIndex->GetInternalSchema();
		}

		const CSphSchema &tSchema = *pSchema;
		assert ( pServed->m_eType==IndexType_e::TEMPLATE || tSchema.GetAttr(0).m_sName==sphGetDocidName() );
		DescribeLocalSchema ( dOut, tSchema, pServed->m_eType==IndexType_e::TEMPLATE, bShowFields );
	} else
	{
		auto pDistr = GetDistr ( sName );
		if ( !pDistr )
		{
			tOut.ErrorAbsent ( "no such table '%s'", tStmt.m_sIndex.cstr () );
			return;
		}

		CSphString sError;
		if ( !DescribeDistributedSchema ( dOut, pDistr, tStmt.m_bForce ) )
		{
			tOut.ErrorAbsent ( "can not describe table '%s' because it contains system table", tStmt.m_sIndex.cstr() );
			return;
		}
	}

	tOut.DataTable ( dOut );
}

struct NamedIndexType_t
{
	CSphString m_sName;
	CSphString m_sCluster;
	IndexType_e m_eType;


	NamedIndexType_t() = default;
	NamedIndexType_t ( NamedIndexType_t && ) noexcept = default;
	NamedIndexType_t & operator= ( NamedIndexType_t && ) noexcept = default;
	NamedIndexType_t ( const NamedIndexType_t & ) noexcept = default;
	NamedIndexType_t & operator= ( const NamedIndexType_t & ) noexcept = default;


	NamedIndexType_t ( CSphString sName, CSphString sCluster, IndexType_e eType )
		: m_sName { std::move (sName) }
		, m_sCluster { std::move (sCluster) }
		, m_eType { eType }
	{}

	NamedIndexType_t ( CSphString sName, IndexType_e eType )
		: m_sName { std::move (sName) }
		, m_eType { eType }
	{}
};

CSphVector<NamedIndexType_t> GetAllServedIndexes()
{
	CSphVector<NamedIndexType_t> dIndexes;

	// collect local, rt, percolate
	ServedSnap_t hLocal = g_pLocalIndexes->GetHash();
	for ( const auto& tIt : *hLocal )
	{
		if ( !tIt.second )
			continue;

		switch ( tIt.second->m_eType )
		{
		case IndexType_e::PLAIN:
		case IndexType_e::RT:
		case IndexType_e::PERCOLATE:
		case IndexType_e::TEMPLATE:
			dIndexes.Add ( { tIt.first, tIt.second->m_sCluster, tIt.second->m_eType } );
			break;
		default:
			dIndexes.Add ( { tIt.first, IndexType_e::ERROR_ } );
		}
	}

	// collect distributed
	assert ( g_pDistIndexes );
	auto pDistSnapshot = g_pDistIndexes->GetHash();
	for ( auto& tIt : *pDistSnapshot )
		// no need to check distr's it, iterating guarantees index existance.
		dIndexes.Add ( { tIt.first, IndexType_e::DISTR } );

	dIndexes.Sort ( Lesser ( [] ( const NamedIndexType_t& a, const NamedIndexType_t& b ) { return strcasecmp ( a.m_sName.cstr(), b.m_sName.cstr() ) < 0; } ) );
	return dIndexes;
}

void HandleShowTables ( RowBuffer_i & tOut, const SqlStmt_t * pStmt )
{
	auto dIndexes = GetAllServedIndexes();
	bool bWithClusters = ClusterFlavour();
	auto fnFilter = [bSystem = pStmt->m_iIntParam==1] ( const NamedIndexType_t& tIdx )
	{
		bool bIsSystem = tIdx.m_sName.SubString ( 0, 7 ).EqN ("system.");
		return bSystem == bIsSystem;
	};

	// output the results
	VectorLike dTable ( pStmt->m_sStringParam, { "Table", "Type" } );
	for ( auto& dPair : dIndexes )
	{
		if ( !fnFilter ( dPair ) )
			continue;
		if ( bWithClusters && !dPair.m_sCluster.IsEmpty ())
			dTable.MatchTuplet ( SphSprintf ("%s:%s", dPair.m_sCluster.cstr(), dPair.m_sName.cstr()).cstr(), szIndexType ( dPair.m_eType ) );
		else
			dTable.MatchTuplet( dPair.m_sName.cstr (), szIndexType(dPair.m_eType) );
	}
	tOut.DataTable ( dTable );
}

void HandleShowInformationTables ( RowBuffer_i & tOut, const SqlStmt_t * pStmt )
{
	auto dIndexes = GetAllServedIndexes();
	// output the results
	VectorLike dTable ( pStmt->m_sStringParam, { "table_schema", "table_name" } );
	for ( auto& dPair : dIndexes )
	{
		if ( !dTable.Match ( dPair.m_sName.cstr() ) )
			continue;

		dTable.MatchTuplet( dPair.m_sName.cstr (), szIndexType(dPair.m_eType) );
	}
	tOut.DataTable ( dTable );
}

template <typename T, typename GETNAME>
static bool CheckAttrs ( const VecTraits_T<T> & dAttrs, GETNAME && fnGetName, CSphString & sError )
{
	ARRAY_FOREACH ( i, dAttrs )
	{
		const CSphString & sName = fnGetName(dAttrs[i]);
		if ( CSphSchema::IsReserved ( sName.cstr() ) || sphIsInternalAttr ( sName ) )
		{
			sError.SetSprintf ( "attribute name '%s' is a reserved keyword", sName.cstr() );
			return false;
		}

		for ( int j = i+1; j < dAttrs.GetLength(); j++ )
			if ( fnGetName(dAttrs[j])==sName )
			{
				sError.SetSprintf ( "duplicate attribute name '%s'", sName.cstr() );
				return false;
			}
	}

	return true;
}


static bool CheckExistingTables ( const SqlStmt_t & tStmt, CSphString & sError )
{
	if ( g_pLocalIndexes->Contains ( tStmt.m_sIndex ) || g_pDistIndexes->Contains ( tStmt.m_sIndex ) )
	{
		if ( tStmt.m_tCreateTable.m_bIfNotExists )
			return true;
		else
		{
			sError.SetSprintf ( "table '%s' already exists", tStmt.m_sIndex.cstr() );
			return false;
		}
	}

	if ( CSphSchema::IsReserved ( tStmt.m_sIndex.cstr() ) )
	{
		sError.SetSprintf ( "'%s' is a reserved keyword", tStmt.m_sIndex.cstr() );
		return false;
	}

	return true;
}

static int CheckShardIntOpt ( const char * sName, const SqlStmt_t & tStmt, CSphString & sError )
{
	int iPos = tStmt.m_tCreateTable.m_dOpts.GetFirst ( [&]( const auto & tItem ) { return tItem.m_sName==sName; } );
	if ( iPos==-1 )
		return iPos;

	CSphVariant tVal ( tStmt.m_tCreateTable.m_dOpts[iPos].m_sValue.cstr() );
	if ( tVal.int64val()<0 )
		sError.SetSprintf ( "table '%s': CREATE TABLE failed: negative '%s' option is not allowed", tStmt.m_sIndex.cstr(), sName );

	return iPos;
}

static bool CheckCreateTable ( const SqlStmt_t & tStmt, CSphString & sError )
{
	if ( !CheckExistingTables ( tStmt, sError ) )
		return false;

	if ( !CheckAttrs ( tStmt.m_tCreateTable.m_dAttrs, []( const CreateTableAttr_t & tAttr ) { return tAttr.m_tAttr.m_sName; }, sError ) )
		return false;

	if ( !CheckAttrs ( tStmt.m_tCreateTable.m_dFields, []( const CSphColumnInfo & tAttr ) { return tAttr.m_sName; }, sError ) )
		return false;

	for ( auto & i : tStmt.m_tCreateTable.m_dAttrs )
		if ( i.m_bKNN && !i.m_tKNNModel.m_sModelName.empty() && !IsKNNEmbeddingsLibLoaded() )
		{
			sError.SetSprintf ( "model_name specified for '%s', but embeddings library is not loded", i.m_tAttr.m_sName.cstr() );
			return false;
		}


	// cross-checks attrs and fields
	for ( const auto & i : tStmt.m_tCreateTable.m_dAttrs )
		for ( const auto & j : tStmt.m_tCreateTable.m_dFields )
			if ( i.m_tAttr.m_sName==j.m_sName && i.m_tAttr.m_eAttrType!=SPH_ATTR_STRING )
			{
				sError.SetSprintf ( "duplicate attribute name '%s'", i.m_tAttr.m_sName.cstr() );
				return false;
			}

	// shard related options
	const CSphVector<NameValueStr_t> & dOpts = tStmt.m_tCreateTable.m_dOpts;
	if ( dOpts.GetLength() )
	{
		int iShardsPos = CheckShardIntOpt ("shards", tStmt, sError );
		if ( !sError.IsEmpty() )
			return false;
		int iRfPos = CheckShardIntOpt ( "rf", tStmt, sError );
		if ( !sError.IsEmpty() )
			return false;

		// should be routerd into buddy with good error message
		if ( iShardsPos!=-1 || iRfPos!=-1 )
		{
			sError.SetSprintf ( "table '%s': CREATE TABLE failed: 'shards' and 'rf' options require Buddy", tStmt.m_sIndex.cstr() );
			return false;
		}
	}

	return true;
}

static Threads::Coro::Mutex_c g_tCreateTableMutex;

static void HandleMysqlCreateTable ( RowBuffer_i & tOut, const SqlStmt_t & tStmt, CSphString & sWarning )
{
	SearchFailuresLog_c dErrors;
	CSphString sError;

	if ( !sphCheckWeCanModify ( tOut ) )
		return;

	if ( !IsConfigless() )
	{
		sError = "CREATE TABLE requires data_dir to be set in the config file";
		tOut.Error ( sError.cstr() );
		return;
	}

	// only one create table at the time allowed and multiple concurent CREATE TABLE if not exists passes well
	Threads::ScopedCoroMutex_t tCreateTableLock ( g_tCreateTableMutex );

	if ( !CheckCreateTable ( tStmt, sError ) )
	{
		sError.SetSprintf ( "table '%s': CREATE TABLE failed: %s", tStmt.m_sIndex.cstr(), sError.cstr() );
		tOut.Error ( sError.cstr() );
		return;
	}

	StrVec_t dWarnings;
	bool bCreatedOk = CreateNewIndexConfigless ( tStmt.m_sIndex, tStmt.m_tCreateTable, dWarnings, sError );
	sWarning = ConcatWarnings(dWarnings);

	if ( !bCreatedOk )
	{
		sError.SetSprintf ( "error adding table '%s': %s", tStmt.m_sIndex.cstr(), sError.cstr() );
		tOut.Error ( sError.cstr() );
		return;
	}

	tOut.Ok ( 0, dWarnings.GetLength() );
}


static const CSphSchema & GetSchemaForCreateTable ( const CSphIndex * pIndex )
{
	assert ( pIndex );
	assert ( pIndex->IsRT() || pIndex->IsPQ() );

	return ((const RtIndex_i*)pIndex)->GetInternalSchema();
}


static CSphString BuildCreateTableRt ( const CSphString & sName, const CSphIndex * pIndex, const CSphSchema & tSchema )
{
	assert(pIndex);

	CSphString sCreateTable = BuildCreateTable ( sName, pIndex, tSchema );
	return sCreateTable;
}


static void HandleMysqlCreateTableLike ( RowBuffer_i & tOut, const SqlStmt_t & tStmt, CSphString & sWarning )
{
	SearchFailuresLog_c dErrors;
	CSphString sError;

	if ( !IsConfigless() )
	{
		sError = "CREATE TABLE requires data_dir to be set in the config file";
		tOut.Error ( sError.cstr() );
		return;
	}

	if ( !CheckExistingTables ( tStmt, sError ) )
	{
		sError.SetSprintf ( "table '%s': CREATE TABLE failed: %s", tStmt.m_sIndex.cstr(), sError.cstr() );
		tOut.Error ( sError.cstr() );
		return;
	}

	const CSphString & sLike = tStmt.m_tCreateTable.m_sLike;
	CSphString sCreateTable;
	switch ( IndexIsServed ( sLike ) )
	{
	case RunIdx_e::NOTSERVED:
		sError.SetSprintf ( "table '%s': CREATE TABLE LIKE failed: no table '%s' found", tStmt.m_sIndex.cstr(), sLike.cstr() );
		tOut.Error ( sError.cstr() );
		return;
	case RunIdx_e::LOCAL:
	{
		auto pServed = GetServed ( sLike );
		assert ( pServed );
		if ( !ServedDesc_t::IsMutable ( pServed ) )
		{
			tOut.ErrorAbsent ( "table '%s' is not real-time or percolate", sError.cstr() );
			return;
		}
		RIdx_c pIdx { pServed };
		sCreateTable = BuildCreateTableRt ( tStmt.m_sIndex, pIdx, GetSchemaForCreateTable ( pIdx ) );
		break;
	}
	case RunIdx_e::DISTR:
	{
		auto pDist = GetDistr ( sLike );
		sCreateTable = BuildCreateTableDistr ( tStmt.m_sIndex, *pDist );
	}
	default: break;
	};

	CSphVector<SqlStmt_t> dCreateTableStmts;
	if ( !ParseDdl ( FromStr ( sCreateTable ), dCreateTableStmts, sError ) )
	{
		tOut.Error ( sError.cstr() );
		return;
	}

	if ( dCreateTableStmts.GetLength()!=1 )
	{
		tOut.Error ( "CREATE TABLE LIKE failed" );
		return;
	}

	SqlStmt_t & tNewCreateTable = dCreateTableStmts[0];
	tNewCreateTable.m_tCreateTable.m_bIfNotExists = tStmt.m_tCreateTable.m_bIfNotExists;

	HandleMysqlCreateTable ( tOut, tNewCreateTable, sWarning );
}


static void HandleMysqlDropTable ( RowBuffer_i & tOut, const SqlStmt_t & tStmt, CSphString & sWarning )
{
	if ( !sphCheckWeCanModify ( tOut ) )
		return;

	CSphString sError;

	if ( !IsConfigless() )
	{
		sError = "DROP TABLE requires data_dir to be set in the config file";
		tOut.Error ( sError.cstr() );
		return;
	}

	bool bDropped = DropIndexInt ( tStmt.m_sIndex.cstr(), tStmt.m_bIfExists, tStmt.m_bForce, sError, &sWarning );
	sphLogDebug ( "dropped table %s, ok %d, error %s", tStmt.m_sIndex.cstr(), (int)bDropped, sError.scstr() ); // FIXME!!! remove
	if ( !bDropped )
		tOut.Error ( sError.cstr() );
	else
		tOut.Ok ( 0, ( sWarning.IsEmpty() ? 0 : 1 ) );
}


void HandleMysqlShowCreateTable ( RowBuffer_i & tOut, const SqlStmt_t & tStmt )
{
	auto pServed = GetServed ( tStmt.m_sIndex );
	auto pDist = GetDistr ( tStmt.m_sIndex );
	if ( !pServed && !pDist )
	{
		tOut.ErrorAbsent ( "no such table '%s'", tStmt.m_sIndex.cstr () );
		return;
	}

	if ( pServed && !ServedDesc_t::IsMutable ( pServed ) )
	{
		tOut.ErrorAbsent ( "table '%s' is not real-time or percolate", tStmt.m_sIndex.cstr () );
		return;
	}

	if ( pDist && IsDistrTableHasSystem ( *pDist, tStmt.m_bForce ) )
	{
		tOut.ErrorAbsent ( "can not show table '%s' because it contains system table", tStmt.m_sIndex.cstr() );
		return;
	}

	// result set header packet
	tOut.HeadTuplet ( "Table", "Create Table" );
	CSphString sCreateTable;
	if ( pServed )
	{
		RIdx_c pIdx { pServed };
		sCreateTable = BuildCreateTableRt ( pIdx->GetName(), pIdx, GetSchemaForCreateTable ( pIdx ) );
	} else
		sCreateTable = BuildCreateTableDistr ( tStmt.m_sIndex, *pDist );

	tOut.DataTuplet ( tStmt.m_sIndex.cstr(), sCreateTable.cstr() );
	tOut.Eof();
}


// MySQL Workbench (and maybe other clients) crashes without it
void HandleMysqlShowDatabases ( RowBuffer_i & tOut, SqlStmt_t & )
{
	tOut.HeadBegin ();
	tOut.HeadColumn ( "Database" );
	tOut.HeadEnd();
	tOut.PutString ( "information_schema" );
	tOut.Commit ();
	tOut.PutString ( "Manticore" );
	tOut.Commit ();
	tOut.Eof();
}


void HandleMysqlShowPlugins ( RowBuffer_i & tOut, SqlStmt_t & )
{
	CSphVector<PluginInfo_t> dPlugins;
	sphPluginList ( dPlugins );

	tOut.HeadBegin ();
	tOut.HeadColumn ( "Type" );
	tOut.HeadColumn ( "Name" );
	tOut.HeadColumn ( "Library" );
	tOut.HeadColumn ( "Users" );
	tOut.HeadColumn ( "Extra" );
	tOut.HeadEnd();

	ARRAY_FOREACH ( i, dPlugins )
	{
		const PluginInfo_t & p = dPlugins[i];
		tOut.PutString ( g_dPluginTypes[p.m_eType] );
		tOut.PutString ( p.m_sName );
		tOut.PutString ( p.m_sLib );
		tOut.PutNumAsString ( p.m_iUsers );
		tOut.PutString ( p.m_sExtra );
		if ( !tOut.Commit() )
			return;
	}
	tOut.Eof();
}

enum ThreadInfoFormat_e
{
	THD_FORMAT_NATIVE,
	THD_FORMAT_SPHINXQL
};

static Str_t FormatInfo ( const PublicThreadDesc_t & tThd, ThreadInfoFormat_e eFmt, QuotationEscapedBuilder & tBuf )
{
	if ( tThd.m_pQuery && eFmt==THD_FORMAT_SPHINXQL && tThd.m_eProto!=Proto_e::MYSQL41 )
	{
		bool bGotQuery = false;
		if ( tThd.m_pQuery )
		{
			tBuf.Clear();
			FormatSphinxql ( *tThd.m_pQuery, {}, 0, tBuf );
			bGotQuery = true;
		}

		// query might be removed prior to lock then go to common path
		if ( bGotQuery )
			return (Str_t)tBuf;
	}

	if ( tThd.m_sDescription.IsEmpty () && tThd.m_szCommand )
		return FromSz ( tThd.m_szCommand );
	return (Str_t)tThd.m_sDescription;
}

void HandleShowThreads ( RowBuffer_i & tOut, const SqlStmt_t * pStmt )
{
	ThreadInfoFormat_e eFmt = THD_FORMAT_NATIVE;
	bool bAll = false;
	int iCols = -1;
	if ( pStmt )
	{
		if ( pStmt->m_sThreadFormat == "sphinxql" )
			eFmt = THD_FORMAT_SPHINXQL;
		else if ( pStmt->m_sThreadFormat == "all" )
			bAll = true;
		iCols = pStmt->m_iThreadsCols;
	}

	tOut.HeadBegin ();
	tOut.HeadColumn ( "TID", MYSQL_COL_LONG );
	tOut.HeadColumn ( "Name" );
	tOut.HeadColumn ( "Proto" );
	tOut.HeadColumn ( "State" );
	tOut.HeadColumn ( "Connection from" );
	tOut.HeadColumn ( "ConnID", MYSQL_COL_LONGLONG );
//	tOut.HeadColumn ( "Time", MYSQL_COL_FLOAT );
	tOut.HeadColumn ( "This/prev job time" );
	if ( g_bCpuStats )
	{
//		tOut.HeadColumn ( "Work time CPU" );
		tOut.HeadColumn ( "CPU activity" );
	}
	tOut.HeadColumn ( "Jobs done", MYSQL_COL_LONG );
	tOut.HeadColumn ( "Thread status" );
	if ( bAll )
		tOut.HeadColumn ( "Chain" );
	tOut.HeadColumn ( "Info" );
	if (!tOut.HeadEnd())
		return;

	QuotationEscapedBuilder tBuf;

//	sphLogDebug ( "^^ Show threads. Current info is %p", GetTaskInfo () );

	CSphSwapVector<PublicThreadDesc_t> dFinal;
	IterateActive([&dFinal, iCols] ( LowThreadDesc_t * pThread ){
		if ( pThread )
			dFinal.Add ( GatherPublicThreadInfo ( pThread, iCols ) );
	});

	for ( const auto & dThd : dFinal )
	{
		if ( !bAll && dThd.m_eTaskState==TaskState_e::UNKNOWN )
			continue;
		tOut.PutNumAsString ( dThd.m_iThreadID ); // TID
		tOut.PutString ( dThd.m_sThreadName ); // Name
		tOut.PutString ( dThd.m_sProto ); // Proto
		tOut.PutString ( TaskStateName ( dThd.m_eTaskState ) ); // State
		tOut.PutString ( dThd.m_sClientName ); // Connection from
		tOut.PutNumAsString ( dThd.m_iConnID ); // ConnID
		int64_t tmNow = sphMicroTimer (); // short-term cache
//		tOut.PutMicrosec ( tmNow-dThd.m_tmStart.value_or(tmNow) ); // time
//		tOut.PutTimeAsString ( dThd.m_tmTotalWorkedTimeUS ); // work time
		// This/prev job time
		if ( dThd.m_tmLastJobStartTimeUS < 0 )
			tOut.PutString ( "-" ); // last job take
		else if ( dThd.m_tmLastJobDoneTimeUS < 0 )
			tOut.PutTimeAsString ( tmNow - dThd.m_tmLastJobStartTimeUS );
		else
			tOut.PutTimeAsString ( dThd.m_tmLastJobDoneTimeUS - dThd.m_tmLastJobStartTimeUS, " (prev)" );


		if ( g_bCpuStats )
		{
//			tOut.PutTimeAsString ( dThd.m_tmTotalWorkedCPUTimeUS ); // work CPU time
			tOut.PutPercentAsString ( dThd.m_tmTotalWorkedCPUTimeUS, dThd.m_tmTotalWorkedTimeUS ); // CPU activity as integer
		}
		tOut.PutNumAsString ( dThd.m_iTotalJobsDone ); // jobs done
		if ( dThd.m_tmLastJobStartTimeUS<0 )
		{
			tOut.PutString ( "idling" ); // idle for
		} else if ( dThd.m_tmLastJobDoneTimeUS<0 )
		{
			tOut.PutString ( "working" ); // idle for
		} else
		{
			tOut.PutString ( "idling" ); // notice, just 'idling' instead of 'idling for N seconds'. So, value of dThd.m_tmLastJobDoneTimeUS is never more displayed.
		}

		if ( bAll )
			tOut.PutString ( dThd.m_sChain ); // Chain
		auto sInfo = FormatInfo ( dThd, eFmt, tBuf );
		if ( iCols >= 0 && iCols < sInfo.second )
			sInfo.second = iCols;
		tOut.PutString ( sInfo ); // Info m_pTaskInfo
		if ( !tOut.Commit () )
			break;
	}

	tOut.Eof();
}

// helper; available only via 'select ... from @@system.sessions...'
void HandleShowSessions ( RowBuffer_i& tOut, const SqlStmt_t* pStmt )
{
	ThreadInfoFormat_e eFmt = THD_FORMAT_NATIVE;
	bool bAll = false;
	int iCols = -1;
	if ( pStmt )
	{
		if ( pStmt->m_sThreadFormat == "sphinxql" )
			eFmt = THD_FORMAT_SPHINXQL;
		else if ( pStmt->m_sThreadFormat == "all" )
			bAll = true;
		iCols = pStmt->m_iThreadsCols;
	}

	tOut.HeadBegin ();
	tOut.HeadColumn ( "Proto" );
	tOut.HeadColumn ( "State" );
	tOut.HeadColumn ( "Host" );
	tOut.HeadColumn ( "ConnID", MYSQL_COL_LONGLONG );
	tOut.HeadColumn ( "Killed" );
	if ( bAll )
		tOut.HeadColumn ( "Chain" );
	tOut.HeadColumn ( "Last cmd time" );
	tOut.HeadColumn ( "Last cmd" );
	if ( !tOut.HeadEnd() )
		return;

	QuotationEscapedBuilder tBuf;

	//	sphLogDebug ( "^^ Show threads. Current info is %p", GetTaskInfo () );

	CSphSwapVector<PublicThreadDesc_t> dFinal;
	IterateTasks ( [&dFinal, iCols] ( ClientTaskInfo_t* pTask ) {
		if ( pTask )
		{
			PublicThreadDesc_t& tDesc = dFinal.Add();
			tDesc.m_iDescriptionLimit = iCols;
			GatherPublicTaskInfo ( tDesc, pTask );
		}
	} );

	for ( const auto& dThd : dFinal )
	{
		if ( !bAll && dThd.m_eTaskState == TaskState_e::UNKNOWN )
			continue;
		tOut.PutString ( dThd.m_sProto );
		tOut.PutString ( TaskStateName ( dThd.m_eTaskState ) );
		tOut.PutString ( dThd.m_sClientName );												   // Host
		tOut.PutNumAsString ( dThd.m_iConnID );												   // ConnID
		tOut.PutNumAsString ( dThd.m_bKilled ? 1 : 0);
		if ( bAll )
			tOut.PutString ( dThd.m_sChain ); // Chain
		if ( dThd.m_tmLastJobDoneTimeUS==-1 ) // not yet finished
			tOut.PutTimestampAsString ( dThd.m_tmLastJobStartTimeUS );
		else
			tOut.PutTimeAsString ( dThd.m_tmLastJobDoneTimeUS - dThd.m_tmLastJobStartTimeUS );
		auto sInfo = FormatInfo ( dThd, eFmt, tBuf );
		if ( iCols >= 0 && iCols < sInfo.second )
			sInfo.second = iCols;
		tOut.PutString ( sInfo ); // Info m_pTaskInfo
		if ( !tOut.Commit() )
			break;
	}

	tOut.Eof();
}

void HandleMysqlFlushHostnames ( RowBuffer_i & tOut )
{
	SmallStringHash_T<DWORD> hHosts;

	// Collect all urls from all distr indexes
	assert ( g_pDistIndexes );
	auto pDistSnapshot = g_pDistIndexes->GetHash();
	for ( auto& tIt : *pDistSnapshot )
		tIt.second->ForEveryHost ( [&] ( AgentDesc_t& tDesc ) {
			if ( tDesc.m_bNeedResolve )
				hHosts.Add ( tDesc.m_uAddr, tDesc.m_sAddr );
		});


	for ( auto tHost : hHosts )
	{
		DWORD uRenew = sphGetAddress ( tHost.first.cstr() );
		if ( uRenew )
			tHost.second = uRenew;
	}

	// copy back renew hosts to distributed agents.
	// case when distr index list changed between collecting urls and applying them
	// is safe, since we are iterating over the list again, and also apply
	// only existing hosts.
	for ( auto& tIt : *pDistSnapshot )
		tIt.second->ForEveryHost ( [&] ( AgentDesc_t& tDesc ) {
			if ( tDesc.m_bNeedResolve )
			{
				DWORD * pRenew = hHosts ( tDesc.m_sAddr );
				if ( pRenew && *pRenew )
					tDesc.m_uAddr = *pRenew;
			}
		});

	tOut.Ok ( hHosts.GetLength() );
}

void HandleMysqlFlushLogs ( RowBuffer_i & tOut )
{
	sigusr1(1);
	tOut.Ok ();
}

void HandleMysqlReloadIndexes ( RowBuffer_i & tOut )
{
	g_bReloadForced = true;
	sighup(1);
	tOut.Ok ();
}

/////////////////////////////////////////////////////////////////////////////
// user variables these send from master to agents
/////////////////////////////////////////////////////////////////////////////

class UVarRequestBuilder_c : public RequestBuilder_i
{
public:
	UVarRequestBuilder_c ( const char * sName, const CSphVector<SphAttr_t> &dSetValues )
		: m_sName ( sName )
	{
		m_iUserVars = dSetValues.GetLength ();
		m_dBuf.Reset ( m_iUserVars * sizeof ( dSetValues[0] ) + 129 );
		// 129 above is the safe gap for VLB delta encoding 64-bits ints.
		// If we have 1st value 0x8000`0000`0000`0000 - it will occupy 10 bytes VLB,
		// then up to 127 values 0x0100.. - each will occupy 9 bytes VLB,
		// deltas 0x00XX.. takes 8 bytes or less. So, 2+127 bytes gap is enough to cover worst possible case
		// (since 0x80.. + 127 * 0x01.. produce 0xFF.. num, any other delta >0x01.. impossible, since
		// it will cause overflow, and deltals <0x01.. occupy <=8 bytes each).

		SphAttr_t iLast = 0;
		BYTE * pCur = m_dBuf.Begin ();
		for ( const auto &dValue : dSetValues )
		{
			pCur += ZipToPtrLE ( pCur, dValue - iLast );
			iLast = dValue;
		}
		m_iLength = pCur-m_dBuf.Begin();
	}

	void BuildRequest ( const AgentConn_t &, ISphOutputBuffer & tOut ) const final
	{
		// API header
		auto tHdr = APIHeader ( tOut, SEARCHD_COMMAND_UVAR, VER_COMMAND_UVAR );

		tOut.SendString ( m_sName.cstr() );
		tOut.SendInt ( m_iUserVars );
		tOut.SendArray ( m_dBuf, m_iLength );
	}

	CSphString m_sName;
	CSphFixedVector<BYTE> m_dBuf { 0 };
	int m_iUserVars = 0;
	int m_iLength = 0;
};

class UVarReplyParser_c : public ReplyParser_i
{
public:
	bool ParseReply ( MemInputBuffer_c & tReq, AgentConn_t & ) const final
	{
		// error got handled at call site
		bool bOk = ( tReq.GetByte()==1 );
		return bOk;
	}
};



static bool SendUserVar ( const char * sIndex, const char * sUserVarName, CSphVector<SphAttr_t> & dSetValues, CSphString & sError )
{
	auto pIndex = GetDistr ( sIndex );
	if ( !pIndex )
	{
		sError.SetSprintf ( "unknown table '%s' in Set statement", sIndex );
		return false;
	}

	VecRefPtrsAgentConn_t dAgents;
	pIndex->GetAllHosts ( dAgents );
	bool bGotLocal = !pIndex->m_dLocal.IsEmpty();

	// FIXME!!! warn on missed agents
	if ( dAgents.IsEmpty() && !bGotLocal )
		return true;

	dSetValues.Uniq();

	// FIXME!!! warn on empty agents
	// connect to remote agents and query them
	if ( !dAgents.IsEmpty() )
	{
		UVarRequestBuilder_c tReqBuilder ( sUserVarName, dSetValues );
		UVarReplyParser_c tParser;
		PerformRemoteTasks ( dAgents, &tReqBuilder, &tParser );
	}

	// should be at the end due to swap of dSetValues values
	if ( bGotLocal )
		SetLocalUserVar ( sUserVarName, dSetValues );

	return true;
}


void HandleCommandUserVar ( ISphOutputBuffer & tOut, WORD uVer, InputBuffer_c & tReq )
{
	if ( !CheckCommandVersion ( uVer, VER_COMMAND_UVAR, tOut ) )
		return;

	CSphString sUserVar = tReq.GetString();
	int iCount = tReq.GetInt();
	CSphVector<SphAttr_t> dUserVar ( iCount );
	int iLength = tReq.GetInt();
	CSphFixedVector<BYTE> dBuf ( iLength );
	tReq.GetBytes ( dBuf.Begin(), iLength );

	if ( tReq.GetError() )
	{
		SendErrorReply ( tOut, "invalid or truncated request" );
		return;
	}

	SphAttr_t iLast = 0;
	const BYTE * pCur = dBuf.Begin();
	ARRAY_FOREACH ( i, dUserVar )
	{
		auto iDelta = UnzipValueLE<int64_t> ( [&pCur]() mutable { return *pCur++; } );
		assert ( iDelta>0 );
		iLast += iDelta;
		dUserVar[i] = iLast;
	}

	SetLocalUserVar ( sUserVar, dUserVar );

	auto tReply = APIAnswer ( tOut, VER_COMMAND_UVAR );
	tOut.SendInt ( 1 );
}



/////////////////////////////////////////////////////////////////////////////
// SMART UPDATES HANDLER
/////////////////////////////////////////////////////////////////////////////

SphinxqlReplyParser_c::SphinxqlReplyParser_c ( int * pUpd, int * pWarns )
	: m_pUpdated ( pUpd )
	, m_pWarns ( pWarns )
	, m_pWarning ( nullptr )
{}

SphinxqlReplyParser_c::SphinxqlReplyParser_c ( int * pUpd, int * pWarns, CSphString * pWarning )
	: m_pUpdated ( pUpd )
	, m_pWarns ( pWarns )
	, m_pWarning ( pWarning )
{}

// fixme! reuse code from sphinxql, leave only refs here
bool SphinxqlReplyParser_c::ParseReply ( MemInputBuffer_c & tReq, AgentConn_t & tAgent ) const
{
	DWORD uSize = ( tReq.GetLSBDword() & 0x00ffffff ) - 1;
	BYTE uCommand = tReq.GetByte();

	if ( uCommand==0 ) // ok packet
	{
		*m_pUpdated += MysqlUnpack ( tReq, &uSize );
		MysqlUnpack ( tReq, &uSize ); ///< int Insert_id (don't used).
		auto uWarnStatus = tReq.GetLSBDword ();
		*m_pWarns += ( uWarnStatus >> 16 ) & 0xFFFF; ///< num of warnings
		uSize -= 4;
		if ( uSize > 0 )
		{
			// extract info string (contains warning message if warnings present)
			// info string is length-encoded in MySQL protocol
			int iInfoLen = MysqlUnpack ( tReq, &uSize );
			if ( iInfoLen > 0 && iInfoLen <= (int)uSize )
			{
				CSphString sInfo = tReq.GetRawString ( iInfoLen );
				if ( *m_pWarns>0 && m_pWarning && !sInfo.IsEmpty() )
				{
					if ( !m_pWarning->IsEmpty() )
						m_pWarning->SetSprintf ( "%s; %s", m_pWarning->cstr(), sInfo.cstr() );
					else
						*m_pWarning = sInfo;
				}
			}
		}
		return true;
	}
	if ( uCommand==0xff ) // error packet
	{
		tReq.GetByte();
		tReq.GetByte(); ///< num of errors (2 bytes), we don't use it for now.
		uSize -= 2;
		if ( uSize )
		{
			// MySQL error packet format: 6-byte SQLSTATE prefix (e.g., "#42000") followed by error message
			// Skip the SQLSTATE prefix if present
			if ( uSize > 6 )
			{
				tReq.GetRawString ( 6 ); // skip SQLSTATE
				uSize -= 6;
			}
			tAgent.m_sFailure = tReq.GetRawString ( uSize );
		}
	}

	return false;
}


SphinxqlRequestBuilder_c::SphinxqlRequestBuilder_c ( Str_t sQuery, const SqlStmt_t & tStmt )
	: m_sBegin { sQuery.first, tStmt.m_iListStart }
	, m_sEnd ( sQuery.first + tStmt.m_iListEnd, sQuery.second - tStmt.m_iListEnd )
{
}


void SphinxqlRequestBuilder_c::BuildRequest ( const AgentConn_t & tAgent, ISphOutputBuffer & tOut ) const
{
	const char* sIndexes = tAgent.m_tDesc.m_sIndexes.cstr();

	// API header
	auto tHdr = APIHeader ( tOut, SEARCHD_COMMAND_SPHINXQL, VER_COMMAND_SPHINXQL );
	APIBlob_c dWrapper ( tOut ); // sphinxql wrapped twice, so one more length need to be written.
	tOut.SendBytes ( m_sBegin );
	tOut.SendBytes ( sIndexes );
	tOut.SendBytes ( m_sEnd );
}


//////////////////////////////////////////////////////////////////////////

static void DoExtendedUpdate ( const SqlStmt_t & tStmt, const CSphString & sIndex, const char * szDistributed, bool bBlobUpdate, int & iSuccesses, int & iUpdated, SearchFailuresLog_c & dFails, CSphString & sWarning, const cServedIndexRefPtr_c & pServed )
{
	TRACE_CORO ( "rt", "DoExtendedUpdate" );

	TlsMsg::ResetErr();
	// checks
	if ( !pServed )
	{
		dFails.Submit ( sIndex, szDistributed, "table not available" );
		return;
	}

	if ( !ValidateClusterStatement ( sIndex, *pServed, tStmt.m_sCluster, IsHttpStmt ( tStmt ) ) )
	{
		dFails.Submit ( sIndex, szDistributed, TlsMsg::szError() );
		return;
	}

	Threads::Coro::ScopedWriteTable_c tWriting { pServed->Locker() };
	if ( !tWriting.CanWrite() )
	{
		dFails.Submit ( sIndex, szDistributed, "table is locked" );
		return;
	}

	RtAccum_t tAcc;
	ReplicationCommand_t * pCmd = tAcc.AddCommand ( tStmt.m_bJson ? ReplCmd_e::UPDATE_JSON : ReplCmd_e::UPDATE_QL, sIndex, tStmt.m_sCluster );
	assert ( pCmd );
	pCmd->m_pUpdateAPI = tStmt.AttrUpdatePtr();
	pCmd->m_bBlobUpdate = bBlobUpdate;
	pCmd->m_pUpdateCond = &tStmt.m_tQuery;

	HandleCmdReplicateUpdate ( tAcc, sWarning, iUpdated );

	if ( TlsMsg::HasErr() )
	{
		dFails.Submit ( sIndex, szDistributed, TlsMsg::szError() );
		return;
	}

	iSuccesses++;
}

bool HandleUpdateAPI ( AttrUpdateArgs& tArgs, CSphIndex* pIndex, int& iUpdate )
{
	bool bCritical = false;
	iUpdate = pIndex->UpdateAttributes ( tArgs.m_pUpdate, bCritical, *tArgs.m_pError, *tArgs.m_pWarning );
	return !bCritical;
}

namespace {
DocsCollector_c InitUpdate( AttrUpdateArgs& tArgs, const cServedIndexRefPtr_c& pDesc )
{
	DocsCollector_c tCollector ( *tArgs.m_pQuery, tArgs.m_bJson, *tArgs.m_pIndexName, pDesc, tArgs.m_pError );
	AttrUpdateSharedPtr_t& pUpdate = tArgs.m_pUpdate;
	pUpdate->m_bReusable = false;
	pUpdate->m_bIgnoreNonexistent = tArgs.m_pQuery->m_bIgnoreNonexistent;
	pUpdate->m_bStrict = tArgs.m_pQuery->m_bStrict;
	return tCollector;
}

static void DoUpdate( DocsCollector_c& tCollector, AttrUpdateArgs& tArgs, CSphIndex * pIndex )
{
	TRACE_CORO ( "rt", "DoUpdate" );
	AttrUpdateSharedPtr_t& pUpdate = tArgs.m_pUpdate;
	while ( tCollector.GetValuesChunk ( pUpdate->m_dDocids, tArgs.m_pQuery->m_iMaxMatches ) )
	{
		int iChanged = 0;
		Verify ( HandleUpdateAPI ( tArgs, pIndex, iChanged ) ); // fixme! handle this
		tArgs.m_iAffected += iChanged;
	}
}

void UpdateWlocked ( AttrUpdateArgs& tArgs, const cServedIndexRefPtr_c& pDesc, int& iUpdated )
{
	TRACE_CORO ( "sph", "UpdateWlocked" );
	// short-living r-lock m.b. acquired and released by collector when running query
	auto tCollector = InitUpdate ( tArgs, pDesc );
	BEGIN_CORO ( "wait", "take w-lock" );
	WIdx_c wLocked { pDesc }; // exclusive lock for process of update. Note, between collecting and updating m.b. race! To eliminate it, need to trace index generation and recollect if it changed.
	END_CORO ( "wait" );
	DoUpdate ( tCollector, tArgs, wLocked );
}

void UpdateRlocked ( AttrUpdateArgs& tArgs, const cServedIndexRefPtr_c& pDesc, int& iUpdated)
{
	TRACE_CORO ( "sph", "UpdateRlocked" );
	// wide r-lock over whole update. r-locks acquired by collector should be re-enterable.
	BEGIN_CORO ( "wait", "take r-lock" );
	RWIdx_c rLocked { pDesc };
	END_CORO ( "wait" );
	auto tCollector = InitUpdate ( tArgs, pDesc );
	DoUpdate ( tCollector, tArgs, rLocked );
}
} // unnamed namespace

void HandleMySqlExtendedUpdate ( AttrUpdateArgs& tArgs, const cServedIndexRefPtr_c& pDesc, int& iUpdated, bool bNeedWlock )
{
	TRACE_CORO ( "sph", "HandleMySqlExtendedUpdate" );
	return bNeedWlock ? UpdateWlocked ( tArgs, pDesc, iUpdated ) : UpdateRlocked ( tArgs, pDesc, iUpdated );
}

void sphHandleMysqlUpdate ( StmtErrorReporter_i & tOut, const SqlStmt_t & tStmt, Str_t sQuery )
{
	TRACE_CORO ( "sph", "sphHandleMysqlUpdate" );
	if ( !sphCheckWeCanModify ( tOut ) )
		return;

	auto* pSession = session::GetClientSession();
	pSession->FreezeLastMeta();
	auto& sWarning = pSession->m_tLastMeta.m_sWarning;
	StatCountCommand ( SEARCHD_COMMAND_UPDATE );

	int64_t tmStart = sphMicroTimer();

	// extract index names
	StrVec_t dIndexNames;
	ParseIndexList ( tStmt.m_sIndex, dIndexNames );
	if ( dIndexNames.IsEmpty() )
	{
		tOut.Error ( "no such table '%s'", tStmt.m_sIndex.cstr() );
		return;
	}

	DistrPtrs_t dDistributed;
	// copy distributed indexes description
	CSphString sMissed;
	if ( !ExtractDistributedIndexes ( dIndexNames, dDistributed, sMissed ) )
	{
		tOut.Error ( "unknown table '%s' in update request", sMissed.cstr() );
		return;
	}

	// do update
	SearchFailuresLog_c dFails;
	int iSuccesses = 0;
	int iUpdated = 0;
	int iWarns = 0;

	bool bBlobUpdate = false;
	for ( const auto & i : tStmt.AttrUpdate().m_dAttributes )
	{
		if ( i.m_sName==sphGetDocidName() )
		{
			tOut.Error ( "'id' attribute cannot be updated" );
			return;
		}

		bBlobUpdate |= sphIsBlobAttr ( i.m_eType );
	}

	ARRAY_FOREACH ( iIdx, dIndexNames )
	{
		const char * sReqIndex = dIndexNames[iIdx].cstr();
		auto pLocked = GetServed ( sReqIndex );
		if ( pLocked )
		{
			int64_t tmStartIdx = sphMicroTimer();
			int iUpdatedIdx = 0;

			DoExtendedUpdate ( tStmt, sReqIndex, nullptr, bBlobUpdate, iSuccesses, iUpdatedIdx, dFails, sWarning, pLocked );

			iUpdated += iUpdatedIdx;
			pLocked->m_pStats->AddWriteStat ( SearchdStats_t::eUpdate, false, iUpdatedIdx, tmStartIdx );

		} else if ( dDistributed[iIdx] )
		{
			assert ( !dDistributed[iIdx]->IsEmpty() );
			const StrVec_t & dLocal = dDistributed[iIdx]->m_dLocal;

			ARRAY_FOREACH ( i, dLocal )
			{
				const char * sLocal = dLocal[i].cstr();
				int64_t tmStartIdx = sphMicroTimer();
				int iUpdatedIdx = 0;

				auto pServed = GetServed ( sLocal );
				DoExtendedUpdate ( tStmt, sLocal, sReqIndex, bBlobUpdate, iSuccesses, iUpdatedIdx, dFails, sWarning, pServed );

				iUpdated += iUpdatedIdx;
				if ( pServed )
					pServed->m_pStats->AddWriteStat ( SearchdStats_t::eUpdate, false, iUpdatedIdx, tmStartIdx );
			}
		}

		// update remote agents
		if ( dDistributed[iIdx] && !dDistributed[iIdx]->m_dAgents.IsEmpty() )
		{
			const DistributedIndex_t * pDist = dDistributed[iIdx];

			VecRefPtrs_t<AgentConn_t *> dAgents;
			pDist->GetAllHosts ( dAgents );

			// connect to remote agents and query them
			// validation happens on remote side; errors will be returned via dFails
			if ( !dAgents.IsEmpty() )
			{
				std::unique_ptr<RequestBuilder_i> pRequestBuilder = CreateRequestBuilder ( sQuery, tStmt );
				std::unique_ptr<ReplyParser_i> pReplyParser = CreateReplyParser ( tStmt.m_bJson, iUpdated, iWarns, dFails, &sWarning );
				iSuccesses += PerformRemoteTasks ( dAgents, pRequestBuilder.get (), pReplyParser.get () );

				// collect errors from failed agents
				for ( const AgentConn_t * pAgent : dAgents )
					if ( !pAgent->m_bSuccess && !pAgent->m_sFailure.IsEmpty() )
					{
						// remote error may already include "table X: " prefix, strip it to avoid duplication
						const char * sError = pAgent->m_sFailure.cstr();
						const char * sPrefix = "table ";
						if ( pAgent->m_sFailure.Begins ( sPrefix ) )
						{
							const char * pAfterPrefix = sError + strlen ( sPrefix );
							const char * pColon = strchr ( pAfterPrefix, ':' );
							if ( pColon && ( pColon[1] == ' ' || pColon[1] == '\0' ) )
								sError = pColon[1] == ' ' ? ( pColon + 2 ) : ( pColon + 1 );
						}
						dFails.Submit ( pAgent->m_tDesc.m_sIndexes, sReqIndex, sError );
					}
			}
		}
	}

	StringBuilder_c sReport;
	dFails.BuildReport ( sReport );

	gStats().AddDetailed ( SearchdStats_t::eUpdate, iUpdated, tmStart );
	if ( !iSuccesses )
	{
		tOut.Error ( "%s", sReport.cstr() );
		return;
	}

<<<<<<< HEAD
	if ( sWarning.IsEmpty() )
		tOut.Ok ( iUpdated, iWarns );
	else
		tOut.Ok ( iUpdated, sWarning, 0 );
=======
	int64_t tmRealTimeMs = ( sphMicroTimer() - tmStart ) / 1000;
	if ( !g_iQueryLogMinMs || tmRealTimeMs>g_iQueryLogMinMs )
		LogSphinxqlClause ( sQuery, (int)( tmRealTimeMs ) );

	tOut.Ok ( iUpdated, iWarns );
>>>>>>> 16310f1f
}

bool HandleMysqlSelect ( RowBuffer_i & dRows, SearchHandler_c & tHandler )
{
	// lets check all query for errors
	StringBuilder_c sError { "; " };
	CSphVector<int64_t> dAgentTimes; // dummy for error reporting
	ARRAY_FOREACH ( i, tHandler.m_dQueries )
	{
		CheckQuery ( tHandler.m_dQueries[i], tHandler.m_dAggrResults[i].m_sError, tHandler.m_dQueries.GetLength() == 1 );
		if ( !tHandler.m_dAggrResults[i].m_sError.IsEmpty() )
		{
			LogQuery ( tHandler.m_dQueries[i], tHandler.m_dJoinQueryOptions[i], tHandler.m_dAggrResults[i], dAgentTimes );
			if ( tHandler.m_dQueries.GetLength()==1 )
				sError << tHandler.m_dAggrResults[0].m_sError;
			else
				sError.Sprintf( "query %d error: %s", i, tHandler.m_dAggrResults[i].m_sError.cstr() );
		}
	}

	if ( !sError.IsEmpty() )
	{
		// stmt is intentionally NULL, as we did all the reporting just above
		dRows.Error ( sError.cstr() );
		return false;
	}

	// actual searching
	tHandler.RunQueries();

	if ( sphInterrupted() )
	{
		sphLogDebug ( "HandleClientMySQL: got SIGTERM, sending the packet MYSQL_ERR_SERVER_SHUTDOWN" );
		dRows.Error ( "Server shutdown in progress", EMYSQL_ERR::SERVER_SHUTDOWN );
		return false;
	}

	return true;
}

inline static int Bit ( int iBit, const unsigned int * pData )
{
	return ( ( pData[iBit / 32] & ( 1 << ( iBit % 32 ) ) ) ? 1 : 0 );
}

void sphFormatFactors ( StringBuilder_c & sOut, const unsigned int * pFactors, bool bJson )
{
	sOut.GrowEnough ( 512 );

	// format lines for header, fields, words
	const char * sBmFmt = nullptr;
	const char * sFieldFmt = nullptr;
	const char * sWordFmt = nullptr;
	ScopedComma_c sDelim;
	if ( bJson )
	{
		sBmFmt = R"("bm25":%d, "bm25a":%f, "field_mask":%u, "doc_word_count":%d)";
		sFieldFmt = R"({"field":%d, "lcs":%u, "hit_count":%u, "word_count":%u, "tf_idf":%f, "min_idf":%f, )"
			R"("max_idf":%f, "sum_idf":%f, "min_hit_pos":%d, "min_best_span_pos":%d, "exact_hit":%u, )"
			R"("max_window_hits":%d, "min_gaps":%d, "exact_order":%u, "lccs":%d, "wlccs":%f, "atc":%f})";
		sWordFmt = R"(%i{"tf":%d, "idf":%f})";
		sDelim.Init ( sOut, ", ", "{", "}" );

	} else
	{
		sBmFmt = "bm25=%d, bm25a=%f, field_mask=%u, doc_word_count=%d";
		sFieldFmt = "field%d=(lcs=%u, hit_count=%u, word_count=%u, tf_idf=%f, min_idf=%f, max_idf=%f, sum_idf=%f, "
					"min_hit_pos=%d, min_best_span_pos=%d, exact_hit=%u, max_window_hits=%d, "
					"min_gaps=%d, exact_order=%u, lccs=%d, wlccs=%f, atc=%f)";
		sWordFmt = "word%d=(tf=%d, idf=%f)";
		sDelim.Init ( sOut, ", " );
	}
#define DI( _factor ) sphinx_get_doc_factor_int ( pFactors, SPH_DOCF_##_factor )
#define DF( _factor ) sphinx_get_doc_factor_float ( pFactors, SPH_DOCF_##_factor )
	sOut.Sprintf ( sBmFmt, DI( BM25 ), DF( BM25A ), DI( MATCHED_FIELDS ), DI( DOC_WORD_COUNT ) );
	{ ScopedComma_c sFields;
		if ( bJson )
			sFields.Init ( sOut, ", ", R"("fields":[)", "]");

		auto pExactHit		= sphinx_get_doc_factor_ptr ( pFactors, SPH_DOCF_EXACT_HIT_MASK );
		auto pExactOrder	= sphinx_get_doc_factor_ptr ( pFactors, SPH_DOCF_EXACT_ORDER_MASK );
		int iFields = DI ( NUM_FIELDS );
		for ( int i = 0; i<iFields; ++i )
		{
#define FI( _factor ) sphinx_get_field_factor_int ( pField, SPH_FIELDF_##_factor )
#define FF( _factor ) sphinx_get_field_factor_float ( pField, SPH_FIELDF_##_factor )
			auto pField = sphinx_get_field_factors ( pFactors, i );
			if ( !FI (HIT_COUNT) )
				continue;
			sOut.Sprintf ( sFieldFmt, i, FI (LCS), FI (HIT_COUNT), FI (WORD_COUNT), FF (TF_IDF), FF (MIN_IDF),
				FF (MAX_IDF), FF (SUM_IDF), FI (MIN_HIT_POS), FI (MIN_BEST_SPAN_POS), Bit (i, pExactHit),
				FI (MAX_WINDOW_HITS), FI (MIN_GAPS), Bit (i, pExactOrder), FI (LCCS), FF (WLCCS), FF (ATC) );
#undef FF
#undef FI
		}
	} // fields block

	{ ScopedComma_c sWords;
		if ( bJson )
			sWords.Init ( sOut, ", ", R"("words":[)", "]" );

		auto iUniqQpos = DI ( MAX_UNIQ_QPOS );
		for ( int i = 0; i<iUniqQpos; ++i )
		{
			auto pTerm = sphinx_get_term_factors ( pFactors, i + 1 );
			if ( !sphinx_get_term_factor_int ( pTerm, SPH_TERMF_KEYWORD_MASK ) )
				continue;
			sOut.Sprintf ( sWordFmt, i, sphinx_get_term_factor_int ( pTerm, SPH_TERMF_TF ),
				sphinx_get_term_factor_float ( pTerm, SPH_TERMF_IDF ) );
		}
	} // words block
#undef DF
#undef DI
}


static void ReturnZeroCount ( const CSphSchema & tSchema, const CSphBitvec & tAttrsToSend, const StrVec_t & dCounts, RowBuffer_i & dRows )
{
	for ( int i=0; i<tSchema.GetAttrsCount(); ++i )
	{
		if ( !tAttrsToSend.BitGet(i) )
			continue;

		const CSphColumnInfo & tCol = tSchema.GetAttr ( i );

		// @count or its alias or count(distinct attr_name)
		if ( dCounts.Contains ( tCol.m_sName ) )
		{
			dRows.PutNumAsString ( 0 );
		} else
		{
			// essentially the same as SELECT_DUAL, parse and print constant expressions
			ESphAttr eAttrType;
			CSphString sError;
			ExprParseArgs_t tExprArgs;
			tExprArgs.m_pAttrType = &eAttrType;
			ISphExprRefPtr_c pExpr { sphExprParse ( tCol.m_sName.cstr(), tSchema, nullptr, sError, tExprArgs )};

			if ( !pExpr || !pExpr->IsConst() )
				eAttrType = SPH_ATTR_NONE;

			CSphMatch tMatch;
			const BYTE * pStr = nullptr;

			switch ( eAttrType )
			{
				case SPH_ATTR_STRINGPTR:
					pExpr->StringEval ( tMatch, &pStr );
					dRows.PutString ( (const char *)pStr );
					SafeDelete ( pStr );
					break;
				case SPH_ATTR_INTEGER:	dRows.PutNumAsString ( pExpr->IntEval ( tMatch ) ); break;
				case SPH_ATTR_BIGINT:	dRows.PutNumAsString ( pExpr->Int64Eval ( tMatch ) ); break;
				case SPH_ATTR_FLOAT:	dRows.PutFloatAsString ( pExpr->Eval ( tMatch ) ); break;
				default:
					dRows.PutNULL();
					break;
			}
		}
	}
	dRows.Commit();
}

CSphString BuildMetaOneline ( const CSphQueryResultMeta & tMeta )
{
	// --- 0 out of 1115 results in 115ms ---
	// --- 20 out of >= 20 results in 5.123s ---

	StringBuilder_c sMeta;
	// since we have us precision, printing 0 will output '0us', which is not necessary true.
	if ( tMeta.m_iQueryTime > 0 )
		sMeta.Sprintf ( "--- %d out of %s%l results in %.3t ---", tMeta.m_iMatches, ( tMeta.m_bTotalMatchesApprox ? ">=" : "" ), tMeta.m_iTotalMatches, (int64_t)tMeta.m_iQueryTime * 1000 );
	else
		sMeta.Sprintf ( "--- %d out of %s%l results in 0ms ---", tMeta.m_iMatches, ( tMeta.m_bTotalMatchesApprox ? ">=" : "" ), tMeta.m_iTotalMatches );
	return (CSphString)sMeta;
}


static bool IsNullSet ( const CSphMatch	& tMatch, int iAttr, SphAttr_t tNullMask, const CSphColumnInfo * pNullBitmaskAttr )
{
	if ( !pNullBitmaskAttr )
		return false;

	if ( pNullBitmaskAttr->m_eAttrType==SPH_ATTR_STRINGPTR )
	{
		ByteBlob_t tBlob = sphUnpackPtrAttr ( (const BYTE*)tNullMask );
		BitVec_T<const BYTE> tVec ( tBlob.first, tBlob.second*8 );
		return tVec.BitGet(iAttr);
	}

	assert ( iAttr < 64 );
	return !!( tNullMask & ( 1ULL << iAttr ) );
}


static void SendMysqlMatch ( const CSphMatch & tMatch, const CSphBitvec & tAttrsToSend, const ISphSchema & tSchema, RowBuffer_i & dRows, const CSphColumnInfo * pNullBitmaskAttr )
{
	SphAttr_t tNullMask = pNullBitmaskAttr ? tMatch.GetAttr ( pNullBitmaskAttr->m_tLocator ) : 0;

	for ( int i=0; i < tSchema.GetAttrsCount(); i++ )
	{
		if ( !tAttrsToSend.BitGet(i) )
			continue;

		if ( IsNullSet ( tMatch, i, tNullMask, pNullBitmaskAttr ) )
		{
			dRows.PutString("NULL");
			continue;
		}

		const CSphColumnInfo & tAttr = tSchema.GetAttr(i);
		const CSphAttrLocator & tLoc = tAttr.m_tLocator;
		ESphAttr eAttrType = tAttr.m_eAttrType;

		assert ( sphPlainAttrToPtrAttr(eAttrType)==eAttrType );

		switch ( eAttrType )
		{
		case SPH_ATTR_INTEGER:
		case SPH_ATTR_TIMESTAMP:
		case SPH_ATTR_BOOL:
		case SPH_ATTR_TOKENCOUNT:
			dRows.PutNumAsString ( ( DWORD ) tMatch.GetAttr ( tLoc ) );
			break;

		case SPH_ATTR_BIGINT:
			dRows.PutNumAsString( tMatch.GetAttr(tLoc) );
			break;

		case SPH_ATTR_UINT64:
			dRows.PutNumAsString( (uint64_t)tMatch.GetAttr(tLoc) );
			break;

		case SPH_ATTR_FLOAT:
			dRows.PutFloatAsString ( tMatch.GetAttrFloat(tLoc) );
			break;

		case SPH_ATTR_DOUBLE:
			dRows.PutDoubleAsString ( tMatch.GetAttrDouble(tLoc) );
			break;

		case SPH_ATTR_INT64SET_PTR:
		case SPH_ATTR_UINT32SET_PTR:
		{
			StringBuilder_c dStr;
			sphPackedMVA2Str ( (const BYTE *)tMatch.GetAttr(tLoc), eAttrType==SPH_ATTR_INT64SET_PTR, dStr );
			dRows.PutArray ( dStr, false );
		}
		break;

		case SPH_ATTR_FLOAT_VECTOR_PTR:
		{
			StringBuilder_c dStr;
			sphPackedFloatVec2Str ( (const BYTE *)tMatch.GetAttr(tLoc), dStr );
			dRows.PutArray ( dStr, false );
		}
		break;

		case SPH_ATTR_STRINGPTR:
		{
			auto * pString = ( const BYTE * ) tMatch.GetAttr ( tLoc );
			auto dString = sphUnpackPtrAttr ( pString );
			if ( dString.second>1 && dString.first[dString.second-2]=='\0' )
				dString.second -= 2;
			dRows.PutArray ( dString );
		}
		break;

		case SPH_ATTR_JSON_PTR:
		{
			auto * pString = (const BYTE*) tMatch.GetAttr ( tLoc );
			JsonEscapedBuilder sTmp;
			if ( pString )
			{
				auto dJson = sphUnpackPtrAttr ( pString );
				sphJsonFormat ( sTmp, dJson.first );
			}
			dRows.PutArray ( sTmp );
		}
		break;

		case SPH_ATTR_FACTORS:
		case SPH_ATTR_FACTORS_JSON:
		{
			auto dFactors = sphUnpackPtrAttr ((const BYTE *) tMatch.GetAttr ( tLoc ));
			StringBuilder_c sTmp;
			if ( !IsEmpty ( dFactors ))
				sphFormatFactors ( sTmp, (const unsigned int *)dFactors.first, eAttrType==SPH_ATTR_FACTORS_JSON );
			dRows.PutArray ( sTmp, false );
		}
		break;

		case SPH_ATTR_JSON_FIELD_PTR:
		{
			const BYTE * pField = (const BYTE *)tMatch.GetAttr ( tLoc );
			if ( !pField )
			{
				dRows.PutNULL();
				break;
			}

			auto dField = sphUnpackPtrAttr ( pField );
			auto eJson = ESphJsonType ( *dField.first++ );

			if ( eJson==JSON_NULL )
			{
				dRows.PutNULL();
				break;
			}

			// send string to client
			JsonEscapedBuilder sTmp;
			sphJsonFieldFormat ( sTmp, dField.first, eJson, false );
			dRows.PutArray ( sTmp, false );
		}
		break;

		default:
			dRows.Add(1);
			dRows.Add('-');
			break;
		}
	}
}

// returns N of matches in resultset
uint64_t SendMysqlSelectResult ( RowBuffer_i & dRows, const AggrResult_t & tRes, bool bMoreResultsFollow, bool bAddQueryColumn, const CSphString * pQueryColumn, QueryProfile_c * pProfile )
{
	CSphScopedProfile tProf ( pProfile, SPH_QSTATE_NET_WRITE );

	if ( !tRes.m_iSuccesses )
	{
		if ( !tRes.m_sError.IsEmpty() )
		{
			// at this point, SELECT error logging should have been handled, so pass a NULL stmt to logger
			dRows.Error ( tRes.m_sError.cstr() );
			return 0;
		}
		assert ( tRes.m_sError.IsEmpty() );
		auto iWarns = tRes.m_sWarning.IsEmpty() ? 0 : 1;
		CSphString sMeta = BuildMetaOneline ( tRes );

		dRows.HeadBegin();
		dRows.HeadColumn ( "" );
		dRows.HeadEnd();
		dRows.Eof ( bMoreResultsFollow, iWarns, sMeta.cstr() );
		return 0;
	}

	// empty result sets just might carry the full uberschema
	// bummer! lets protect ourselves against that
	CSphBitvec tAttrsToSend;
	bool bReturnZeroCount = !tRes.m_dZeroCount.IsEmpty();
	assert ( bReturnZeroCount || tRes.m_tSchema.GetAttrsCount() );
	sphGetAttrsToSend ( tRes.m_tSchema, false, true, tAttrsToSend );

	dRows.HeadBegin ();
	for ( int i=0; i<tRes.m_tSchema.GetAttrsCount(); ++i )
	{
		if ( !tAttrsToSend.BitGet(i) )
			continue;

		const CSphColumnInfo & tCol = tRes.m_tSchema.GetAttr(i);
		dRows.HeadColumn ( tCol.m_sName.cstr(), ESphAttr2MysqlColumn ( tCol.m_eAttrType ) );
	}

	if ( bAddQueryColumn )
		dRows.HeadColumn ( "query" );

	// EOF packet is sent explicitly due to non-default params.
	auto iWarns = tRes.m_sWarning.IsEmpty() ? 0 : 1;
	dRows.HeadEnd ( bMoreResultsFollow, iWarns );

	// FIXME!!! replace that vector relocations by SqlRowBuffer

	const CSphColumnInfo * pNullBitmaskAttr = tRes.m_tSchema.GetAttr ( GetNullMaskAttrName() );

	assert ( tRes.m_bSingle );
	auto dMatches = tRes.m_dResults.First ().m_dMatches.Slice ( tRes.m_iOffset, tRes.m_iCount );
	uint64_t uMatches = tRes.m_dResults.First ().m_dMatches.GetLength();
	for ( const auto & tMatch : dMatches )
	{
		SendMysqlMatch ( tMatch, tAttrsToSend, tRes.m_tSchema, dRows, pNullBitmaskAttr );

		if ( bAddQueryColumn )
		{
			assert ( pQueryColumn );
			dRows.PutString ( *pQueryColumn );
		}

		if ( !dRows.Commit() )
			return uMatches;
	}

	if ( bReturnZeroCount )
		ReturnZeroCount ( tRes.m_tSchema, tAttrsToSend, tRes.m_dZeroCount, dRows );

	CSphString sMeta = BuildMetaOneline ( tRes );

	// eof packet
	dRows.Eof ( bMoreResultsFollow, iWarns, sMeta.cstr() );
	return uMatches;
}


void HandleMysqlWarning ( const CSphQueryResultMeta & tLastMeta, RowBuffer_i & dRows, bool bMoreResultsFollow )
{
	// can't send simple ok if there are more results to send
	// as it breaks order of multi-result output
	if ( tLastMeta.m_sWarning.IsEmpty() && !bMoreResultsFollow )
	{
		dRows.Ok();
		return;
	}

	// result set header packet
	dRows.HeadBegin ();
	dRows.HeadColumn ( "Level" );
	dRows.HeadColumn ( "Code", MYSQL_COL_DECIMAL );
	dRows.HeadColumn ( "Message" );
	dRows.HeadEnd ( bMoreResultsFollow );

	// row
	dRows.PutString ( "warning" );
	dRows.PutString ( "1000" );
	dRows.PutString ( tLastMeta.m_sWarning );
	dRows.Commit();

	// cleanup
	dRows.Eof ( bMoreResultsFollow );
}

void HandleMysqlStatus ( RowBuffer_i & dRows, const SqlStmt_t & tStmt, bool bMoreResultsFollow )
{
	VectorLike dStatus ( tStmt.m_sStringParam );

	switch ( tStmt.m_eStmt )
	{
	case STMT_SHOW_STATUS:
		BuildStatus ( dStatus );
		break;
	case STMT_SHOW_AGENT_STATUS:
		BuildAgentStatus ( dStatus, tStmt.m_sIndex );
		break;
	default:
		assert(0); // only 'show' statements allowed here.
		break;
	}

	// result set header packet
	if (!dRows.HeadOfStrings ( dStatus.Header() ))
		return;

	// send rows
	for ( int iRow=0; iRow<dStatus.GetLength(); iRow+=2 )
		if ( !dRows.DataTuplet ( dStatus[iRow+0].cstr (), dStatus[iRow+1].cstr () ) )
			return;

	// cleanup
	dRows.Eof ( bMoreResultsFollow );
}

void HandleMysqlMeta ( RowBuffer_i & dRows, const SqlStmt_t & tStmt, const CSphQueryResultMeta & tLastMeta, bool bMoreResultsFollow )
{
	VectorLike dMeta ( tStmt.m_sStringParam );

	assert ( tStmt.m_eStmt==STMT_SHOW_META );
	BuildMeta ( dMeta, tLastMeta );

	// result set header packet
	if ( !dRows.HeadOfStrings ( dMeta.Header () ) )
		return;

	// send rows
	for ( int iRow=0; iRow<dMeta.GetLength(); iRow+=2 )
		if ( !dRows.DataTuplet ( dMeta[iRow+0].cstr (), dMeta[iRow+1].cstr () ) )
			return;

	// cleanup
	dRows.Eof ( bMoreResultsFollow );
}


void HandleMysqlShowScroll ( RowBuffer_i & dRows, const SqlStmt_t & tStmt, const CSphQueryResultMeta & tLastMeta, bool bMoreResultsFollow )
{
	assert ( tStmt.m_eStmt==STMT_SHOW_SCROLL );

	if ( !dRows.HeadOfStrings ( { "scroll_token" } ) )
		return;

	if ( !tLastMeta.m_sScroll.IsEmpty() )
	{
		dRows.PutString ( tLastMeta.m_sScroll.cstr() );
		dRows.Commit();
	}

	// cleanup
	dRows.Eof ( bMoreResultsFollow );
}


static std::unique_ptr<ReplicationCommand_t> MakePercolateDeleteDocumentsCommand ( CSphString sIndex, CSphString sCluster, const SqlStmt_t & tStmt, CSphString & sError )
{
	// prohibit double copy of filters
	const CSphQuery& tQuery = tStmt.m_tQuery;
	if ( tQuery.m_dFilters.IsEmpty() || tQuery.m_dFilters.GetLength() > 1 )
	{
		sError.SetSprintf ( "only single filter supported, got %d", tQuery.m_dFilters.GetLength() );
		return nullptr;
	}

	const CSphFilterSettings* pFilter = tQuery.m_dFilters.Begin();

	auto pCmd = MakeReplicationCommand ( ReplCmd_e::PQUERY_DELETE, std::move ( sIndex ), std::move ( sCluster ) );
	if ( ( pFilter->m_bHasEqualMin || pFilter->m_bHasEqualMax ) && !pFilter->m_bExclude && pFilter->m_eType==SPH_FILTER_VALUES && ( pFilter->m_sAttrName=="@id" || pFilter->m_sAttrName=="id" || pFilter->m_sAttrName=="uid" ) )
	{
		pCmd->m_dDeleteQueries.Append ( pFilter->GetValues() );
		return pCmd;
	}

	if ( pFilter->m_eType==SPH_FILTER_STRING && pFilter->m_sAttrName=="tags" && !pFilter->m_dStrings.IsEmpty() )
	{
		pCmd->m_sDeleteTags = pFilter->m_dStrings[0];
		return pCmd;
	}

	if ( pFilter->m_eType==SPH_FILTER_STRING_LIST && pFilter->m_sAttrName=="tags" && !pFilter->m_dStrings.IsEmpty() )
	{
		StringBuilder_c tBuf ( "," );
		pFilter->m_dStrings.for_each ( [&tBuf] ( const auto& sVal ) { tBuf << sVal; } );
		tBuf.FinishBlocks ();
		tBuf.MoveTo ( pCmd->m_sDeleteTags );
		return pCmd;
	}

	sError.SetSprintf ( "unsupported filter type %d, attribute '%s'", pFilter->m_eType, pFilter->m_sAttrName.cstr() );
	return nullptr;
}


static int LocalIndexDoDeleteDocuments ( const CSphString & sName, const char * sDistributed, const SqlStmt_t & tStmt,
		SearchFailuresLog_c & dErrors, bool bCommit, CSphSessionAccum & tAcc )
{

	const CSphString & sCluster = tStmt.m_sCluster;
	const CSphString & sStore = tStmt.m_tQuery.m_sStore;
	bool bOnlyStoreDocIDs = !sStore.IsEmpty();

	CSphString sError;
	auto err = [&sName, &sDistributed, &sError, &dErrors] (const char* szErr = nullptr)
	{
		dErrors.Submit ( sName, sDistributed, szErr ? szErr : sError.cstr() );
		return 0;
	};

	cServedIndexRefPtr_c pServed { GetServed ( sName ) };
	if ( !ServedDesc_t::IsMutable ( pServed ) )
		return err ( "table not available, or does not support DELETE" );

	pServed->m_pStats->IncCmd ( SEARCHD_COMMAND_DELETE );

	GlobalCrashQueryGetRef().m_dIndex = FromStr ( sName );
	if ( !ValidateClusterStatement ( sName, *pServed, sCluster, IsHttpStmt ( tStmt ) ) )
		return err ( TlsMsg::szError() );

	// process store to local variable instead of deletion (here we don't need any stuff like accum, txn, replication)
	if ( bOnlyStoreDocIDs )
	{
		if ( pServed->m_eType == IndexType_e::PERCOLATE )
			return err ( "Storing del subset not implemented for PQ tables" );

		assert ( sStore.Begins ( "@" ) );
		DocsCollector_c dData { tStmt.m_tQuery, tStmt.m_bJson, sName, pServed, &sError };
		auto dDocs = dData.GetValuesSlice();
		if ( !sError.IsEmpty() )
			return err();

		SetLocalTemporaryUserVar ( sStore, dDocs );
		return 0;
	}

	Threads::Coro::ScopedWriteTable_c tWriting { pServed->Locker() };
	if ( !tWriting.CanWrite() )
		return err ( "table is locked" );

	RtAccum_t* pAccum = nullptr;

	// goto to percolate path with unlocked index
	if ( pServed->m_eType==IndexType_e::PERCOLATE )
	{
		auto pCmd = MakePercolateDeleteDocumentsCommand ( sName, sCluster, tStmt, sError );
		if ( !sError.IsEmpty() )
			return err();

		if ( !pCmd )
			return 0;

		RIdx_T<RtIndex_i*> pRtIndex { pServed };
		pAccum = tAcc.GetAcc ( pRtIndex, sError );
		if ( !sError.IsEmpty() )
			return err();

		assert ( pAccum );
		pAccum->m_dCmd.Add ( std::move ( pCmd ) );
	} else
	{
		DocsCollector_c dData { tStmt.m_tQuery, tStmt.m_bJson, sName, pServed, &sError};
		auto dDocs = dData.GetValuesSlice();
		if ( !sError.IsEmpty() )
			return err();

		RIdx_T<RtIndex_i*> pRtIndex { pServed };
		pAccum = tAcc.GetAcc ( pRtIndex, sError );
		if ( !sError.IsEmpty() )
			return err();

		if ( !pRtIndex->DeleteDocument ( dDocs, sError, pAccum ) ) // assume dData is alive, as we use slice from internal vec
			return err();

		assert ( pAccum );
		pAccum->AddCommand ( ReplCmd_e::RT_TRX, sName, sCluster );
	}

	int iAffected = 0;
	if ( bCommit )
	{
		if ( !HandleCmdReplicateDelete ( *pAccum, iAffected ) )
		{
			dErrors.Submit ( sName, sDistributed, TlsMsg::szError() );
			return 0;
		}
	}

	return iAffected;
}


void sphHandleMysqlDelete ( StmtErrorReporter_i & tOut, const SqlStmt_t & tStmt, Str_t sQuery )
{
	if ( !sphCheckWeCanModify ( tOut ) )
		return;

	auto* pSession = session::GetClientSession();
	pSession->FreezeLastMeta();
	bool bCommit = pSession->m_bAutoCommit && !pSession->m_bInTransaction;
	auto& tAcc = pSession->m_tAcc;
	StatCountCommand ( SEARCHD_COMMAND_DELETE );

	MEMORY ( MEM_SQL_DELETE );

	// shortcut
	const CSphQuery & tQuery = tStmt.m_tQuery;
	const CSphString & sStorevar = tQuery.m_sStore;
	bool bStoreVar = !sStorevar.IsEmpty();

	if ( bStoreVar && !sStorevar.Begins("@") )
	{
		tOut.Error ( "store var name must start with @, '%s' given", sStorevar.cstr() );
		return;
	}

	StrVec_t dNames;
	ParseIndexList ( tStmt.m_sIndex, dNames );
	if ( dNames.IsEmpty() )
	{
		tOut.Error ( "no such table '%s'", tStmt.m_sIndex.cstr () );
		return;
	}

	DistrPtrs_t dDistributed;
	CSphString sMissed;
	if ( !ExtractDistributedIndexes ( dNames, dDistributed, sMissed ) )
	{
		tOut.Error ( "unknown table '%s' in delete request", sMissed.cstr () );
		return;
	}

	// delete to agents works only with commit=1
	if ( !bCommit  )
	{
		for ( auto &pDist : dDistributed )
		{
			if ( !pDist || pDist->m_dAgents.IsEmpty() )
				continue;

			tOut.Error ( "table '%s': DELETE is not supported on agents when autocommit=0", tStmt.m_sIndex.cstr() );
			return;
		}
	}

	// do delete
	SearchFailuresLog_c dErrors;
	int iAffected = 0;

	// delete for local indexes
	ARRAY_FOREACH ( iIdx, dNames )
	{
		const CSphString & sName = dNames[iIdx];
		bool bLocal = g_pLocalIndexes->Contains ( sName );
		if ( bLocal )
		{
			iAffected += LocalIndexDoDeleteDocuments ( sName, nullptr, tStmt, dErrors, bCommit, tAcc );
		}
		else if ( dDistributed[iIdx] )
		{
			assert ( !dDistributed[iIdx]->IsEmpty() );
			for ( const CSphString& sLocal : dDistributed[iIdx]->m_dLocal )
			{
				bool bDistLocal = g_pLocalIndexes->Contains ( sLocal );
				if ( bDistLocal )
				{
					iAffected += LocalIndexDoDeleteDocuments ( sLocal, sName.cstr(), tStmt, dErrors, bCommit, tAcc );
				}
			}
		}

		// delete for remote agents
		if ( !bStoreVar && dDistributed[iIdx] && !dDistributed[iIdx]->m_dAgents.IsEmpty() )
		{
			const DistributedIndex_t * pDist = dDistributed[iIdx];
			VecRefPtrsAgentConn_t dAgents;
			pDist->GetAllHosts ( dAgents );

			int iGot = 0;
			int iWarns = 0;

			// connect to remote agents and query them
			std::unique_ptr<RequestBuilder_i> pRequestBuilder = CreateRequestBuilder ( sQuery, tStmt );
			std::unique_ptr<ReplyParser_i> pReplyParser = CreateReplyParser ( tStmt.m_bJson, iGot, iWarns, dErrors, nullptr );
			PerformRemoteTasks ( dAgents, pRequestBuilder.get (), pReplyParser.get () );

			// FIXME!!! report error & warnings from agents
			// FIXME? profile update time too?
			iAffected += iGot;
		}
	}

	if ( !dErrors.IsEmpty() )
	{
		StringBuilder_c sReport;
		dErrors.BuildReport ( sReport );
		tOut.Error ( "%s", sReport.cstr () );
		return;
	}

	tOut.Ok ( iAffected );
}

// fwd
void HandleMysqlShowProfile ( RowBuffer_i & tOut, const QueryProfile_c & p, bool bMoreResultsFollow );

static void HandleMysqlShowPlan ( RowBuffer_i & tOut, const QueryProfile_c & p, bool bMoreResultsFollow, bool bDot );

bool IsDot ( const SqlStmt_t & tStmt )
{
	if ( tStmt.m_sThreadFormat=="dot" )
		return true;
	if ( tStmt.m_sThreadFormat=="plain" )
		return false;
	return session::IsDot();
}

Profile_e ParseProfileFormat ( const SqlStmt_t & tStmt )
{
	if ( tStmt.m_sSetValue=="dot" )
		return DOT;
	if ( tStmt.m_sSetValue=="expr" )
		return DOTEXPR;
	if ( tStmt.m_sSetValue=="exprurl" )
		return DOTEXPRURL;
	if ( tStmt.m_iSetValue!=0 )
		return PLAIN;
	return NONE;
}

void HandleMysqlMultiStmt ( const CSphVector<SqlStmt_t> & dStmt, CSphQueryResultMeta & tLastMeta, RowBuffer_i & dRows,
		const CSphString & sWarning )
{
	auto& tSess = session::Info();

	// select count
	int iSelect = dStmt.count_of ( [] ( const auto& tStmt ) { return tStmt.m_eStmt == STMT_SELECT; } );

	CSphQueryResultMeta tPrevMeta = tLastMeta;

	myinfo::SetCommand ( SqlStmt2Str(STMT_SELECT) );
	AT_SCOPE_EXIT ( []() { myinfo::SetCommandDone(); } );
	for ( int i=0; i<iSelect; i++ )
		StatCountCommand ( SEARCHD_COMMAND_SEARCH );

	auto tmStart = sphMicroTimer();

	// setup query for searching
	SearchHandler_c tHandler ( iSelect, sphCreatePlainQueryParser(), QUERY_SQL, true );
	QueryProfile_c tProfile;

	iSelect = 0;
	for ( auto & tStmt : dStmt )
	{
		switch ( tStmt.m_eStmt )
		{
		case STMT_SELECT:
			{
				// no log for search queries from the buddy in the info verbosity
				if ( session::IsQueryLogDisabled() )
					tStmt.m_tQuery.m_uDebugFlags |= QUERY_DEBUG_NO_LOG;

				tHandler.SetQuery ( iSelect, tStmt.m_tQuery, std::move ( tStmt.m_pTableFunc ) );
				tHandler.SetJoinQueryOptions ( iSelect, tStmt.m_tJoinQueryOptions );
				++iSelect;
				break;
			}
		case STMT_SET:
			if ( tStmt.m_eSet == SET_LOCAL )
			{
				CSphString sSetName ( tStmt.m_sSetName );
				sSetName.ToLower();
				if ( sSetName == "profiling" )
					tSess.SetProfile ( ParseProfileFormat ( tStmt ) );
			}
		default: break;
		}
	}

	// use first meta for faceted search
	bool bUseFirstMeta = ( tHandler.m_dQueries.GetLength()>1 && !tHandler.m_dQueries[0].m_bFacet && tHandler.m_dQueries[1].m_bFacet );
	if ( tSess.IsProfile() )
		tHandler.SetProfile ( &tProfile );

	// do search
	bool bSearchOK = true;
	if ( iSelect )
	{
		bSearchOK = HandleMysqlSelect ( dRows, tHandler );

		// save meta for SHOW *
		if ( bUseFirstMeta )
		{
			tLastMeta = tHandler.m_dAggrResults.First();
			// fix up overall query time
			for ( auto& tResult : tHandler.m_dAggrResults )
			{
				tLastMeta.m_iQueryTime += tResult.m_iQueryTime;
				tLastMeta.m_iCpuTime += tResult.m_iCpuTime;
				tLastMeta.m_iAgentCpuTime += tResult.m_iAgentCpuTime;
			}
		} else
			tLastMeta = tHandler.m_dAggrResults.Last();
	}

	if ( !bSearchOK )
		return;

	// send multi-result set
	iSelect = 0;
	ARRAY_FOREACH ( i, dStmt )
	{
		SqlStmt_e eStmt = dStmt[i].m_eStmt;
		myinfo::SetCommand ( SqlStmt2Str(eStmt) );
		AT_SCOPE_EXIT ( []() { myinfo::SetCommandDone(); } );

		const CSphQueryResultMeta & tMeta = bUseFirstMeta ? tHandler.m_dAggrResults[0] : ( iSelect-1>=0 ? tHandler.m_dAggrResults[iSelect-1] : tPrevMeta );
		bool bMoreResultsFollow = (i+1)<dStmt.GetLength();
		bool bBreak = false;

		switch ( eStmt )
		{
		case STMT_SELECT:
		{
			AggrResult_t & tRes = tHandler.m_dAggrResults[iSelect++];
			// mysql server breaks send on error
			bBreak = !tRes.m_iSuccesses;

			if ( !sWarning.IsEmpty() )
				tRes.m_sWarning = sWarning;
			if ( bBreak )
				bMoreResultsFollow = false;

			auto uMatches = SendMysqlSelectResult ( dRows, tRes, bMoreResultsFollow, false, nullptr, ( tSess.IsProfile() ? &tProfile : nullptr ) );
			gStats().AddDetailed ( SearchdStats_t::eSearch, uMatches, tmStart );
			break;
		}
		case STMT_SHOW_WARNINGS:
			HandleMysqlWarning ( tMeta, dRows, bMoreResultsFollow );
			break;
		case STMT_SHOW_STATUS:
		case STMT_SHOW_AGENT_STATUS:
			HandleMysqlStatus ( dRows, dStmt[i], bMoreResultsFollow ); // FIXME!!! add prediction counters
			break;
		case STMT_SHOW_META:
			HandleMysqlMeta ( dRows, dStmt[i], tMeta, bMoreResultsFollow ); // FIXME!!! add prediction counters
			break;
		case STMT_SET: // TODO implement all set statements and make them handle bMoreResultsFollow flag
			dRows.Ok ( 0, 0, NULL, bMoreResultsFollow );
			break;
		case STMT_SHOW_PROFILE:
			HandleMysqlShowProfile ( dRows, tProfile, bMoreResultsFollow );
			break;
		case STMT_SHOW_PLAN:
			HandleMysqlShowPlan ( dRows, tProfile, bMoreResultsFollow, ::IsDot ( dStmt[i] ) );
		default:
			break;
		}

		if ( bBreak )
			break;

		if ( sphInterrupted() )
		{
			sphLogDebug ( "HandleMultiStmt: got SIGTERM, sending the packet MYSQL_ERR_SERVER_SHUTDOWN" );
			dRows.Error ( "Server shutdown in progress", EMYSQL_ERR::SERVER_SHUTDOWN );
			return;
		}
	}
}

static bool HandleSetLocal ( CSphString& sError, const CSphString& sName, int64_t iSetValue, CSphString sSetValue, CSphSessionAccum& tAcc )
{
	auto& tSess = session::Info();
	if ( sName == "wait_timeout" || sName == "net_read_timeout" )
	{
		tSess.SetTimeoutS ( iSetValue );
		return true;
	}

	if ( sName == "throttling_period" )
	{
		tSess.SetThrottlingPeriodMS ( iSetValue );
		return true;
	}


	if ( sName == "net_write_timeout" )
	{
		tSess.SetWTimeoutS ( iSetValue );
		return true;
	}

	if ( sName == "thread_stack" )
	{
		session::SetMaxStackSize ( Max ( iSetValue, 1024 * 1024 ) );
		return true;
	}

	if ( sName == "optimize_by_id" )
	{
		session::SetOptimizeById ( !!iSetValue );
		return true;
	}

	if ( sName == "max_threads_per_query" )
	{
		tSess.SetDistThreads ( iSetValue );
		return true;
	}

	if ( sName == "ro" )
	{
		if ( !tSess.GetVip() )
		{
			if ( !sphCheckWeCanModify (sError) )
				return true;
		}
		tSess.SetReadOnly ( !!iSetValue );
		return true;
	}

	if ( sName == "threads_ex" )
	{
		auto dDispatchers = Dispatcher::ParseTemplates ( sSetValue.cstr() );
		tSess.SetBaseDispatcherTemplate ( dDispatchers.first );
		tSess.SetPseudoShardingDispatcherTemplate ( dDispatchers.second );
		return true;
	}

	// move check here from bison parser. Only boolean allowed below.
	if ( iSetValue != 0 && iSetValue != 1 )
	{
		sError = SphSprintf ( "sphinxql: only 0 and 1 could be used as boolean values near '%d'", iSetValue );
		return true;
	}

	if ( sName == "autocommit" )
	{
		// per-session AUTOCOMMIT
		bool bAutoCommit = ( iSetValue != 0 );
		auto pSession = session::Info().GetClientSession();
		pSession->m_bAutoCommit = bAutoCommit;
		pSession->m_bInTransaction = false;

		// commit all pending changes
		if ( bAutoCommit && tAcc.GetIndex() && !HandleCmdReplicate ( *tAcc.GetAcc() ) )
		{
			TlsMsg::MoveError(sError);
			return false;
		}
		return true;
	}

	if ( sName == "collation_connection" )
	{
		// per-session COLLATION_CONNECTION
		CSphString& sVal = sSetValue;
		sVal.ToLower();

		tSess.SetCollation ( sphCollationFromName ( sVal, &sError ) );
		return true;
	}

	if ( sName == "sql_quote_show_create" )
	{
		// per-session sql_quote_show_create
		tSess.SetSqlQuoteShowCreate ( iSetValue!=0 );
		return true;
	}

	if ( sName == "character_set_results"
				|| sName == "sql_auto_is_null"
				|| sName == "sql_safe_updates"
				|| sName == "sql_mode"
				|| sName == "time_zone" )
	{
		// per-session CHARACTER_SET_RESULTS at all; just ignore for now
		return true;
	}

	return false;
}

static void SetIOStats ( bool bIOStats = true )
{
	g_bIOStats = bIOStats;
	SetLogStatsFlags ( g_bIOStats, g_bCpuStats );
}

static void SetCPUStats ( bool bCPUStats = true )
{
	g_bCpuStats = bCPUStats;
	SetLogStatsFlags ( g_bIOStats, g_bCpuStats );
}

static bool HandleSetGlobal ( CSphString & sError, const CSphString & sName, int64_t iSetValue, CSphString sSetValue )
{
	auto& tSess = session::Info();
	if ( !tSess.GetVip() && !sphCheckWeCanModify ( sError ) )
		return true;

	// global server variable
	if ( sName == "query_log_format" )
	{
		if ( sSetValue == "plain" )
			SetLogFormat ( LOG_FORMAT::_PLAIN );
		else if ( sSetValue == "sphinxql" )
			SetLogFormat ( LOG_FORMAT::SPHINXQL );
		else
			sError = "Unknown query_log_format value (must be plain or sphinxql)";
		return true;
	}

	if ( sName == "log_level" )
	{
		if ( sSetValue == "info" )
			g_eLogLevel = SPH_LOG_INFO;
		else if ( sSetValue == "debug" )
			g_eLogLevel = SPH_LOG_DEBUG;
		else if ( sSetValue == "debugv" )
			g_eLogLevel = SPH_LOG_VERBOSE_DEBUG;
		else if ( sSetValue == "debugvv" )
			g_eLogLevel = SPH_LOG_VERY_VERBOSE_DEBUG;
		else if ( sSetValue == "replication" )
			g_eLogLevel = SPH_LOG_RPL_DEBUG;
		else if ( sSetValue.Begins ( "http" ) )
		{
			if ( !HttpSetLogVerbosity ( sSetValue ) )
				sError = "Unknown log_level value (http_on, http_off, http_bad_req_on, http_bad_req_off)";
		} else
		{
			sError = "Unknown log_level value (must be one of info, debug, debugv, debugvv, replication)";
		}
		if ( sError.IsEmpty() )
			BuddySetLogLevel ( g_eLogLevel );

		return true;
	}

	if ( sName == "query_log_min_msec" )
	{
		g_iQueryLogMinMs = (int)iSetValue;
		return true;
	}

	if ( sName == "qcache_max_bytes" )
	{
		const QcacheStatus_t& s = QcacheGetStatus();
		QcacheSetup ( iSetValue, s.m_iThreshMs, s.m_iTtlS );
		return true;
	}

	if ( sName == "qcache_thresh_msec" )
	{
		const QcacheStatus_t& s = QcacheGetStatus();
		QcacheSetup ( s.m_iMaxBytes, (int)iSetValue, s.m_iTtlS );
		return true;
	}

	if ( sName == "qcache_ttl_sec" )
	{
		const QcacheStatus_t& s = QcacheGetStatus();
		QcacheSetup ( s.m_iMaxBytes, s.m_iThreshMs, (int)iSetValue );
		return true;
	}

	if ( sName == "log_debug_filter" )
	{
		SetLogFilter ( sName);
		return true;
	}

	if ( sName == "log_http_filter" )
	{
		SetLogHttpFilter ( sSetValue );
		return true;
	}
	if ( sName == "es_compat" )
	{
		return SetLogManagement ( sSetValue, sError );
	}

	if ( sName == "net_wait" )
	{
		g_tmWaitUS = iSetValue * 1000LL;
		return true;
	}

	if ( sName == "grouping_in_utc" )
	{
		if ( IsTimeZoneSet() )
		{
			sError = "grouping_in_utc=1 conflicts with 'timezone'";
			return true;
		}

		SetGroupingInUTC ( !!iSetValue );
		return true;
	}

	if ( sName == "timezone" )
	{
		if ( GetGroupingInUTC() )
		{
			sError = "grouping_in_utc=1 conflicts with 'timezone'";
			return true;
		}

		SetTimeZone ( sSetValue.cstr(), sError );
		return true;
	}

	if ( sName == "cpustats" )
	{
		SetCPUStats ( !!iSetValue );
		return true;
	}

	if ( sName == "iostats" )
	{
		SetIOStats ( !!iSetValue );
		return true;
	}

	if ( sName == "coredump" )
	{
		CrashLogger::SetCoredump ( !!iSetValue );
		return true;
	}

	if ( sName == "maintenance" )
	{
		if ( tSess.GetVip() )
			g_bMaintenance = !!iSetValue;
		else
			sError = "Only VIP connections can set maintenance mode";
		return true;
	}

	if ( sName == "thread_stack" )
	{
		if ( tSess.GetVip() )
			Threads::SetMaxCoroStackSize ( Max ( iSetValue, 1024 * 1024 ) );
		else
			sError = "Only VIP connections can change global thread_stack value";
		return true;
	}

	if ( sName == "wait_timeout" )
	{
		if ( tSess.GetVip() )
			g_iClientQlTimeoutS = iSetValue;
		else
			sError = "Only VIP connections can change global wait_timeout value";
		return true;
	}

	if ( sName == "net_read_timeout" || sName == "read_timeout")
	{
		if ( tSess.GetVip() )
			g_iReadTimeoutS = iSetValue;
		else
			sError = "Only VIP connections can change global net_read_timeout value";
		return true;
	}

	if ( sName == "net_write_timeout" )
	{
		if ( tSess.GetVip() )
			g_iWriteTimeoutS = iSetValue;
		else
			sError = "Only VIP connections can change global net_write_timeout value";
		return true;
	}

	if ( sName == "network_timeout" )
	{
		if ( tSess.GetVip() )
		{
			g_iWriteTimeoutS = iSetValue;
			g_iReadTimeoutS = iSetValue;
		}
		else
			sError = "Only VIP connections can change global network_timeout value";
		return true;
	}

	if ( sName == "reset_network_timeout_on_packet" )
	{
		if ( tSess.GetVip() )
		{
			g_bTimeoutEachPacket = !!iSetValue;
		} else
			sError = "Only VIP connections can change global reset_network_timeout_on_packet value";
		return true;
	}

	if ( sName == "throttling_period" )
	{
		if ( tSess.GetVip() )
			Threads::Coro::SetDefaultThrottlingPeriodMS ( iSetValue );
		else
			sError = "Only VIP connections can change global throttling_period value";
		return true;
	}

	if ( sName == "max_threads_per_query" )
	{
		g_iDistThreads = iSetValue; // that is not dangerous to allow everybody change the value
		return true;
	}

	if ( sName == "auto_optimize" )
	{
		if ( !AUTOOPTIMIZE_NEEDS_VIP || tSess.GetVip() )
			g_iAutoOptimizeCutoffMultiplier = iSetValue;
		else
			sError = "Only VIP connections can change global auto_optimize value";
		return true;
	}

	if ( sName == "optimize_cutoff" )
	{
		if ( iSetValue < 1 )
			sError = SphSprintf( "optimize_cutoff should be greater than 0, got %d", iSetValue );
		else
			MutableIndexSettings_c::GetDefaults().m_iOptimizeCutoff = iSetValue;
		return true;
	}

	if ( sName == "pseudo_sharding" )
	{
		SetPseudoSharding ( !!iSetValue );
		return true;
	}

	if ( sName == "secondary_indexes" )
	{
		SetSecondaryIndexDefault ( iSetValue != 0 ? SIDefault_e::ENABLED : SIDefault_e::DISABLED );
		return true;
	}

	if ( sName == "accurate_aggregation" )
	{
		SetAccurateAggregationDefault ( !!iSetValue );
		return true;
	}

	if ( sName == "distinct_precision_threshold" )
	{
		SetDistinctThreshDefault ( iSetValue );
		return true;
	}

	if ( sName == "threads_ex" )
	{
		if ( !THREAD_EX_NEEDS_VIP || tSess.GetVip() )
			Dispatcher::SetGlobalDispatchers ( sSetValue.cstr() );
		else
			sError = "Only VIP connections can change global threads_ex value";
		return true;
	}

	if ( sName=="expansion_merge_threshold_docs" )
	{
		if ( iSetValue<0 )
			sError.SetSprintf ( "expansion_merge_threshold_docs should be positive value, got " INT64_FMT, iSetValue );
		else
			ExpandedMergeThdDocs ( iSetValue );
		return true;
	}
	if ( sName=="expansion_merge_threshold_hits" )
	{
		if ( iSetValue<0 )
			sError.SetSprintf ( "expansion_merge_threshold_hits should be positive value, got " INT64_FMT, iSetValue );
		else
			ExpandedMergeThdHits ( iSetValue );
		return true;
	}

	if ( sName=="cluster_user" )
	{
		g_sClusterUser = std::move ( sSetValue );
		return true;
	}

	return false;
}

void HandleMysqlSet ( RowBuffer_i & tOut, SqlStmt_t & tStmt, CSphSessionAccum & tAcc )
{
	auto& tSess = session::Info();
	MEMORY ( MEM_SQL_SET );
	CSphString sError;

	tStmt.m_sSetName.ToLower();
	switch ( tStmt.m_eSet )
	{
	case SET_LOCAL: // SET foo = value|'svalue'|null

		if ( !HandleSetLocal ( sError, tStmt.m_sSetName, tStmt.m_iSetValue, tStmt.m_sSetValue, tAcc) )
		{
			if ( tStmt.m_sSetName == "profiling" )
			{
				// per-session PROFILING
				tSess.SetProfile ( ParseProfileFormat ( tStmt ) );

			} else
			{
				// unknown variable, return error
				tOut.ErrorEx ( "Unknown session variable '%s' in SET statement", tStmt.m_sSetName.cstr() );
				return;
			}
		}

		if ( sError.IsEmpty() )
			break;
		else {
			tOut.ErrorEx ( "%s", sError.cstr() );
			return;
		}
		break;

	case SET_GLOBAL_UVAR: // SET GLOBAL @foo = (i1,i2,...)'
	{
		// global user variable
		// INT_SET type must be sorted
		tStmt.m_dSetValues.Sort();
		SetLocalUserVar ( tStmt.m_sSetName, tStmt.m_dSetValues );
		break;
	}

	case SET_GLOBAL_SVAR: // SET GLOBAL foo = iValue|'string'

		if ( !HandleSetGlobal ( sError, tStmt.m_sSetName, tStmt.m_iSetValue, tStmt.m_sSetValue ) )
		{
			tOut.ErrorEx ( "Unknown system variable '%s'", tStmt.m_sSetName.cstr() );
			return;
		}

		if ( sError.IsEmpty() )
			break;
		else {
			tOut.ErrorEx ( "%s", sError.cstr() );
			return;
		}
		break;

	case SET_INDEX_UVAR: //  SET INDEX bar GLOBAL @foo = (values)
		if ( !SendUserVar ( tStmt.m_sIndex.cstr(), tStmt.m_sSetName.cstr(), tStmt.m_dSetValues, sError ) )
		{
			tOut.Error ( sError.cstr() );
			return;
		}
		break;

	case SET_CLUSTER_UVAR: // SET CLUSTER ident GLOBAL 'variable' = string|int
		{
			if ( !ReplicateSetOption ( tStmt.m_sIndex, tStmt.m_sSetName, tStmt.m_sSetValue ) )
			{
				tOut.Error ( TlsMsg::szError() );
				return;
			}
		}
		break;
	case SET_EXTRA: // relaxed SET SESSION foo=1, GLOBAL fee='bar', SESSION a='b', etc.
		ARRAY_FOREACH (i, tStmt.m_dInsertSchema)
		{
			auto sName = tStmt.m_dInsertSchema[i];
			sName.ToLower();
			if ( tStmt.m_dInsertValues[i].m_iType & 1) // lowest bit 1 means 'session', 0 means 'global'
			{
				if ( !HandleSetLocal ( sError, sName, tStmt.m_dInsertValues[i].GetValueInt(), tStmt.m_dInsertValues[i].m_sVal, tAcc ) )
				{
					// unknown variable, return error
					tOut.ErrorEx ( "Unknown session variable '%s' in SET statement", sName.cstr() );
					return;
				}
			} else {
				if ( !HandleSetGlobal ( sError, sName, tStmt.m_dInsertValues[i].GetValueInt(), tStmt.m_dInsertValues[i].m_sVal ) )
				{
					// unknown variable, return error
					tOut.ErrorEx ( "Unknown system variable '%s'", sName.cstr() );
					return;
				}
			}
		}

		if ( !sError.IsEmpty() )
		{
			tOut.ErrorEx ( "%s", sError.cstr() );
			return;
		}
		break;

	default:
		tOut.ErrorEx ( "internal error: unhandled SET mode %d", (int) tStmt.m_eSet );
		return;
	}

	// it went ok
	tOut.Ok();
}


void HandleMysqlAttach ( RowBuffer_i & tOut, const SqlStmt_t & tStmt, CSphString & sWarning )
{
	if ( !sphCheckWeCanModify ( tOut ) )
		return;

	const CSphString & sFrom = tStmt.m_sIndex;
	const CSphString & sTo = tStmt.m_sStringParam;
	bool bTruncate = ( tStmt.m_iIntParam==1 );

	if ( sFrom==sTo )
	{
		tOut.ErrorEx ( "can not ATTACH table '%s' to itself", sFrom.cstr() );
		return;
	}

	auto pServedFrom = GetServed ( sFrom );
	auto pServedTo = GetServed ( sTo );

	if ( !pServedFrom )
	{
		tOut.ErrorEx ( "no such table '%s'", sFrom.cstr() );
		return;

	} else if ( pServedFrom->m_eType!=IndexType_e::PLAIN && pServedFrom->m_eType!=IndexType_e::RT )
	{
		tOut.Error ( "1st argument to ATTACH must be a plain or a RT table" );
		return;

	} else if ( !pServedTo )
	{
		tOut.ErrorEx ( "no such table '%s'", sTo.cstr() );
		return;

	} else if ( pServedTo->m_eType!=IndexType_e::RT )
	{
		tOut.Error ( "2nd argument to ATTACH must be a RT table" );
		return;
	}

	// cluster does not implement ATTACH for now
	auto tClusterTo = IsPartOfCluster ( pServedTo );
	auto tClusterFrom = IsPartOfCluster ( pServedFrom );
	if ( tClusterTo || tClusterFrom )
	{
		if ( tClusterTo )
			tOut.ErrorEx ( "table %s is part of cluster %s, can not issue ATTACH", sTo.cstr(), tClusterTo->cstr() );
		else
			tOut.ErrorEx ( "table %s is part of cluster %s, can not issue ATTACH", sFrom.cstr(), tClusterFrom->cstr() );
		return;
	}

	bool bFatal = false;
	bool bAttached = false;
	CSphString sError;
	WIdx_T<RtIndex_i *> pTo { pServedTo };

	if ( pServedFrom->m_eType==IndexType_e::PLAIN )
	{
		WIdx_c pPlainFrom { pServedFrom };
		bAttached = pTo->AttachDiskIndex ( pPlainFrom, bTruncate, bFatal, sError );

		if ( bAttached || bFatal )
			g_pLocalIndexes->Delete ( sFrom );

		if ( bAttached )
			pServedFrom->ReleaseIdx(); // since index no more belong to us

	} else
	{
		WIdx_T<RtIndex_i*> pFrom { pServedFrom };
		bAttached = pTo->AttachRtIndex ( pFrom, bTruncate, bFatal, sError );

		if ( bFatal )
			g_pLocalIndexes->Delete ( sFrom );
	}

	if ( bAttached )
		tOut.Ok();
	 else
		tOut.Error ( sError.cstr() );
}


void HandleMysqlFlushRtindex ( RowBuffer_i & tOut, const SqlStmt_t & tStmt )
{
	CSphString sError;
	auto pIndex = GetServed ( tStmt.m_sIndex );

	if ( !ServedDesc_t::IsMutable ( pIndex ) )
	{
		tOut.Error ( "FLUSH RTINDEX requires an existing RT table" );
		return;
	}

	RIdx_T<RtIndex_i*> ( pIndex )->ForceRamFlush ( "forced" );
	tOut.Ok();
}


void HandleMysqlFlushRamchunk ( RowBuffer_i & tOut, const SqlStmt_t & tStmt )
{
	auto pIndex = GetServed ( tStmt.m_sIndex );
	if ( !ServedDesc_t::IsMutable ( pIndex ) )
	{
		tOut.Error ( "FLUSH RAMCHUNK requires an existing RT table" );
		return;
	}

	RIdx_T<RtIndex_i*> pRt { pIndex };
	if ( !pRt->ForceDiskChunk() )
	{
		CSphString sError;
		sError.SetSprintf ( "table '%s': FLUSH RAMCHUNK failed; TABLE UNUSABLE (%s)", tStmt.m_sIndex.cstr(), pRt->GetLastError().cstr() );
		tOut.Error ( sError.cstr () );
		g_pLocalIndexes->Delete ( tStmt.m_sIndex );
		return;
	}

	tOut.Ok();
}


void HandleMysqlFlush ( RowBuffer_i & tOut, const SqlStmt_t & )
{
	int iTag = CommandFlush();
	tOut.HeadBegin ();
	tOut.HeadColumn ( "tag", MYSQL_COL_LONG );
	tOut.HeadEnd ();

	// data packet, var value
	tOut.PutNumAsString ( iTag );
	tOut.Commit();

	// done
	tOut.Eof();
}

// same for select ... from index.files
void HandleSelectFiles ( RowBuffer_i & tOut, const SqlStmt_t * pStmt )
{
	tOut.HeadBegin ();
	tOut.HeadColumn ( "file" );
	tOut.HeadColumn ( "normalized" );
	tOut.HeadColumn ( "size", MYSQL_COL_LONGLONG );
	if ( !tOut.HeadEnd () )
		return;

	const auto & tStmt = *pStmt;
	auto pServed = GetServed ( tStmt.m_sIndex );
	if ( !ServedDesc_t::IsLocal ( pServed ) )
	{
		tOut.Error ( "FILES requires an existing local table" );
		return;
	}

	StrVec_t dFiles;
	StrVec_t dExt;
	RIdx_c ( pServed )->GetIndexFiles ( dFiles, dExt );

	auto sFormat = tStmt.m_sThreadFormat;
	if ( sFormat!="external" )
		ARRAY_CONSTFOREACH( i, dFiles )
		{
			tOut.PutString ( dFiles[i] );
			tOut.PutString ( RealPath ( dFiles[i] ) );
			tOut.PutNumAsString ( sphGetFileSize ( dFiles[i], nullptr ) );
			if ( !tOut.Commit () )
				return;
		}

	if ( sFormat=="all" || sFormat=="external" )
	{
		dExt.Uniq ();
		ARRAY_CONSTFOREACH( i, dExt )
		{
			tOut.PutString ( dExt[i] );
			tOut.PutString ( RealPath ( dExt[i] ) );
			tOut.PutNumAsString ( sphGetFileSize ( dExt[i], nullptr ) );
			if ( !tOut.Commit () )
				return;
		}
	}
	tOut.Eof();
}

// fwd
static bool PrepareReconfigure ( const char * szIndex, CSphReconfigureSettings & tSettings, StrVec_t * pWarnings, CSphString & sError );

void HandleMysqlTruncate ( RowBuffer_i & tOut, const SqlStmt_t & tStmt, CSphString & sWarning )
{
	if ( !sphCheckWeCanModify ( tOut ) )
		return;

	bool bReconfigure = ( tStmt.m_iIntParam==1 );

	auto pCmd = MakeReplicationCommand ( ReplCmd_e::TRUNCATE, tStmt.m_sIndex, tStmt.m_sCluster );
	CSphString sError;
	StrVec_t dWarnings;
	const CSphString & sIndex = tStmt.m_sIndex;

	if ( bReconfigure )
	{
		pCmd->m_tReconfigure = std::make_unique<CSphReconfigureSettings>();
		pCmd->m_tReconfigure->m_bChangeSchema = true;
	}

	if ( bReconfigure && !PrepareReconfigure ( sIndex.cstr(), *pCmd->m_tReconfigure, &dWarnings, sError ) )
	{
		tOut.Error ( sError.cstr () );
		return;
	}

	// get an exclusive lock for operation
	// but only read lock for check
	auto pIndex = GetServed ( sIndex );
	{
		if ( !ServedDesc_t::IsMutable ( pIndex ) )
		{
			tOut.Error ( "TRUNCATE RTINDEX requires an existing RT table" );
			return;
		}

		if ( !ValidateClusterStatement ( sIndex, *pIndex, tStmt.m_sCluster, IsHttpStmt ( tStmt ) ) )
		{
			tOut.Error ( TlsMsg::szError() );
			return;
		}
	}

	assert ( pIndex );
	Threads::Coro::ScopedWriteTable_c tWriting { pIndex->Locker() };
	if ( !tWriting.CanWrite () )
	{
		tOut.Error ( "table is locked" );
		return;
	}

	auto* pSession = session::GetClientSession();
	auto& tAcc = pSession->m_tAcc;
	auto* pAccum = tAcc.GetAcc();
	pAccum->m_dCmd.Add ( std::move ( pCmd ) );

	sWarning = ConcatWarnings ( dWarnings );

	bool bRes = HandleCmdReplicate ( *pAccum );
	if ( !bRes )
		tOut.Error ( TlsMsg::szError() );
	else
		tOut.Ok ( 0, dWarnings.GetLength() );
}


void HandleMysqlOptimize ( RowBuffer_i & tOut, const SqlStmt_t & tStmt )
{
	if ( !sphCheckWeCanModify ( tOut ) )
		return;

	auto sIndex = tStmt.m_sIndex;
	auto pIndex = GetServed ( sIndex );
	if ( !ServedDesc_t::IsMutable ( pIndex ) )
	{
		tOut.Error ( "OPTIMIZE TABLE requires an existing RT table" );
		return;
	}

	OptimizeTask_t tTask;
	tTask.m_eVerb = OptimizeTask_t::eManualOptimize;
	tTask.m_iCutoff = tStmt.m_tQuery.m_iCutoff<=0 ? 0 : tStmt.m_tQuery.m_iCutoff;

	auto bOptimizeStarted = RIdx_T<RtIndex_i *> ( pIndex )->StartOptimize ( std::move ( tTask ) );

	if ( tStmt.m_tQuery.m_bSync && !bOptimizeStarted )
	{
		tOut.Error ( "Can't optimize frozen table" );
		return;
	}

	if ( tStmt.m_tQuery.m_bSync && !PollOptimizeRunning ( sIndex ) )
		tOut.Error ( "RT table went away during waiting" );
	else
		tOut.Ok ();
}

static CSphString GetLastInsertId ( const ClientSession_c * pSession )
{
    StringBuilder_c sBuf ( "," );

	if ( pSession->m_dLastIds.IsEmpty() )
		sBuf << 0;
	else
		pSession->m_dLastIds.Apply ( [&sBuf] ( int64_t iID ) { sBuf << iID; } );

    return CSphString ( sBuf );
}

class ExtraLastInsertID_c final: public ISphExtra
{
	bool ExtraDataImpl ( ExtraData_e eCmd, void** pData ) final
	{
		if ( eCmd != EXTRA_GET_LAST_INSERT_ID )
			return false;

		auto* sVal = (CSphString*)pData;
		assert ( sVal );
		*sVal = GetLastInsertId ( session::Info().GetClientSession() );
		return true;
	}
};


// STMT_SELECT_COLUMNS: SELECT @@sysvar1 [ as alias] [@@sysvarN [ as alias]] [limit M]
// SELECT expr, @@sysvar1, expr2, ... [limit M]
void HandleMysqlSelectColumns ( RowBuffer_i & tOut, const SqlStmt_t & tStmt, ClientSession_c* pSession )
{
	struct SysVar_t
	{
		const MysqlColumnType_e m_eType;
		const char* m_szName;
		std::function<CSphString ( void )> m_fnValue;
	};

	const SysVar_t dSysvars[] =
	{
		{ MYSQL_COL_STRING,	nullptr, [] { return "<empty>"; } }, // stub
		{ MYSQL_COL_LONG,	"@@session.auto_increment_increment",	[] {return "1";}},
		{ MYSQL_COL_STRING,	"@@character_set_client", [] {return "utf8";}},
		{ MYSQL_COL_STRING,	"@@character_set_connection", [] {return "utf8";}},
		{ MYSQL_COL_LONG,	"@@max_allowed_packet", [] { StringBuilder_c s; s << g_iMaxPacketSize; return CSphString(s); }},
		{ MYSQL_COL_STRING,	"@@version_comment", [] { return szGIT_BRANCH_ID;}},
		{ MYSQL_COL_LONG,	"@@lower_case_table_names", [] { return "1"; }},
		{ MYSQL_COL_STRING,	"@@session.last_insert_id", [pSession] { return GetLastInsertId ( pSession ); } },
		{ MYSQL_COL_LONG, "@@autocommit", [pSession] { return pSession->m_bAutoCommit ? "1" : "0"; } },
	};

	auto fnVarIdxByName = [&dSysvars] ( const CSphString& sName ) noexcept -> int
	{
		constexpr auto iSysvars = sizeof ( dSysvars ) / sizeof ( dSysvars[0] );
		for ( int i = 1; i<(int)iSysvars; ++i )
			if ( sName == dSysvars[i].m_szName )
				return i;
		return 0;
	};

	const auto& dItems = tStmt.m_tQuery.m_dItems;

	struct PreparedItem_t {
		ESphAttr m_eType;
		MysqlColumnType_e m_eTypeMysql;
		ISphExprRefPtr_c m_pExpr;
		int m_iSysvarIdx;
		const char* m_szAlias;
		CSphString m_sError;
	};

	CSphVector<PreparedItem_t> dColumns;

	const bool bHasBuddy = HasBuddy();
	bool bHaveValidExpressions = false; // whether we have at least one expression among @@sysvars
	bool bHaveInvalidExpressions = false; // whether at least one expression is erroneous

	for ( const auto & tItem : dItems )
	{
		CSphString sError;
		auto iVar = fnVarIdxByName ( tItem.m_sExpr );
		if ( !iVar )
		{
			CSphString sVar = tItem.m_sExpr;
			CSphSchema tSchema;
			ESphAttr eAttrType;
			ExprParseArgs_t tExprArgs;
			tExprArgs.m_pAttrType = &eAttrType;
			ISphExprRefPtr_c pExpr { sphExprParse ( sVar.cstr(), tSchema, nullptr, sError, tExprArgs ) };
			if ( pExpr )
			{
				dColumns.Add ( { eAttrType, ESphAttr2MysqlColumn ( eAttrType ), pExpr, -1, tItem.m_sAlias.cstr() } );
				bHaveValidExpressions = true;
				continue;
			}

			// failure:
			// - if a buddy exists and any unknown sysvar is requested
			// - if no buddy exists and a non-sysvar is requested or the expression parser failed
			bool bSysVar = tItem.m_sExpr.Begins ( "@@" );
			if ( bSysVar && bHasBuddy )
			{
				sError.SetSprintf ( "unknown sysvar %s", tItem.m_sExpr.cstr() );
				bHaveInvalidExpressions = true;
			} else if ( !bSysVar )
				bHaveInvalidExpressions = true;
		}
		dColumns.Add ( { SPH_ATTR_NONE, dSysvars[iVar].m_eType, nullptr, iVar, tItem.m_sAlias.cstr(), sError } );
	}

	assert ( dColumns.GetLength() == dItems.GetLength() );

	// fail when we have error in expression or any unknown sysvar - buddy should handle that
	if ( bHaveInvalidExpressions )
	{
		StringBuilder_c sError ("; ");
		dColumns.for_each( [&sError] (const PreparedItem_t& dCol) { if ( !dCol.m_sError.IsEmpty()) sError << dCol.m_sError; });
		tOut.Error ( sError.cstr() );
		return;
	}

	// fill header
	tOut.HeadBegin ();
	for ( const auto& dColumn : dColumns )
		tOut.HeadColumn ( dColumn.m_szAlias, dColumn.m_eTypeMysql );

	if ( !tOut.HeadEnd() )
		return;

	if ( bHaveValidExpressions )
	{
		ExtraLastInsertID_c tIds;
		for ( auto& pExpr : dColumns )
			if ( pExpr.m_pExpr )
				pExpr.m_pExpr->Command ( SPH_EXPR_SET_EXTRA_DATA, &tIds );
	}

	std::optional<ExtraLastInsertID_c> tIds;

	// fill values
	for ( auto& dColumn : dColumns )
	{
		if ( dColumn.m_pExpr ) // expression
		{
			if ( !tIds.has_value() )
				tIds.emplace();

			auto& pExpr = dColumn.m_pExpr;
			pExpr->Command ( SPH_EXPR_SET_EXTRA_DATA, &tIds.value() );

			CSphMatch tMatch;

			switch ( dColumn.m_eType )
			{
			case SPH_ATTR_STRINGPTR:
				{
					const BYTE* pStr = nullptr;
					int iLen = pExpr->StringEval ( tMatch, &pStr );
					tOut.PutArray ( { pStr, iLen } );
					FreeDataPtr ( *pExpr, pStr );
					break;
				}
			case SPH_ATTR_INTEGER:	tOut.PutNumAsString ( pExpr->IntEval ( tMatch ) ); break;
			case SPH_ATTR_BIGINT:	tOut.PutNumAsString ( pExpr->Int64Eval ( tMatch ) ); break;
			case SPH_ATTR_UINT64:	tOut.PutNumAsString ( (uint64_t)pExpr->Int64Eval ( tMatch ) ); break;
			case SPH_ATTR_FLOAT:	tOut.PutFloatAsString ( pExpr->Eval ( tMatch ) ); break;
			case SPH_ATTR_DOUBLE:	tOut.PutDoubleAsString ( pExpr->Eval ( tMatch ) ); break;
			default:
				tOut.PutNULL();
				break;
			}
		}
		else
			tOut.PutString ( dSysvars[dColumn.m_iSysvarIdx].m_fnValue() );
	}

	// finalize
	tOut.Commit ();
	tOut.Eof ();
}


void HandleMysqlShowCollations ( RowBuffer_i & tOut )
{
	// MySQL Connector/J really expects an answer here
	// field packets
	tOut.HeadBegin ();
	tOut.HeadColumn ( "Collation" );
	tOut.HeadColumn ( "Charset" );
	tOut.HeadColumn ( "Id", MYSQL_COL_LONGLONG );
	tOut.HeadColumn ( "Default" );
	tOut.HeadColumn ( "Compiled" );
	tOut.HeadColumn ( "Sortlen" );
	tOut.HeadEnd();

	// data packets
	tOut.PutString ( "utf8_general_ci" );
	tOut.PutString ( "utf8" );
	tOut.PutString ( "33" );
	tOut.PutString ( "Yes" );
	tOut.PutString ( "Yes" );
	tOut.PutString ( "1" );
	tOut.Commit();

	// done
	tOut.Eof();
}

void HandleMysqlShowCharacterSet ( RowBuffer_i & tOut )
{
	// MySQL Connector/J really expects an answer here
	// field packets
	tOut.HeadBegin ();
	tOut.HeadColumn ( "Charset" );
	tOut.HeadColumn ( "Description" );
	tOut.HeadColumn ( "Default collation" );
	tOut.HeadColumn ( "Maxlen" );
	tOut.HeadEnd();

	// data packets
	tOut.PutString ( "utf8" );
	tOut.PutString ( "UTF-8 Unicode" );
	tOut.PutString ( "utf8_general_ci" );
	tOut.PutString ( "3" );
	tOut.Commit();

	// done
	tOut.Eof();
}

const char * sphCollationToName ( ESphCollation eColl )
{
	switch ( eColl )
	{
		case SPH_COLLATION_LIBC_CI:				return "libc_ci";
		case SPH_COLLATION_LIBC_CS:				return "libc_cs";
		case SPH_COLLATION_UTF8_GENERAL_CI:		return "utf8_general_ci";
		case SPH_COLLATION_BINARY:				return "binary";
		default:								return "unknown";
	}
}


static const char * LogLevelName ( ESphLogLevel eLevel )
{
	switch ( eLevel )
	{
		case SPH_LOG_FATAL:					return "fatal";
		case SPH_LOG_WARNING:				return "warning";
		case SPH_LOG_INFO:					return "info";
		case SPH_LOG_DEBUG:					return "debug";
		case SPH_LOG_RPL_DEBUG:				return "replication";
		case SPH_LOG_VERBOSE_DEBUG:			return "debugv";
		case SPH_LOG_VERY_VERBOSE_DEBUG:	return "debugvv";
		default:							return "unknown";
	}
}

// SHOW [GLOBAL|SESSION] VARIABLES WHERE variable_name='xxx' [OR variable_name='xxx']
// SHOW [GLOBAL|SESSION] VARIABLES WHERE variable_name='xxx' [OR variable_name='xxx']
void HandleMysqlShowVariables ( RowBuffer_i & dRows, const SqlStmt_t & tStmt )
{
	VectorLike dTable ( tStmt.m_sStringParam );
	{
		auto pVars = session::Info().GetClientSession();
		dTable.MatchTuplet ( "autocommit", pVars->m_bAutoCommit ? "1" : "0" );
		dTable.MatchTupletf ( "auto_optimize", "%d", g_iAutoOptimizeCutoffMultiplier );
		dTable.MatchTupletf ( "optimize_cutoff", "%d", MutableIndexSettings_c::GetDefaults().m_iOptimizeCutoff );
		dTable.MatchTuplet ( "collation_connection", sphCollationToName ( session::GetCollation() ) );
		dTable.MatchTuplet ( "query_log_format", LogFormat()==LOG_FORMAT::_PLAIN ? "plain" : "sphinxql" );
		dTable.MatchTuplet ( "session_read_only", session::GetReadOnly() ? "1" : "0" );
		dTable.MatchTuplet ( "log_level", LogLevelName ( g_eLogLevel ) );
		dTable.MatchTupletf ( "max_allowed_packet", "%d", g_iMaxPacketSize );
		dTable.MatchTuplet ( "character_set_client", "utf8" );
		dTable.MatchTuplet ( "character_set_connection", "utf8" );
		dTable.MatchTuplet ( "grouping_in_utc", GetGroupingInUTC() ? "1" : "0" );
		dTable.MatchTuplet ( "timezone", GetTimeZoneName().cstr() );
		dTable.MatchTupletFn ( "last_insert_id" , [&pVars]  { return GetLastInsertId ( pVars ); } );
	}
	dTable.MatchTuplet ( "pseudo_sharding", GetPseudoSharding() ? "1" : "0" );

	switch ( GetSecondaryIndexDefault() )
	{
	case SIDefault_e::FORCE:
		dTable.MatchTuplet ( "secondary_indexes", "force" ); break;
	case SIDefault_e::ENABLED:
		dTable.MatchTuplet ( "secondary_indexes", "1" ); break;
	default:
		dTable.MatchTuplet ( "secondary_indexes", "0" );
	}

	dTable.MatchTuplet ( "accurate_aggregation", GetAccurateAggregationDefault() ? "1" : "0" );
	dTable.MatchTupletf ( "distinct_precision_threshold", "%d", GetDistinctThreshDefault() );
	dTable.MatchTupletFn ( "threads_ex_effective", [] {
		StringBuilder_c tBuf;
		auto x = GetEffectiveBaseDispatcherTemplate();
		auto y = GetEffectivePseudoShardingDispatcherTemplate();
		Dispatcher::RenderTemplates ( tBuf, { x, y } );
		return tBuf;
	} );
	dTable.MatchTuplet ( "cluster_user", g_sClusterUser.scstr() );

	if ( tStmt.m_iIntParam>=0 ) // that is SHOW GLOBAL VARIABLES
	{
		dTable.MatchTupletf ( "thread_stack", "%d", Threads::GetMaxCoroStackSize() );
		dTable.MatchTupletFn ( "threads_ex", [] {
			StringBuilder_c tBuf;
			auto x = Dispatcher::GetGlobalBaseDispatcherTemplate();
			auto y = Dispatcher::GetGlobalPseudoShardingDispatcherTemplate();
			Dispatcher::RenderTemplates ( tBuf, { x, y } );
			return tBuf;
		} );
		Uservar_e eType = tStmt.m_iIntParam==0 ? USERVAR_INT_SET : USERVAR_INT_SET_TMP;
		IterateUservars ( [&dTable, eType] ( const NamedRefVectorPair_t &dVar ) {
			if ( dVar.second.m_eType==eType )
				dTable.MatchTupletf ( dVar.first.cstr(), "%d", dVar.second.m_pVal ? dVar.second.m_pVal->GetLength() : 0 );
		});
	} else { // that is local (session) variables
		dTable.MatchTupletf ( "thread_stack", "%d", session::GetMaxStackSize() );
		dTable.MatchTupletFn ( "threads_ex", [] {
			StringBuilder_c tBuf;
			auto x = ClientTaskInfo_t::Info().GetBaseDispatcherTemplate();
			auto y = ClientTaskInfo_t::Info().GetPseudoShardingDispatcherTemplate();
			Dispatcher::RenderTemplates ( tBuf, { x, y } );
			return tBuf;
		});
		dTable.MatchTuplet ( "user", session::GetClientSession()->m_sUser.scstr () );
	}

	// fine
	dRows.DataTable ( dTable );
}

template <typename FORMATFN>
static void AddQueryStats ( VectorLike & dStatus, const char * szPrefix, const QueryStats_t & tStats,
	//void (*FormatFn)( StringBuilder_c & sBuf, uint64_t uQueries, uint64_t uStat, const char * sType ) )
	FORMATFN FormatFn )

{
	using namespace QueryStats;
	static const char * dStatIntervalNames[INTERVAL_TOTAL] =
	{
		"1min",
		"5min",
		"15min",
		"total"
	};

	static const char * dStatTypeNames[TYPE_TOTAL] =
	{
		"avg",
		"min",
		"max",
		"pct95",
		"pct99"
	};

	StringBuilder_c sBuf;
	for ( int i = 0; i < INTERVAL_TOTAL; ++i )
	{
		if ( dStatus.MatchAddf ( "%s_%s", szPrefix, dStatIntervalNames[i] ) )
		{
			sBuf.Clear();
			{
				ScopedComma_c VARIABLE_IS_NOT_USED tRootBlock( sBuf, ", ", R"({"queries":)", "}" );
				sBuf << tStats.m_dStats[i].m_uTotalQueries;
				for ( int j = 0; j < TYPE_TOTAL; ++j )
					FormatFn ( sBuf, tStats.m_dStats[i].m_uTotalQueries,
							tStats.m_dStats[i].m_dData[j], dStatTypeNames[j] );
			}
			dStatus.Add ( sBuf.cstr() );
		}
	}
}


static void AddQueryTimeStatsToOutput ( VectorLike & dStatus, const char * szPrefix, const QueryStats_t & tQueryTimeStats )
{
	AddQueryStats ( dStatus, szPrefix, tQueryTimeStats,
		[]( StringBuilder_c & sBuf, uint64_t uQueries, uint64_t uStat, const char * sType )
		{
			uQueries ? sBuf.Sprintf( R"("%s_sec":%.3F)", sType, uStat / 1000 ) : sBuf.AppendName( sType ) << R"("-")";
		} );
}


static void AddFoundRowsStatsToOutput ( VectorLike & dStatus, const char * szPrefix, const QueryStats_t & tRowsFoundStats )
{
	AddQueryStats ( dStatus, szPrefix, tRowsFoundStats,
		[]( StringBuilder_c & sBuf, uint64_t uQueries, uint64_t uStat, const char * sType )
		{
			sBuf.AppendName( sType );
			uQueries ? sBuf << uStat : sBuf << R"("-")";
		} );
}


void ServedStats_c::GetIndexQueryStats ( VectorLike & dStatus ) const
{
	QueryStats_t tQueryTimeStats, tRowsFoundStats;
	CalculateQueryStats ( tRowsFoundStats, tQueryTimeStats );
	AddQueryTimeStatsToOutput ( dStatus, "query_time", tQueryTimeStats );

#ifndef NDEBUG
	QueryStats_t tExactQueryTimeStats, tExactRowsFoundStats;
	CalculateQueryStatsExact ( tExactQueryTimeStats, tExactRowsFoundStats );
	AddQueryTimeStatsToOutput ( dStatus, "exact_query_time", tQueryTimeStats );
#endif

	AddFoundRowsStatsToOutput ( dStatus, "found_rows", tRowsFoundStats );

	// command stats
	SearchdCommand_e dCommands[] = { SEARCHD_COMMAND_SEARCH, SEARCHD_COMMAND_EXCERPT, SEARCHD_COMMAND_UPDATE, SEARCHD_COMMAND_KEYWORDS, SEARCHD_COMMAND_STATUS, SEARCHD_COMMAND_DELETE, SEARCHD_COMMAND_INSERT, SEARCHD_COMMAND_REPLACE, SEARCHD_COMMAND_COMMIT, SEARCHD_COMMAND_SUGGEST, SEARCHD_COMMAND_CALLPQ, SEARCHD_COMMAND_GETFIELD };
	for ( auto eCmd : dCommands )
		dStatus.MatchTupletf ( szCommand ( eCmd ), "%l", m_tCommandsStats.Get ( eCmd ) );

	// detailed stats
	FormatCmdStats ( m_tCommandsStats, "insert_replace", SearchdStats_t::eReplace, dStatus );
	FormatCmdStats ( m_tCommandsStats, "search", SearchdStats_t::eSearch, dStatus );
	FormatCmdStats ( m_tCommandsStats, "update", SearchdStats_t::eUpdate, dStatus );
}

static void AddDiskIndexStatus ( VectorLike & dStatus, const CSphIndex * pIndex, bool bRt, bool bPq )
{
	auto iDocs = pIndex->GetStats ().m_iTotalDocuments;
	if ( bPq )
	{
		dStatus.MatchTupletf ( "stored_queries", "%l", iDocs );
	} else {
		dStatus.MatchTupletf ( "indexed_documents", "%l", iDocs );
		dStatus.MatchTupletf ( "indexed_bytes", "%l", pIndex->GetStats ().m_iTotalBytes );
	}

	const int64_t * pFieldLens = pIndex->GetFieldLens();
	if ( pFieldLens )
	{
		int64_t iTotalTokens = 0;
		for ( int i=0; i < pIndex->GetMatchSchema().GetFieldsCount(); ++i )
		{
			if ( dStatus.MatchAddf ( "field_tokens_%s", pIndex->GetMatchSchema ().GetFieldName ( i ) ) )
				dStatus.Addf( "%l", pFieldLens[i] );
			iTotalTokens += pFieldLens[i];
		}
		dStatus.MatchTupletf ( "total_tokens", "%l", iTotalTokens );
	}

	CSphIndexStatus tStatus;
	pIndex->GetStatus ( &tStatus );
	dStatus.MatchTupletf ( "ram_bytes", "%l", tStatus.m_iRamUse );
	dStatus.MatchTupletf ( "disk_bytes", "%l", tStatus.m_iDiskUse );
	if ( !bPq )
	{
		dStatus.MatchTupletf ( "disk_mapped", "%l", tStatus.m_iMapped );
		dStatus.MatchTupletf ( "disk_mapped_cached", "%l", tStatus.m_iMappedResident );
		dStatus.MatchTupletf ( "disk_mapped_doclists", "%l", tStatus.m_iMappedDocs );
		dStatus.MatchTupletf ( "disk_mapped_cached_doclists", "%l", tStatus.m_iMappedResidentDocs );
		dStatus.MatchTupletf ( "disk_mapped_hitlists", "%l", tStatus.m_iMappedHits );
		dStatus.MatchTupletf ( "disk_mapped_cached_hitlists", "%l", tStatus.m_iMappedResidentHits );
		dStatus.MatchTupletf ( "killed_documents", "%l", tStatus.m_iDead );
		dStatus.MatchTupletFn ( "killed_rate", [&tStatus, iDocs] {
			StringBuilder_c sPercent;
			auto iTotalDocs = iDocs + tStatus.m_iDead;
			if ( iTotalDocs )
				sPercent.Sprintf ( "%0.2F%%", tStatus.m_iDead * 10000 / iTotalDocs );
			else
				sPercent << "0.00%";
			return CSphString ( sPercent.cstr () );
		} );
	}
	if ( bRt )
	{
		dStatus.MatchTupletf ( "ram_chunk", "%l", tStatus.m_iRamChunkSize );
		dStatus.MatchTupletf ( "ram_chunk_segments_count", "%d", tStatus.m_iNumRamChunks );
		dStatus.MatchTupletf ( "disk_chunks", "%d", tStatus.m_iNumChunks );
		dStatus.MatchTupletf ( "mem_limit", "%l", tStatus.m_iMemLimit );
		dStatus.MatchTupletf ( "mem_limit_rate", "%0.2F%%", PercentOf ( tStatus.m_fSaveRateLimit, 1.0, 2 ) );
		dStatus.MatchTupletf ( "ram_bytes_retired", "%l", tStatus.m_iRamRetired );
		dStatus.MatchTupletf ( "optimizing", "%l", tStatus.m_iOptimizesCount );
		dStatus.MatchTupletf ( "locked", "%d", tStatus.m_iLockCount );
	}
	if ( bPq )
	{
		dStatus.MatchTupletf ( "max_stack_need", "%l", tStatus.m_iStackNeed );
		dStatus.MatchTupletf ( "average_stack_base", "%l", tStatus.m_iStackBase );
		dStatus.MatchTupletf ( "desired_thread_stack", "%l", sphRoundUp ( tStatus.m_iStackNeed + tStatus.m_iStackBase, 128 ) );
		dStatus.MatchTupletf ( "locked", "%d", tStatus.m_iLockCount );
	}

	if ( bRt || bPq )
	{
		dStatus.MatchTupletf ( "tid", "%l", tStatus.m_iTID );
		dStatus.MatchTupletf ( "tid_saved", "%l", tStatus.m_iSavedTID );
	}
}

const char * szIndexType ( IndexType_e eType )
{
	switch ( eType )
	{
	case IndexType_e::PLAIN: return "local";
	case IndexType_e::TEMPLATE: return "template";
	case IndexType_e::RT: return "rt";
	case IndexType_e::PERCOLATE: return "percolate";
	case IndexType_e::DISTR: return "distributed";
	default: return "unknown";
	}
}

static void AddPlainIndexStatus ( RowBuffer_i & tOut, const cServedIndexRefPtr_c& pServed, const ServedStats_c& tStats, const CSphString & sName, const CSphString & sPattern )
{
	assert ( pServed );
	RIdx_c pIndex { pServed };
	assert ( pIndex );

	VectorLike dStatus ( sPattern );
	dStatus.MatchTuplet ( "table_type", szIndexType ( pServed->m_eType ) );
	if ( pServed->m_eType != IndexType_e::TEMPLATE )
	{
		AddDiskIndexStatus ( dStatus, pIndex, pServed->m_eType == IndexType_e::RT, pServed->m_eType == IndexType_e::PERCOLATE );
		tStats.GetIndexQueryStats ( dStatus );
	}
	tOut.DataTable ( dStatus );
}


static void AddDistibutedIndexStatus ( RowBuffer_i & tOut, const cDistributedIndexRefPtr_t& pIndex, const CSphString & sName, const CSphString & sPattern )
{
	assert ( pIndex );
	VectorLike dStatus ( sPattern );
	dStatus.MatchTuplet( "table_type", "distributed" );
	pIndex->m_tStats.GetIndexQueryStats ( dStatus );
	tOut.DataTable ( dStatus );
}

void HandleMysqlShowIndexStatus ( RowBuffer_i& tOut, const SqlStmt_t& tStmt )
{
	CSphString sError;
	auto pServed = GetServed ( tStmt.m_sIndex );

	int iChunk = tStmt.m_iIntParam;
	if ( tStmt.m_dIntSubkeys.GetLength() >= 1 )
		iChunk = tStmt.m_dIntSubkeys[0];

	if ( pServed )
	{
		pServed->m_pStats->IncCmd ( SEARCHD_COMMAND_STATUS );

		if ( iChunk >= 0 && pServed->m_eType == IndexType_e::RT )
		{
			RIdx_T<const RtIndex_i*> ( pServed )->ProcessDiskChunk ( iChunk, [&tOut, &tStmt] ( const CSphIndex* pIndex ) {
				if ( !pIndex )
				{
					tOut.Error ( "SHOW TABLE STATUS requires an existing table" );
					return;
				}

				VectorLike dStatus ( tStmt.m_sStringParam );
				AddDiskIndexStatus ( dStatus, pIndex, false, false );
				tOut.DataTable ( dStatus );
			} );
		} else
			AddPlainIndexStatus ( tOut, pServed, *pServed->m_pStats, tStmt.m_sIndex, tStmt.m_sStringParam );
		return;
	}

	auto pIndex = GetDistr ( tStmt.m_sIndex );

	if ( pIndex )
	{
		pIndex->m_tStats.IncCmd ( SEARCHD_COMMAND_STATUS );
		AddDistibutedIndexStatus ( tOut, pIndex, tStmt.m_sIndex, tStmt.m_sStringParam );
	} else
	{
		tOut.Error ( "SHOW TABLE STATUS requires an existing table" );
	}
}

static bool AddFederatedIndexStatusHeader ( RowBuffer_i& tOut )
{
	return tOut.HeadOfStrings ( { "Name", "Engine", "Version", "Row_format", "Rows", "Avg_row_length", "Data_length", "Max_data_length", "Index_length", "Data_free", "Auto_increment", "Create_time", "Update_time", "Check_time", "Collation", "Checksum", "Create_options", "Comment" } );
}

static void AddFederatedIndexStatusLine ( const CSphSourceStats& tStats, const CSphString& sName, RowBuffer_i& tOut )
{
	tOut.PutString ( sName );						  // Name
	tOut.PutString ( "InnoDB" );					  // Engine
	tOut.PutString ( "10" );						  // Version
	tOut.PutString ( "Dynamic" );					  // Row_format
	tOut.PutNumAsString ( tStats.m_iTotalDocuments ); // Rows
	tOut.PutString ( "4096" );						  // Avg_row_length
	tOut.PutString ( "0" );							  // Data_length
	tOut.PutString ( "0" );							  // Max_data_length
	tOut.PutString ( "0" );							  // Index_length
	tOut.PutString ( "0" );							  // Data_free
	tOut.PutString ( "5" );							  // Auto_increment
	tOut.PutNULL();									  // Create_time
	tOut.PutNULL();									  // Update_time
	tOut.PutNULL();									  // Check_time
	tOut.PutString ( "utf8" );						  // Collation
	tOut.PutNULL();									  // Checksum
	tOut.PutString ( "" );							  // Create_options
	tOut.PutString ( "" );							  // Comment
	tOut.Commit();
}

void HandleMysqlShowFederatedIndexStatus ( RowBuffer_i & tOut, const SqlStmt_t & tStmt )
{
	CSphString sError;

	if ( !AddFederatedIndexStatusHeader ( tOut ) )
		return;

	CheckLike tSelector { tStmt.m_sStringParam.cstr() };
	auto dIndexes = GetAllServedIndexes();

	bool bWithClusters = ClusterFlavour();

	// fake stat for distrs
	CSphSourceStats tFakeStats;
	tFakeStats.m_iTotalDocuments = 1000; // TODO: check is it worth to query that number from agents

	for ( const NamedIndexType_t& tIndex : dIndexes )
	{
		CSphString sFullName;
		if ( bWithClusters && !tIndex.m_sCluster.IsEmpty () )
			sFullName.SetSprintf ("%s:%s", tIndex.m_sCluster.cstr(), tIndex.m_sName.cstr());
		const CSphString& sName = ( bWithClusters && !tIndex.m_sCluster.IsEmpty () ) ? sFullName : tIndex.m_sName;

		if ( !tSelector.Match ( sName.cstr() ) )
			continue;

		if ( tIndex.m_eType == IndexType_e::DISTR )
			AddFederatedIndexStatusLine ( tFakeStats, sName, tOut );
		else {
			auto pServed = GetServed ( tIndex.m_sName );
			if ( !pServed )
				continue; // really rare case when between GetAllServedIndexes and that moment table was removed.
			RIdx_c pIndex { pServed };
			assert ( pIndex );
			AddFederatedIndexStatusLine ( pIndex->GetStats(), sName, tOut );
		}
	}

	tOut.Eof ();
}

void PutIndexStatus ( RowBuffer_i & tOut, const CSphIndex * pIndex )
{
	tOut.PutString ( pIndex->GetFilebase () );

	auto & tStats = pIndex->GetStats ();
	tOut.PutNumAsString ( tStats.m_iTotalDocuments );
	tOut.PutNumAsString ( tStats.m_iTotalBytes );

	CSphIndexStatus tStatus;
	pIndex->GetStatus ( &tStatus );
	tOut.PutNumAsString ( tStatus.m_iRamUse );
	tOut.PutNumAsString ( tStatus.m_iDiskUse );
	tOut.PutNumAsString ( tStatus.m_iMapped );
	tOut.PutNumAsString ( tStatus.m_iMappedResident );
	tOut.PutNumAsString ( tStatus.m_iMappedDocs );
	tOut.PutNumAsString ( tStatus.m_iMappedResidentDocs );
	tOut.PutNumAsString ( tStatus.m_iMappedHits );
	tOut.PutNumAsString ( tStatus.m_iMappedResidentHits );
	tOut.PutNumAsString ( tStatus.m_iDead );
}

void HandleSelectIndexStatus ( RowBuffer_i & tOut, const SqlStmt_t * pStmt )
{
	tOut.HeadBegin ();
	tOut.HeadColumn ( "chunk_id", MYSQL_COL_LONG );
	tOut.HeadColumn ( "base_name" );
	tOut.HeadColumn ( "indexed_documents", MYSQL_COL_LONG );
	tOut.HeadColumn ( "indexed_bytes", MYSQL_COL_LONGLONG );
	tOut.HeadColumn ( "ram_bytes", MYSQL_COL_LONGLONG );
	tOut.HeadColumn ( "disk_bytes", MYSQL_COL_LONGLONG );
	tOut.HeadColumn ( "disk_mapped", MYSQL_COL_LONGLONG );
	tOut.HeadColumn ( "disk_mapped_cached", MYSQL_COL_LONGLONG );
	tOut.HeadColumn ( "disk_mapped_doclists", MYSQL_COL_LONGLONG );
	tOut.HeadColumn ( "disk_mapped_cached_doclists", MYSQL_COL_LONGLONG );
	tOut.HeadColumn ( "disk_mapped_hitlists", MYSQL_COL_LONGLONG );
	tOut.HeadColumn ( "disk_mapped_cached_hitlists", MYSQL_COL_LONGLONG );
	tOut.HeadColumn ( "killed_documents", MYSQL_COL_LONGLONG );
	if ( !tOut.HeadEnd () )
		return;

	const auto & tStmt = *pStmt;
	auto pServed = GetServed ( tStmt.m_sIndex );

	if ( !ServedDesc_t::IsLocal ( pServed ) )
	{
		tOut.Error ( "select TABLE.@status requires an existing table" );
		return;
	}

	RIdx_c pIndex { pServed };
	if ( pIndex->IsRT () )
	{
		auto* pRtIndex = static_cast<const RtIndex_i*> ( pIndex.Ptr() );
		int iChunk = 0;
		bool bKeepIteration = true;
		while ( bKeepIteration )
		{
			pRtIndex->ProcessDiskChunk (iChunk,[&bKeepIteration, &tOut] (const CSphIndex* pChunk) {
				if ( !pChunk )
				{
					bKeepIteration = false;
					return;
				}
				tOut.PutNumAsString ( pChunk->m_iChunk );
				PutIndexStatus ( tOut, pChunk );
				if ( !tOut.Commit () )
				{
					bKeepIteration = false;
					return;
				}
			});
			++iChunk;
		}
	} else {
		tOut.PutNumAsString ( 0 ); // dummy 'chunk' of non-rt
		PutIndexStatus ( tOut, pIndex );
		tOut.Commit ();
	}
	tOut.Eof();
}


void HandleMysqlShowIndexSettings ( RowBuffer_i & tOut, const SqlStmt_t & tStmt )
{
	CSphString sError;
	auto pServed = GetServed ( tStmt.m_sIndex );
	if ( !pServed )
	{
		tOut.Error ( "SHOW TABLE SETTINGS requires an existing table" );
		return;
	}

	int iChunk = tStmt.m_iIntParam;
	if ( tStmt.m_dIntSubkeys.GetLength ()>=1 )
		iChunk = (int) tStmt.m_dIntSubkeys[0];

	auto fnShowSettings = [&tOut, szStmt=tStmt.m_sStmt] ( const CSphIndex* pIndex )
	{
		if ( !pIndex )
		{
			tOut.Error ( "SHOW TABLE SETTINGS requires an existing table" );
			return;
		}
		if ( !tOut.HeadOfStrings ( { "Variable_name", "Value" } ) )
			return;

		StringBuilder_c tBuf;
		std::unique_ptr<FilenameBuilder_i> pFilenameBuilder = CreateFilenameBuilder ( pIndex->GetName () );
		DumpSettings ( tBuf, *pIndex, pFilenameBuilder.get () );

		tOut.DataTuplet ( "settings", tBuf.cstr () );
		tOut.Eof ();
	};

	if ( iChunk >= 0 && pServed->m_eType == IndexType_e::RT )
		RIdx_T<const RtIndex_i*> ( pServed )->ProcessDiskChunk ( iChunk, fnShowSettings );
	else
		fnShowSettings ( RIdx_c(pServed) );
}


static void OutputSIStats ( RowBuffer_i & tOut, const CheckLike & tLike, const SI::IndexAttrInfo_t & tInfo, float fPercent )
{
	const char * szName = tInfo.m_sName.c_str();
	CSphString sType = ColumnarAttrType2Str ( tInfo.m_eType );
	CSphString sEnabled = tInfo.m_bEnabled ? "1" : "0";
	if ( !tLike.Match(szName) && !tLike.Match ( sType.cstr() ) && !tLike.Match ( sEnabled.cstr() ) )
		return;

	tOut.PutString(szName);
	tOut.PutString(sType);
	tOut.PutString(sEnabled);
	tOut.PutNumAsString ( (int)(fPercent*100.0f) );
	tOut.Commit();
}


static bool operator == ( const SI::IndexAttrInfo_t & tA, const SI::IndexAttrInfo_t & tB )
{
	return tA.m_sName==tB.m_sName && tA.m_eType==tB.m_eType && tA.m_bEnabled==tB.m_bEnabled;
}


static void ShowTableIndexes ( RowBuffer_i & tOut, const CSphString & sPattern, std::vector<SI::IndexAttrInfo_t> & dInfo, int iNumChunks )
{
	assert( iNumChunks>0 );
	if ( dInfo.empty() )
		return;

	std::sort ( dInfo.begin(), dInfo.end(), []( const auto & a, const auto & b )
		{
			if ( a.m_eType!=b.m_eType )
				return a.m_eType<b.m_eType;

			if ( a.m_sName!=b.m_sName )
				return a.m_sName<b.m_sName;

			return a.m_bEnabled > b.m_bEnabled;
		}
	);

	CheckLike tLike ( sPattern.cstr() );

	int iCount = 0;
	for ( int i = 1; i < (int)dInfo.size(); i++ )
	{
		if ( dInfo[i]==dInfo[i-1] )
			iCount++;
		else
		{
			OutputSIStats ( tOut, tLike, dInfo[i-1], float(iCount+1)/iNumChunks );
			iCount = 0;
		}
	}

	OutputSIStats ( tOut, tLike, dInfo.back(), float(iCount+1)/iNumChunks );
}


void HandleMysqlShowTableIndexes ( RowBuffer_i & tOut, const SqlStmt_t & tStmt )
{
	CSphString sError;
	auto pServed = GetServed ( tStmt.m_sIndex );
	if ( !pServed )
	{
		tOut.Error ( "SHOW TABLE INDEXES requires an existing table" );
		return;
	}

	int iChunk = tStmt.m_iIntParam;
	if ( tStmt.m_dIntSubkeys.GetLength ()>=1 )
		iChunk = (int) tStmt.m_dIntSubkeys[0];

	if ( !tOut.HeadOfStrings ( { "Name", "Type", "Enabled", "Percent" } ) )
		return;

	std::vector<SI::IndexAttrInfo_t> dInfo;
	bool bWarn = pServed->m_eType == IndexType_e::RT && iChunk>=0;
	bool bKeepIteration = true;
	auto fnCollectIndexes = [&tOut,&bKeepIteration,&dInfo,bWarn] ( const CSphIndex* pIndex )
	{
		if ( !pIndex )
		{
			if ( bWarn )
				tOut.Error ( "SHOW TABLE INDEXES requires an existing table" );

			bKeepIteration = false;
			return;
		}

		const SIContainer_c * pSI = pIndex->GetSI();
		if ( pSI )
			pSI->GetIndexAttrInfo(dInfo);
	};

	if ( pServed->m_eType==IndexType_e::RT )
	{
		if ( iChunk>=0 )
			RIdx_T<const RtIndex_i*> ( pServed )->ProcessDiskChunk ( iChunk, fnCollectIndexes );
		else
		{
			iChunk = 0;
			while ( bKeepIteration )
			{
				RIdx_T<const RtIndex_i*> ( pServed )->ProcessDiskChunk ( iChunk, fnCollectIndexes );
				if ( bKeepIteration )
					iChunk++;
			}
		}
	}
	else
		fnCollectIndexes ( RIdx_c(pServed) );

	ShowTableIndexes ( tOut, tStmt.m_sStringParam, dInfo, Max(iChunk,1) );
	tOut.Eof();
}


void HandleMysqlShowProfile ( RowBuffer_i & tOut, const QueryProfile_c & p, bool bMoreResultsFollow )
{
	#define SPH_QUERY_STATE(_name,_desc) _desc,
	static const char * dStates [ SPH_QSTATE_TOTAL ] = { SPH_QUERY_STATES };
	#undef SPH_QUERY_STATES

	tOut.HeadBegin ();
	tOut.HeadColumn ( "Status" );
	tOut.HeadColumn ( "Duration" );
	tOut.HeadColumn ( "Switches" );
	tOut.HeadColumn ( "Percent" );
	tOut.HeadEnd ( bMoreResultsFollow );

	int64_t tmTotal = 0;
	int iCount = 0;
	for ( int i=0; i<SPH_QSTATE_TOTAL; i++ )
	{
		if ( p.m_dSwitches[i]<=0 )
			continue;
		tmTotal += p.m_tmTotal[i];
		iCount += p.m_dSwitches[i];
	}

	char sTime[32];
	for ( int i=0; i<SPH_QSTATE_TOTAL; ++i )
	{
		if ( p.m_dSwitches[i]<=0 )
			continue;
		snprintf ( sTime, sizeof(sTime), "%d.%06d", int(p.m_tmTotal[i]/1000000), int(p.m_tmTotal[i]%1000000) );
		tOut.PutString ( dStates[i] );
		tOut.PutString ( sTime );
		tOut.PutNumAsString ( p.m_dSwitches[i] );
		if ( tmTotal )
			tOut.PutFloatAsString ( 100.0f * p.m_tmTotal[i]/tmTotal, "%.2f" );
		else
			tOut.PutString ( "INF" );
		if ( !tOut.Commit() )
			return;
	}
	snprintf ( sTime, sizeof(sTime), "%d.%06d", int(tmTotal/1000000), int(tmTotal%1000000) );
	tOut.PutString ( "total" );
	tOut.PutString ( sTime );
	tOut.PutNumAsString ( iCount );
	tOut.PutString ( "0" );
	tOut.Commit();
	tOut.Eof ( bMoreResultsFollow );
}


static void AddAttrToIndex ( const SqlStmt_t & tStmt, CSphIndex * pIdx, CSphString & sError, bool bModify )
{
	CSphString sAttrToAdd = tStmt.m_sAlterAttr;
	sAttrToAdd.ToLower();

	bool bIndexed = tStmt.m_uFieldFlags & CSphColumnInfo::FIELD_INDEXED;
	bool bStored = tStmt.m_uFieldFlags & CSphColumnInfo::FIELD_STORED;
	bool bAttribute = tStmt.m_uFieldFlags & CSphColumnInfo::FIELD_IS_ATTRIBUTE; // beware, m.b. true only for strings

	auto pHasAttr = pIdx->GetMatchSchema ().GetAttr ( sAttrToAdd.cstr () );
	bool bHasField = pIdx->GetMatchSchema ().GetFieldIndex ( sAttrToAdd.cstr () )!=-1;
	const bool bInt2Bigint = pHasAttr
			&& pHasAttr->m_eAttrType==SPH_ATTR_INTEGER
			&& pHasAttr->m_eEngine==AttrEngine_e::DEFAULT
			&& tStmt.m_eAlterColType==SPH_ATTR_BIGINT
			&& tStmt.m_eEngine==AttrEngine_e::DEFAULT;

	if ( !bIndexed && pHasAttr )
	{
		if ( !bModify || !bInt2Bigint )
		{
			sError.SetSprintf ( "'%s' attribute already in schema", sAttrToAdd.cstr () );
			return;
		}
	}

	if ( bModify )
	{
		if ( !pHasAttr )
		{
			sError.SetSprintf ( "attribute '%s' does not exist", sAttrToAdd.cstr() );
			return;
		}
		if ( !bInt2Bigint )
		{
			sError.SetSprintf ( "attribute '%s': only alter from rowise int to bigint supported", sAttrToAdd.cstr () );
			return;
		}
	}

	if ( bIndexed && bHasField )
	{
		sError.SetSprintf ( "'%s' field already in schema", sAttrToAdd.cstr() );
		return;
	}

	if ( !bIndexed && bHasField && tStmt.m_eAlterColType!=SPH_ATTR_STRING )
	{
		sError.SetSprintf ( "cannot add attribute that shadows '%s' field", sAttrToAdd.cstr () );
		return;
	}

	AttrAddRemoveCtx_t tCtx;
	tCtx.m_sName = sAttrToAdd;
	tCtx.m_eType = tStmt.m_eAlterColType;
	tCtx.m_iBits = tStmt.m_iBits;
	tCtx.m_uFlags = tStmt.m_uAttrFlags;
	tCtx.m_eEngine = tStmt.m_eEngine;
	tCtx.m_tKNN = tStmt.m_tAlterKNN;

	if ( bIndexed || bStored )
	{
		pIdx->AddRemoveField ( true, sAttrToAdd, tStmt.m_uFieldFlags, sError );
		if ( bAttribute )
			pIdx->AddRemoveAttribute ( true, tCtx, sError );
	}
	else
		pIdx->AddRemoveAttribute ( true, tCtx, sError );
}


static void RemoveAttrFromIndex ( const SqlStmt_t& tStmt, CSphIndex* pIdx, CSphString& sError )
{
	CSphString sAttrToRemove = tStmt.m_sAlterAttr;
	sAttrToRemove.ToLower();

	auto pAttr = pIdx->GetMatchSchema().GetAttr ( sAttrToRemove.cstr() );
	auto pField = pIdx->GetMatchSchema().GetField ( sAttrToRemove.cstr() );
	if ( !pAttr && !pField )
	{
		sError.SetSprintf ( "attribute '%s' does not exist", sAttrToRemove.cstr() );
		return;
	}

	if ( pAttr && ( sAttrToRemove==sphGetDocidName () || sphIsInternalAttr ( *pAttr ) ) )
	{
		sError.SetSprintf ( "unable to remove built-in attribute '%s'", sAttrToRemove.cstr() );
		return;
	}

	if ( pAttr && pIdx->GetMatchSchema().GetAttrsCount()==1 )
	{
		sError.SetSprintf ( "unable to remove last attribute '%s'", sAttrToRemove.cstr() );
		return;
	}

	if ( pAttr )
	{
		AttrAddRemoveCtx_t tCtx;
		tCtx.m_sName = sAttrToRemove;
		tCtx.m_eType = pAttr->m_eAttrType;
		pIdx->AddRemoveAttribute ( false, tCtx, sError );
	}

	if ( pField )
		pIdx->AddRemoveField ( false, sAttrToRemove, 0, sError );
}

enum class Alter_e
{
	AddColumn,
	DropColumn,
	ModifyColumn,
	RebuildSI,
	RebuildKNN,
	ApiKey
};

static void HandleMysqlAlter ( RowBuffer_i & tOut, const SqlStmt_t & tStmt, Alter_e eAction )
{
	if ( !sphCheckWeCanModify ( tOut ) )
		return;
	MEMORY ( MEM_SQL_ALTER );

	SearchFailuresLog_c dErrors;
	CSphString sError;

	if ( eAction==Alter_e::AddColumn && tStmt.m_eAlterColType==SPH_ATTR_NONE )
	{
		sError.SetSprintf ( "unsupported attribute type '%d'", tStmt.m_eAlterColType );
		tOut.Error ( sError.cstr() );
		return;
	}

	StrVec_t dNames;
	ParseIndexList ( tStmt.m_sIndex, dNames );
	if ( dNames.IsEmpty() )
	{
		sError.SetSprintf ( "no such table '%s'", tStmt.m_sIndex.cstr() );
		tOut.Error ( sError.cstr() );
		return;
	}

	for ( const auto & sName : dNames )
		if ( !g_pLocalIndexes->Contains ( sName )
			&& g_pDistIndexes->Contains ( sName ) )
		{
			sError.SetSprintf ( "ALTER is only supported for local (not distributed) tables" );
			tOut.Error ( sError.cstr () );
			return;
		}

	for ( const auto &sName : dNames )
	{
		auto pServed = GetServed ( sName );
		if ( !pServed )
		{
			dErrors.Submit ( sName, nullptr, "unknown local table in ALTER request" );
			continue;
		}

		// cluster does not implement ALTER for now
		auto tCluster = IsPartOfCluster ( pServed );
		if ( tCluster )
		{
			dErrors.SubmitEx ( sName, nullptr, "is part of cluster %s, ALTER is not supported for tables in cluster", tCluster->cstr() );
			continue;
		}

		CSphString sAlterError;

		switch ( eAction )
		{
		case Alter_e::AddColumn:
		case Alter_e::ModifyColumn:
			{
				Threads::Coro::ScopedWriteTable_c tWriting { pServed->Locker() };
				if ( !tWriting.CanWrite() )
				{
					dErrors.SubmitEx ( sName, nullptr, "is locked, ALTER is not supported for locked tables" );
					break;
				}
				AddAttrToIndex ( tStmt, WIdx_c ( pServed ), sAlterError, eAction == Alter_e::ModifyColumn );
				break;
			}

		case Alter_e::DropColumn:
			{
				Threads::Coro::ScopedWriteTable_c tWriting { pServed->Locker() };
				if ( !tWriting.CanWrite() )
				{
					dErrors.SubmitEx ( sName, nullptr, "is locked, ALTER is not supported for locked tables" );
					break;
				}
				RemoveAttrFromIndex ( tStmt, WIdx_c ( pServed ), sAlterError );
				break;
			}

		case Alter_e::RebuildSI:
			WIdx_c(pServed)->AlterSI(sAlterError);
			break;

		case Alter_e::RebuildKNN:
			WIdx_c(pServed)->AlterKNN(sAlterError);
			break;

		case Alter_e::ApiKey:
			WIdx_c(pServed)->AlterApiKey ( tStmt.m_sAlterAttr, tStmt.m_sAlterOption, sAlterError );
			break;
		}

		if ( !sAlterError.IsEmpty() )
			dErrors.Submit ( sName, nullptr, sAlterError.cstr() );
	}

	if ( !dErrors.IsEmpty() )
	{
		StringBuilder_c sReport;
		dErrors.BuildReport ( sReport );
		tOut.Error ( sReport.cstr() );
		return;
	}
	tOut.Ok();
}


static bool PrepareReconfigure ( const char * szIndex, const CSphConfigSection & hIndex, CSphReconfigureSettings & tSettings, StrVec_t * pWarnings, CSphString & sError )
{
	std::unique_ptr<FilenameBuilder_i> pFilenameBuilder = CreateFilenameBuilder ( szIndex );

	{
		CSphString sWarning;
		tSettings.m_tTokenizer.Setup ( hIndex, sWarning );
		tSettings.m_tDict.Setup ( hIndex, pFilenameBuilder.get(), sWarning );
		tSettings.m_tFieldFilter.Setup ( hIndex, sWarning );
		tSettings.m_tMutableSettings.Load ( hIndex, false, nullptr );

		if ( pWarnings && !sWarning.IsEmpty() )
			pWarnings->Add(sWarning);
	}

	if ( !sphRTSchemaConfigure ( hIndex, tSettings.m_tSchema, tSettings.m_tIndex, pWarnings, sError, !tSettings.m_bChangeSchema, false ) )
	{
		sError.SetSprintf ( "failed to parse table '%s' schema, error: '%s'", szIndex, sError.cstr() );
		return false;
	}

	{
		CSphString sWarning;
		if ( !tSettings.m_tIndex.Setup ( hIndex, szIndex, sWarning, sError ) )
		{
			sError.SetSprintf ( "failed to parse table '%s' settings, error: '%s'", szIndex, sError.cstr() );
			return false;
		}

		if ( pWarnings && !sWarning.IsEmpty() )
			pWarnings->Add(sWarning);
	}

	tSettings.m_tSchema.SetupFlags ( tSettings.m_tIndex, false, nullptr );

	return CheckStoredFields ( tSettings.m_tSchema, tSettings.m_tIndex, sError );
}


static bool PrepareReconfigure ( const char * szIndex, CSphReconfigureSettings & tSettings, StrVec_t * pWarnings, CSphString & sError )
{
	CSphConfig hCfg;
	auto [bChanged, dConfig] = FetchAndCheckIfChanged ( g_sConfigFile );
	if ( !ParseConfig ( &hCfg, g_sConfigFile, dConfig ) )
	{
		sError.SetSprintf ( "failed to parse config file '%s': %s; using previous settings", g_sConfigFile.cstr (), TlsMsg::szError() );
		return false;
	}

	if ( !hCfg.Exists ( "index" ) )
	{
		sError.SetSprintf ( "failed to find any table in config file '%s'; using previous settings", g_sConfigFile.cstr () );
		return false;
	}

	if ( !hCfg["index"].Exists ( szIndex ) )
	{
		sError.SetSprintf ( "failed to find table '%s' in config file '%s'; using previous settings", szIndex, g_sConfigFile.cstr () );
		return false;
	}

	return PrepareReconfigure ( szIndex, hCfg["index"][szIndex], tSettings, pWarnings, sError );
}

// ALTER RTINDEX/TABLE <idx> RECONFIGURE
static void HandleMysqlReconfigure ( RowBuffer_i & tOut, const SqlStmt_t & tStmt, CSphString & sWarning )
{
	if ( !sphCheckWeCanModify ( tOut ) )
		return;

	MEMORY ( MEM_SQL_ALTER );

	if ( IsConfigless() )
	{
		tOut.Error ( "ALTER RECONFIGURE is not supported in RT mode" );
		return;
	}

	const char * szIndex = tStmt.m_sIndex.cstr();
	auto pServed = GetServed ( tStmt.m_sIndex );
	if ( !ServedDesc_t::IsMutable ( pServed ) )
	{
		tOut.ErrorEx ( "'%s' is absent, or does not support ALTER", szIndex );
		return;
	}

	CSphString sError;
	StrVec_t dWarnings;
	CSphReconfigureSettings tSettings;
	CSphReconfigureSetup tSetup;

	if ( !PrepareReconfigure ( szIndex, tSettings, &dWarnings, sError ) )
	{
		tOut.Error ( sError.cstr () );
		return;
	}

	WIdx_T<RtIndex_i*> pRT { pServed };
	if ( !pRT->IsSameSettings ( tSettings, tSetup, dWarnings, sError ) && sError.IsEmpty() )
	{
		if ( !pRT->Reconfigure ( tSetup ) )
		{
			sError.SetSprintf ( "table '%s': reconfigure failed; TABLE UNUSABLE (%s)", tStmt.m_sIndex.cstr(), pRT->GetLastError().cstr() );
			g_pLocalIndexes->Delete ( tStmt.m_sIndex );
		}
	}

	sWarning = ConcatWarnings ( dWarnings );
	if ( sError.IsEmpty() )
		tOut.Ok ( 0, dWarnings.GetLength() );
	else
		tOut.Error ( sError.cstr() );
}


static bool ApplyIndexKillList ( const CSphIndex * pIndex, CSphString & sWarning, CSphString & sError, bool bShowMessage = false );


// STMT_ALTER_KLIST_TARGET: ALTER TABLE index KILLLIST_TARGET = 'string'
static void HandleMysqlAlterKlist ( RowBuffer_i & tOut, const SqlStmt_t & tStmt, CSphString & sWarning )
{
	if ( !sphCheckWeCanModify ( tOut ) )
		return;

	MEMORY ( MEM_SQL_ALTER );

	CSphString sError;

	KillListTargets_c tNewTargets;
	if ( !tNewTargets.Parse ( tStmt.m_sAlterOption, tStmt.m_sIndex.cstr(), sError ) )
	{
		tOut.Error ( sError.cstr() );
		return;
	}

	auto pServed = GetServed ( tStmt.m_sIndex.cstr () );
	if ( !pServed )
	{
		if ( g_pDistIndexes->Contains ( tStmt.m_sIndex ) )
			sError.SetSprintf ( "ALTER is only supported for local (not distributed) tables" );
		else
			sError.SetSprintf ( "table '%s' not found", tStmt.m_sIndex.cstr () );
	}
	else if ( ServedDesc_t::IsMutable ( pServed ) )
		sError.SetSprintf ( "'%s' does not support ALTER (real-time or percolate)", tStmt.m_sIndex.cstr () );

	if ( !sError.IsEmpty () )
	{
		tOut.Error ( sError.cstr () );
		return;
	}

	WIdx_c pIdx { pServed };
	if ( !pIdx->AlterKillListTarget ( tNewTargets, sError ) )
	{
		tOut.Error ( sError.cstr() );
		return;
	}

	// apply killlist to new targets
	if ( !ApplyIndexKillList ( pIdx, sWarning, sError ) )
	{
		tOut.Error ( sError.cstr() );
		return;
	}

	if ( sError.IsEmpty() )
		tOut.Ok();
	else
		tOut.Error ( sError.cstr() );
}

// remove all old files these are not in the list of current index files
static void RemoveOutdatedFiles ( RtIndex_i * pRtIndex, StrVec_t & dOldFiles )
{
	StrVec_t dNewFiles;
	pRtIndex->GetIndexFiles ( dNewFiles, dNewFiles );

	dOldFiles.Uniq();
	sph::StringSet hNewFiles ( dNewFiles );

	for ( const CSphString & tOldName : dOldFiles )
	{
		if ( hNewFiles[tOldName] )
			continue;

		if ( sphIsReadable ( tOldName ) )
			::unlink ( tOldName.cstr() );
	}
}

// STMT_ALTER_INDEX_SETTINGS: ALTER TABLE index [ident = 'string']*
static void HandleMysqlAlterIndexSettings ( RowBuffer_i & tOut, const SqlStmt_t & tStmt, CSphString & sWarning )
{
	if ( !sphCheckWeCanModify ( tOut ) )
		return;

	MEMORY ( MEM_SQL_ALTER );

	CSphString sError;
	if ( !IsConfigless() )
	{
		sError = "ALTER TABLE requires data_dir to be set in the config file";
		tOut.Error ( sError.cstr() );
		return;
	}

	auto pServed = GetServed ( tStmt.m_sIndex.cstr() );
	if ( !pServed || pServed->m_eType != IndexType_e::RT )
	{
		tOut.ErrorEx ( "table '%s' is not found, or not real-time", tStmt.m_sIndex.cstr() );
		return;
	}

	// cluster does not implement ALTER for now
	auto tCluster = IsPartOfCluster ( pServed );
	if ( tCluster )
	{
		tOut.ErrorEx ( "table '%s' is part of cluster %s, ALTER is not supported for tables in cluster", tStmt.m_sIndex.cstr(), tCluster->cstr() );
		return;
	}

	WIdx_T<RtIndex_i*> pRtIndex { pServed };

	// get all table settings as a string
	CSphString sCreateTable = BuildCreateTable ( pRtIndex->GetName(), pRtIndex, pRtIndex->GetInternalSchema() );

	CSphVector<SqlStmt_t> dCreateTableStmts;
	if ( !ParseDdl ( FromStr ( sCreateTable ), dCreateTableStmts, sError ) )
	{
		tOut.Error ( sError.cstr() );
		return;
	}

	if ( dCreateTableStmts.GetLength()!=1 )
	{
		tOut.Error ( "Unable to alter table settings" );
		return;
	}

	int iSuffix = pRtIndex->GetChunkId();
	CSphString sIndexPath = GetPathOnly ( pRtIndex->GetFilebase() );

	// parse the options string to old-style config hash
	std::unique_ptr<IndexSettingsContainer_i> pContainer { CreateIndexSettingsContainer() };
	pContainer->Populate ( dCreateTableStmts[0].m_tCreateTable, false );

	// force override for old options options from alter should override currect options
	for ( const auto & i : tStmt.m_tCreateTable.m_dOpts )
	{
		pContainer->RemoveKeys ( i.m_sName );
	}

	// should be able to remove settings with the empty option or remove the prev options by the last empty option
	for ( const auto & i : tStmt.m_tCreateTable.m_dOpts )
	{
		pContainer->AddOption ( i.m_sName, i.m_sValue, true );
	}

	if ( !pContainer->CheckPaths() )
	{
		tOut.Error ( pContainer->GetError().cstr() );
		return;
	}

	// keep list of index files prior to alter
	StrVec_t dOldFiles;
	pRtIndex->GetIndexFiles ( dOldFiles, dOldFiles );

	if ( !pContainer->CopyExternalFiles ( sIndexPath, iSuffix ) )
	{
		tOut.Error ( pContainer->GetError().cstr () );
		return;
	}

	StrVec_t dWarnings;
	CSphReconfigureSettings tSettings;
	if ( !PrepareReconfigure ( tStmt.m_sIndex.cstr(), pContainer->AsCfg(), tSettings, &dWarnings, sError ) )
	{
		tOut.Error ( sError.cstr () );
		return;
	}

	CSphReconfigureSetup tSetup;
	bool bSame = pRtIndex->IsSameSettings ( tSettings, tSetup, dWarnings, sError );
	sWarning = ConcatWarnings(dWarnings);

	if ( !bSame && sError.IsEmpty() )
	{
		bool bOk = pRtIndex->Reconfigure(tSetup);

		if ( tSetup.m_tMutableSettings.IsSet ( MutableName_e::GLOBAL_IDF ) )
		{
			const CSphString sNewIDF = tSetup.m_tMutableSettings.m_sGlobalIDFPath;
			sph::PrereadGlobalIDF ( sNewIDF, sError );
			if ( pServed->m_sGlobalIDFPath != sNewIDF )
			{
				auto& tConstServed = *pServed;
				auto& tServed = const_cast<ServedIndex_c&> ( tConstServed );
				tServed.m_sGlobalIDFPath = sNewIDF;
				RotateGlobalIdf();
			}
		}

		if ( !bOk )
		{
			sError.SetSprintf ( "table '%s': alter failed; TABLE UNUSABLE (%s)", tStmt.m_sIndex.cstr(), pRtIndex->GetLastError().cstr() );
			g_pLocalIndexes->Delete ( tStmt.m_sIndex );
		}
	}

	if ( sError.IsEmpty() )
	{
		// all ok, delete old files
		RemoveOutdatedFiles ( pRtIndex, dOldFiles );
		pContainer->ResetCleanup();

		tOut.Ok ( 0, dWarnings.GetLength() );
	}
	else
		tOut.Error ( sError.cstr() );
}


// STMT_SHOW_PLAN: SHOW PLAN
static void HandleMysqlShowPlan ( RowBuffer_i & tOut, const QueryProfile_c & p, bool bMoreResultsFollow, bool bDot )
{
	tOut.HeadBegin ();
	tOut.HeadColumn ( "Variable" );
	tOut.HeadColumn ( "Value" );
	tOut.HeadEnd ( bMoreResultsFollow );

	tOut.PutString ( "transformed_tree" );
	StringBuilder_c sPlan;
	sph::RenderBsonPlan ( sPlan, bson::MakeHandle ( p.m_dPlan ), bDot );
	tOut.PutString ( sPlan );
	tOut.Commit();

	tOut.Eof ( bMoreResultsFollow );
}

// for seamless we create new index and copy it's settings from previous definition. Indexes are NOT linked
// for greedy we just make light clone (original index add-reffed).
ServedIndexRefPtr_c MakeCloneForRotation ( const cServedIndexRefPtr_c& pSource, const CSphString& sIndex )
{
	assert ( pSource->m_eType == IndexType_e::PLAIN );
	auto pRes = MakeServedIndex();
	LightClone ( pRes, pSource );
	if ( g_bSeamlessRotate )
	{
		pRes->SetStatsFrom ( *pSource );
		auto pIdx = sphCreateIndexPhrase ( sIndex, pRes->m_sIndexPath );
		pIdx->m_iExpansionLimit = g_iExpansionLimit;
		pIdx->SetMutableSettings ( pRes->m_tSettings );
		pIdx->SetGlobalIDFPath ( pRes->m_sGlobalIDFPath );
		pIdx->SetCacheSize ( g_iMaxCachedDocs, g_iMaxCachedHits );
		pRes->SetIdx ( std::move ( pIdx ) );
	} else
		pRes->SetIdxAndStatsFrom ( *pSource );
	return pRes;
}

bool LockIndex ( const ServedIndex_c& tIdx, CSphIndex* pIdx, CSphString& sError )
{
	if ( !g_bOptNoLock && !pIdx->Lock() )
	{
		sError.SetSprintf ( "lock: %s", pIdx->GetLastError().cstr() );
		return false;
	}

	tIdx.UpdateMass();
	return true;
}

static bool LimitedRotateIndexMT ( ServedIndexRefPtr_c& pNewServed, const CSphString& sIndex, StrVec_t& dWarnings, CSphString& sError ) EXCLUDES ( MainThread );
static bool RotateIndexGreedy ( const ServedIndex_c& tServed, const char* szIndex, CSphString& sError ) REQUIRES ( tServed.m_pIndex->Locker() );

static bool SwitchoverIndexSeamless ( const cServedIndexRefPtr_c& pServed, const char* szIndex, const CSphString& sBase, const CSphString& sNewPath, StrVec_t& dWarnings, CSphString& sError ) EXCLUDES ( MainThread );
static bool SwitchoverIndexGreedy ( CSphIndex* pIdx, const char* szIndex, const CSphString& sBase, const CSphString& sNewPath, StrVec_t& dWarnings, CSphString& sError ) EXCLUDES ( MainThread );

static void HandleMysqlReloadIndex ( RowBuffer_i & tOut, const SqlStmt_t & tStmt, CSphString & sWarning )
{
	// preflight check
	cServedIndexRefPtr_c pServed = GetServed ( tStmt.m_sIndex );
	if ( !pServed )
		return tOut.ErrorEx ( "unknown local table '%s'", tStmt.m_sIndex.cstr() );

	if ( ServedDesc_t::IsMutable ( pServed ) )
		return tOut.Error ( "can not reload real-time or percolate table" );

	assert ( pServed->m_eType == IndexType_e::PLAIN );

	CSphString sError;
	StrVec_t dWarnings;
	AT_SCOPE_EXIT ( [&sWarning, &dWarnings]() {
		if ( dWarnings.IsEmpty() )
			return;
		StringBuilder_c sWarn ( "; " );
		dWarnings.for_each ( [&sWarn] ( const auto& i ) { sWarn << i; } );
		sWarn.MoveTo ( sWarning );
	});

	if ( tStmt.m_iIntParam == 1 )
	{
		if ( tStmt.m_sStringParam.IsEmpty() )
			return tOut.Error ( "reload with switchover requires explicit new path to the index" );

		// here switchover=1 logic goes...
		if ( g_bSeamlessRotate )
		{
			if ( !SwitchoverIndexSeamless ( pServed, tStmt.m_sIndex.cstr(), pServed->m_sIndexPath, tStmt.m_sStringParam, dWarnings, sError ) )
				g_pLocalIndexes->Delete ( tStmt.m_sIndex ); // since it unusable - no sense just to disable it.
		} else
		{
			WIdx_c WLock { pServed };
			CSphIndex* pIdx = UnlockedHazardIdxFromServed ( *pServed );

			if ( !SwitchoverIndexGreedy ( pIdx, tStmt.m_sIndex.cstr(), pServed->m_sIndexPath, tStmt.m_sStringParam, dWarnings, sError ) )
				g_pLocalIndexes->Delete ( tStmt.m_sIndex ); // since it unusable - no sense just to disable it.
				// fixme! SwitchoverIndexGreedy does prealloc. Do we need to perform/signal preload also?
			else
				LockIndex ( *pServed, pIdx, sError );
		}
		if ( sError.IsEmpty() )
			return tOut.Ok();

		sphWarning ( "%s", sError.cstr() );
		return tOut.Error ( sError.cstr() );
	}
	assert ( tStmt.m_iIntParam!=1 );

	if ( !tStmt.m_sStringParam.IsEmpty () )
	{
		// try move files from arbitrary path to current index path before rotate, if needed.
		// fixme! what about concurrency? if 2 sessions simultaneously ask to rotate,
		// or if we have unapplied rotates from indexer - seems that it will garbage .new files?
		IndexFiles_c sIndexFiles ( pServed->m_sIndexPath );
		if ( !sIndexFiles.RelocateToNew ( tStmt.m_sStringParam ) )
			return tOut.Error ( sIndexFiles.ErrorMsg () );
	}

	if ( g_bSeamlessRotate )
	{
		ServedIndexRefPtr_c pNewServed = MakeCloneForRotation ( pServed, tStmt.m_sIndex );
		if ( !LimitedRotateIndexMT ( pNewServed, tStmt.m_sIndex, dWarnings, sError ) )
		{
			sphWarning ( "%s", sError.cstr() );
			return tOut.Error ( sError.cstr() );
		}
	} else {
		WIdx_c WLock { pServed };
		if ( !RotateIndexGreedy ( *pServed, tStmt.m_sIndex.cstr(), sError ) )
		{
			sphWarning ( "%s", sError.cstr() );
			tOut.Error ( sError.cstr() );
			g_pLocalIndexes->Delete ( tStmt.m_sIndex ); // since it unusable - no sense just to disable it.
			// fixme! RotateIndexGreedy does prealloc. Do we need to perform/signal preload also?
			return;
		}
	}

	tOut.Ok();
}

void HandleMysqlExplain ( RowBuffer_i & tOut, const SqlStmt_t & tStmt, bool bDot )
{
	CSphString sProc ( tStmt.m_sCallProc );
	if ( sProc.ToLower()!="query" )
	{
		tOut.ErrorEx ( "no such explain procedure %s", tStmt.m_sCallProc.cstr () );
		return;
	}

	auto pServed = GetServed ( tStmt.m_sIndex );
	if ( !pServed )
	{
		tOut.ErrorEx ( "unknown local table '%s'", tStmt.m_sIndex.cstr ());
		return;
	}

	TlsMsg::ResetErr (); // reset error
	auto dPlan = RIdx_c ( pServed )->ExplainQuery ( tStmt.m_tQuery.m_sQuery );
	if ( TlsMsg::HasErr ())
	{
		tOut.Error ( TlsMsg::szError ());
		return;
	}

	StringBuilder_c sRes;
	sph::RenderBsonPlan ( sRes, bson::MakeHandle ( dPlan ), bDot );

	tOut.HeadBegin ();
	tOut.HeadColumn ( "Variable" );
	tOut.HeadColumn ( "Value" );
	tOut.HeadEnd ();

	tOut.PutString ( "transformed_tree" );
	tOut.PutString ( sRes );
	tOut.Commit();
	tOut.Eof ();
}


void HandleMysqlImportTable ( RowBuffer_i & tOut, const SqlStmt_t & tStmt, CSphString & sWarning )
{
	if ( !sphCheckWeCanModify ( tOut ) )
		return;

	CSphString sError;

	if ( !IsConfigless() )
	{
		sError = "IMPORT TABLE requires data_dir to be set in the config file";
		tOut.Error ( sError.cstr() );
		return;
	}

	if ( IndexIsServed ( tStmt.m_sIndex ) )
	{
		sError.SetSprintf ( "table '%s' already exists", tStmt.m_sIndex.cstr() );
		tOut.Error ( sError.cstr() );
		return;
	}

	bool bPQ = false;
	StrVec_t dWarnings;
	if ( !CopyIndexFiles ( tStmt.m_sIndex, tStmt.m_sStringParam, bPQ, dWarnings, sError ) )
	{
		sError.SetSprintf ( "unable to import table '%s': %s", tStmt.m_sIndex.cstr(), sError.cstr() );
		tOut.Error ( sError.cstr() );
		return;
	}

	if ( !AddExistingIndexConfigless ( tStmt.m_sIndex, bPQ ? IndexType_e::PERCOLATE : IndexType_e::RT, dWarnings, sError ) )
	{
		sError.SetSprintf ( "unable to import table '%s': %s", tStmt.m_sIndex.cstr(), sError.cstr() );
		tOut.Error ( sError.cstr() );
		return;
	}

	if ( dWarnings.GetLength() )
	{
		StringBuilder_c sWarn ( "; " );
		for ( const auto & i : dWarnings )
			sWarn << i;

		sWarning = sWarn.cstr();
	}

	tOut.Ok();
}

//////////////////////////////////////////////////////////////////////////
void HandleMysqlFreezeIndexes ( RowBuffer_i& tOut, const SqlStmt_t& tStmt, CSphString& sWarningOut )
{
	// search through specified local indexes
	StrVec_t dIndexes, dNonlockedIndexes, dIndexFiles;

	ParseIndexList ( tStmt.m_sIndex, dIndexes );
	for ( const auto& sIndex : dIndexes )
	{
		auto pIndex = GetServed ( sIndex );
		if ( !ServedDesc_t::IsMutable ( pIndex ) )
		{
			dNonlockedIndexes.Add ( sIndex );
			continue;
		}

		// here we get non-locked instance to avoid deadlock with update.
		// Deadlock happens by this sequence:
		// 1. Update protects index from bein frozen.
		// 2. We lock index here.
		// 3. We wait until protection released.
		// 4. Update tries to w-lock the index, locked by us.
		auto * pRt = static_cast<RtIndex_i *> ( UnlockedHazardIdxFromServed ( *pIndex ) );
		pRt->LockFileState ( dIndexFiles );
	}

	int iWarnings=0;
	if ( !dNonlockedIndexes.IsEmpty() )
	{
		StringBuilder_c sWarning;
		sWarning << "Some tables are not suitable for freezing: ";
		sWarning.StartBlock();
		dNonlockedIndexes.for_each ( [&sWarning] ( const auto& sValue ) { sWarning << sValue; } );
		sWarning.FinishBlocks ();
		sWarning.MoveTo ( sWarningOut );
		++iWarnings;
	}

	CheckLike tSelector { tStmt.m_sStringParam.cstr() };

	tOut.HeadBegin ();
	tOut.HeadColumn ( "file" );
	tOut.HeadColumn ( "normalized" );
	tOut.HeadEnd();

	for ( const auto& sFile : dIndexFiles )
	{
		if ( !tSelector.Match ( sFile.cstr() ) )
			continue;

		tOut.PutString ( sFile );
		tOut.PutString ( RealPath ( sFile ) );
		if ( !tOut.Commit() )
			return;
	};
	tOut.Eof ( false, iWarnings );
}

void HandleMysqlUnfreezeIndexes ( RowBuffer_i& tOut, const CSphString& sIndexes )
{
	// search through specified local indexes
	StrVec_t dIndexes;

	int iUnlocked=0;
	ParseIndexList ( sIndexes, dIndexes );
	for ( const auto& sIndex : dIndexes )
	{
		auto pIndex = GetServed ( sIndex );
		if ( !ServedDesc_t::IsMutable ( pIndex ) )
			continue;

		RIdx_T<RtIndex_i*> pRt { pIndex };
		pRt->EnableSave ();
		++iUnlocked;
	}

	tOut.Ok ( iUnlocked );
}

void HandleMysqlKill ( RowBuffer_i& tOut, int iKill )
{
	int iKilled = 0;
	IterateTasks ( [&iKilled, iKill] ( ClientTaskInfo_t* pTask ) {
		if ( pTask && pTask->GetConnID() == iKill && !pTask->GetKilled())
		{
			pTask->SetKilled(true);
			++iKilled;
		}
	} );

	if ( !iKilled )
	{
		tOut.ErrorEx ( SphSprintf ( "Unknown connection id: %d", iKill ).cstr(), EMYSQL_ERR::NO_SUCH_THREAD );
	} else
	{
		tOut.Ok ( iKilled );
	}
}


void HandleMysqlShowLocks ( RowBuffer_i & tOut )
{
	tOut.HeadBegin ();
	tOut.HeadColumn ( "Type" );
	tOut.HeadColumn ( "Name" );
	tOut.HeadColumn ( "Lock Type" );
	tOut.HeadColumn ( "Additional Info" );
	if ( !tOut.HeadEnd () )
		return;

	auto fnLine = [&tOut](const NamedIndexType_t& dPair, int iLocks, const char* szType ) noexcept -> bool
	{
		tOut.PutString ( GetIndexTypeName ( dPair.m_eType ) );
		tOut.PutString ( dPair.m_sName );
		tOut.PutString ( szType );
		tOut.PutStringf ( "Count: %d", iLocks );
		return tOut.Commit ();
	};

	// collect local, rt, percolate
	auto dIndexes = GetAllServedIndexes ();
	for ( auto & dPair: dIndexes )
	{
		auto pIndex = GetServed ( dPair.m_sName );
		if ( ServedDesc_t::IsMutable ( pIndex ) )
		{
			RIdx_T<RtIndex_i *> pRt { pIndex };
			const int iLocks = pRt->GetNumOfLocks ();
			if ( iLocks>0 && !fnLine ( dPair, iLocks, "freeze" ) )
				return;
		}
		if ( ServedDesc_t::IsLocal ( pIndex ) )
		{
			const int iRLocks = pIndex->GetReadLocks();
			if ( iRLocks>0 && !fnLine ( dPair, iRLocks, "read" ) )
				return;
		}
	}

	tOut.Eof ( false );
}

void UnlockTables(ClientSession_c* pSess)
{
	assert (pSess);
	for ( const auto& sIndex : pSess->m_dLockedTables )
	{
		auto pLocal = GetServed ( sIndex );
		if ( pLocal && pLocal->UnlockRead() )
			sphLogDebug ( "Unlocked %s", sIndex.cstr() );
	}
	pSess->m_dLockedTables.Reset();
}

void HandleMysqlLockTables ( RowBuffer_i & tOut, const SqlStmt_t & tStmt, CSphString& sWarningOut )
{
	StrVec_t dIndexes;
	bool bHasWrite = false;
	tStmt.m_dInsertValues.for_each ( [&] (const SqlInsert_t& tVal) {
		if ( tVal.m_iType>10 )
			bHasWrite = true;
		else
			dIndexes.Add(tVal.m_sVal);
	});

	sWarningOut = bHasWrite ? "Write lock is not implemented." : "";

	if ( session::GetProto()!=Proto_e::MYSQL41 )
	{
		tOut.Error ( "Locking works only for mysql session." );
		return;
	}

	auto* pSess = session::GetClientSession();
	assert (pSess);

	// by spec, any lock first unlock all the tables.
	UnlockTables(pSess);

	for ( const auto& sIndex : dIndexes )
	{
		auto pLocal = GetServed ( sIndex );
		if ( !(pLocal && ServedDesc_t::IsLocal ( pLocal ) ) )
		{
			tOut.ErrorEx ( "Table %s absent, or not suitable for lock", sIndex.cstr() );
			return;
		}
		if ( ServedDesc_t::IsCluster ( pLocal ) )
		{
			tOut.ErrorEx ( "Table %s is member of a cluster; not suitable for lock", sIndex.cstr() );
			return;
		}

		pLocal->LockRead();
		pSess->m_dLockedTables.Add(sIndex);
		sphLogDebug ( "Locked %s", sIndex.cstr() );
	}

	tOut.Ok ( 0, bHasWrite ? 1 : 0 );
}

void HandleMysqlUnlockTables ( RowBuffer_i & tOut )
{
	if ( session::GetProto()!=Proto_e::MYSQL41 )
	{
		tOut.Error ( "Locking works only for mysql session." );
		return;
	}

	UnlockTables(session::GetClientSession());

	tOut.Ok ( 0 );
}


RtAccum_t* CSphSessionAccum::GetAcc ( RtIndex_i* pIndex, CSphString& sError )
{
	assert ( pIndex );
	if ( !m_tAcc )
		m_tAcc.emplace();

	if ( !pIndex->BindAccum ( &m_tAcc.value(), &sError ) )
		return nullptr;

	return &m_tAcc.value();
}

RtAccum_t* CSphSessionAccum::GetAcc()
{
	if ( !m_tAcc )
		m_tAcc.emplace();
	return &m_tAcc.value();
}

RtIndex_i * CSphSessionAccum::GetIndex ()
{
	if ( !m_tAcc )
		return nullptr;
	return m_tAcc->GetIndex();
}

static bool FixupFederatedQuery ( ESphCollation eCollation, CSphVector<SqlStmt_t> & dStmt, CSphString & sError, CSphString & sFederatedQuery );

void ClientSession_c::FreezeLastMeta()
{
	m_tLastMeta = CSphQueryResultMeta();
	m_tLastMeta.m_sError = m_sError;
	m_tLastMeta.m_sWarning = "";
}

ClientSession_c::~ClientSession_c ()
{
	UnlockTables(this);
}

static void HandleMysqlShowSettings ( const CSphConfig & hConf, RowBuffer_i & tOut );

// just execute one sphinxql statement
//
// IMPORTANT! this does NOT start or stop profiling, as there a few external
// things (client net reads and writes) that we want to profile, too
//
// returns true if the current profile should be kept (default)
// returns false if profile should be discarded (eg. SHOW PROFILE case)
bool ClientSession_c::Execute ( Str_t sQuery, RowBuffer_i & tOut )
{
	auto& tSess = session::Info();

	// set on query guard
	tSess.SetTaskState ( TaskState_e::QUERY );
	auto& tCrashQuery = GlobalCrashQueryGetRef();
	tCrashQuery.m_eType = QUERY_SQL;
	tCrashQuery.m_dQuery = { (const BYTE*) sQuery.first, sQuery.second };

	// fixme! That is dirty hack, should be handled another way
	constexpr Str_t mysqldump_8_0_39_30_hack {FROMS("SELECT COUNT(*) FROM INFORMATION_SCHEMA.TABLES WHERE table_schema = 'performance_schema' AND table_name = 'session_variables'")};
	if ( StrEq ( mysqldump_8_0_39_30_hack, sQuery) )
		return tOut.DataTableOneline ( "count(*)" );

	// parse SQL query
	if ( tSess.IsProfile() )
		m_tProfile.Switch ( SPH_QSTATE_SQL_PARSE );

	m_sError = "";

	CSphVector<SqlStmt_t> dStmt;
	bool bParsedOK = sphParseSqlQuery ( sQuery, dStmt, m_sError, tSess.GetCollation () );

	if ( tSess.IsProfile() )
		m_tProfile.Switch ( SPH_QSTATE_UNKNOWN );

	SqlStmt_e eStmt = STMT_PARSE_ERROR;
	if ( bParsedOK )
	{
		eStmt = dStmt[0].m_eStmt;
		dStmt[0].m_sStmt = sQuery.first;
	}
	const SqlStmt_e ePrevStmt = m_eLastStmt;
	if ( eStmt!=STMT_SHOW_META )
		m_eLastStmt = eStmt;

	SqlStmt_t * pStmt = dStmt.Begin();
	FixupSystemTableName ( pStmt );
	assert ( !bParsedOK || pStmt );

	myinfo::SetCommand ( SqlStmt2Str(eStmt) );
	AT_SCOPE_EXIT ( []() { myinfo::SetCommandDone(); } );

	LogStmtGuard_c tLogGuard ( sQuery, eStmt, dStmt.GetLength()>1 );

	if ( bParsedOK && m_bFederatedUser )
	{
		if ( !FixupFederatedQuery ( tSess.GetCollation (), dStmt,  m_sError, m_sFederatedQuery ) )
		{
			FreezeLastMeta();
			tOut.Error ( m_sError.cstr() );
			return true;
		}
	}

	// handle multi SQL query
	if ( bParsedOK && dStmt.GetLength()>1 )
	{
		m_sError = "";
		HandleMysqlMultiStmt ( dStmt, m_tLastMeta, tOut, m_sError );
		return true; // FIXME? how does this work with profiling?
	}

	// handle SQL query
	switch ( eStmt )
	{
	case STMT_PARSE_ERROR:
		if ( m_sError.IsEmpty() )
			tOut.Ok ( 0 );
		else {
			FreezeLastMeta();
			tOut.Error ( m_sError.cstr() );
		}
		return true;

	case STMT_SELECT:
		{
			MEMORY ( MEM_SQL_SELECT );

			if ( ClusterFlavour () )
			{
				auto dParts = sphSplit ( pStmt->m_sIndex.cstr (), ":" );
				if ( dParts.GetLength ()>1 )
				{
					pStmt->m_sCluster = dParts[0];
					pStmt->m_tQuery.m_sIndexes = pStmt->m_sIndex = dParts[1];
				}
			}

			StatCountCommand ( SEARCHD_COMMAND_SEARCH );
			auto tmStart = sphMicroTimer();
			SearchHandler_c tHandler ( 1, sphCreatePlainQueryParser(), QUERY_SQL, true );
			// no log for search queries from the buddy in the info verbosity
			if ( session::IsQueryLogDisabled() )
				dStmt.Begin()->m_tQuery.m_uDebugFlags |= QUERY_DEBUG_NO_LOG;
			tHandler.SetQuery ( 0, dStmt.Begin()->m_tQuery, std::move ( dStmt.Begin()->m_pTableFunc ) );
			tHandler.SetJoinQueryOptions ( 0, dStmt.Begin()->m_tJoinQueryOptions );
			tHandler.m_pStmt = pStmt;

			if ( tSess.IsProfile() )
				tHandler.SetProfile ( &m_tProfile );
			if ( m_bFederatedUser )
				tHandler.SetFederatedUser();

			tOut.SomethingWasSent();
			if ( HandleMysqlSelect ( tOut, tHandler ) && !tOut.SomethingWasSent() )
			{
				// query just completed ok; reset out error message
				m_sError = "";
				AggrResult_t & tLast = tHandler.m_dAggrResults.Last();
				auto uMatches = SendMysqlSelectResult ( tOut, tLast, false, m_bFederatedUser, &m_sFederatedQuery, ( tSess.IsProfile() ? &m_tProfile : nullptr ) );
				gStats().AddDetailed ( SearchdStats_t::eSearch, uMatches, tmStart );
			}

			// save meta for SHOW META (profile is saved elsewhere)
			m_tLastMeta = tHandler.m_dAggrResults.Last();
			if ( pStmt && pStmt->m_eStmt==STMT_SELECT )
				FormatScrollSettings ( tHandler.m_dAggrResults.Last(), pStmt->m_tQuery, m_tLastMeta.m_sScroll );
			return true;
		}
	case STMT_SHOW_WARNINGS:
		HandleMysqlWarning ( m_tLastMeta, tOut, false );
		return true;

	case STMT_SHOW_STATUS:
	case STMT_SHOW_AGENT_STATUS:
		if ( eStmt==STMT_SHOW_STATUS )
		{
			StatCountCommand ( SEARCHD_COMMAND_STATUS );
		}
		HandleMysqlStatus ( tOut, *pStmt, false );
		return true;

	case STMT_SHOW_META:
		if ( ePrevStmt!=STMT_CALL )
			HandleMysqlMeta ( tOut, *pStmt, m_tLastMeta, false );
		else
			HandleMysqlPercolateMeta ( m_tPercolateMeta, m_tLastMeta.m_sWarning, tOut );
		return true;

	case STMT_SHOW_SCROLL:
		HandleMysqlShowScroll ( tOut, *pStmt, m_tLastMeta, false );
		return true;

	case STMT_INSERT:
	case STMT_REPLACE:
		{
			StmtErrorReporter_c tErrorReporter ( tOut );
			MaybeFixupIndexNameFromMysqldump ( *pStmt );
			sphHandleMysqlInsert ( tErrorReporter, *pStmt );
			return true;
		}

	case STMT_DELETE:
		{
			StmtErrorReporter_c tErrorReporter ( tOut );
			sphHandleMysqlDelete ( tErrorReporter, *pStmt, sQuery );
			return true;
		}

	case STMT_SET:
		StatCountCommand ( SEARCHD_COMMAND_UVAR );
		HandleMysqlSet ( tOut, *pStmt, m_tAcc );
		return false;

	case STMT_BEGIN:
		{
			StmtErrorReporter_c tErrorReporter ( tOut );
			sphHandleMysqlBegin ( tErrorReporter, sQuery );
			return true;
		}

	case STMT_COMMIT:
	case STMT_ROLLBACK:
		{
			StmtErrorReporter_c tErrorReporter ( tOut );
			sphHandleMysqlCommitRollback ( tErrorReporter, sQuery, eStmt==STMT_COMMIT );
			return true;
		}
	case STMT_CALL:
		// IMPORTANT! if you add a new builtin here, do also add it
		// in the comment to STMT_CALL line in SqlStmt_e declaration,
		// the one that lists expansions for doc/check.pl
		pStmt->m_sCallProc.ToUpper();
		if ( pStmt->m_sCallProc=="SNIPPETS" )
			HandleMysqlCallSnippets ( tOut, *pStmt );
		else if ( pStmt->m_sCallProc=="KEYWORDS" )
			HandleMysqlCallKeywords ( tOut, *pStmt, m_tLastMeta.m_sWarning );
		else if ( pStmt->m_sCallProc=="SUGGEST" )
			HandleMysqlCallSuggest ( tOut, *pStmt, false );
		else if ( pStmt->m_sCallProc=="QSUGGEST" )
			HandleMysqlCallSuggest ( tOut, *pStmt, true );
		else if ( pStmt->m_sCallProc=="PQ" )
		{
			HandleMysqlCallPQ ( tOut, *pStmt, m_tAcc, m_tPercolateMeta );
			m_tPercolateMeta.m_dResult.m_sMessages.MoveWarningsTo ( m_tLastMeta.m_sWarning );
			m_tPercolateMeta.m_dDocids.Reset ( 0 ); // free occupied mem
		} else if ( pStmt->m_sCallProc=="UUID_SHORT" )
		{
			HandleMysqlCallUuid ( tOut, *pStmt );
		} else
		{
			m_sError.SetSprintf ( "no such built-in procedure %s", pStmt->m_sCallProc.cstr() );
			tOut.Error ( m_sError.cstr() );
		}
		return true;

	case STMT_DESCRIBE:
		HandleCmdDescribe ( tOut, pStmt );
		return true;

	case STMT_SHOW_TABLES:
		HandleShowTables ( tOut, pStmt );
		return true;

	case STMT_CREATE_TABLE:
		m_tLastMeta = CSphQueryResultMeta();
		HandleMysqlCreateTable ( tOut, *pStmt, m_tLastMeta.m_sWarning );
		return true;

	case STMT_CREATE_TABLE_LIKE:
		m_tLastMeta = CSphQueryResultMeta();
		HandleMysqlCreateTableLike ( tOut, *pStmt, m_tLastMeta.m_sWarning );
		return true;

	case STMT_DROP_TABLE:
		m_tLastMeta.m_sWarning = "";
		HandleMysqlDropTable ( tOut, *pStmt, m_tLastMeta.m_sWarning );
		return true;

	case STMT_SHOW_CREATE_TABLE:
		HandleMysqlShowCreateTable ( tOut, *pStmt );
		return true;

	case STMT_UPDATE:
		{
			StmtErrorReporter_c tErrorReporter ( tOut );
			sphHandleMysqlUpdate ( tErrorReporter, *pStmt, sQuery );
			return true;
		}

	case STMT_DUMMY:
		if ( !pStmt->m_dInsertSchema.IsEmpty() )
		{
			// empty with schema (something like 'show triggers' expects schema even if there are no results)
			tOut.HeadOfStrings ( pStmt->m_dInsertSchema );
			tOut.Eof();
			return true;
		}
		tOut.Ok();
		return true;

	case STMT_CREATE_FUNCTION:
		if ( !sphPluginCreate ( pStmt->m_sUdfLib.cstr(), PLUGIN_FUNCTION, pStmt->m_sUdfName.cstr(), pStmt->m_eUdfType, m_sError ) )
			tOut.Error ( m_sError.cstr() );
		else
			tOut.Ok();
		SphinxqlStateFlush ();
		return true;

	case STMT_DROP_FUNCTION:
		if ( !sphPluginDrop ( PLUGIN_FUNCTION, pStmt->m_sUdfName.cstr(), m_sError ) )
			tOut.Error ( m_sError.cstr() );
		else
			tOut.Ok();
		SphinxqlStateFlush ();
		return true;

	case STMT_CREATE_PLUGIN:
	case STMT_DROP_PLUGIN:
		{
			// convert plugin type string to enum
			PluginType_e eType = sphPluginGetType ( pStmt->m_sStringParam );
			if ( eType==PLUGIN_TOTAL )
			{
				tOut.ErrorEx ( "unknown plugin type '%s'", pStmt->m_sStringParam.cstr() );
				break;
			}

			// action!
			bool bRes;
			if ( eStmt==STMT_CREATE_PLUGIN )
				bRes = sphPluginCreate ( pStmt->m_sUdfLib.cstr(), eType, pStmt->m_sUdfName.cstr(), SPH_ATTR_NONE, m_sError );
			else
				bRes = sphPluginDrop ( eType, pStmt->m_sUdfName.cstr(), m_sError );

			// report
			if ( !bRes )
				tOut.Error ( m_sError.cstr() );
			else
				tOut.Ok();
			SphinxqlStateFlush ();
			return true;
		}

	case STMT_RELOAD_PLUGINS:
		if ( sphPluginReload ( pStmt->m_sUdfLib.cstr(), m_sError ) )
			tOut.Ok();
		else
			tOut.Error ( m_sError.cstr() );
		return true;

	case STMT_ATTACH_INDEX:
		m_tLastMeta.m_sWarning = "";
		HandleMysqlAttach ( tOut, *pStmt, m_tLastMeta.m_sWarning );
		return true;

	case STMT_FLUSH_RTINDEX:
		HandleMysqlFlushRtindex ( tOut, *pStmt );
		return true;

	case STMT_FLUSH_RAMCHUNK:
		HandleMysqlFlushRamchunk ( tOut, *pStmt );
		return true;

	case STMT_SHOW_VARIABLES:
		HandleMysqlShowVariables ( tOut, *pStmt );
		return true;

	case STMT_TRUNCATE_RTINDEX:
		m_tLastMeta.m_sWarning = "";
		HandleMysqlTruncate ( tOut, *pStmt, m_tLastMeta.m_sWarning );
		return true;

	case STMT_OPTIMIZE_INDEX:
		HandleMysqlOptimize ( tOut, *pStmt );
		return true;

	case STMT_SELECT_COLUMNS:
		HandleMysqlSelectColumns ( tOut, *pStmt, this );
		return true;

	case STMT_SHOW_COLLATION:
		HandleMysqlShowCollations ( tOut );
		return true;

	case STMT_SHOW_CHARACTER_SET:
		HandleMysqlShowCharacterSet ( tOut );
		return true;

	case STMT_SHOW_INDEX_STATUS:
		HandleMysqlShowIndexStatus ( tOut, *pStmt );
		return true;

	case STMT_SHOW_FEDERATED_INDEX_STATUS:
		HandleMysqlShowFederatedIndexStatus ( tOut, *pStmt );
		return true;

	case STMT_SHOW_INDEX_SETTINGS:
		HandleMysqlShowIndexSettings ( tOut, *pStmt );
		return true;

	case STMT_SHOW_PROFILE:
		HandleMysqlShowProfile ( tOut, m_tLastProfile, false );
		return false; // do not profile this call, keep last query profile

	case STMT_ALTER_ADD:
		HandleMysqlAlter ( tOut, *pStmt, Alter_e::AddColumn );
		return true;

	case STMT_ALTER_MODIFY:
		HandleMysqlAlter ( tOut, *pStmt, Alter_e::ModifyColumn );
		return true;

	case STMT_ALTER_DROP:
		HandleMysqlAlter ( tOut, *pStmt, Alter_e::DropColumn );
		return true;

	case STMT_ALTER_REBUILD_SI:
		HandleMysqlAlter ( tOut, *pStmt, Alter_e::RebuildSI );
		return true;

	case STMT_ALTER_REBUILD_KNN:
		HandleMysqlAlter ( tOut, *pStmt, Alter_e::RebuildKNN );
		return true;

	case STMT_ALTER_EMBEDDINGS_API_KEY:
		HandleMysqlAlter ( tOut, *pStmt, Alter_e::ApiKey );
		return true;

	case STMT_SHOW_PLAN:
		HandleMysqlShowPlan ( tOut, m_tLastProfile, false, ::IsDot ( *pStmt ) );
		return false; // do not profile this call, keep last query profile

	case STMT_SHOW_DATABASES:
		HandleMysqlShowDatabases ( tOut, *pStmt );
		return true;

	case STMT_SHOW_PLUGINS:
		HandleMysqlShowPlugins ( tOut, *pStmt );
		return true;

	case STMT_SHOW_THREADS:
		HandleShowThreads ( tOut, pStmt );
		return true;

	case STMT_ALTER_RECONFIGURE: // ALTER RTINDEX/TABLE <idx> RECONFIGURE
		FreezeLastMeta();
		HandleMysqlReconfigure ( tOut, *pStmt, m_tLastMeta.m_sWarning );
		return true;

	case STMT_ALTER_KLIST_TARGET: // ALTER TABLE <idx> KILLLIST_TARGET = 'the string'
		FreezeLastMeta();
		HandleMysqlAlterKlist ( tOut, *pStmt, m_tLastMeta.m_sWarning );
		return true;

	case STMT_ALTER_INDEX_SETTINGS: // ALTER TABLE <idx> create_table_option_list
		FreezeLastMeta();
		HandleMysqlAlterIndexSettings ( tOut, *pStmt, m_tLastMeta.m_sWarning );
		return true;

	case STMT_FLUSH_INDEX:
		HandleMysqlFlush ( tOut, *pStmt );
		return true;

	case STMT_RELOAD_INDEX:
		FreezeLastMeta();
		HandleMysqlReloadIndex ( tOut, *pStmt, m_tLastMeta.m_sWarning );
		return true;

	case STMT_FLUSH_HOSTNAMES:
		HandleMysqlFlushHostnames ( tOut );
		return true;

	case STMT_FLUSH_LOGS:
		HandleMysqlFlushLogs ( tOut );
		return true;

	case STMT_RELOAD_INDEXES:
		HandleMysqlReloadIndexes ( tOut );
		return true;

	case STMT_DEBUG:
		HandleMysqlDebug ( tOut, pStmt->m_pDebugCmd.get(), m_tLastProfile );
		return false; // do not profile this call, keep last query profile

	case STMT_JOIN_CLUSTER:
		if ( ClusterJoin ( pStmt->m_sCluster, pStmt->m_dCallOptNames, pStmt->m_dCallOptValues, pStmt->m_bClusterUpdateNodes ) )
			tOut.Ok();
		else
		{
			TlsMsg::MoveError ( m_sError );
			tOut.Error ( m_sError.cstr() );
		}
		return true;
	case STMT_CLUSTER_CREATE:
		if ( ClusterCreate ( pStmt->m_sCluster, pStmt->m_dCallOptNames, pStmt->m_dCallOptValues ) )
			tOut.Ok();
		else
		{
			TlsMsg::MoveError ( m_sError );
			tOut.Error ( m_sError.cstr() );
		}
		return true;

	case STMT_CLUSTER_DELETE:
		m_tLastMeta = CSphQueryResultMeta();
		if ( GloballyDeleteCluster ( pStmt->m_sIndex, m_tLastMeta.m_sError ) )
			tOut.Ok ( 0, m_tLastMeta.m_sWarning.IsEmpty() ? 0 : 1 );
		else
			tOut.Error ( m_tLastMeta.m_sError.cstr() );
		return true;

	case STMT_CLUSTER_ALTER_ADD:
	case STMT_CLUSTER_ALTER_DROP:
		m_tLastMeta = CSphQueryResultMeta();
		if ( ClusterAlter ( pStmt->m_sCluster, pStmt->m_dStringSubkeys, ( eStmt==STMT_CLUSTER_ALTER_ADD ), m_tLastMeta.m_sError ) )
			tOut.Ok ( 0, m_tLastMeta.m_sWarning.IsEmpty() ? 0 : 1 );
		else
			tOut.Error ( m_tLastMeta.m_sError.cstr() );
		return true;

	case STMT_CLUSTER_ALTER_UPDATE:
		m_tLastMeta = CSphQueryResultMeta();
		if ( ClusterAlterUpdate ( pStmt->m_sCluster, pStmt->m_sSetName, m_tLastMeta.m_sError ) )
			tOut.Ok();
		else
			tOut.Error ( m_tLastMeta.m_sError.cstr() );
		return true;

	case STMT_EXPLAIN:
		HandleMysqlExplain ( tOut, *pStmt, IsDot ( *pStmt ) );
		return true;

	case STMT_IMPORT_TABLE:
		FreezeLastMeta();
		HandleMysqlImportTable ( tOut, *pStmt, m_tLastMeta.m_sWarning );
		return true;

	case STMT_FREEZE:
		HandleMysqlFreezeIndexes ( tOut, *pStmt, m_tLastMeta.m_sWarning);
		return true;

	case STMT_UNFREEZE:
		HandleMysqlUnfreezeIndexes ( tOut, pStmt->m_sIndex );
		return true;

	case STMT_SHOW_SETTINGS:
		{
			ScRL_t dRotateConfigMutexRlocked { g_tRotateConfigMutex };
			HandleMysqlShowSettings ( g_hCfg, tOut );
		}
		return true;

	case STMT_KILL:
		HandleMysqlKill ( tOut, pStmt->m_iIntParam );
		return true;

	case STMT_SHOW_LOCKS:
		HandleMysqlShowLocks ( tOut );
		return true;

	case STMT_SHOW_TABLE_INDEXES:
		HandleMysqlShowTableIndexes ( tOut, *pStmt );
		return true;

	case STMT_LOCK_TABLES:
		HandleMysqlLockTables ( tOut, *pStmt, m_tLastMeta.m_sWarning );
		return true;

	case STMT_UNLOCK_TABLES:
		HandleMysqlUnlockTables ( tOut );
		return true;

	default:
		m_sError.SetSprintf ( "internal error: unhandled statement type (value=%d)", eStmt );
		tOut.Error ( m_sError.cstr() );
		return true;
	} // switch

	return true; // for cases that break early
}

bool session::IsAutoCommit ( const ClientSession_c* pSession )
{
	assert ( pSession );
	return pSession->m_bAutoCommit;
}

bool session::IsAutoCommit ()
{
	return IsAutoCommit ( GetClientSession() );
}

bool session::IsInTrans ( const ClientSession_c* pSession )
{
	assert ( pSession );
	return pSession->m_bInTransaction;
}

VecTraits_T<int64_t> session::LastIds ()
{
	return GetClientSession()->m_dLastIds;
}

void session::SetOptimizeById ( bool bOptimizeById )
{
	GetClientSession()->m_bOptimizeById = bOptimizeById;
}

bool session::GetOptimizeById()
{
	return GetClientSession()->m_bOptimizeById;
}

void session::SetDeprecatedEOF ( bool bDeprecatedEOF )
{
	GetClientSession()->m_bDeprecatedEOF = bDeprecatedEOF;
}

bool session::GetDeprecatedEOF()
{
	return GetClientSession()->m_bDeprecatedEOF;
}

bool session::Execute ( Str_t sQuery, RowBuffer_i& tOut )
{
	return GetClientSession()->Execute ( sQuery, tOut );
}

void session::SetFederatedUser ()
{
	GetClientSession()->m_bFederatedUser = true;
}

void session::SetUser ( const CSphString & sUser )
{
	GetClientSession()->m_sUser = sUser;
}

void session::SetCurrentDbName ( CSphString sDb )
{
	GetClientSession()->m_sCurrentDbName = std::move(sDb);
}

const char* session::GetCurrentDbName ()
{
	return GetClientSession() ? GetClientSession()->m_sCurrentDbName.cstr() : nullptr;
}

void session::SetAutoCommit ( bool bAutoCommit )
{
	GetClientSession()->m_bAutoCommit = bAutoCommit;
}

void session::SetInTrans ( bool bInTrans )
{
	GetClientSession()->m_bInTransaction = bInTrans;
}

bool session::IsInTrans ()
{
	return IsInTrans ( GetClientSession() );
}

QueryProfile_c * session::StartProfiling ( ESphQueryState eState )
{
	auto pSession = GetClientSession();
	QueryProfile_c* pProfile = nullptr;
	if ( session::IsProfile() ) // the current statement might change it
	{
		pProfile = &pSession->m_tProfile;
		pProfile->Start ( eState );
	}
	return pProfile;
}

void session::SaveLastProfile ()
{
	auto pSession = GetClientSession();
	pSession->m_tLastProfile = pSession->m_tProfile;
}

/// sphinxql command over API
void HandleCommandSphinxql ( GenericOutputBuffer_c & tOut, WORD uVer, InputBuffer_c & tReq ) REQUIRES (HandlerThread)
{
	if ( !CheckCommandVersion ( uVer, VER_COMMAND_SPHINXQL, tOut ) )
		return;

	auto tReply = APIAnswer ( tOut, VER_COMMAND_SPHINXQL );

	// parse and run request
	CSphVector<BYTE> dString;
	tReq.GetString ( dString );
	RunSingleSphinxqlCommand ( dString, tOut );
}

/// json command over API
void HandleCommandJson ( ISphOutputBuffer & tOut, WORD uVer, InputBuffer_c & tReq )
{
	if ( !CheckCommandVersion ( uVer, VER_COMMAND_JSON, tOut ) )
		return;

	// parse request
	CSphString sEndpoint = tReq.GetString ();
	CSphString sCommand = tReq.GetString ();

	OptionsHash_t hOptions;
	hOptions.AddUnique ( "endpoint" ) = sEndpoint;
	if ( uVer>=0x102 )
	{
		hOptions.AddUnique ( "raw_query" ) = tReq.GetString ();
		hOptions.AddUnique ( "full_url" ) = tReq.GetString ();
	}
	
	CSphVector<BYTE> dResult;
	ProcessHttpJsonQuery ( sCommand, hOptions, dResult );

	auto tReply = APIAnswer ( tOut, VER_COMMAND_JSON );
	tOut.SendString ( sEndpoint.cstr() );
	tOut.SendArray ( dResult );
}


void StatCountCommand ( SearchdCommand_e eCmd )
{
	gStats().Inc ( eCmd );
}

// fixme! move federated stuff to another parser and remove all kind of 'fixups'
bool FixupFederatedQuery ( ESphCollation eCollation, CSphVector<SqlStmt_t> & dStmt, CSphString & sError, CSphString & sFederatedQuery )
{
	if ( !dStmt.GetLength() )
		return true;

	if ( dStmt.GetLength()>1 )
	{
		sError.SetSprintf ( "multi-query not supported" );
		return false;
	}


	SqlStmt_t & tStmt = dStmt[0];

	if ( tStmt.m_eStmt==STMT_SHOW_FEDERATED_INDEX_STATUS )
		return true;
	else if ( tStmt.m_eStmt == STMT_SET )
		return true;
	else if ( tStmt.m_eStmt != STMT_SELECT)
	{
		sError.SetSprintf ( "unhandled statement type (value=%d)", tStmt.m_eStmt );
		return false;
	}

	CSphQuery & tSrcQuery = tStmt.m_tQuery;

	// remove query column as it got generated
	ARRAY_FOREACH ( i, tSrcQuery.m_dItems )
	{
		if ( tSrcQuery.m_dItems[i].m_sAlias=="query" )
		{
			tSrcQuery.m_dItems.Remove ( i );
			break;
		}
	}

	// move actual query from filter to query itself
	if ( tSrcQuery.m_dFilters.GetLength()!=1 ||
		tSrcQuery.m_dFilters[0].m_sAttrName!="query" || tSrcQuery.m_dFilters[0].m_eType!=SPH_FILTER_STRING || tSrcQuery.m_dFilters[0].m_dStrings.GetLength()!=1 )
		return true;

	const CSphString & sRealQuery = tSrcQuery.m_dFilters[0].m_dStrings[0];

	// parse real query
	CSphVector<SqlStmt_t> dRealStmt;
	bool bParsedOK = sphParseSqlQuery ( FromStr ( sRealQuery ), dRealStmt, sError, eCollation );
	if ( !bParsedOK )
		return false;

	if ( dRealStmt.GetLength()!=1 )
	{
		sError.SetSprintf ( "multi-query not supported, got queries=%d", dRealStmt.GetLength() );
		return false;
	}

	SqlStmt_t & tRealStmt = dRealStmt[0];
	if ( tRealStmt.m_eStmt!=STMT_SELECT )
	{
		sError.SetSprintf ( "unhandled statement type (value=%d)", tRealStmt.m_eStmt );
		return false;
	}

	// keep originals
	CSphQuery & tRealQuery = tRealStmt.m_tQuery;
	tRealQuery.m_dRefItems = tSrcQuery.m_dItems; //select list items
	tRealQuery.m_sIndexes = tSrcQuery.m_sIndexes; // index name
	sFederatedQuery = sRealQuery;

	// merge select list items
	SmallStringHash_T<int> hItems;
	ARRAY_FOREACH ( i, tRealQuery.m_dItems )
		hItems.Add ( i, tRealQuery.m_dItems[i].m_sAlias );
	for ( CSphQueryItem & tItem : tRealQuery.m_dRefItems )
	{
		int * pRealItem = hItems ( tItem.m_sAlias );
		if ( !pRealItem )
		{
			tRealQuery.m_dItems.Add ( tItem );
		} else
		{
			// change original item name to match on minimize result set
			CSphQueryItem & tRealItem = tRealQuery.m_dItems[*pRealItem];
			if ( tItem.m_sExpr!=tRealItem.m_sExpr )
				tItem.m_sExpr = tRealItem.m_sExpr;
		}
	}

	// query setup
	tSrcQuery = tRealQuery;
	return true;
}

/////////////////////////////////////////////////////////////////////////////
// INDEX ROTATION
/////////////////////////////////////////////////////////////////////////////
static bool ApplyIndexKillList ( const CSphIndex * pIndex, CSphString & sWarning, CSphString & sError, bool bShowMessage )
{
	CSphFixedVector<DocID_t> dKillList(0);
	KillListTargets_c tTargets;
	if ( !pIndex->LoadKillList ( &dKillList, tTargets, sError ) )
		return false;

	if ( !tTargets.m_dTargets.GetLength() )
		return true;

	if ( bShowMessage )
		sphInfo ( "applying killlist of table '%s'", pIndex->GetName() );

	for ( const auto & tIndex : tTargets.m_dTargets )
	{
		// just in case; otherwise we'll be rlocking an already rlocked index
		if ( tIndex.m_sIndex==pIndex->GetName() )
		{
			sWarning.SetSprintf ( "table '%s': applying killlist to itself", tIndex.m_sIndex.cstr() );
			continue;
		}

		auto pServed = GetServed ( tIndex.m_sIndex );
		if ( pServed )
		{
			RWIdx_c pTarget { pServed };
			// kill the docids provided by sql_query_killlist and similar
			if ( tIndex.m_uFlags & KillListTarget_t::USE_KLIST )
				pTarget->KillMulti ( dKillList );

			// kill all the docids present in this index
			if ( tIndex.m_uFlags & KillListTarget_t::USE_DOCIDS )
				pIndex->KillExistingDocids ( pTarget );
		}
		else
			sWarning.SetSprintf ( "table '%s' from killlist_target not found", tIndex.m_sIndex.cstr() );
	}

	return true;
}


// we don't rlock/wlock the index because we assume that we are being called from a place that already did that for us
bool ApplyKillListsTo ( CSphIndex* pKillListTarget, CSphString & sError )
{
	KillListTargets_c tTargets;

	ServedSnap_t hLocal = g_pLocalIndexes->GetHash();
	for ( const auto& tIt : *hLocal )
	{
		if ( tIt.first==pKillListTarget->GetName () || !tIt.second )
			continue;

		RWIdx_c pIndexWithKillList { tIt.second };
		CSphFixedVector<DocID_t> dKillList(0);
		tTargets.m_dTargets.Resize(0);
		if ( !pIndexWithKillList->LoadKillList ( &dKillList, tTargets, sError ) )
			return false;

		if ( !dKillList.GetLength() )
			continue;

		// if this index has 'our' index as its killlist_target, apply the killlist
		for ( const auto & tIndex : tTargets.m_dTargets )
			if ( tIndex.m_sIndex== pKillListTarget->GetName() )
			{
				if ( tIndex.m_uFlags & KillListTarget_t::USE_KLIST )
					pKillListTarget->KillMulti ( dKillList );

				// kill all the docids present in this index
				if ( tIndex.m_uFlags & KillListTarget_t::USE_DOCIDS )
					pIndexWithKillList->KillExistingDocids ( pKillListTarget );
			}
	}

	return true;
}

bool PreloadKlistTarget ( const CSphString& sBase, RotateFrom_e eFrom, StrVec_t & dKlistTarget )
{
	switch ( eFrom )
	{
	case RotateFrom_e::NEW:
	case RotateFrom_e::NEW_AND_OLD:
		return IndexFiles_c ( sBase ).ReadKlistTargets ( dKlistTarget, ".new" );

	case RotateFrom_e::REENABLE:
		return IndexFiles_c ( sBase ).ReadKlistTargets ( dKlistTarget );

	default:
		return false;
	}
}

static bool ApplyOthersKillListsToMe ( CSphIndex* pIndex, const char* szIndex, CSphString& sError )
{
	sphLogDebug ( "rotating table '%s': applying other tables killlists", szIndex );

	// apply other indexes' killlists to THIS index
	if ( !ApplyKillListsTo ( pIndex, sError ) )
	{
		sphWarning ( "rotating table '%s': %s", szIndex, sError.cstr() );
		return false;
	}

	sphLogDebug ( "rotating table '%s': applying other tables killlists... DONE", szIndex );
	return true;
}

static bool ApplyMyKillListsToOthers ( const CSphIndex* pIndex, const char* szIndex, CSphString& sError )
{
	sphLogDebug ( "rotating table '%s': apply killlist from this table to other tables (killlist_target)", szIndex );

	// apply killlist from this index to other indexes (killlist_target)
	// if this fails, only show a warning
	CSphString sWarning;
	if ( !ApplyIndexKillList ( pIndex, sWarning, sError ) )
	{
		return false;
		sphWarning ( "rotating table '%s': %s", szIndex, sError.cstr() );
	}

	if ( sWarning.Length() )
		sphWarning ( "rotating table '%s': %s", szIndex, sWarning.cstr() );

	sphLogDebug ( "rotating table '%s': apply killlist from this table to other tables (killlist_target)... DONE", szIndex );
	return true;
}

bool ApplyKilllistsMyAndToMe ( CSphIndex* pIdx, const char* szIndex, CSphString& sError )
{
	return ApplyOthersKillListsToMe ( pIdx, szIndex, sError ) && ApplyMyKillListsToOthers ( pIdx, szIndex, sError );
}

// tServed here might be one of:
// 1. Not yet served, and with .new ext. Need to be rotated, then loaded from scratch
// 2. Not yet served, need to be loaded from scratch
// 3. Served, but with now with .new. Need to be rotated, then loaded and need to be rotated
bool RotateIndexGreedy ( const ServedIndex_c& tServed, const char* szIndex, CSphString& sError )
{
	assert ( tServed.m_eType == IndexType_e::PLAIN );
	sphLogDebug ( "RotateIndexGreedy for '%s' invoked", szIndex );

	//////////////////
	/// bool RotateIndexFilesGreedy ( const ServedDesc_t& tServed, const char* szIndex, CSphString& sError )
	//////////////////

	CSphIndex* pIdx = UnlockedHazardIdxFromServed ( tServed ); // it should be locked, if necessary, before
	auto sIndexPath = tServed.m_sIndexPath;
	if ( pIdx )
		sIndexPath = pIdx->GetFilebase();

	CheckIndexRotate_c tCheck ( sIndexPath );
	if ( tCheck.NothingToRotate() )
		return false;

	IndexFiles_c dServedFiles ( sIndexPath, szIndex );
	IndexFiles_c dFreshFiles ( dServedFiles.MakePath ( tCheck.RotateFromNew() ? ".new" : "" ), szIndex );

//	if ( !dFreshFiles.CheckHeader() )... // no need to check, since CheckIndexRotate_c already did it.

	if ( !dFreshFiles.HasAllFiles() )
	{
		sphWarning ( "rotating table '%s': unreadable: %s; abort rotation", szIndex, strerrorm ( errno ) );
		return false;
	}

	bool bHasOldServedFiles = dServedFiles.HasAllFiles();
	std::optional<ActionSequence_c> tActions;

	if ( tCheck.RotateFromNew() )
	{
		tActions.emplace();
		if ( bHasOldServedFiles )
			tActions->Defer ( RenameFiles ( dServedFiles, "", ".old") );
		tActions->Defer ( RenameFiles ( dServedFiles, ".new", "" ) );

		// do files rotation
		if ( !tActions->RunDefers() )
		{
			bool bFatal;
			std::tie ( sError, bFatal ) = tActions->GetError();
			sphWarning ( "RotateIndexGreedy error: %s", sError.cstr() );
			if ( bFatal )
				sphFatal ( "RotateIndexGreedy error: %s", sError.cstr() ); // fixme! Do we really need to fatal? (adopted from prev version)
			return false;
		}
	}

	// try to use new index
	StrVec_t dWarnings;
	if ( !pIdx->Prealloc ( g_bStripPath, nullptr, dWarnings ) )
	{
		sphWarning ( "rotating table '%s': .new preload failed: %s", szIndex, pIdx->GetLastError().cstr() );
		if ( tActions )
		{
			if ( !tActions->UnRunDefers() )
			{
				bool bFatal;
				std::tie ( sError, bFatal ) = tActions->GetError();
				sphWarning ( "RotateIndexGreedy error: %s, NOT SERVING", sError.cstr() );
				if ( bFatal )
					sphFatal ( "RotateIndexGreedy error: %s", sError.cstr() ); // fixme! Do we really need to fatal? (adopted from prev version)
				return false;
			}

			sphLogDebug ( "PreallocIndexGreedy: has recovered. Prealloc it." );
			if ( !pIdx->Prealloc ( g_bStripPath, nullptr, dWarnings ) )
			{
				sError.SetSprintf ( "rotating table '%s': .new preload failed; ROLLBACK FAILED; TABLE UNUSABLE", szIndex );
				return false;
			}
		}
	}

	assert ( pIdx->GetTokenizer() && pIdx->GetDictionary() );

	for ( const auto& i : dWarnings )
		sphWarning ( "rotating table '%s': %s", szIndex, i.cstr() );

	if ( !pIdx->GetLastWarning().IsEmpty() )
		sphWarning ( "rotating table '%s': %s", szIndex, pIdx->GetLastWarning().cstr() );

	// unlink .old
	if ( bHasOldServedFiles )
		dServedFiles.Unlink (".old");

	// finalize
	if ( !ApplyKilllistsMyAndToMe ( pIdx, szIndex, sError ) )
		return false;

	// uff. all done
	sphInfo ( "rotating table '%s': success", szIndex );
	return true;
}

void DumpMemStat ()
{
#if SPH_ALLOCS_PROFILER
	sphMemStatDump ( GetDaemonLogFD() );
#endif
}

/// check and report if there were any leaks since last call
void CheckLeaks () REQUIRES ( MainThread )
{
#if SPH_DEBUG_LEAKS
	static int iHeadAllocs = sphAllocsCount ();
	static int iHeadCheckpoint = sphAllocsLastID ();

	if ( g_dThd.GetLength()==0 && !g_bInRotate && iHeadAllocs!=sphAllocsCount() )
	{
		sphSeek ( GetDaemonLogFD(), 0, SEEK_END );
		sphAllocsDump ( GetDaemonLogFD(), iHeadCheckpoint );

		iHeadAllocs = sphAllocsCount ();
		iHeadCheckpoint = sphAllocsLastID ();
	}
#endif

#if SPH_ALLOCS_PROFILER
	int iAllocLogPeriod = 60 * 1000000;
	static int64_t tmLastLog = -iAllocLogPeriod*10;

	const int iAllocCount = sphAllocsCount();
	const float fMemTotal = (float)sphAllocBytes();

	if ( iAllocLogPeriod>0 && tmLastLog+iAllocLogPeriod<sphMicroTimer() )
	{
		tmLastLog = sphMicroTimer ();
		const int iThdsCount = g_dThd.GetLength ();
		const float fMB = 1024.0f*1024.0f;
		sphInfo ( "--- allocs-count=%d, mem-total=%.4f Mb, active-threads=%d", iAllocCount, fMemTotal/fMB, iThdsCount );
		DumpMemStat ();
	}
#endif
}

// tricky bit
// fixup was initially intended for (very old) index formats that did not store dict/tokenizer settings
// however currently it also ends up configuring dict/tokenizer for fresh RT indexes!
// (and for existing RT indexes, settings get loaded during the Prealloc() call)
bool FixupAndLockIndex ( ServedIndex_c& tIdx, CSphIndex* pIdx, const CSphConfigSection* pConfig, const char* szIndexName, StrVec_t& dWarnings, CSphString& sError )
{
	if ( pConfig )
	{
		std::unique_ptr<FilenameBuilder_i> pFilenameBuilder = CreateFilenameBuilder ( szIndexName );
		if ( !sphFixupIndexSettings ( pIdx, *pConfig, g_bStripPath, pFilenameBuilder.get(), dWarnings, sError ) )
			return false;
	}

	// try to lock it
	return LockIndex ( tIdx, pIdx, sError );
}

/// this gets called for every new physical index
/// that is, local and RT indexes, but not distributed one
bool PreallocNewIndex ( ServedIndex_c & tIdx, const CSphConfigSection * pConfig, const char * szIndexName, StrVec_t & dWarnings, CSphString & sError )
{
	std::unique_ptr<FilenameBuilder_i> pFilenameBuilder = CreateFilenameBuilder ( szIndexName );
	CSphIndex* pIdx = UnlockedHazardIdxFromServed ( tIdx );
	assert (pIdx);
	if ( !pIdx->Prealloc ( g_bStripPath, pFilenameBuilder.get(), dWarnings ) )
	{
		sError.SetSprintf ( "prealloc: %s", pIdx->GetLastError().cstr() );
		return false;
	}
	return FixupAndLockIndex ( tIdx, pIdx, pConfig, szIndexName, dWarnings, sError );
}

// same as above, but self-load config section for given index
static bool PreallocNewIndex ( ServedIndex_c & tIdx, const char * szIndexName, StrVec_t & dWarnings, CSphString & sError )
{
	const CSphConfigSection * pIndexConfig = nullptr;
	CSphConfigSection tIndexConfig;
	{
		ScRL_t dRLockConfig { g_tRotateConfigMutex };
		if ( g_hCfg ( "index" ) )
			pIndexConfig = g_hCfg["index"] ( szIndexName );
		if ( pIndexConfig )
		{
			tIndexConfig = *pIndexConfig;
			pIndexConfig = &tIndexConfig;
		}
	}
	return PreallocNewIndex ( tIdx, pIndexConfig, szIndexName, dWarnings, sError );
}

// helper to switch index to another path
// (used both, greedy and seamless)
class SwitchOver_c : public ISphNoncopyable
{
	const char *		m_szIndex;
	const CSphString &	m_sBase;
	const CSphString &	m_sNewPath;
	StrVec_t &			m_dWarnings;
	CSphString &		m_sError;
	bool 				m_bHaveOldFiles = false;
	CSphIndex*			m_pIdx = nullptr;
	CSphString			m_sOldPath;
	std::optional<ActionSequence_c> m_tActions;
	std::optional<IndexFiles_c> m_tFreshCurFiles;

public:
	SwitchOver_c ( const char* szIndex, const CSphString& sBase, const CSphString& sNewPath, StrVec_t& dWarnings, CSphString& sError )
	: m_szIndex { szIndex }
	, m_sBase { sBase }
	, m_sNewPath { sNewPath }
	, m_dWarnings { dWarnings }
	, m_sError { sError }
	{
		m_sError = "";
	}

	~SwitchOver_c()
	{
		for ( const auto& i : m_dWarnings )
			sphWarning ( "switchover table '%s': %s", m_szIndex, i.cstr() );

		if ( m_pIdx && !m_pIdx->GetLastWarning().IsEmpty() )
			sphWarning ( "switchover table '%s': %s", m_szIndex, m_pIdx->GetLastWarning().cstr() );
	}

	void SetIdx( CSphIndex* pIdx ) noexcept
	{
		assert ( pIdx );
		m_pIdx = pIdx;
		m_sOldPath = pIdx->GetFilebase();
	}

	bool CheckSameBase () const noexcept
	{
		assert ( m_pIdx );
		if ( m_sNewPath != m_sOldPath )
			return true;

		m_sError.SetSprintf ( "reload path should be different from current path" );
		return false;
	}

	bool RotateFiles()
	{
		CheckIndexRotate_c tCheckNew ( m_sNewPath );
		if ( tCheckNew.NothingToRotate() )
		{
			m_sError.SetSprintf ( "No index found by given %s path, do nothing.", m_sNewPath.cstr() );
			return false;
		}

		bool bHaveAllFreshNewFiles = tCheckNew.RotateFromNew() && IndexFiles_c { IndexFiles_c::MakePath ( ".new", m_sNewPath ), m_szIndex }.HasAllFiles();
		if ( tCheckNew.RotateReenable() )
		{
			IndexFiles_c tCur { IndexFiles_c::MakePath ( "", m_sNewPath ), m_szIndex };
			if ( tCur.HasAllFiles() )
				m_tFreshCurFiles.emplace ( std::move ( tCur ) );
		}
		auto bHaveAllFreshCurFiles = (bool)m_tFreshCurFiles;

		if ( !bHaveAllFreshNewFiles && !bHaveAllFreshCurFiles )
		{
			m_sError.SetSprintf ( "rotating table '%s': unreadable: %s; abort rotation", m_szIndex, strerrorm ( errno ) );
			return false;
		}

		if ( bHaveAllFreshNewFiles )
		{
			m_tActions.emplace();
			if ( bHaveAllFreshCurFiles )
			{
				m_tActions->Defer ( RenameFiles ( *m_tFreshCurFiles, "", ".old" ) );
				m_bHaveOldFiles = true;
			}
			m_tActions->Defer ( RenameFiles ( *m_tFreshCurFiles, ".new", "" ) );

			// do files rotation
			if ( !m_tActions->RunDefers() )
			{
				bool bFatal;
				std::tie ( m_sError, bFatal ) = m_tActions->GetError();
				m_sError.SetSprintf ( "SwitchoverIndexGreedy error: %s", m_sError.cstr() );
				return false;
			}
		}
		return true;
	}

	bool UnRotateFiles()
	{
		if ( m_tActions && !m_tActions->UnRunDefers() )
		{
			auto [sError, bFatal] = m_tActions->GetError();
			m_sError.SetSprintf ( "UnRotateFiles error: %s", sError.cstr() );
			return false;
		}
		m_bHaveOldFiles = false;
		return true;
	}

	bool Finalize()
	{
		if ( !WriteLinkFile ( m_sBase, m_sNewPath, m_sError ) )
			m_sError.SetSprintf ( "switchover wasn't able to populate %s.link; new persistent path to the index is NOT saved: %s", m_sBase.cstr(), m_sError.cstr() );

		// finalize
		assert ( m_pIdx->GetTokenizer() && m_pIdx->GetDictionary() );

		if ( !ApplyKilllistsMyAndToMe ( m_pIdx, m_szIndex, m_sError ) )
			sphWarning ( "switchover error when applying kill-lists: %s", m_sError.cstr() );

		// unlink .old from new location (it is temporary anyway!)
		if ( m_bHaveOldFiles && m_tFreshCurFiles )
			m_tFreshCurFiles->Unlink ( ".old" );

		// uff. all done
		sphInfo ( "switchover table '%s': success", m_szIndex );
		return true;
	}

	bool SwitchGreedy ( CSphIndex* pIdx )
	{
		SetIdx ( pIdx );
		sphLogDebug ( "SwitchGreedy for '%s' invoked. Base %s, path %s", m_szIndex, m_sBase.cstr(), m_sNewPath.cstr() );

		if ( !CheckSameBase() )
			return true;

		if ( !RotateFiles() )
			return true;

		// try to use new index
		pIdx->Unlock();
		pIdx->SetFilebase ( m_sNewPath );
		if ( pIdx->Prealloc ( g_bStripPath, nullptr, m_dWarnings ) )
			return Finalize();

		// load previous version of index
		pIdx->SetFilebase ( m_sOldPath );
		bool bPreallocOld = pIdx->Prealloc ( g_bStripPath, nullptr, m_dWarnings );

		// roll-back rotated files
		UnRotateFiles();

		// collect all errors
		StringBuilder_c sError { "; " };
		if ( !m_sError.IsEmpty() )
			sError << m_sError;
		if ( !bPreallocOld )
			sError.Sprintf ( "SwitchGreedy table '%s': preload of new index failed, rollback also failed; TABLE UNUSABLE", m_szIndex );
		sError.MoveTo ( m_sError );

		return bPreallocOld;
	}

	// this function always returns true; which means - existing index can't be damaged by this call.
	bool SwitchSeamless ( const cServedIndexRefPtr_c& pServed )
	{
		assert ( pServed && pServed->m_eType == IndexType_e::PLAIN );
		CSphIndex* pIdx = UnlockedHazardIdxFromServed ( *pServed );

		SetIdx ( pIdx );
		sphLogDebug ( "SwitchSeamless for '%s' invoked. Base %s, path %s", m_szIndex, m_sBase.cstr(), m_sNewPath.cstr() );

		if ( !CheckSameBase() )
			return true;

		if ( !RotateFiles() )
		{
			UnRotateFiles();
			return true;
		}

		//////////////////
		/// load new index
		//////////////////
		ServedIndexRefPtr_c pNewServed = MakeCloneForRotation ( pServed, m_szIndex );
		pIdx = UnlockedHazardIdxFromServed ( *pNewServed );
		pIdx->SetFilebase ( m_sNewPath );

		// prealloc enough RAM and lock new index
		sphLogDebug ( "prealloc enough RAM and lock new table" );

		if ( !PreallocNewIndex ( *pNewServed, m_szIndex, m_dWarnings, m_sError ) )
			return true;

		pIdx->Preread();
		pNewServed->UpdateMass(); // that is second update, first was at the end of Prealloc, this one is to correct after preread

		RIdx_c pOldIdx { pServed };
		pIdx->m_iTID = pOldIdx->m_iTID;
//		pServed->SetUnlink ( pOldIdx->GetFilebase() );
		SetIdx ( pIdx );
		Finalize();

		// all went fine; swap them
		sphLogDebug ( "all went fine; swap them" );
		Binlog::NotifyIndexFlush ( pIdx->m_iTID, m_szIndex, Binlog::NoShutdown, Binlog::NoSave );
		g_pLocalIndexes->AddOrReplace ( pNewServed, m_szIndex );
		sphInfo ( "rotating table '%s': success", m_szIndex );

		// actually we always return true, because rotating from new place is always safe.
		return true;
	}
};

// return false, if index should not be served.
// return sError
bool SwitchoverIndexGreedy ( CSphIndex* pIdx, const char* szIndex, const CSphString& sBase, const CSphString& sNewPath, StrVec_t& dWarnings, CSphString& sError )
{
	SwitchOver_c tSwitcher ( szIndex, sBase, sNewPath, dWarnings, sError );
	return tSwitcher.SwitchGreedy ( pIdx );
}

bool DoSwitchoverIndexSeamless ( const cServedIndexRefPtr_c& pServed, const char* szIndex, const CSphString& sBase, const CSphString& sNewPath, StrVec_t& dWarnings, CSphString& sError ) EXCLUDES ( MainThread )
{
	SwitchOver_c tSwitcher ( szIndex, sBase, sNewPath, dWarnings, sError );
	return tSwitcher.SwitchSeamless ( pServed );
}

// called either from MysqlReloadIndex, either from Rotation task (never from main thread).
bool RotateIndexMT ( ServedIndexRefPtr_c& pNewServed, const CSphString & sIndex, StrVec_t & dWarnings, CSphString & sError ) EXCLUDES ( MainThread )
{
	assert ( pNewServed && pNewServed->m_eType == IndexType_e::PLAIN );

	sphInfo ( "rotating table '%s': started", sIndex.cstr() );

	auto sRealPath = RedirectToRealPath ( pNewServed->m_sIndexPath );
	CheckIndexRotate_c tCheck ( sRealPath );
	if ( tCheck.NothingToRotate() )
	{
		sError.SetSprintf ( "nothing to rotate for table '%s'", sIndex.cstr() );
		return false;
	}

	//////////////////
	/// load new index
	//////////////////
	CSphIndex* pNewIndex = UnlockedHazardIdxFromServed ( *pNewServed );
	if ( tCheck.RotateFromNew() )
		pNewIndex->SetFilebase ( IndexFiles_c::MakePath ( ".new", sRealPath ) );

	// prealloc enough RAM and lock new index
	sphLogDebug ( "prealloc enough RAM and lock new table" );

	if ( !PreallocNewIndex ( *pNewServed, sIndex.cstr(), dWarnings, sError ) )
		return false;

	pNewIndex->Preread();
	pNewServed->UpdateMass(); // that is second update, first was at the end of Prealloc, this one is to correct after preread

	//////////////////////
	/// activate new index
	//////////////////////

	sphLogDebug ( "activate new table" );
	if ( tCheck.RotateFromNew() )
	{
		ActionSequence_c tActions;

		auto pServed = GetServed ( sIndex );
		if ( pServed && RedirectToRealPath ( pServed->m_sIndexPath ) == sRealPath )
			tActions.Defer ( RenameIdxSuffix ( pServed, ".old" ) );
		tActions.Defer ( RenameIdx ( pNewIndex, sRealPath ) ); // rename 'new' to 'current'

		if ( !tActions.RunDefers() )
		{
			bool bFatal;
			std::tie ( sError, bFatal ) = tActions.GetError();
			sphWarning ( "RotateIndexMT error: table %s, error %s", sIndex.cstr(), sError.cstr() );
			if ( bFatal )
				g_pLocalIndexes->Delete ( sIndex );
			return false;
		}
		if ( pServed )
		{
			RIdx_c pOldIdx { pServed };
			pNewIndex->m_iTID = pOldIdx->m_iTID;
			pServed->SetUnlink ( pOldIdx->GetFilebase() );
		}
	}

	if ( !ApplyKilllistsMyAndToMe ( pNewIndex, sIndex.cstr(), sError ) )
		return false;

	// all went fine; swap them
	sphLogDebug ( "all went fine; swap them" );
	Binlog::NotifyIndexFlush ( pNewIndex->m_iTID, sIndex.cstr(), Binlog::NoShutdown, Binlog::NoSave );
	g_pLocalIndexes->AddOrReplace ( pNewServed, sIndex );
	sphInfo ( "rotating table '%s': success", sIndex.cstr() );
	return true;
}

static void InvokeRotation ( VecOfServed_c&& dDeferredIndexes ) REQUIRES ( MainThread )
{
	assert ( !dDeferredIndexes.IsEmpty () && "Rotation queue must be checked before invoking rotation!");
	Threads::StartJob ( [dIndexes = std::move ( dDeferredIndexes )] () mutable
	{
		// want to track rotation thread only at work
		auto pDesc = PublishSystemInfo ( "ROTATION" );

		sphLogDebug ( "TaskRotation starts with %d deferred tables", dIndexes.GetLength() );
		for ( auto& tIndex : dIndexes )
		{
			ServedIndexRefPtr_c& pReplacementServed = tIndex.second;
			const CSphString& sIndex = tIndex.first;

			// cluster indexes got managed by different path
			assert ( !ServedDesc_t::IsCluster ( pReplacementServed ) && "Rotation of clusters MUST never happens!" );

			// prealloc RT and percolate here
			StrVec_t dWarnings;
			CSphString sError;
			if ( ServedDesc_t::IsMutable ( pReplacementServed ) )
			{
				sphLogDebug ( "seamless rotate (prealloc) mutable table %s", sIndex.cstr() );
				if ( PreallocNewIndex ( *pReplacementServed, sIndex.cstr(), dWarnings, sError ) )
					g_pLocalIndexes->AddOrReplace ( pReplacementServed, sIndex );
				else
					sphWarning ( "table '%s': %s", sIndex.cstr(), sError.cstr() );
			} else
			{
				sphLogDebug ( "seamless rotate local table %s", sIndex.cstr() );
				if ( !RotateIndexMT ( pReplacementServed, sIndex, dWarnings, sError ) )
					sphWarning ( "table '%s': %s", sIndex.cstr(), sError.cstr() );
			}

			for ( const auto& i : dWarnings )
				sphWarning ( "table '%s': %s", sIndex.cstr(), i.cstr() );

			g_pDistIndexes->Delete ( sIndex ); // postponed delete of same-named distributed (if any)
		}

		g_bInRotate = false;
		RotateGlobalIdf();
		sphInfo ( "rotating table: all tables done" );
	});
}

template<typename FN_ACTION>
bool LimitedParallelRotationMT ( FN_ACTION&& fnAction ) EXCLUDES ( MainThread )
{
	assert ( Threads::IsInsideCoroutine() );

	// allow to run several rotations a time (in parallel)
	// vip conns has no limit
	if ( session::GetVip() )
		return fnAction();

	// limit is arbitrary set to N/2 of threadpool
	static Coro::Waitable_T<int> iParallelRotations { 0 };
	iParallelRotations.Wait ( [] ( int i ) { return i < Max ( 1, NThreads() / 2 ); } );
	iParallelRotations.ModifyValue ( [] ( int& i ) { ++i; } );
	AT_SCOPE_EXIT ( [] { iParallelRotations.ModifyValueAndNotifyOne ( [] ( int& i ) { --i; } ); } );
	return fnAction();
}

bool LimitedRotateIndexMT ( ServedIndexRefPtr_c& pNewServed, const CSphString& sIndex, StrVec_t& dWarnings, CSphString& sError ) EXCLUDES ( MainThread )
{
	return LimitedParallelRotationMT ( [&]() { return RotateIndexMT ( pNewServed, sIndex, dWarnings, sError ); } );
}

bool SwitchoverIndexSeamless ( const cServedIndexRefPtr_c& pServed, const char* szIndex, const CSphString& sBase, const CSphString& sNewPath, StrVec_t& dWarnings, CSphString& sError ) EXCLUDES ( MainThread )
{
	return LimitedParallelRotationMT ( [&]() { return DoSwitchoverIndexSeamless ( pServed, szIndex, sBase, sNewPath, dWarnings, sError ); } );
}

void ConfigureLocalIndex ( ServedDesc_t * pIdx, const CSphConfigSection & hIndex, bool bMutableOpt, StrVec_t * pWarnings )
{
	pIdx->m_tSettings.Load ( hIndex, bMutableOpt, pWarnings );
	pIdx->m_sGlobalIDFPath = pIdx->m_tSettings.m_sGlobalIDFPath;
}

bool ConfigureDistributedIndex ( std::function<bool(const CSphString&)>&& fnCheck, DistributedIndex_t & tIdx, const char * szIndexName, const CSphConfigSection & hIndex, CSphString & sError, StrVec_t * pWarnings )
{
	assert ( hIndex("type") && hIndex["type"]=="distributed" );

	bool bSetHA = false;
	// configure ha_strategy
	if ( hIndex("ha_strategy") )
	{
		bSetHA = ParseStrategyHA ( hIndex["ha_strategy"].cstr(), tIdx.m_eHaStrategy );
		if ( !bSetHA )
			sphWarning ( "table '%s': ha_strategy (%s) is unknown for me, will use random", szIndexName, hIndex["ha_strategy"].cstr() );
	}

	bool bEnablePersistentConns = ( g_iPersistentPoolSize>0 );
	if ( hIndex ( "agent_persistent" ) && !bEnablePersistentConns )
	{
			sphWarning ( "table '%s': agent_persistent used, but no persistent_connections_limit defined. Fall back to non-persistent agent", szIndexName );
			bEnablePersistentConns = false;
	}

	// add local agents
	StrVec_t dLocs;
	for ( CSphVariant * pLocal = hIndex("local"); pLocal; pLocal = pLocal->m_pNext )
	{
		dLocs.Resize(0);
		sphSplit ( dLocs, pLocal->cstr(), " \t," );
		for ( const auto & sLocal: dLocs )
		{
			if ( !fnCheck ( sLocal ) )
			{
				sphWarning ( "table '%s': no such local table '%s', SKIPPED", szIndexName, sLocal.cstr() );
				sError.SetSprintf ( "no such local table '%s'", sLocal.cstr() );
				return false;
			}
			tIdx.m_dLocal.Add ( sLocal );
		}
	}

	// index-level agent_retry_count
	if ( hIndex ( "agent_retry_count" ) )
	{
		if ( hIndex["agent_retry_count"].intval ()<=0 )
			sphWarning ( "table '%s': agent_retry_count must be positive, ignored", szIndexName );
		else
			tIdx.m_iAgentRetryCount = hIndex["agent_retry_count"].intval ();
	}

	if ( hIndex ( "mirror_retry_count" ) )
	{
		if ( hIndex["mirror_retry_count"].intval ()<=0 )
			sphWarning ( "table '%s': mirror_retry_count must be positive, ignored", szIndexName );
		else
		{
			if ( tIdx.m_iAgentRetryCount>0 )
				sphWarning ("table '%s': `agent_retry_count` and `mirror_retry_count` both specified (they are aliases)."
					"Value of `mirror_retry_count` will be used", szIndexName );
			tIdx.m_iAgentRetryCount = hIndex["mirror_retry_count"].intval ();
		}
	}

	if ( !tIdx.m_iAgentRetryCount )
		tIdx.m_iAgentRetryCount = g_iAgentRetryCount;


	// add remote agents
	struct { const char* sSect; bool bBlh; bool bPrs; } dAgentVariants[] =
	{
		{ "agent", 				false,	false},
		{ "agent_persistent", 	false,	bEnablePersistentConns },
		{ "agent_blackhole", 	true,	false }
	};

	for ( auto & tAg : dAgentVariants )
	{
		for ( CSphVariant * pAgentCnf = hIndex ( tAg.sSect ); pAgentCnf; pAgentCnf = pAgentCnf->m_pNext )
		{
			AgentOptions_t tAgentOptions { tAg.bBlh, tAg.bPrs, tIdx.m_eHaStrategy, tIdx.m_iAgentRetryCount, 0 };
			auto pAgent = ConfigureMultiAgent ( pAgentCnf->cstr(), szIndexName, tAgentOptions, sError, pWarnings );
			if ( !pAgent )
				return false;

			tIdx.m_dAgents.Add ( pAgent );
		}
	}

	// configure options
	if ( hIndex("agent_connect_timeout") )
	{
		if ( hIndex["agent_connect_timeout"].intval()<=0 )
			sphWarning ( "table '%s': agent_connect_timeout must be positive, ignored", szIndexName );
		else
			tIdx.SetAgentConnectTimeoutMs ( hIndex.GetMsTimeMs ( "agent_connect_timeout" ) );
	}

	tIdx.m_bDivideRemoteRanges = hIndex.GetInt ( "divide_remote_ranges", 0 )!=0;

	if ( hIndex("agent_query_timeout") )
	{
		if ( hIndex["agent_query_timeout"].intval()<=0 )
			sphWarning ( "table '%s': agent_query_timeout must be positive, ignored", szIndexName );
		else
			tIdx.SetAgentQueryTimeoutMs ( hIndex.GetMsTimeMs ( "agent_query_timeout") );
	}

	bool bHaveHA = tIdx.m_dAgents.any_of ( [] ( const auto& ag ) { return ag->IsHA (); } );

	// configure ha_strategy
	if ( bSetHA && !bHaveHA && !IsConfigless() )
		sphWarning ( "table '%s': ha_strategy defined, but no ha agents in the table", szIndexName );

	return true;
}

//////////////////////////////////////////////////
/// configure distributed index and add it to hash
//////////////////////////////////////////////////
// AddIndex -> AddDistributedIndex
static ResultAndIndex_t AddDistributedIndex ( const char * szIndexName, const CSphConfigSection & hIndex, CSphString & sError, StrVec_t * pWarnings=nullptr )
{
	DistributedIndexRefPtr_t pIdx ( new DistributedIndex_t );
	bool bOk = ConfigureDistributedIndex ( [] ( const auto& sIdx ) { return g_pLocalIndexes->Contains ( sIdx ); }, *pIdx, szIndexName, hIndex, sError, pWarnings );

	if ( !bOk || pIdx->IsEmpty () )
	{
		if ( !bOk )
			sError.SetSprintf ( "table '%s': %s", szIndexName, sError.cstr() );
		else
			sError.SetSprintf ( "table '%s': no valid local/remote tables in distributed table", szIndexName );
		return { ADD_ERROR, nullptr };
	}

	// finally, check and add distributed index to global table
	if ( !g_pDistIndexes->Add ( pIdx, szIndexName ) )
	{
		sError.SetSprintf ( "table '%s': unable to add name (duplicate?)", szIndexName );
		return { ADD_ERROR, nullptr };
	}

	return ResultAndIndex_t { ADD_DISTR, nullptr };
}

// common preconfiguration of mutable indexes
static bool ConfigureRTPercolate ( CSphSchema & tSchema, CSphIndexSettings & tSettings, const char * szIndexName, const CSphConfigSection & hIndex, bool bWordDict, bool bPercolate, StrVec_t * pWarnings, CSphString & sError )
{
	// pick config settings
	// they should be overriden later by Preload() if needed
	{
		CSphString sWarning;
		if ( !tSettings.Setup ( hIndex, szIndexName, sWarning, sError ) )
		{
			sphWarning ( "table '%s': %s - NOT SERVING", szIndexName, sError.cstr() );
			return false;
		}

		if ( !sWarning.IsEmpty() )
			sphWarning ( "table '%s': %s", szIndexName, sWarning.cstr() );
	}

	if ( !sphRTSchemaConfigure ( hIndex, tSchema, tSettings, pWarnings, sError, bPercolate, bPercolate ) )
	{
		sphWarning ( "table '%s': %s - NOT SERVING", szIndexName, sError.cstr () );
		return false;
	}

	if ( bPercolate )
		FixPercolateSchema ( tSchema );

	if ( !sError.IsEmpty() )
	{
		if ( pWarnings )
			pWarnings->Add(sError);
		else
			sphWarning ( "table '%s': %s", szIndexName, sError.cstr () );
	}

	// path
	if ( !hIndex ( "path" ) )
	{
		sphWarning ( "table '%s': path must be specified - NOT SERVING", szIndexName );
		return false;
	}

	if ( !CheckStoredFields ( tSchema, tSettings, sError ) )
	{
		sphWarning ( "table '%s': %s - NOT SERVING", szIndexName, sError.cstr() );
		return false;
	}

	int iIndexSP = hIndex.GetInt ( "index_sp" );
	auto sIndexZones = hIndex.GetStr ( "index_zones" );
	bool bHasStripEnabled ( hIndex.GetInt ( "html_strip" )!=0 );
	if ( ( iIndexSP!=0 || !sIndexZones.IsEmpty() ) && !bHasStripEnabled )
	{
		// SENTENCE indexing w\o stripper is valid combination
		if ( !sIndexZones.IsEmpty() )
		{
			sphWarning ( "table '%s': has index_sp=%d, index_zones='%s' but disabled html_strip - NOT SERVING", szIndexName, iIndexSP, sIndexZones.cstr() );
			return false;
		}
		CSphString sWarning;
		sWarning.SetSprintf ( "has index_sp=%d but disabled html_strip - PARAGRAPH unavailable", iIndexSP );
		if ( pWarnings )
			pWarnings->Add(sWarning);
		else
			sphWarning ( "table '%s': %s", szIndexName, sWarning.cstr() );
	}

	// upgrading schema to store field lengths
	if ( tSettings.m_bIndexFieldLens )
		if ( !AddFieldLens ( tSchema, false, sError ) )
		{
			sphWarning ( "table '%s': failed to create field lengths attributes: %s", szIndexName, sError.cstr () );
			return false;
		}

	if ( bWordDict && ( tSettings.m_dPrefixFields.GetLength () || tSettings.m_dInfixFields.GetLength () ) )
	{
		CSphString sWarning = "prefix_fields and infix_fields has no effect with dict=keywords, ignoring";
		if ( pWarnings )
			pWarnings->Add(sWarning);
		else
			sphWarning ( "table '%s': %s", szIndexName, sWarning.cstr() );
	}

	if ( bWordDict && tSettings.m_iMinInfixLen==1 )
	{
		CSphString sWarning = "min_infix_len must be greater than 1, changed to 2";
		if ( pWarnings )
			pWarnings->Add(sWarning);
		else
			sphWarning ( "table '%s': %s", szIndexName, sWarning.cstr() );

		tSettings.m_iMinInfixLen = 2;
	}

	tSchema.SetupFlags ( tSettings, bPercolate, pWarnings );
	return true;
}

///////////////////////////////////////////////
/// create, configure and load realtime index
///////////////////////////////////////////////
static ResultAndIndex_t LoadRTPercolate ( bool bRT, const char* szIndexName, const CSphConfigSection& hIndex, bool bMutableOpt, StrVec_t* pWarnings, CSphString& sError )
{
	bool bWordDict = true;
	if ( bRT )
	{
		auto sIndexType = hIndex.GetStr ( "dict", "keywords" );
		bWordDict = true;
		if ( sIndexType=="crc" )
			bWordDict = false;
		else if ( sIndexType!="keywords" )
		{
			sError.SetSprintf ( "table '%s': unknown dict=%s; only 'keywords' or 'crc' values allowed", szIndexName, sIndexType.cstr() );
			return { ADD_ERROR, nullptr };
		}
	}

	CSphSchema tSchema ( szIndexName );
	CSphIndexSettings tSettings;
	if ( !ConfigureRTPercolate ( tSchema, tSettings, szIndexName, hIndex, bWordDict, !bRT, pWarnings, sError ))
		return { ADD_ERROR, nullptr };

	// index
	auto pServed = MakeServedIndex();
	ConfigureLocalIndex ( pServed, hIndex, bMutableOpt, pWarnings );
	pServed->m_sIndexPath = hIndex["path"].strval();
	auto bNeedBinlog = hIndex.GetBool ( "binlog" );

	std::unique_ptr<CSphIndex> pIdx;
	if ( bRT )
	{
		pIdx = sphCreateIndexRT ( szIndexName, pServed->m_sIndexPath, std::move ( tSchema ), pServed->m_tSettings.m_iMemLimit, bWordDict );
		pServed->m_eType = IndexType_e::RT;
		tSettings.m_bBinlog = bNeedBinlog;
		if ( !bNeedBinlog )
			pIdx->m_iTID = -1;
	} else
	{
		if ( !bNeedBinlog )
		{
			sError.SetSprintf ( "table '%s': percolate without binlog not implemented", szIndexName );
			return { ADD_ERROR, nullptr };
		}
		pIdx = CreateIndexPercolate ( szIndexName, pServed->m_sIndexPath, std::move ( tSchema ) );
		pServed->m_eType = IndexType_e::PERCOLATE;
	}


	pIdx->SetMutableSettings ( pServed->m_tSettings );
	pIdx->m_iExpansionLimit = g_iExpansionLimit;
	pIdx->SetGlobalIDFPath ( pServed->m_sGlobalIDFPath );

	pIdx->Setup ( tSettings );
	pIdx->SetCacheSize ( g_iMaxCachedDocs, g_iMaxCachedHits );

	pServed->SetIdx ( std::move ( pIdx ) );
	return ResultAndIndex_t { ADD_NEEDLOAD, std::move ( pServed ) }; // use Leak to avoid extra addref/release on copying
}

////////////////////////////////////////////
/// configure and load local index
////////////////////////////////////////////
static ResultAndIndex_t LoadPlainIndex ( const char * szIndexName, const CSphConfigSection & hIndex, bool bMutableOpt, StrVec_t * pWarnings, CSphString & sError )
{
	// check path
	if ( !hIndex.Exists ( "path" ) )
	{
		sError = "key 'path' not found";
		return { ADD_ERROR, nullptr };
	}

	ServedIndexRefPtr_c pServed = MakeServedIndex();
	pServed->m_eType = IndexType_e::PLAIN;
	// configure memlocking, star
	ConfigureLocalIndex ( pServed, hIndex, bMutableOpt, pWarnings );

	// try to create index
	pServed->m_sIndexPath = hIndex["path"].strval ();
	auto pIdx = sphCreateIndexPhrase ( szIndexName, RedirectToRealPath ( pServed->m_sIndexPath ) );
	pIdx->m_iExpansionLimit = g_iExpansionLimit;
	pIdx->SetMutableSettings ( pServed->m_tSettings );
	pIdx->SetGlobalIDFPath ( pServed->m_sGlobalIDFPath );
	pIdx->SetCacheSize ( g_iMaxCachedDocs, g_iMaxCachedHits );
	pServed->SetIdx ( std::move ( pIdx ) );
	return ResultAndIndex_t { ADD_NEEDLOAD, std::move ( pServed ) };
}

///////////////////////////////////////////////
/// make and configure template index
///////////////////////////////////////////////
static ResultAndIndex_t LoadTemplateIndex ( const char * szIndexName, const CSphConfigSection &hIndex, bool bMutableOpt, StrVec_t * pWarnings )
{
	CSphIndexSettings tSettings;
	CSphString sWarning, sError;
	if ( !tSettings.Setup ( hIndex, szIndexName, sWarning, sError ) )
	{
		sphWarning ( "failed to configure table %s: %s", szIndexName, sError.cstr () );
		return { ADD_ERROR, nullptr };
	}

	if ( !sWarning.IsEmpty() )
		sphWarning ( "table '%s': %s - NOT SERVING", szIndexName, sWarning.cstr () );

	auto pIdx = sphCreateIndexTemplate ( szIndexName );
	pIdx->Setup ( tSettings );

	auto pServed = MakeServedIndex();
	pServed->m_eType = IndexType_e::TEMPLATE;

	// configure memlocking, star
	ConfigureLocalIndex ( pServed, hIndex, bMutableOpt, pWarnings );

	pIdx->SetMutableSettings ( pServed->m_tSettings );
	pIdx->m_iExpansionLimit = g_iExpansionLimit;

	std::unique_ptr<FilenameBuilder_i> pFilenameBuilder = CreateFilenameBuilder ( szIndexName );
	StrVec_t dWarnings;
	if ( !sphFixupIndexSettings ( pIdx.get(), hIndex, g_bStripPath, pFilenameBuilder.get(), dWarnings, sError ) )
	{
		sphWarning ( "table '%s': %s - NOT SERVING", szIndexName, sError.cstr () );
		return { ADD_ERROR, nullptr };
	}

	for ( const auto & i : dWarnings )
		sphWarning ( "table '%s': %s", szIndexName, i.cstr() );

	// templates we either add, either replace depending on requested action
	// at this point they are production-ready
	pServed->SetIdx ( std::move ( pIdx ) );
	return ResultAndIndex_t { ADD_SERVED, std::move ( pServed ) };
}

// HandleCommandClusterPq() -> RemoteLoadIndex() -> LoadIndex() -> AddIndex() // only Percolate! From other threads
// HandleMysqlCreateTable() -> CreateNewIndexConfigless() -> AddIndex() // from other threads
// ServiceMain() -> TickHead() -> CheckRotate() -> ReloadConfigAndRotateIndexes() -> AddIndex()
// ConfigureAndPreloadIndex() -> AddIndex() // maybe from non-main thread!
// 		ClientSession_c::Execute -> HandleMysqlImportTable -> AddExistingIndexConfigless -> ConfiglessPreloadIndex -> ConfigureAndPreloadIndex -> AddIndex
ResultAndIndex_t AddIndex ( const char * szIndexName, const CSphConfigSection & hIndex, bool bCheckDupe, bool bMutableOpt, StrVec_t * pWarnings, CSphString & sError )
{
	// check name
	if ( bCheckDupe && IndexIsServed ( szIndexName ) )
	{
		sError = "duplicate name";
		sphWarning ( "table '%s': duplicate name - NOT SERVING", szIndexName );
		return { ADD_ERROR, nullptr };
	}

	switch ( TypeOfIndexConfig ( hIndex.GetStr ( "type", nullptr )))
	{
		case IndexType_e::DISTR:
			return AddDistributedIndex ( szIndexName, hIndex, sError, pWarnings );
		case IndexType_e::RT:
			return LoadRTPercolate ( true, szIndexName, hIndex, bMutableOpt, pWarnings, sError );
		case IndexType_e::PERCOLATE:
			return LoadRTPercolate ( false, szIndexName, hIndex, bMutableOpt, pWarnings, sError );
		case IndexType_e::TEMPLATE:
			return LoadTemplateIndex ( szIndexName, hIndex, bMutableOpt, pWarnings );
		case IndexType_e::PLAIN:
			return LoadPlainIndex ( szIndexName, hIndex, bMutableOpt, pWarnings, sError );
		case IndexType_e::ERROR_:
		default:
			break;
	}

	sphWarning ( "table '%s': unknown type '%s' - NOT SERVING", szIndexName, hIndex["type"].cstr() );
	return { ADD_ERROR, nullptr };
}

// add or remove persistent pools to hosts
void InitPersistentPool()
{
	if ( !g_iPersistentPoolSize )
	{
		ClosePersistentSockets();
		return;
	}

	Dashboard::GetActiveHosts ().Apply ( [] ( HostDashboardRefPtr_t& pHost ) {
		if ( !pHost->m_pPersPool )
			pHost->m_pPersPool = new PersistentConnectionsPool_c;
		pHost->m_pPersPool->ReInit ( g_iPersistentPoolSize );
	} );
}

// special pass for 'simple' rotation (i.e. *.new to current)
static void IssuePlainOldRotation ( HashOfServed_c& hDeferred )
{
	ConfigReloader_c tReloader { hDeferred };
	tReloader.IssuePlainOldRotation();
}

// Reloading called always from same thread (so, for now not need to be th-safe for itself)
// ServiceMain() -> TickHead() -> CheckRotate() -> ReloadConfigAndRotateIndexes().
static void ReloadIndexesFromConfig ( const CSphConfig& hConf, HashOfServed_c& hDeferred ) REQUIRES ( MainThread )
{
	assert ( !IsConfigless() );
	if ( !hConf.Exists ("index") )
	{
		sphInfo ( "No tables found in config came to rotation. Abort reloading");
		return;
	}

	ConfigReloader_c tReloader { hDeferred };
	for ( const auto& dIndex : hConf["index"] )
	{
		const auto & sIndexName = dIndex.first;
		const CSphConfigSection & hIndex = dIndex.second;
		IndexType_e eNewType = TypeOfIndexConfig ( hIndex.GetStr ( "type", nullptr ) );
		if ( eNewType==IndexType_e::ERROR_ )
			continue;

		tReloader.LoadIndexFromConfig ( sIndexName, eNewType, hIndex );
	}
	InitPersistentPool();
}


struct IndexWithPriority_t
{
	CSphString	m_sIndex;
	StrVec_t	m_dKilllistTargets;
	int			m_iPriority {-1};
	int			m_nReferences {0};
};


static void SetIndexPriority ( IndexWithPriority_t & tIndex, int iPriority, const SmallStringHash_T<IndexWithPriority_t> & tIndexHash )
{
	tIndex.m_iPriority = Max ( tIndex.m_iPriority, iPriority );
	for ( const auto & i : tIndex.m_dKilllistTargets )
	{
		IndexWithPriority_t * pIdx = tIndexHash(i);
		if ( pIdx )
			SetIndexPriority ( *pIdx, iPriority+1, tIndexHash );
	}
}

static VecOfServed_c ConvertHashToPrioritySortedVec ( const HashOfServed_c& hDeferredIndexes ) REQUIRES ( MainThread )
{
	SmallStringHash_T<IndexWithPriority_t> tIndexesToRotate;
	VecOfServed_c dResult;

	for ( const auto& it : hDeferredIndexes )
	{
		assert ( it.second );

		// check for rt/percolate. they don't need killlist_target
		if ( !ServedDesc_t::IsMutable ( it.second ) && g_pLocalIndexes->Contains ( it.first ) )
		{
			IndexWithPriority_t tToRotate;
			tToRotate.m_sIndex = it.first;
			tToRotate.m_dKilllistTargets = it.second->m_dKilllistTargets;
			tIndexesToRotate.Add ( std::move ( tToRotate ), it.first );
		}
		else
			dResult.Add ( { it.first, it.second } ); // out or priority - will be processed first.
	};

	// set priorities
	for ( const auto& tIndexToRotate : tIndexesToRotate )
		for ( const auto & i : tIndexToRotate.second.m_dKilllistTargets )
		{
			IndexWithPriority_t * pIdx = tIndexesToRotate(i);
			if ( pIdx )
				++pIdx->m_nReferences;
		}

	// start with the least-referenced index
	IndexWithPriority_t * pMin;
	do
	{
		pMin = nullptr;
		for ( auto & tIndexToRotate : tIndexesToRotate )
		{
			auto & tIdx = tIndexToRotate.second;
			if ( tIdx.m_iPriority==-1 && ( !pMin || tIdx.m_nReferences<pMin->m_nReferences ) )
				pMin = &tIdx;
		}

		if ( pMin )
			SetIndexPriority ( *pMin, 0, tIndexesToRotate );
	}
	while ( pMin );

	// collect and sort by priority processed indexes names
	StrVec_t dSorted;
	for ( auto& tIndexToRotate : tIndexesToRotate )
		dSorted.Add ( tIndexToRotate.first );
	dSorted.Sort ( Lesser ( [&tIndexesToRotate] ( auto a, auto b ) { return tIndexesToRotate[a].m_iPriority < tIndexesToRotate[a].m_iPriority; } ) );

	// append priority names to non-prioritized
	for ( const auto& sIdx : dSorted )
		dResult.Add ( { sIdx, hDeferredIndexes[sIdx] } );

	return dResult;
}

// ServiceMain() -> TickHead() -> CheckRotate() -> CheckIndexesForSeamlessAndStartRotation()
static void CheckIndexesForSeamlessAndStartRotation ( VecOfServed_c dDeferredIndexes ) REQUIRES ( MainThread )
{
	// check what indexes need to be rotated
	int iNotCapableForSeamlessRotation = 0;
	ARRAY_FOREACH ( i, dDeferredIndexes )
	{
		const auto& sIdx = dDeferredIndexes[i].first;
		auto* pIndex = dDeferredIndexes[i].second.Ptr();
		assert ( pIndex );

		if ( !ServedDesc_t::IsMutable ( pIndex ) && CheckIndexRotate_c ( *pIndex, CheckIndexRotate_c::CheckLink ).NothingToRotate() )
		{
			++iNotCapableForSeamlessRotation;
			sphLogDebug ( "queue[] = %s", sIdx.cstr() );
			sphLogDebug ( "Index %s (%s) is not capable for seamless rotate. Skipping", sIdx.cstr ()
				, pIndex->m_sIndexPath.cstr () );
			dDeferredIndexes.Remove(i--);
		}
	}

	if ( iNotCapableForSeamlessRotation )
		sphWarning ( "internal error: non-empty queue on a rotation cycle start, got %d elements", iNotCapableForSeamlessRotation );

	if ( dDeferredIndexes.IsEmpty () )
	{
		sphInfo ( "nothing to rotate after SIGHUP" );
		g_bInRotate = false;
		return;
	}

	InvokeRotation ( std::move ( dDeferredIndexes ) );
}

// hDeferredIndexes includes both - fresh new, changed and 'just new to current' indexes.
static void DoGreedyRotation ( VecOfServed_c&& dDeferredIndexes ) REQUIRES ( MainThread )
{
	assert ( !g_bSeamlessRotate );
	ScRL_t tRotateConfigMutex { g_tRotateConfigMutex };

	for ( auto& dDeferredIndex :  dDeferredIndexes )
	{
		const CSphString& sDeferredIndex = dDeferredIndex.first;
		ServedIndexRefPtr_c& pDeferredIndex = dDeferredIndex.second;
		assert ( pDeferredIndex );

		CSphString sError;
		StrVec_t dWarnings;

		// prealloc RT and percolate here
		if ( ServedDesc_t::IsMutable ( pDeferredIndex ) )
		{
			sphLogDebug ( "greedy rotate (prealloc) mutable %s", sDeferredIndex.cstr() );

			if ( PreallocNewIndex ( *pDeferredIndex, &g_hCfg["index"][sDeferredIndex], sDeferredIndex.cstr(), dWarnings, sError ) )
				g_pLocalIndexes->AddOrReplace ( pDeferredIndex, sDeferredIndex );
			else
				sphWarning ( "table '%s': %s - NOT SERVING", sDeferredIndex.cstr(), sError.cstr() );
		}
		else if ( pDeferredIndex->m_eType==IndexType_e::PLAIN )
		{
			sphLogDebug ( "greedy rotate local %s", sDeferredIndex.cstr() );
			auto pRotating = GetServed ( sDeferredIndex );
			bool bSame = pRotating && pRotating.Ptr() == pDeferredIndex.Ptr();
			WIdx_c WIdx { pDeferredIndex };
			bool bOk = RotateIndexGreedy ( *pDeferredIndex, sDeferredIndex.cstr(), sError );
			if ( !bOk )
				sphWarning ( "table '%s': %s - NOT SERVING", sDeferredIndex.cstr(), sError.cstr() );

			if ( !bSame && bOk && !sphFixupIndexSettings ( WIdx, g_hCfg["index"][sDeferredIndex], g_bStripPath, nullptr, dWarnings, sError ) )
			{
				sphWarning ( "table '%s': %s - NOT SERVING", sDeferredIndex.cstr(), sError.cstr() );
				bOk = false;
			}

			if ( bOk )
			{
				WIdx->Preread();
				pDeferredIndex->UpdateMass();
				g_pLocalIndexes->AddOrReplace ( pDeferredIndex, sDeferredIndex );
			}
		}

		for ( const auto & i : dWarnings )
			sphWarning ( "table '%s': %s", sDeferredIndex.cstr(), i.cstr() );

		g_pDistIndexes->Delete ( sDeferredIndex ); // postponed delete of same-named distributed (if any)
	}

//	assert ( dDeferredIndexes.IsEmpty() );
	g_bInRotate = false;
	RotateGlobalIdf ();
	sphInfo ( "rotating finished" );
}


// ServiceMain() -> TickHead() -> [CallCoroutine] -> CheckRotate()
static void CheckRotate () REQUIRES ( MainThread )
{
	// do we need to rotate now? If no sigHUP received, or if we are already rotating - no.
//	if ( !g_bNeedRotate || g_bInRotate || IsConfigless() )
//		return;

	assert ( !IsConfigless() );

	g_bInRotate = true; // ok, another rotation cycle just started
	g_bNeedRotate = false; // which therefore clears any previous HUP signals

	sphLogDebug ( "CheckRotate invoked" );

	bool bReloadHappened = false;
	HashOfServed_c hDeferredIndexes;
	{
		auto [bChanged, dConfig] = FetchAndCheckIfChanged ( g_sConfigFile );
		if ( bChanged || g_bReloadForced )
		{
			sphInfo( "Config changed (read %d chars)", dConfig.GetLength());
			if ( !dConfig.IsEmpty() )
			{
				{
					ScWL_t dRotateConfigMutexWlocked { g_tRotateConfigMutex };
					bReloadHappened = ParseConfig ( &g_hCfg, g_sConfigFile, dConfig );
				}
				if ( bReloadHappened )
				{
					ScRL_t dRotateConfigMutexRlocked { g_tRotateConfigMutex };
					ReloadIndexesFromConfig ( g_hCfg, hDeferredIndexes );
				} else
					sphWarning ( "failed to parse config file '%s': %s; using previous settings", g_sConfigFile.cstr(), TlsMsg::szError() );
			}
		}
		g_bReloadForced = false;
	}

	if ( !bReloadHappened )
		IssuePlainOldRotation ( hDeferredIndexes );

	VecOfServed_c dDeferredIndexes = ConvertHashToPrioritySortedVec ( hDeferredIndexes );

	for ( const auto& s : dDeferredIndexes )
		sphLogDebug ( "will rotate %s", s.first.cstr() );

	if ( g_bSeamlessRotate )
		CheckIndexesForSeamlessAndStartRotation ( std::move ( dDeferredIndexes ) );
	else
		DoGreedyRotation ( std::move ( dDeferredIndexes ) );
}


void CheckReopenLogs () REQUIRES ( MainThread )
{
	if ( !g_bGotSigusr1 )
		return;

	ReopenDaemonLog ();
	ReopenQueryLog ();
	ReopenHttpLog();

	g_bGotSigusr1 = 0;
}


void ShowHelp ()
{
	fprintf ( stdout,
		"Usage: searchd [OPTIONS]\n"
		"\n"
		"Options are:\n"
		"-h, --help\t\tdisplay this help message\n"
		"-v, --version\t\tdisplay version information\n"
		"-c, --config <file>\tread configuration from specified file\n"
		"\t\t\t(default is manticore.conf)\n"
		"--stop\t\t\tsend SIGTERM to currently running searchd\n"
		"--stopwait\t\tsend SIGTERM and wait until actual exit\n"
		"--status\t\tget ant print status variables\n"
		"\t\t\t(PID is taken from pid_file specified in config file)\n"
		"--iostats\t\tlog per-query io stats\n"
		"--cpustats\t\tlog per-query cpu stats\n"
#if _WIN32
		"--install\t\tinstall as Windows service\n"
		"--delete\t\tdelete Windows service\n"
		"--servicename <name>\tuse given service name (default is 'searchd')\n"
		"--ntservice\t\tinternal option used to invoke a Windows service\n"
#endif
		"--strip-path\t\tstrip paths from stopwords, wordforms, exceptions\n"
		"\t\t\tand other file names stored in the table header\n"
		"--replay-flags=<OPTIONS>\n"
		"\t\t\textra binary log replay options (current options \n"
		"\t\t\tare 'accept-desc-timestamp' and 'ignore-open-errors')\n"
		"--new-cluster\tbootstraps a replication cluster with cluster restart protection\n"
		"--new-cluster-force\tbootstraps a replication cluster without cluster restart protection\n"
		"\n"
		"Debugging options are:\n"
		"--console\t\trun in console mode (do not fork, do not log to files)\n"
		"-p, --port <port>\tlisten on given port (overrides config setting)\n"
		"-l, --listen <spec>\tlisten on given address, port or path (overrides\n"
		"\t\t\tconfig settings)\n"
		"-i, --index <index>\tonly serve given table(s)\n"
		"-t, --table <table>\tonly serve given table(s)\n"
#if !_WIN32
		"--nodetach\t\tdo not detach into background\n"
#endif
		"--logdebug, --logdebugv, --logdebugvv\n"
		"\t\t\tenable additional debug information logging\n"
		"\t\t\t(with different verboseness)\n"
		"--pidfile\t\tforce using the PID file (useful with --console)\n"
		"--safetrace\t\tonly use system backtrace() call in crash reports\n"
		"--coredump\t\tsave core dump file on crash\n"
		"--mockstack\t\tdump safe stack sizes and exit\n"
		"\n"
		"Examples:\n"
		"searchd --config /usr/local/sphinx/etc/manticore.conf\n"
#if _WIN32
		"searchd --install --config c:\\sphinx\\manticore.conf\n"
#endif
		);
}


void InitSharedBuffer ()
{
	static CSphLargeBuffer<SharedData_t, true> g_dShared;
	CSphString sError;
	if ( !g_dShared.Alloc ( 1, sError ) )
		sphDie ( "failed to allocate shared buffer (msg=%s)", sError.cstr() );

	// reset
	g_pShared = g_dShared.GetWritePtr();
	g_pShared->m_bDaemonAtShutdown = false;
	g_pShared->m_bHaveTTY = false;
}


#if !_WIN32

static char g_sNameBuf[512] = { 0 };
static char g_sPid[30] = { 0 };

// returns 'true' only once - at the very start, to show it beautiful way.
bool SetWatchDog ( int iDevNull ) REQUIRES ( MainThread )
{
	InitSharedBuffer ();

	// Fork #1 - detach from controlling terminal
	switch ( fork() )
	{
		case -1:
			// error
			sphFatalLog ( "fork() failed (reason: %s)", strerrorm ( errno ) );
			exit ( 1 );
		case 0:
			// daemonized child - or new and free watchdog :)
			break;

		default:
			// tty-controlled parent
			while ( !g_pShared->m_bHaveTTY )
				sphSleepMsec ( 100 );

			exit ( 0 );
	}

	// became the session leader
	if ( setsid()==-1 )
	{
		sphFatalLog ( "setsid() failed (reason: %s)", strerrorm ( errno ) );
		exit ( 1 );
	}

	// Fork #2 - detach from session leadership (may be not necessary, however)
	switch ( fork() )
	{
		case -1:
			// error
			sphFatalLog ( "fork() failed (reason: %s)", strerrorm ( errno ) );
			exit ( 1 );
		case 0:
			// daemonized child - or new and free watchdog :)
			break;

		default:
			// tty-controlled parent
			exit ( 0 );
	}

	// save path to our binary
	g_sNameBuf[::readlink ( "/proc/self/exe", g_sNameBuf, 511 )] = 0;

	// now we are the watchdog. Let us fork the actual process
	enum class EFork { Startup, Disabled, Restart } eReincarnate = EFork::Startup;
	bool bShutdown = false;
	bool bStreamsActive = true;
	int iChild = 0;
	g_iParentPID = getpid();
	assert ( g_pShared );
	while (true)
	{
		if ( eReincarnate!=EFork::Disabled )
			iChild = fork();

		if ( iChild==-1 )
		{
			sphFatalLog ( "fork() failed during watchdog setup (error=%s)", strerrorm(errno) );
			exit ( 1 );
		}

		// child process; return true to show that we have to reload everything
		if ( iChild==0 )
		{
			atexit ( &ReleaseTTYFlag );
			return bStreamsActive;
		}

		// parent process, watchdog
		// close the io files
		if ( bStreamsActive )
		{
			close ( STDIN_FILENO );
			close ( STDOUT_FILENO );
			close ( STDERR_FILENO );
			dup2 ( iDevNull, STDIN_FILENO );
			dup2 ( iDevNull, STDOUT_FILENO );
			dup2 ( iDevNull, STDERR_FILENO );
			bStreamsActive = false;
		}

		if ( eReincarnate!=EFork::Disabled )
		{
			sphInfo ( "watchdog: main process %d forked ok", iChild );
			snprintf ( g_sPid, sizeof(g_sPid), "%d", iChild);
		}

		SetSignalHandlers();

		eReincarnate = EFork::Disabled;
		int iPid, iStatus;
		while ( ( iPid = wait ( &iStatus ) )>0 )
		{
			const char * sWillRestart = ( g_pShared->m_bDaemonAtShutdown ? "will not be restarted (daemon is shutting down)" : "will be restarted" );

			assert ( iPid==iChild );
			if ( WIFEXITED ( iStatus ) )
			{
				int iExit = WEXITSTATUS ( iStatus );
				if ( iExit==2 || iExit==6 ) // really crash
				{
					sphInfo ( "watchdog: main process %d crashed via CRASH_EXIT (exit code %d), %s", iPid, iExit, sWillRestart );
					eReincarnate = EFork::Restart;
				} else
				{
					sphInfo ( "watchdog: main process %d exited cleanly (exit code %d), shutting down", iPid, iExit );
					bShutdown = true;
				}
			} else if ( WIFSIGNALED ( iStatus ) )
			{
				int iSig = WTERMSIG ( iStatus );
				const char * sSig = NULL;
				if ( iSig==SIGINT )
					sSig = "SIGINT";
				else if ( iSig==SIGTERM )
					sSig = "SIGTERM";
				else if ( WATCHDOG_SIGKILL && iSig==SIGKILL )
					sSig = "SIGKILL";
				if ( sSig )
				{
					sphInfo ( "watchdog: main process %d killed cleanly with %s, shutting down", iPid, sSig );
					bShutdown = true;
				} else
				{
					if ( WCOREDUMP ( iStatus ) )
						sphInfo ( "watchdog: main process %d killed dirtily with signal %d, core dumped, %s",
							iPid, iSig, sWillRestart );
					else
						sphInfo ( "watchdog: main process %d killed dirtily with signal %d, %s",
							iPid, iSig, sWillRestart );
					eReincarnate = EFork::Restart;
				}
			} else if ( WIFSTOPPED ( iStatus ) )
				sphInfo ( "watchdog: main process %d stopped with signal %d", iPid, WSTOPSIG ( iStatus ) );
#ifdef WIFCONTINUED
			else if ( WIFCONTINUED ( iStatus ) )
				sphInfo ( "watchdog: main process %d resumed", iPid );
#endif
		}

		if ( iPid==-1 )
		{
			if ( g_bGotSigusr2 )
			{
				g_bGotSigusr2 = 0;
				sphInfo ( "watchdog: got USR2, performing dump of child's stack" );
				sphDumpGdb ( GetDaemonLogFD(), g_sNameBuf, g_sPid );
			}
		}

		if ( bShutdown || sphInterrupted() || g_pShared->m_bDaemonAtShutdown )
		{
			exit ( 0 );
		}
	}
}
#endif // !_WIN32

/// check for incoming signals, and react on them
void CheckSignals () REQUIRES ( MainThread )
{
#if _WIN32
	if ( WinService() && StopWinService() )
	{
		Shutdown ();
		SetWinServiceStopped();
		exit ( 0 );
	}
#endif

	if ( g_bGotSighup )
	{
		sphInfo ( "caught SIGHUP (seamless=%d, in_rotate=%d, need_rotate=%d)", (int)g_bSeamlessRotate, (int)g_bInRotate, (int)g_bNeedRotate );
		g_bNeedRotate = true;
		g_bGotSighup = false;
	}

	if ( sphInterrupted() )
	{
		sphInfo ( "caught SIGTERM, shutting down" );
		Shutdown ();
		exit ( 0 );
	}

#if _WIN32
	CheckWinSignals();
#endif
}

static bool g_bLoadInfo = val_from_env ( "MANTICORE_TRACE_LOAD", false );


void TickHead () REQUIRES ( MainThread )
{
	CheckSignals ();
	CheckLeaks ();
	CheckReopenLogs ();
	if ( g_bNeedRotate && !g_bInRotate && !IsConfigless() )
		Threads::CallCoroutine ( [] {
			ScopedRole_c thMain ( MainThread );
			CheckRotate();
		} );
	sphInfo ( nullptr ); // flush dupes
#if _WIN32
	// at windows there is no signals that interrupt sleep
	// need to sleep less to make main loop more responsible
	int tmSleep = 100;
#else
	int tmSleep = 500;
#endif
	sphSleepMsec ( tmSleep );

	if ( sphMicroTimer() > g_iNextExpMeterTimestamp )
	{
		g_iNextExpMeterTimestamp += g_iExpMeterPeriod;
		auto tSample = GlobalWorkPool()->Tasks();
		auto tCurrent = GlobalWorkPool()->CurTasks();
		g_tPriStat1m.Tick ( tSample.iPri );
		g_tPriStat5m.Tick ( tSample.iPri );
		g_tPriStat15m.Tick ( tSample.iPri );
		g_tSecStat1m.Tick ( tSample.iSec );
		g_tSecStat5m.Tick ( tSample.iSec );
		g_tSecStat15m.Tick ( tSample.iSec );

		g_tStat1m.Tick ( tSample.iPri + tSample.iSec + tCurrent);
		g_tStat5m.Tick ( tSample.iPri + tSample.iSec + tCurrent);
		g_tStat15m.Tick ( tSample.iPri + tSample.iSec + tCurrent);
		if ( g_bLoadInfo )
			sphInfo("Sample: %d, %d, %d; Load average: %0.2f, %0.2f, %0.2f, sec: %0.2f, %0.2f, %0.2f, pri: %0.2f, %0.2f, %0.2f", tCurrent, tSample.iSec, tSample.iPri, g_tStat1m.Value(), g_tStat5m.Value(), g_tStat15m.Value(), g_tSecStat1m.Value(), g_tSecStat5m.Value(), g_tSecStat15m.Value(), g_tPriStat1m.Value(), g_tPriStat5m.Value(), g_tPriStat15m.Value());
	}
}

bool g_bVtune = false;
int64_t g_tmStarted = 0;

static int	g_iNetWorkers = 1;

/////////////////////////////////////////////////////////////////////////////
// DAEMON OPTIONS
/////////////////////////////////////////////////////////////////////////////

static void ParsePredictedTimeCosts ( const char * p )
{
	// yet another mini-parser!
	// ident=value [, ident=value [...]]
	sph::ParseKeyValues ( p, [] (CSphString&& sIdent, CSphString&& sValue)
	{
		// bind value
		if ( sIdent=="skip" )
			g_iPredictorCostSkip = atoi ( sValue.cstr ());
		else if ( sIdent=="doc" )
			g_iPredictorCostDoc = atoi ( sValue.cstr ());
		else if ( sIdent=="hit" )
			g_iPredictorCostHit = atoi ( sValue.cstr ());
		else if ( sIdent=="match" )
			g_iPredictorCostMatch = atoi ( sValue.cstr ());
		else
			sphDie ( "predicted_time_costs: unknown identifier '%s' (known ones are skip, doc, hit, match)",
					 sIdent.cstr ());
	});
}

// read system TFO settings and init g_ITFO according to it.
/* From https://www.kernel.org/doc/Documentation/networking/ip-sysctl.txt
 * possible bitmask values are:

	  0x1: (client) enables sending data in the opening SYN on the client.
	  0x2: (server) enables the server support, i.e., allowing data in
			a SYN packet to be accepted and passed to the
			application before 3-way handshake finishes.
	  0x4: (client) send data in the opening SYN regardless of cookie
			availability and without a cookie option.
	0x200: (server) accept data-in-SYN w/o any cookie option present.
	0x400: (server) enable all listeners to support Fast Open by
			default without explicit TCP_FASTOPEN socket option.

 Actually we interested only in first 2 bits.
 */
static void CheckSystemTFO ()
{
#if defined (MSG_FASTOPEN)
	char sBuf[20] = { 0 };
	g_iTFO = TFO_ABSENT;

	FILE * fp = fopen ( "/proc/sys/net/ipv4/tcp_fastopen", "rb" );
	if ( !fp )
	{
		sphInfo ( "TCP fast open unavailable (can't read /proc/sys/net/ipv4/tcp_fastopen, look Server_settings/Searchd#Technical-details-about-Sphinx-API-protocol-and-TFO in manual)" );
		return;
	}

	auto szResult = fgets ( sBuf, 20, fp );
	fclose ( fp );
	if ( !szResult )
		return;

	g_iTFO = atoi ( szResult );
#else
	g_iTFO = 3; // suggest it is available.
#endif
}

static void SetOptionSI ( const CSphConfigSection & hSearchd, bool bTestMode )
{
	SIDefault_e eState = GetSecondaryIndexDefault();
	if ( bTestMode )
		eState = SIDefault_e::DISABLED;

	CSphVariant * pOption = hSearchd ( "secondary_indexes" );
	if ( pOption )
	{
		if ( pOption->strval()=="force" )
			eState = SIDefault_e::FORCE;
		else if ( pOption->intval()==0 )
			eState = SIDefault_e::DISABLED;
		else
			eState = SIDefault_e::ENABLED;

		if ( eState != SIDefault_e::DISABLED && !IsSecondaryLibLoaded() )
			sphWarning ( "secondary_indexes set but failed to initialize secondary library: %s", g_sSecondaryError.cstr() );
	}

	SetSecondaryIndexDefault ( eState );
}


static void ConfigureMerge ( const CSphConfigSection & hSearchd )
{
	BuildBufferSettings_t tSettings;
	tSettings.m_iBufferAttributes	= hSearchd.GetSize ( "merge_buffer_attributes",	tSettings.m_iBufferAttributes );
	tSettings.m_iBufferColumnar		= hSearchd.GetSize ( "merge_buffer_columnar",	tSettings.m_iBufferColumnar );
	tSettings.m_iBufferStorage		= hSearchd.GetSize ( "merge_buffer_storage",	tSettings.m_iBufferStorage );
	tSettings.m_iBufferFulltext		= hSearchd.GetSize ( "merge_buffer_fulltext",	tSettings.m_iBufferFulltext );
	tSettings.m_iBufferDict			= hSearchd.GetSize ( "merge_buffer_dict",		tSettings.m_iBufferDict );
	tSettings.m_iSIMemLimit			= hSearchd.GetSize ( "merge_si_memlimit",		tSettings.m_iSIMemLimit );

	SetMergeSettings(tSettings);
}


void ConfigureSearchd ( const CSphConfig & hConf, bool bOptPIDFile, bool bTestMode ) REQUIRES ( MainThread )
{
	if ( !hConf.Exists ( "searchd" ) || !hConf["searchd"].Exists ( "searchd" ) )
		sphFatal ( "'searchd' config section not found in '%s'", g_sConfigFile.cstr () );

	const CSphConfigSection & hSearchd = hConf["searchd"]["searchd"];
	sphCheckDuplicatePaths ( hConf );

	if ( bOptPIDFile )
		if ( !hSearchd ( "pid_file" ) )
			sphFatal ( "mandatory option 'pid_file' not found in 'searchd' section" );

	// read_timeout is now deprecated
	g_iReadTimeoutS = hSearchd.GetSTimeS ( "read_timeout", 5);

	// network_timeout overrides read_timeout
	g_iReadTimeoutS = hSearchd.GetSTimeS ( "network_timeout", g_iReadTimeoutS );
	g_iWriteTimeoutS = g_iReadTimeoutS;
	g_bTimeoutEachPacket = hSearchd.GetBool( "reset_network_timeout_on_packet" );

	g_iClientQlTimeoutS = hSearchd.GetSTimeS( "sphinxql_timeout", 900);
	g_iClientTimeoutS = hSearchd.GetSTimeS ( "client_timeout", 300 );

	g_iMaxConnection = hSearchd.GetInt ( "max_connections", g_iMaxConnection );
	auto iThreads = hSearchd.GetInt ( "threads", GetNumLogicalCPUs() );
	SetMaxChildrenThreads ( iThreads );
	g_iThdQueueMax = hSearchd.GetInt ( "jobs_queue_size", g_iThdQueueMax );

	g_iPersistentPoolSize = hSearchd.GetInt ("persistent_connections_limit");

	// FIXME!!! remove depricated preopen_indexes
	if ( hSearchd.Exists ( "preopen_tables" ) )
		MutableIndexSettings_c::GetDefaults().m_bPreopen = hSearchd.GetBool ( "preopen_tables" );
	else
		MutableIndexSettings_c::GetDefaults().m_bPreopen = hSearchd.GetBool ( "preopen_indexes" );

	sphSetUnlinkOld ( hSearchd.GetBool ( "unlink_old" ) );
	g_iExpansionLimit = hSearchd.GetInt ( "expansion_limit" );
	if ( hSearchd.Exists ( "expansion_merge_threshold_docs" ) )
		ExpandedMergeThdDocs ( hSearchd.GetInt ( "expansion_merge_threshold_docs" ) );
	if ( hSearchd.Exists ( "expansion_merge_threshold_hits" ) )
		ExpandedMergeThdHits ( hSearchd.GetInt ( "expansion_merge_threshold_hits" ) );

	// initialize buffering settings
	SetUnhintedBuffer ( hSearchd.GetSize( "read_unhinted", DEFAULT_READ_UNHINTED ) );
	int iReadBuffer = hSearchd.GetSize ( "read_buffer", DEFAULT_READ_BUFFER );
	FileAccessSettings_t & tDefaultFA = MutableIndexSettings_c::GetDefaults().m_tFileAccess;
	tDefaultFA.m_iReadBufferDocList = hSearchd.GetSize ( "read_buffer_docs", iReadBuffer );
	tDefaultFA.m_iReadBufferHitList = hSearchd.GetSize ( "read_buffer_hits", iReadBuffer );
	tDefaultFA.m_eDoclist = GetFileAccess( hSearchd, "access_doclists", true, FileAccess_e::FILE );
	tDefaultFA.m_eHitlist = GetFileAccess( hSearchd, "access_hitlists", true, FileAccess_e::FILE );
	tDefaultFA.m_eDict = GetFileAccess( hSearchd, "access_dict", false, tDefaultFA.m_eDict );

	tDefaultFA.m_eAttr = FileAccess_e::MMAP_PREREAD;
	tDefaultFA.m_eBlob = FileAccess_e::MMAP_PREREAD;

	tDefaultFA.m_eAttr = GetFileAccess( hSearchd, "access_plain_attrs", false, tDefaultFA.m_eAttr );
	tDefaultFA.m_eBlob = GetFileAccess( hSearchd, "access_blob_attrs", false, tDefaultFA.m_eBlob );

	if ( hSearchd("subtree_docs_cache") )
		g_iMaxCachedDocs = hSearchd.GetSize ( "subtree_docs_cache", g_iMaxCachedDocs );

	if ( hSearchd("subtree_hits_cache") )
		g_iMaxCachedHits = hSearchd.GetSize ( "subtree_hits_cache", g_iMaxCachedHits );

	if ( hSearchd("seamless_rotate") )
		g_bSeamlessRotate = ( hSearchd["seamless_rotate"].intval()!=0 );

	if ( hSearchd ( "grouping_in_utc" ) )
	{
		if ( IsTimeZoneSet() )
			sphWarning ( "grouping_in_utc=1 conflicts with 'timezone'" );

		SetGroupingInUTC ( hSearchd["grouping_in_utc"].intval ()!=0 );
	}

	if ( hSearchd ( "timezone" ) )
	{
		if ( GetGroupingInUTC() )
			sphWarning ( "grouping_in_utc=1 conflicts with 'timezone'" );

		CSphString sWarn;
		SetTimeZone ( hSearchd["timezone"].cstr(), sWarn );
		if ( !sWarn.IsEmpty() )
			sphWarning ( "%s", sWarn.cstr() );
		else
			sphInfo ( "Using time zone '%s'", GetTimeZoneName().cstr() );
	}

	if ( hSearchd("join_cache_size") )
		SetJoinCacheSize ( hSearchd.GetSize64 ( "join_cache_size", GetJoinCacheSize() ) );

	// sha1 password hash for shutdown action
	SetShutdownToken ( hSearchd.GetStr ( "shutdown_token" ) );

	if ( !g_bSeamlessRotate && MutableIndexSettings_c::GetDefaults().m_bPreopen && !bTestMode )
		sphWarning ( "preopen_indexes=1 has no effect with seamless_rotate=0" );

	SetAttrFlushPeriod ( hSearchd.GetUsTime64S ( "attr_flush_period", 0 ));
	g_iMaxPacketSize = hSearchd.GetSize ( "max_packet_size", g_iMaxPacketSize );
	g_iMaxFilters = hSearchd.GetInt ( "max_filters", g_iMaxFilters );
	g_iMaxFilterValues = hSearchd.GetInt ( "max_filter_values", g_iMaxFilterValues );
	g_iMaxBatchQueries = hSearchd.GetInt ( "max_batch_queries", g_iMaxBatchQueries );
	g_iDistThreads = hSearchd.GetInt ( "max_threads_per_query", g_iDistThreads );
	sphSetThrottling ( hSearchd.GetInt ( "rt_merge_iops", 0 ), hSearchd.GetSize ( "rt_merge_maxiosize", 0 ) );
	g_iPingIntervalUs = hSearchd.GetUsTime64Ms ( "ha_ping_interval", 1000000 );
	g_uHAPeriodKarmaS = hSearchd.GetSTimeS ( "ha_period_karma", 60 );
	g_iQueryLogMinMs = hSearchd.GetMsTimeMs ( "query_log_min_msec", g_iQueryLogMinMs );

	g_iAgentConnectTimeoutMs = hSearchd.GetMsTimeMs ( "agent_connect_timeout", g_iAgentConnectTimeoutMs );
	g_iAgentQueryTimeoutMs = hSearchd.GetMsTimeMs ( "agent_query_timeout", g_iAgentQueryTimeoutMs );
	g_iAgentRetryDelayMs = hSearchd.GetMsTimeMs ( "agent_retry_delay", g_iAgentRetryDelayMs );
	if ( g_iAgentRetryDelayMs > DAEMON_MAX_RETRY_DELAY )
		sphWarning ( "agent_retry_delay %d exceeded max recommended %d", g_iAgentRetryDelayMs, DAEMON_MAX_RETRY_DELAY );
	g_iAgentRetryCount = hSearchd.GetInt ( "agent_retry_count", g_iAgentRetryCount );
	if ( g_iAgentRetryCount > DAEMON_MAX_RETRY_COUNT )
		sphWarning ( "agent_retry_count %d exceeded max recommended %d", g_iAgentRetryCount, DAEMON_MAX_RETRY_COUNT );

	g_iReplConnectTimeoutMs = hSearchd.GetMsTimeMs ( "replication_connect_timeout", g_iReplConnectTimeoutMs );
	g_iReplQueryTimeoutMs = hSearchd.GetMsTimeMs ( "replication_query_timeout", g_iReplQueryTimeoutMs );
	g_iReplRetryCount = hSearchd.GetInt ( "replication_retry_count", g_iReplRetryCount );
	g_iReplRetryDelayMs = hSearchd.GetMsTimeMs ( "replication_retry_delay", g_iReplRetryDelayMs );
	ReplicationSetTimeouts ( g_iReplConnectTimeoutMs, g_iReplQueryTimeoutMs, g_iReplRetryCount, g_iReplRetryDelayMs );

	g_tmWaitUS = hSearchd.GetUsTime64Ms ( "net_wait_tm", g_tmWaitUS );
	g_iThrottleAction = hSearchd.GetInt ( "net_throttle_action", g_iThrottleAction );
	g_iThrottleAccept = hSearchd.GetInt ( "net_throttle_accept", g_iThrottleAccept );
	g_iNetWorkers = hSearchd.GetInt ( "net_workers", g_iNetWorkers );
	g_iNetWorkers = Max ( g_iNetWorkers, 1 );
	CheckSystemTFO();
	if ( g_iTFO!=TFO_ABSENT && hSearchd.GetInt ( "listen_tfo", 1 )==0 )
	{
		g_iTFO &= ~TFO_LISTEN;
	}

	bool bLocaleSet = false;
	if ( hSearchd ( "collation_libc_locale" ) )
	{
		auto sLocale = hSearchd.GetStr ( "collation_libc_locale" );
		bLocaleSet = setlocale ( LC_COLLATE, sLocale.cstr() );
		if ( !bLocaleSet )
			sphWarning ( "setlocale failed (locale='%s')", sLocale.cstr() );
	}
	CSphString sLoc = setlocale ( LC_COLLATE, nullptr );
	SetLocale( sLoc, bLocaleSet );

	if ( hSearchd ( "collation_server" ) )
	{
		CSphString sCollation = hSearchd.GetStr ( "collation_server" );
		CSphString sError;
		GlobalCollation () = sphCollationFromName ( sCollation, &sError );
		if ( !sError.IsEmpty() )
			sphWarning ( "%s", sError.cstr() );
	}

	if ( hSearchd("thread_stack") ) // fixme! rename? That is limit for stack of the coro, not of the thread!
	{
		constexpr int iThreadStackSizeMin = 128*1024;
		int iStackSize = hSearchd.GetSize ( "thread_stack", iThreadStackSizeMin );
		if ( iStackSize<iThreadStackSizeMin )
			sphWarning ( "thread_stack %d less than default (128K), increased", iStackSize );

		iStackSize = Max ( iStackSize, iThreadStackSizeMin );
		Threads::SetMaxCoroStackSize ( iStackSize );
	}

	if ( hSearchd("predicted_time_costs") )
		ParsePredictedTimeCosts ( hSearchd["predicted_time_costs"].cstr() );

	if ( hSearchd("shutdown_timeout") )
		g_iShutdownTimeoutUs = hSearchd.GetUsTime64S ( "shutdown_timeout", 60000000);

	g_iDocstoreCache = hSearchd.GetSize64 ( "docstore_cache_size", 16777216 );
	g_iSkipCache = hSearchd.GetSize64 ( "skiplist_cache_size", 67108864 );

	if ( hSearchd.Exists ( "max_open_files" ) )
	{
#if HAVE_GETRLIMIT & HAVE_SETRLIMIT
		auto uLimit = ( rlim_t ) hSearchd["max_open_files"].intval ();
		bool bMax = hSearchd["max_open_files"].strval ()=="max";
		if ( !uLimit && !bMax )
			sphWarning ( "max_open_files is %d, expected positive value; ignored", (int) uLimit );
		else
		{
			struct rlimit dRlimit;
			if ( 0!=getrlimit ( RLIMIT_NOFILE, &dRlimit ) )
				sphWarning ( "Failed to getrlimit (RLIMIT_NOFILE), error %d: %s", errno, strerrorm ( errno ) );
			else
			{
				auto uPrevLimit = dRlimit.rlim_cur;
				if ( bMax )
					uLimit = dRlimit.rlim_max;
				dRlimit.rlim_cur = Min ( dRlimit.rlim_max, uLimit );
				if ( 0!=setrlimit ( RLIMIT_NOFILE, &dRlimit ) )
					sphWarning ( "Failed to setrlimit on %d, error %d: %s", (int)uLimit, errno, strerrorm ( errno ) );
				else
					sphInfo ( "Set max_open_files to %d (previous was %d), hardlimit is %d.",
						(int)uLimit, (int)uPrevLimit, (int)dRlimit.rlim_max );
			}
		}
#else
		sphWarning ("max_open_files defined, but this binary don't know about setrlimit() function");
#endif
	}

	QcacheStatus_t s = QcacheGetStatus();
	s.m_iMaxBytes = hSearchd.GetSize64 ( "qcache_max_bytes", s.m_iMaxBytes );
	s.m_iThreshMs = hSearchd.GetMsTimeMs ( "qcache_thresh_msec", s.m_iThreshMs );
	s.m_iTtlS = hSearchd.GetSTimeS ( "qcache_ttl_sec", s.m_iTtlS );
	QcacheSetup ( s.m_iMaxBytes, s.m_iThreshMs, s.m_iTtlS );

	// hostname_lookup = {config_load | request}
	g_bHostnameLookup = ( hSearchd.GetStr ( "hostname_lookup" ) == "request" );

	CSphVariant * pLogMode = hSearchd ( "query_log_mode" );
	if ( pLogMode && !pLogMode->strval().IsEmpty() )
	{
		errno = 0;
		int iMode = strtol ( pLogMode->strval().cstr(), NULL, 8 );
		int iErr = errno;
		if ( iErr==ERANGE || iErr==EINVAL )
		{
			sphWarning ( "query_log_mode invalid value (value=%o, error=%s); skipped", iMode, strerrorm(iErr) );
		} else
		{
			SetLogFileMode ( iMode );
		}
	}
	if ( hSearchd ( "server_id" ) )
	{
		int iServerID = hSearchd.GetInt ( "server_id", 0 );
		const int iServerMask = 0x7f;
		if ( iServerID>iServerMask )
		{
			iServerID &= iServerMask;
			sphWarning ( "server_id out of range 0 - 127, clamped to %d", iServerID );
		}
		SetServerID ( iServerID );
	}

	g_sMySQLVersion = hSearchd.GetStr ( "mysql_version_string", g_sMySQLVersion.cstr() );
	sphinxexpr::MySQLVersion() = g_sMySQLVersion;
	g_sKbnVersion = hSearchd.GetStr ( "kibana_version_string" );

	AllowOnlyNot ( hSearchd.GetInt ( "not_terms_only_allowed", 0 )!=0 );
	SetBooleanSimplify ( hSearchd.GetBool ( "boolean_simplify", CSphQuery::m_bDefaultSimplify ) );

	ConfigureQueryLogCommands ( hSearchd.GetStr ( "query_log_commands" ) );

	g_iAutoOptimizeCutoffMultiplier = hSearchd.GetInt ( "auto_optimize", 1 );
	MutableIndexSettings_c::GetDefaults().m_iOptimizeCutoff = hSearchd.GetInt ( "optimize_cutoff", AutoOptimizeCutoff() );
	MutableIndexSettings_c::GetDefaults().m_iOptimizeCutoffKNN = hSearchd.GetInt ( "optimize_cutoff", AutoOptimizeCutoffKNN() );

	SetPseudoSharding ( hSearchd.GetInt ( "pseudo_sharding", 1 )!=0 );
	SetOptionSI ( hSearchd, bTestMode );
	SetSIBlockCacheSize ( hSearchd.GetSize64 ( "secondary_index_block_cache", GetSIBlockCacheSize() ) );

	CSphString sWarning;
	AttrEngine_e eEngine = AttrEngine_e::DEFAULT;
	if ( StrToAttrEngine ( eEngine, AttrEngine_e::ROWWISE, hSearchd.GetStr("engine"), sWarning ) )
		SetDefaultAttrEngine(eEngine);
	else
		sphWarning ( "%s", sWarning.cstr() );

	g_bHasBuddyPath = hSearchd.Exists ( "buddy_path" );
	g_sBuddyPath = hSearchd.GetStr ( "buddy_path" );
	g_bTelemetry = ( hSearchd.GetInt ( "telemetry", g_bTelemetry ? 1 : 0 )!=0 );
	g_bAutoSchema = ( hSearchd.GetInt ( "auto_schema", g_bAutoSchema ? 1 : 0 )!=0 );

	SetAccurateAggregationDefault ( hSearchd.GetInt ( "accurate_aggregation", GetAccurateAggregationDefault() )!=0 );
	SetDistinctThreshDefault ( hSearchd.GetInt ( "distinct_precision_threshold", GetDistinctThreshDefault() ) );

	ConfigureMerge(hSearchd);
	SetJoinBatchSize ( hSearchd.GetInt ( "join_batch_size", GetJoinBatchSize() ) );
	SetRtFlushDiskPeriod ( hSearchd.GetSTimeS ( "diskchunk_flush_write_timeout", bTestMode ? -1 : 1 ), hSearchd.GetSTimeS ( "diskchunk_flush_search_timeout", 30 ) );

	int iExpansionPhraseLimit = hSearchd.GetInt ( "expansion_phrase_limit", 1024 );
	bool bExpansionPhraseWarning = hSearchd.GetBool ( "expansion_phrase_warning", false );
	SetExpansionPhraseLimit ( iExpansionPhraseLimit, bExpansionPhraseWarning );
}

static void DirMustWritable ( const CSphString & sDataDir )
{
	CSphString sError;
	CSphString sTmpName;
	sTmpName.SetSprintf ( "%s/gmb_%d", sDataDir.cstr(), (int)getpid() );

	CSphWriter tFile;
	if ( !tFile.OpenFile ( sTmpName, sError ) )
		sphFatal ( "The directory Manticore starts from must be writable for the daemon, error: %s", sError.cstr() );

	tFile.PutDword( 1 );
	tFile.Flush();

	if ( tFile.IsError() )
		sphFatal ( "The directory Manticore starts from must be writable for the daemon, error: %s", sError.cstr() );
}

static void CheckSetCwd () REQUIRES ( MainThread )
{
	if ( g_bNoChangeCwd || !IsConfigless() )
		return;

	CSphString sDataDir = GetDataDirInt();
	if ( !IsPathAbsolute ( sDataDir ) )
	{
		DirMustWritable ( "." );
		return;
	}

	int iRes = chdir ( sDataDir.cstr() );
	if ( iRes!=0 )
		sphFatal ( "failed to change current working directory to '%s': %s", sDataDir.cstr(), strerror(errno) );

	sphLogDebug ( "current working directory changed to '%s'", sDataDir.cstr() );
	DirMustWritable ( sDataDir );
	g_bCwdChanged = true;
}

static void PutPath ( const CSphString & sCwd, const CSphString & sVar, RowBuffer_i & tOut )
{
	if ( !IsPathAbsolute ( sVar ) )
	{
		CSphString sPath;
		sPath.SetSprintf ( "%s/%s", sCwd.cstr(), sVar.cstr() );
		tOut.PutString ( sPath );
	} else
	{
		tOut.PutString ( sVar );
	}
}

class StringSetStatic_c : public sph::StringSet
{
public:
	StringSetStatic_c ( std::initializer_list<const char *> dArgs )
	{
		for ( const char * sName : dArgs )
			Add ( sName );
	}
};

static StringSetStatic_c g_hSearchdPathVars {
  "binlog_path"
, "data_dir"
, "lemmatizer_base"
, "log"
, "pid_file"
, "plugin_dir"
, "query_log"
, "snippets_file_prefix"
, "sphinxql_state" 
, "ssl_ca"
, "ssl_cert"
, "ssl_key"
};

static void DumpSettingsSection ( const CSphConfigSection & hNode, const char * sSectionName, RowBuffer_i & tOut )
{
	StringBuilder_c tTmp;

	for ( const auto & tIt : hNode )
	{
		const CSphVariant * pVal = &tIt.second;

		// empty binlog_path should not have default value
		if ( tIt.first=="binlog_path" && pVal->strval().IsEmpty() )
			continue;

		tTmp.Clear();
		tTmp.Appendf ( "%s.%s", sSectionName, tIt.first.cstr() );

		do
		{
			// data packets
			tOut.PutString ( tTmp.cstr() );

			if ( g_hSearchdPathVars[tIt.first] )
				PutPath ( g_sConfigPath, pVal->strval(), tOut );
			else
				tOut.PutString ( pVal->strval() );

			if ( !tOut.Commit() )
				return;

			pVal = pVal->m_pNext;
		} while ( pVal );
	}
}

static void DumpSettingsSection ( const CSphConfig & hConf, const char * sSectionName, RowBuffer_i & tOut )
{
	if ( !hConf.Exists ( sSectionName ) || !hConf[sSectionName].Exists ( sSectionName ) )
		return;

	DumpSettingsSection ( hConf[sSectionName][sSectionName], sSectionName, tOut );
}

static void DumpCommonSection ( const CSphConfig & hConf, RowBuffer_i & tOut )
{
	CSphString sCommonName ( "common" );
	CSphString sPDirName ( "plugin_dir" );
	if ( hConf.Exists ( sCommonName ) && hConf[sCommonName].Exists ( sCommonName ) && hConf[sCommonName][sCommonName].Exists ( sPDirName ) )
	{
		DumpSettingsSection ( hConf, sCommonName.cstr(), tOut );
		return;
	}

	// plugin_dir should be printed always
	CSphConfigSection hCommon;
	if ( hConf.Exists ( sCommonName ) && hConf[sCommonName].Exists ( sCommonName ) )
		hCommon = hConf[sCommonName][sCommonName];

	hCommon.AddEntry ( sPDirName.cstr(), PluginGetDir().cstr() );
	DumpSettingsSection ( hCommon, sCommonName.cstr(), tOut );
}

void HandleMysqlShowSettings ( const CSphConfig & hConf, RowBuffer_i & tOut )
{
	tOut.HeadBegin ();
	tOut.HeadColumn ( "Setting_name" );
	tOut.HeadColumn ( "Value" );
	tOut.HeadEnd ();

	// configuration file path
	tOut.PutString ( "configuration_file" );
	PutPath ( g_sConfigPath, g_sConfigFile, tOut );
	tOut.Commit();
	// pid 
	tOut.PutString ( "worker_pid" );
	tOut.PutNumAsString ( (int)getpid() );
	tOut.Commit();

	DumpSettingsSection ( hConf, "searchd", tOut );
	DumpCommonSection ( hConf, tOut );
	DumpSettingsSection ( hConf, "indexer", tOut );

	// done
	tOut.Eof();

}

// load index which is not yet load, and publish it in served indexes.
// ServiceMain -> ConfigureAndPreloadOnStartup -> ConfigureAndPreloadIndex
// ServiceMain -> ConfigureAndPreloadOnStartup -> ConfigureAndPreloadConfiglessIndexes -> ConfiglessPreloadIndex -> ConfigureAndPreloadIndex
// from any another thread:
// ClientSession_c::Execute -> HandleMysqlImportTable -> AddExistingIndexConfigless -> ConfiglessPreloadIndex -> ConfigureAndPreloadIndex
ESphAddIndex ConfigureAndPreloadIndex ( const CSphConfigSection & hIndex, const char * szIndexName, StrVec_t& dWarnings, CSphString& sError )
{
	auto [eAdd, pJustLoadedLocal] = AddIndex ( szIndexName, hIndex, true, false, nullptr, sError );

	// local plain, rt, percolate added, but need to be at least preallocated before they could work.
	switch ( eAdd )
	{
	case ADD_NEEDLOAD:
	{
		assert ( pJustLoadedLocal );
		fprintf ( stdout, "precaching table '%s'\n", szIndexName );
		fflush ( stdout );

		IndexFiles_c dJustAddedFiles ( pJustLoadedLocal->m_sIndexPath );

		if ( dJustAddedFiles.HasAllFiles ( ".new" ) )
		{
			WIdx_c WFake { pJustLoadedLocal }; // as RotateIndexGreedy wants w-locked
			if ( RotateIndexGreedy ( *pJustLoadedLocal, szIndexName, sError ) )
			{
				if ( !FixupAndLockIndex ( *pJustLoadedLocal, UnlockedHazardIdxFromServed ( *pJustLoadedLocal ), &hIndex, szIndexName, dWarnings, sError ) )
					return ADD_ERROR;
			} else
			{
				dWarnings.Add ( sError );
				if ( !PreallocNewIndex ( *pJustLoadedLocal, &hIndex, szIndexName, dWarnings, sError ) )
					return ADD_ERROR;
			}
		} else
		{
			if ( !PreallocNewIndex ( *pJustLoadedLocal, &hIndex, szIndexName, dWarnings, sError ) )
				return ADD_ERROR;

			// index could load global_idf from the settings
			// need to pass and load global idf below
			CSphIndex * pIdx = UnlockedHazardIdxFromServed ( *pJustLoadedLocal );
			if ( pIdx->GetMutableSettings().IsSet ( MutableName_e::GLOBAL_IDF ) )
				pJustLoadedLocal->m_sGlobalIDFPath = pIdx->GetMutableSettings().m_sGlobalIDFPath;
		}
	}
	// no break
	case ADD_SERVED:
	{
		if ( !pJustLoadedLocal->m_sGlobalIDFPath.IsEmpty() && !sph::PrereadGlobalIDF ( pJustLoadedLocal->m_sGlobalIDFPath, sError ) )
			dWarnings.Add ( "global IDF unavailable - IGNORING" );

		// finally add the index to the hash of enabled.
		g_pLocalIndexes->Add ( pJustLoadedLocal, szIndexName );
	}
	// no sense to break
	case ADD_DISTR:
	case ADD_ERROR:
	default:
		break;
	}
	return eAdd;
}

// invoked once on start from ServiceMain (actually it creates the hashes)
// ServiceMain -> ConfigureAndPreloadOnStartup
static void ConfigureAndPreloadOnStartup ( const CSphConfig & hConf, const StrVec_t & dOptIndexes ) REQUIRES (MainThread)
{
	int iCounter = 0;
	int iValidIndexes = 0;
	int64_t tmLoad = -sphMicroTimer();

	if ( hConf.Exists ( "index" ) )
	{
		assert ( !IsConfigless() );
		for ( const auto& tIndex : hConf["index"] )
		{
			const CSphConfigSection & hIndex = tIndex.second;
			const char * szIndexName = tIndex.first.cstr();

			if ( !dOptIndexes.IsEmpty() && !dOptIndexes.any_of ( [&] ( const CSphString &rhs ) { return rhs.EqN ( szIndexName ); } ) )
				continue;

			StrVec_t dWarnings;
			CSphString sError;
			ESphAddIndex eAdd = ConfigureAndPreloadIndex ( hIndex, szIndexName, dWarnings, sError );
			for ( const auto & i : dWarnings )
				sphWarning ( "table '%s': %s", szIndexName, i.cstr() );

			if ( eAdd==ADD_ERROR )
				sphWarning ( "table '%s': %s - NOT SERVING", szIndexName, sError.cstr() );

			iValidIndexes += ( eAdd!=ADD_ERROR ? 1 : 0 );
			iCounter +=  ( eAdd== ADD_NEEDLOAD ? 1 : 0 );
		}
	} else {
		assert ( IsConfigless() );
		ConfigureAndPreloadConfiglessIndexes ( iValidIndexes, iCounter );
	}

	InitPersistentPool();

	ServedSnap_t hLocal = g_pLocalIndexes->GetHash();
	for ( const auto& tIt : *hLocal )
	{
		auto pServed = tIt.second;
		if ( pServed )
		{
			CSphString sWarning, sError;
			RIdx_c pIdx { pServed };
			if ( !ApplyIndexKillList ( pIdx, sWarning, sError, true ) )
				sphWarning ( "table '%s': error applying killlist: %s", pIdx->GetName(), sError.cstr() );

			if ( sWarning.Length() )
				sphWarning ( "%s", sWarning.cstr() );
		}
	}

	// set index cluster name for check
	for ( const ClusterDesc_t & tClusterDesc : GetClustersInt() )
		for ( const auto & tIndex : tClusterDesc.m_hIndexes )
			AssignClusterToIndex ( tIndex.first, tClusterDesc.m_sName );
	sphLogDebugRpl ( "%d clusters loaded from config", GetClustersInt().GetLength() );


	tmLoad += sphMicroTimer();
	if ( !iValidIndexes )
		sphLogDebug ( "no valid tables to serve" );
	else
		fprintf ( stdout, "precached %d tables in %0.3f sec\n", iCounter, float(tmLoad)/1000000 );
}

// if data_dir changes cwd then paths at sections searchd and common should be fixed from realtive into absolute
void FixPathAbsolute ( CSphString & sPath )
{
	if ( !g_bCwdChanged )
		return;

	if ( sPath.IsEmpty() || IsPathAbsolute ( sPath ) )
		return;

	assert ( !g_sExePath.IsEmpty() );
	CSphString sFullPath;
	sFullPath.SetSprintf ( "%s/%s", g_sExePath.cstr(), sPath.cstr() );

	sPath = sphNormalizePath ( sFullPath );
}

static void OpenDaemonLog ( const CSphConfigSection & hSearchd, bool bCloseIfOpened=false )
{
	auto sLog = hSearchd.Opt<CSphString>("log").value_or("searchd.log");
	SetDaemonLog ( std::move(sLog), bCloseIfOpened );
}


namespace { // static

// implement '--stop' and '--stopwait' (connect and stop another instance by pid file from config)
int StopOrStopWaitAnother ( CSphVariant * v, bool bWait ) REQUIRES ( MainThread )
{
	if ( !v )
		sphFatal ( "stop: option 'pid_file' not found in '%s' section 'searchd'", g_sConfigFile.cstr () );

	CSphString sPidFile = v->cstr();
	FixPathAbsolute ( sPidFile );
	FILE * fp = fopen ( sPidFile.cstr(), "r" );
	if ( !fp )
		sphFatal ( "stop: pid file '%s' does not exist or is not readable", sPidFile.cstr() );

	char sBuf[16];
	int iLen = (int) fread ( sBuf, 1, sizeof(sBuf)-1, fp );
	sBuf[iLen] = '\0';
	fclose ( fp );

	int iPid = atoi(sBuf);
	if ( iPid<=0 )
		sphFatal ( "stop: failed to read valid pid from '%s'", sPidFile.cstr() );

	int iWaitTimeout = g_iShutdownTimeoutUs + 100000;

	int iExitCode = 0;
#if _WIN32
	WinStopOrWaitAnother(iPid, iWaitTimeout);
#else
	CSphString sPipeName;
	int iPipeCreated = -1;
	int fdPipe = -1;
	if ( bWait )
	{
		sPipeName = GetNamedPipeName ( iPid );
		::unlink ( sPipeName.cstr () ); // avoid garbage to pollute us
                int iMask = umask ( 0 );
		iPipeCreated = mkfifo ( sPipeName.cstr(), 0666 );
                umask ( iMask );
		if ( iPipeCreated!=-1 )
			fdPipe = ::open ( sPipeName.cstr(), O_RDONLY | O_NONBLOCK );

		if ( iPipeCreated==-1 )
			sphWarning ( "mkfifo failed (path=%s, err=%d, msg=%s); will NOT wait", sPipeName.cstr(), errno, strerrorm(errno) );
		else if ( fdPipe<0 )
			sphWarning ( "open failed (path=%s, err=%d, msg=%s); will NOT wait", sPipeName.cstr(), errno, strerrorm(errno) );
	}

	if ( kill ( iPid, SIGTERM ) )
		sphFatal ( "stop: kill() on pid %d failed: %s", iPid, strerrorm(errno) );
	sphInfo ( "stop: successfully sent SIGTERM to pid %d", iPid );

	iExitCode = ( bWait && ( iPipeCreated==-1 || fdPipe<0 ) ) ? 1 : 0;
	bool bHandshake = true;
	if ( bWait && fdPipe>=0 )
		while ( true )
		{
			int iReady = sphPoll ( fdPipe, iWaitTimeout );

			// error on wait
			if ( iReady<0 )
			{
				iExitCode = 3;
				sphWarning ( "stopwait%s error '%s'", ( bHandshake ? " handshake" : " " ), strerrorm(errno) );
				break;
			}

			// timeout
			if ( iReady==0 )
			{
				if ( !bHandshake )
					continue;

				iExitCode = 1;
				break;
			}

			// reading data
			DWORD uStatus = 0;
			int iRead = ::read ( fdPipe, &uStatus, sizeof(DWORD) );
			if ( iRead!=sizeof(DWORD) )
			{
				sphWarning ( "stopwait read fifo error '%s'", strerrorm(errno) );
				iExitCode = 3; // stopped demon crashed during stop
				break;
			}
			iExitCode = ( uStatus==1 ? 0 : 2 ); // uStatus == 1 - AttributeSave - ok, other values - error

			if ( !bHandshake )
				break;

			bHandshake = false;
		}
	::unlink ( sPipeName.cstr () ); // is ok on linux after it is opened.

	if ( fdPipe>=0 )
		::close ( fdPipe );

#endif
	return iExitCode;}
} // static namespace


static void InitBanner()
{
	const char * szColumnarVer = GetColumnarVersionStr();
	CSphString sColumnar = "";
	if ( szColumnarVer )
		sColumnar.SetSprintf ( " (columnar %s)", szColumnarVer );

	const char * szSiVer = GetSecondaryVersionStr();
	CSphString sSi = "";
	if ( szSiVer )
		sSi.SetSprintf ( " (secondary %s)", szSiVer );

	const char * szKNNVer = GetKNNVersionStr();
	CSphString sKNN = "";
	if ( szKNNVer )
		sKNN.SetSprintf ( " (knn %s)", szKNNVer );

	const char * szKNNEmbVer = GetKNNEmbeddingsVersionStr();
	CSphString sKNNEmb = "";
	if ( szKNNEmbVer )
		sKNNEmb.SetSprintf ( " (embeddings %s)", szKNNEmbVer );

	g_sBannerVersion.SetSprintf ( "%s%s%s%s%s", szMANTICORE_NAME, sColumnar.cstr(), sSi.cstr(), sKNN.cstr(), sKNNEmb.cstr() );
	g_sBanner.SetSprintf ( "%s%s", g_sBannerVersion.cstr(), szMANTICORE_BANNER_TEXT );
	g_sMySQLVersion.SetSprintf ( "%s%s%s%s%s", szMANTICORE_VERSION, sColumnar.cstr(), sSi.cstr(), sKNN.cstr(), sKNNEmb.cstr() );
	g_sStatusVersion.SetSprintf ( "%s%s%s%s%s", szMANTICORE_VERSION, sColumnar.cstr(), sSi.cstr(), sKNN.cstr(), sKNNEmb.cstr() );
}


static void CheckSSL()
{
	// check for SSL inited well
	for ( const auto & tListener : g_dListeners )
	{
		CSphString sError;
		if ( tListener.m_eProto==Proto_e::HTTPS )
		{
			if ( !CheckWeCanUseSSL ( &sError ) )
				sphWarning ( "SSL init error: %s", sError.cstr() );

			break;
		}
	}
}


static void CacheCPUInfo()
{
	// these funcs do caching inside
	GetNumLogicalCPUs();
	GetNumPhysicalCPUs();
}

#ifndef LOCALDATADIR
#define LOCALDATADIR "."
#endif

#if !defined WINAPI
#define WINAPI
#endif

int WINAPI ServiceMain ( int argc, char **argv ) EXCLUDES (MainThread)
{
	ScopedRole_c thMain (MainThread);
	RefreshIsAtty();

#ifdef USE_VTUNE
	__itt_pause ();
#endif // USE_VTUNE
	g_tmStarted = sphMicroTimer();

#if _WIN32
	SetupWinService (argc, argv);
#endif

	tzset();

	Tracer::Init();

#if _WIN32
	CheckWinInstall();
#endif

	CSphString sError, sKNNError;
	// initialize it before other code to fetch version string for banner
	bool bColumnarError = !InitColumnar ( sError );
	bool bSecondaryError = !InitSecondary ( g_sSecondaryError );
	bool bKNNError = !InitKNN ( sKNNError );
	sphCollationInit ();

	InitBanner();

	if ( !WinService() )
		fprintf ( stdout, "%s",  g_sBanner.cstr() );

	if ( bColumnarError )
		sphWarning ( "Error initializing columnar storage: %s", sError.cstr() );

	if ( bSecondaryError )
		sphWarning ( "Error initializing secondary index: %s", g_sSecondaryError.cstr() );

	if ( bKNNError )
		sphWarning ( "Error initializing knn index: %s", sKNNError.cstr() );

	if ( !sError.IsEmpty() )
		sError = "";

	if ( !sKNNError.IsEmpty() )
		sKNNError = "";

	CSphString sTZWarning;
	{
		StrVec_t dWarnings;
		InitTimeZones ( dWarnings );
		sTZWarning = ConcatWarnings(dWarnings);
	}

	//////////////////////
	// parse command line
	//////////////////////

	CSphConfig		conf;
	bool			bOptStop = false;
	bool			bOptStopWait = false;
	bool			bOptStatus = false;
	bool			bOptPIDFile = false;
	StrVec_t		dOptIndexes; // indexes explicitly pointed in cmdline options

	int				iOptPort = 0;
	bool			bOptPort = false;

	CSphString		sOptListen;
	bool			bOptListen = false;
	bool			bTestMode = false;
	bool			bOptDebugQlog = true;
	bool			bForcedPreread = false;
	bool			bNewCluster = false;
	bool			bNewClusterForce = false;
	bool			bForcePseudoSharding = false;
	const char*		szCmdConfigFile = nullptr;
	bool			bMeasureStack = false;

	DWORD			uReplayFlags = 0;

	#define OPT(_a1,_a2)	else if ( !strcmp(argv[i],_a1) || !strcmp(argv[i],_a2) )
	#define OPT1(_a1)		else if ( !strcmp(argv[i],_a1) )

	int i;
	for ( i=1; i<argc; i++ )
	{
		// handle non-options
		if ( argv[i][0]!='-' )		break;

		// handle no-arg options
		OPT ( "-h", "--help" )		{ ShowHelp(); return 0; }
		OPT ( "-?", "--?" )		{ ShowHelp(); return 0; }
		OPT ( "-v", "--version" )	{ return 0; }
		OPT1 ( "--console" )		{ g_bOptNoLock = true; g_bOptNoDetach = true; bTestMode = true; }
		OPT1 ( "--stop" )			bOptStop = true;
		OPT1 ( "--stopwait" )		{ bOptStop = true; bOptStopWait = true; }
		OPT1 ( "--status" )			bOptStatus = true;
		OPT1 ( "--pidfile" )		bOptPIDFile = true;
		OPT1 ( "--iostats" )		SetIOStats();
		OPT1 ( "--cpustats" )		SetCPUStats();
		OPT1 ( "--mockstack" )		{ bMeasureStack = true; g_bOptNoLock = true; g_bOptNoDetach = true; }
#if _WIN32
		OPT1 ( "--install" )		{ if ( !WinService() ) { ServiceInstall ( argc, argv ); return 0; } }
		OPT1 ( "--delete" )			{ if ( !WinService() ) { ServiceDelete (); return 0; } }
		OPT1 ( "--ntservice" )		{} // it's valid but handled elsewhere
#else
		OPT1 ( "--nodetach" )		g_bOptNoDetach = true;
#endif
		OPT1 ( "--logdebug" )		g_eLogLevel = Max ( g_eLogLevel, SPH_LOG_DEBUG );
		OPT1 ( "--logdebugv" )		g_eLogLevel = Max ( g_eLogLevel, SPH_LOG_VERBOSE_DEBUG );
		OPT1 ( "--logdebugvv" )		g_eLogLevel = Max ( g_eLogLevel, SPH_LOG_VERY_VERBOSE_DEBUG );
		OPT1 ( "--logreplication" )	g_eLogLevel = Max ( g_eLogLevel, SPH_LOG_RPL_DEBUG );
		OPT1 ( "--safetrace" )		CrashLogger::SetSafeTrace ( true );
		OPT1 ( "--test" )			{ g_bWatchdog = false; bTestMode = true; } // internal option, do NOT document
		OPT1 ( "--force-pseudo-sharding" ) { bForcePseudoSharding = true; } // internal option, do NOT document
		OPT1 ( "--strip-path" )		g_bStripPath = true;
		OPT1 ( "--vtune" )			g_bVtune = true;
		OPT1 ( "--noqlog" )			bOptDebugQlog = false;
		OPT1 ( "--force-preread" )	bForcedPreread = true;
		OPT1 ( "--coredump" )		CrashLogger::SetCoredump (true);
		OPT1 ( "--new-cluster" )	bNewCluster = true;
		OPT1 ( "--new-cluster-force" )	bNewClusterForce = true;
		OPT1 ( "--no_change_cwd" )	g_bNoChangeCwd = true;

		// FIXME! add opt=(csv)val handling here
		OPT1 ( "--replay-flags=accept-desc-timestamp" )		uReplayFlags |= Binlog::REPLAY_ACCEPT_DESC_TIMESTAMP;
		OPT1 ( "--replay-flags=ignore-open-errors" )		uReplayFlags |= Binlog::REPLAY_IGNORE_OPEN_ERROR;
		OPT1 ( "--replay-flags=ignore-trx-errors" )			uReplayFlags |= Binlog::REPLAY_IGNORE_TRX_ERROR;
		OPT1 ( "--replay-flags=ignore-all-errors" )			uReplayFlags |= Binlog::REPLAY_IGNORE_ALL_ERRORS;

		// handle 1-arg options
		else if ( (i+1)>=argc )		break;
		OPT ( "-c", "--config" )	szCmdConfigFile = argv[++i];
		OPT ( "-p", "--port" )		{ bOptPort = true; iOptPort = atoi ( argv[++i] ); }
		OPT ( "-l", "--listen" )	{ bOptListen = true; sOptListen = argv[++i]; }
		OPT ( "-i", "--index" )		dOptIndexes.Add ( argv[++i] ); // FIXME!!! remove depricated cli option
		OPT ( "-t", "--table" )		dOptIndexes.Add ( argv[++i] );
#if _WIN32
		OPT1 ( "--servicename" )	++i; // it's valid but handled elsewhere
#endif

		// handle unknown options
		else
			break;
	}
	if ( i!=argc )
		sphFatal ( "malformed or unknown option near '%s'; use '-h' or '--help' to see available options.", argv[i] );

	StringBuilder_c sStack;
	DetermineNodeItemStackSize ( sStack );
	DetermineFilterItemStackSize ( sStack );
	DetermineMatchStackSize ( sStack );

	if ( bMeasureStack )
	{
		if ( !WinService() )
		{
			sStack << "export NO_STACK_CALCULATION=1\n";
			fprintf ( stdout, "%s", sStack.cstr() );
		}
		return 0;
	}
	SetupLemmatizerBase();
	g_sConfigFile = sphGetConfigFile ( szCmdConfigFile );
#if _WIN32
	// init WSA on Windows
	// we need to do it this early because otherwise gethostbyname() from config parser could fail
	WSADATA tWSAData;
	int iStartupErr = WSAStartup ( WINSOCK_VERSION, &tWSAData );
	if ( iStartupErr )
		sphFatal ( "failed to initialize WinSock2: %s", sphSockError ( iStartupErr ) );

	if ( !LoadExFunctions () )
		sphFatal ( "failed to initialize extended socket functions: %s", sphSockError ( iStartupErr ) );

	// i want my windows sessions to log onto stdout
	// both in Debug and Release builds
	if ( !WinService() )
		g_bOptNoDetach = true;

#ifndef NDEBUG
	// i also want my windows debug builds to skip locking by default
	// NOTE, this also skips log files!
	g_bOptNoLock = true;
#endif
#endif

	if ( !bOptPIDFile )
		bOptPIDFile = !g_bOptNoLock;

	// check port and listen arguments early
	if ( !g_bOptNoDetach && ( bOptPort || bOptListen ) )
	{
		sphWarning ( "--listen and --port are only allowed in --console debug mode; switch ignored" );
		bOptPort = bOptListen = false;
	}

	if ( bOptPort )
	{
		if ( bOptListen )
			sphFatal ( "please specify either --port or --listen, not both" );

		CheckPort ( iOptPort );
	}

	/////////////////////
	// parse config file
	/////////////////////

	auto dConfig = FetchAndCheckIfChanged ( g_sConfigFile ).second;
	sphInfo( "using config file '%s' (%d chars)...", g_sConfigFile.cstr(), dConfig.GetLength());
	// do parse
	// don't aqcuire wlock, since we're in single main thread here.
	FakeScopedWLock_T<> wFakeLock { g_tRotateConfigMutex };
	if ( !ParseConfig ( &g_hCfg, g_sConfigFile, dConfig ) )
		sphFatal ( "failed to parse config file '%s': %s", g_sConfigFile.cstr (), TlsMsg::szError() );

	dConfig.Reset(); // make valgrind happy (that is not a leak, but produce 'still reachable' message)

	const CSphConfig& hConf = g_hCfg;

	if ( !hConf.Exists ( "searchd" ) || !hConf["searchd"].Exists ( "searchd" ) )
		sphFatal ( "'searchd' config section not found in '%s'", g_sConfigFile.cstr () );

	const CSphConfigSection & hSearchdpre = hConf["searchd"]["searchd"];

	if ( !sphInitCharsetAliasTable ( sError ) )
		sphFatal ( "failed to init charset alias table: %s", sError.cstr() );

	////////////////////////
	// stop running searchd
	////////////////////////

	if ( bOptStop )
		return StopOrStopWaitAnother ( hSearchdpre ( "pid_file" ), bOptStopWait );

	////////////////////////////////
	// query running searchd status
	////////////////////////////////

	if ( bOptStatus )
	{
		QueryStatus ( hSearchdpre("listen") );
		return 0;
	}

	/////////////////////
	// configure searchd
	/////////////////////

	sphInitCJson();
	if ( !LoadConfigInt ( hConf, g_sConfigFile, sError ) )
		sphFatal ( "%s", sError.cstr() );

	ConfigureSearchd ( hConf, bOptPIDFile, bTestMode );
	g_sExePath = sphGetCwd();
	CheckSetCwd();
	g_sConfigPath = sphGetCwd();
	sphConfigureCommon ( hConf, FixPathAbsolute ); // this also inits plugins now

	g_bWatchdog = hSearchdpre.GetInt ( "watchdog", g_bWatchdog )!=0;

	if ( g_iMaxPacketSize<128*1024 || g_iMaxPacketSize>128*1024*1024 )
		sphFatal ( "max_packet_size out of bounds (128K..128M)" );

	if ( g_iMaxFilters<1 || g_iMaxFilters>10240 )
		sphFatal ( "max_filters out of bounds (1..10240)" );

	if ( g_iMaxFilterValues<1 || g_iMaxFilterValues>10485760 )
		sphFatal ( "max_filter_values out of bounds (1..10485760)" );

	bool bVisualLoad = true;
	bool bWatched = false;
#if !_WIN32
	// Let us start watchdog right now, on foreground first.
	int iDevNull = open ( "/dev/null", O_RDWR );
	if ( g_bWatchdog && !g_bOptNoDetach )
	{
		bWatched = true;
		if ( !g_bOptNoLock )
			OpenDaemonLog ( hConf["searchd"]["searchd"] );
		bVisualLoad = SetWatchDog ( iDevNull );
		OpenDaemonLog ( hConf["searchd"]["searchd"], true ); // just the 'IT Happens' magic - switch off, then on.
	}
#endif

	// here we either since plain startup, either being resurrected (forked) by watchdog.
	// create the pid
	if ( bOptPIDFile )
	{
		g_sPidFile = hSearchdpre["pid_file"].cstr();
		FixPathAbsolute ( g_sPidFile );

		g_iPidFD = ::open ( g_sPidFile.scstr(), O_CREAT | O_WRONLY, S_IREAD | S_IWRITE );
		if ( g_iPidFD<0 )
			sphFatal ( "failed to create pid file '%s': %s", g_sPidFile.scstr(), strerrorm(errno) );
	}
	if ( bOptPIDFile && !sphLockEx ( g_iPidFD, false ) )
		sphFatal ( "failed to lock pid file '%s': %s (searchd already running?)", g_sPidFile.scstr(), strerrorm(errno) );

	g_bPidIsMine = true;

	// Actions on resurrection
	if ( bWatched && !bVisualLoad )
	{
		if ( !LoadConfigInt ( hConf, g_sConfigFile, sError ) )
			sphFatal ( "%s", sError.cstr() );

		auto [bChanged, dNewConfig] = FetchAndCheckIfChanged ( g_sConfigFile );
		if ( bChanged )
		{
			// reparse the config file
			sphInfo ( "Reloading the config (%d chars)", dNewConfig.GetLength() );

			// fake lock is acquired; no warnings will be fired
			if ( !ParseConfig ( &g_hCfg, g_sConfigFile, dNewConfig ) )
				sphFatal ( "failed to parse config file '%s': %s", g_sConfigFile.cstr (), TlsMsg::szError() );

			if ( !LoadConfigInt ( hConf, g_sConfigFile, sError ) )
				sphFatal ( "%s", sError.cstr() );

			sphInfo ( "Reconfigure the daemon" );
			ConfigureSearchd ( hConf, bOptPIDFile, bTestMode );
		}
	}

	// hSearchdpre might be dead if we reloaded the config.
	CSphConfigSection & hSearchd = hConf["searchd"]["searchd"];

	// handle my signals
	SetSignalHandlers ( g_bOptNoDetach );

	// create logs
	//if ( !g_bOptNoLock )
	{
		// create log
		OpenDaemonLog ( hSearchd, true );

		// create query log if required
		if ( hSearchd.Exists ( "query_log" ) )
			SetupQueryLogDrain ( hSearchd["query_log"] );

		// create http log if required
		if ( hSearchd.Exists ( "log_http" ) )
			SetupHttpLog ( hSearchd["log_http"] );
	}

#if !_WIN32
	if ( !g_bOptNoDetach && !bWatched )
	{
		switch ( fork () )
		{
			case -1:
			// error
			sphFatalLog ( "fork() failed (reason: %s)", strerrorm ( errno ) );
			exit ( 1 );

			case 0:
			// daemonized child
			break;

			default:
			// tty-controlled parent
			return 0;
		}
	}
#endif

	LogTimeZoneStartup(sTZWarning);

	// init before workpool, as last checks binlog
	ModifyDaemonPaths ( hSearchd, FixPathAbsolute );
	sphRTInit ( hSearchd.GetStr ( "binlog_path", bTestMode ? "" : LOCALDATADIR ),
		hSearchd.GetBool ( "binlog_common", val_from_env ( "MANTICORE_BINLOG_COMMON", false ) ),
		hConf("common") ? hConf["common"]("common") : nullptr );
	// after next line executed we're in mt env, need to take rwlock accessing config.
	StartGlobalWorkPool ();

	// since that moment any 'fatal' will assume calling 'shutdown' function.
	sphSetDieCallback ( DieOrFatalWithShutdownCb );

	sphInfo( "starting daemon version '%s' ...", g_sStatusVersion.cstr() );

	////////////////////
	// network startup
	////////////////////
	CSphVector<ListenerDesc_t> dListenerDescs;

	// command line arguments override config (but only in --console)
	if ( bOptListen )
	{
		auto tDesc = ParseListener ( sOptListen.cstr() );
		dListenerDescs.Add ( tDesc );
		AddGlobalListener ( tDesc );
	} else if ( bOptPort )
	{
		AddGlobalListener ( MakeAnyListener ( iOptPort ) );
	} else
	{
		// listen directives in configuration file
		for ( CSphVariant * v = hSearchd("listen"); v; v = v->m_pNext )
		{
			auto tDesc = ParseListener ( v->cstr () );
			dListenerDescs.Add ( tDesc );
			AddGlobalListener ( tDesc );
		}

		// default is to listen on our two ports
		if ( g_dListeners.IsEmpty() )
		{
			AddGlobalListener ( MakeLocalhostListener ( SPHINXAPI_PORT, Proto_e::SPHINX ) );
			AddGlobalListener ( MakeLocalhostListener ( SPHINXQL_PORT, Proto_e::MYSQL41 ) );
		}
	}

	if ( !ValidateListenerRanges ( dListenerDescs, sError ) )
		sphFatal ( "%s", sError.cstr() );

	CSphString sSslCert ( hSearchd.GetStr ( "ssl_cert" ) );
	CSphString sSslKey ( hSearchd.GetStr ( "ssl_key" ) );
	CSphString sSslCa ( hSearchd.GetStr ( "ssl_ca" ) );
	FixPathAbsolute ( sSslCert );
	FixPathAbsolute ( sSslKey );
	FixPathAbsolute ( sSslCa );
	SetServerSSLKeys ( sSslCert, sSslKey, sSslCa );
	CheckSSL();

	// set up ping service (if necessary) before loading indexes
	// (since loading ha-mirrors of distributed already assumes ping is usable).
	if ( g_iPingIntervalUs>0 )
		Ping::Start();

	ScheduleMallocTrim();

	CacheCPUInfo();

	// initialize timeouts since hook will use them
	auto iRtFlushPeriodUs = hSearchd.GetUsTime64S ( "rt_flush_period", 36000000000ll ); // 10h
	SetRtFlushPeriod ( Max ( iRtFlushPeriodUs, 3 * 1000000 ) ); // min 3S
	g_pLocalIndexes->SetAddOrReplaceHook ( HookSubscribeMutableFlush );

	//////////////////////
	// build indexes hash
	//////////////////////

	// configure and preload
	if ( bTestMode ) // pass this flag here prior to index config
		sphRTSetTestMode();

	if ( bForcePseudoSharding )
		SetPseudoShardingThresh(0);

	StrVec_t dExactIndexes;
	for ( const auto &dOptIndex : dOptIndexes )
		sphSplit ( dExactIndexes, dOptIndex.cstr (), "," );

	SetPercolateQueryParserFactory ( CreateQueryParser );
	CallCoroutine ( [&hConf, &dExactIndexes]() REQUIRES_SHARED ( g_tRotateConfigMutex )
	{
		ScopedRole_c thMain ( MainThread );
		ConfigureAndPreloadOnStartup ( hConf, dExactIndexes );
	} );

	///////////
	// startup
	///////////

//	ModifyDaemonPaths ( hSearchd );
//	sphRTInit ( hSearchd, bTestMode, hConf("common") ? hConf["common"]("common") : nullptr );

	if ( hSearchd.Exists ( "snippets_file_prefix" ) )
		g_sSnippetsFilePrefix = hSearchd["snippets_file_prefix"].cstr();
	else
		g_sSnippetsFilePrefix.SetSprintf ( "%s/", g_sExePath.scstr() );
	FixPathAbsolute ( g_sSnippetsFilePrefix );

	bool bLogCompactIn = false;
	LOG_FORMAT eFormat = LOG_FORMAT::SPHINXQL;

	{ // scope for sLogFormat to avoid valgrind's complains
		auto sLogFormat = hSearchd.GetStr ( "query_log_format", "sphinxql" );
		if ( sLogFormat != "sphinxql" )
		{
			StrVec_t dParams;
			sphSplit ( dParams, sLogFormat.cstr() );
			for ( const auto& sParam : dParams )
			{
				if ( sParam=="sphinxql" )
					eFormat = LOG_FORMAT::SPHINXQL;
				else if ( sParam=="plain" )
					eFormat = LOG_FORMAT::_PLAIN;
				else if ( sParam=="compact_in" )
					bLogCompactIn = true;
			}
		}
	}
	if ( bLogCompactIn && eFormat==LOG_FORMAT::_PLAIN )
		sphWarning ( "compact_in option only supported with query_log_format=sphinxql" );
	SetLogFormat ( eFormat );
	SetLogCompact ( bLogCompactIn );

	// prepare to detach
	if ( !g_bOptNoDetach )
	{
		ReleaseTTYFlag();

#if !_WIN32
		if ( !bWatched || bVisualLoad )
		{
			close ( STDIN_FILENO );
			close ( STDOUT_FILENO );
			close ( STDERR_FILENO );
			dup2 ( iDevNull, STDIN_FILENO );
			dup2 ( iDevNull, STDOUT_FILENO );
			dup2 ( iDevNull, STDERR_FILENO );
		}
#endif
	}

	if ( bOptPIDFile && !bWatched )
		sphLockUn ( g_iPidFD );

	Binlog::Configure ( hSearchd, uReplayFlags );
	SetUidShort ( GetMacAddress(), g_sPidFile, bTestMode );
	InitDocstore ( g_iDocstoreCache );
	InitSkipCache ( g_iSkipCache );
	InitParserOption();

	if ( bOptPIDFile )
	{
#if !_WIN32
		// re-lock pid
		// FIXME! there's a potential race here
		if ( !sphLockEx ( g_iPidFD, true ) )
			sphFatal ( "failed to re-lock pid file '%s': %s", g_sPidFile.scstr(), strerrorm(errno) );
#endif

		char sPid[16];
		snprintf ( sPid, sizeof(sPid), "%d\n", (int)getpid() );
		auto iPidLen = (int) strlen(sPid);

		sphSeek ( g_iPidFD, 0, SEEK_SET );
		if ( !sphWrite ( g_iPidFD, sPid, iPidLen ) )
			sphFatal ( "failed to write to pid file '%s' (errno=%d, msg=%s)", g_sPidFile.scstr(),
				errno, strerrorm(errno) );

		if ( ::ftruncate ( g_iPidFD, iPidLen ) )
			sphFatal ( "failed to truncate pid file '%s' (errno=%d, msg=%s)", g_sPidFile.scstr(),
				errno, strerrorm(errno) );
	}

#if _WIN32
	WinSetConsoleCtrlHandler();
#endif

	Threads::CallCoroutine( [bWatched] {
	StrVec_t dFailed;
	if ( !g_bOptNoDetach && !bWatched && !WinService() )
	{
		// re-lock indexes
		ServedSnap_t hLocal = g_pLocalIndexes->GetHash();
		for ( const auto& tIt : *hLocal )
		{
			sphLogDebug ( "Relocking %s", tIt.first.cstr () );
			auto pServed = tIt.second;
			// obtain exclusive lock
			if ( !pServed )
				dFailed.Add ( tIt.first );
			RWIdx_c pIdx { pServed };
			if ( !pIdx->Lock() )
			{
				sphWarning ( "table '%s': lock: %s; TABLE UNUSABLE", tIt.first.cstr(), pIdx->GetLastError().cstr() );
				dFailed.Add ( tIt.first );
			}
		}
		for ( const auto& sFailed : dFailed )
			g_pLocalIndexes->Delete ( sFailed );
	}
	});

	// if we're running in test console mode, dump queries to tty as well
	// unless we're explicitly asked not to!
	if ( hSearchd ( "query_log" ) && g_bOptNoLock && g_bOptNoDetach && bOptDebugQlog )
		RedirectQueryLogToDaemonLog();

	OpenSyslogIfNecessary();

	/////////////////
	// serve clients
	/////////////////

#if _WIN32
	SetWinServiceRunning();
#endif

	// replay last binlog
	Threads::CallCoroutine ([]
	{
		auto _ = PublishSystemInfo ("replay binlog");
		SmallStringHash_T<CSphIndex*> hIndexes;
		ServedSnap_t hLocals = g_pLocalIndexes->GetHash();
		for ( auto& tIt : *hLocals )
		{
			if ( tIt.second )
				hIndexes.Add ( RWIdx_c ( tIt.second ), tIt.first );
		}

		Binlog::Replay ( hIndexes, DumpMemStat );
	} );

	// no need to create another cluster on restart by watchdog resurrection
	if ( bWatched && !bVisualLoad )
	{
		bNewCluster = false;
		bNewClusterForce = false;
	}
	ReplicationBinlogStart ( GetDataDirInt(), !Binlog::IsActive() );
	
	StartRtBinlogFlushing();

	ScheduleFlushAttrs();
	SetupCompatHttp();

	InitSearchdStats();

	{
		CSphString sSQLStateDefault;
		if ( IsConfigless() )
			sSQLStateDefault.SetSprintf ( "%s/state.sql", GetDataDirInt().cstr() );
		CSphString sSQLStatePath { hSearchd.GetStr ( "sphinxql_state", sSQLStateDefault.scstr() ) };
		FixPathAbsolute ( sSQLStatePath );
		if ( !InitSphinxqlState ( sSQLStatePath, sError ))
			sphWarning ( "sphinxql_state flush disabled: %s", sError.cstr ());
	}

	ServeUserVars ();

	PrereadIndexes ( bForcedPreread );

	// almost ready, time to start listening
	g_iBacklog = hSearchd.GetInt ( "listen_backlog", g_iBacklog );
	for ( const auto& dListener : g_dListeners )
		if ( listen ( dListener.m_iSock, g_iBacklog )==-1 )
		{
			if ( sphSockGetErrno()==EADDRINUSE )
				sphFatal ( "listen() failed with EADDRINUSE. A listener with other UID on same address:port?");
			else
				sphFatal ( "listen() failed: %s", sphSockError () );
		}

	// net thread needs non-blocking sockets
	for ( const auto& dListener : g_dListeners )
	{
		if ( sphSetSockNB ( dListener.m_iSock )<0 )
		{
			sphWarning ( "sphSetSockNB() failed: %s", sphSockError() );
			sphSockClose ( dListener.m_iSock );
		}

		if ( ( g_iTFO!=TFO_ABSENT ) && ( g_iTFO & TFO_LISTEN ) )
			sphSetSockTFO ( dListener.m_iSock );
	}

	g_pTickPoolThread = MakeThreadPool ( g_iNetWorkers, "TickPool" );
	WipeSchedulerOnFork ( g_pTickPoolThread );
	PrepareClustersOnStartup ( dListenerDescs, bNewClusterForce );

	g_dNetLoops.Resize ( g_iNetWorkers );
	for ( auto & pNetLoop : g_dNetLoops )
	{
		pNetLoop = new CSphNetLoop;
		pNetLoop->SetListeners ( g_dListeners );
		if ( !GetAvailableNetLoop() )
			SetAvailableNetLoop ( pNetLoop );
		g_pTickPoolThread->Schedule ( [pNetLoop] { ScopedRole_c thPoll ( NetPoollingThread ); pNetLoop->LoopNetPoll (); }, false );
	}

	// until no threads started, schedule stopping of alone threads to very bottom
	WipeGlobalSchedulerOnShutdownAndFork();
	Detached::MakeAloneIteratorAvailable ();

	// time for replication to sync with cluster
	searchd::AddShutdownCb ( ReplicationServiceShutdown );
	ReplicationServiceStart ( bNewCluster || bNewClusterForce );
	searchd::AddShutdownCb ( BuddyShutdown );
	// --test should not guess buddy path
	// otherwise daemon generates warning message that counts as bad daemon restart by ubertest
	if ( !bTestMode )
		BuddyStart ( g_sBuddyPath, PluginGetDir(), g_bHasBuddyPath, dListenerDescs, g_bTelemetry, MaxChildrenThreads(), g_sConfigFile, RealPath ( GetDataDirInt() ) );

	g_bJsonConfigLoadedOk = true;

	dListenerDescs.Reset(); // make valgrind happy

	// ready, steady, go
	sphInfo ( "accepting connections" );

	// disable startup logging to stdout
	if ( !g_bOptNoDetach )
		StopLogStdout();

	while (true)
	{
		CrashLogger::SetupTimePID();
		TickHead();
	}
} // NOLINT ServiceMain() function length

inline int mainimpl ( int argc, char **argv )
{
	// threads should be initialized before memory allocations
	char cTopOfMainStack;
	Threads::Init();
	PrepareMainThread ( &cTopOfMainStack );
	sphSetDieCallback ( DieOrFatalCb );
	SetLogger ( &sphLog );
	sphBacktraceSetBinaryName ( argv[0] );
	GeodistInit();

#if _WIN32
	if ( ParseArgsAndStartWinService ( argc, argv, (void*)&ServiceMain ) )
		return 0;
#endif

	return ServiceMain ( argc, argv );
}

#ifndef SUPRESS_SEARCHD_MAIN
int main ( int argc, char ** argv )
{
	return mainimpl ( argc, argv );
}
#endif

volatile bool& sphGetGotSighup() noexcept
{
	static bool bGotSighup = false;
	return bGotSighup;
}

volatile bool& sphGetGotSigusr1() noexcept
{
	static bool bGotSigusr1 = false;
	return bGotSigusr1;
}

volatile bool & sphGetGotSigusr2 () noexcept
{
	static bool bGotSigusr2 = false;
	return bGotSigusr2;
}<|MERGE_RESOLUTION|>--- conflicted
+++ resolved
@@ -7334,18 +7334,14 @@
 		return;
 	}
 
-<<<<<<< HEAD
+	int64_t tmRealTimeMs = ( sphMicroTimer() - tmStart ) / 1000;
+	if ( !g_iQueryLogMinMs || tmRealTimeMs>g_iQueryLogMinMs )
+		LogSphinxqlClause ( sQuery, (int)( tmRealTimeMs ) );
+
 	if ( sWarning.IsEmpty() )
 		tOut.Ok ( iUpdated, iWarns );
 	else
 		tOut.Ok ( iUpdated, sWarning, 0 );
-=======
-	int64_t tmRealTimeMs = ( sphMicroTimer() - tmStart ) / 1000;
-	if ( !g_iQueryLogMinMs || tmRealTimeMs>g_iQueryLogMinMs )
-		LogSphinxqlClause ( sQuery, (int)( tmRealTimeMs ) );
-
-	tOut.Ok ( iUpdated, iWarns );
->>>>>>> 16310f1f
 }
 
 bool HandleMysqlSelect ( RowBuffer_i & dRows, SearchHandler_c & tHandler )
