--- conflicted
+++ resolved
@@ -545,11 +545,7 @@
 {
 public:
 						ServedStats_c();
-<<<<<<< HEAD
 	virtual				~ServedStats_c();
-=======
-	virtual 			~ServedStats_c();
->>>>>>> 806dd1ea
 	
 	void				AddQueryStat ( uint64_t uFoundRows, uint64_t uQueryTime );
 	void				CalculateQueryStats ( QueryStats_t & tRowsFoundStats, QueryStats_t & tQueryTimeStats ) const;
