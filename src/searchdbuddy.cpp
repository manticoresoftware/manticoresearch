--- conflicted
+++ resolved
@@ -901,13 +901,9 @@
 		sCmd.Appendf ( "-v \"%s\":/var/lib/manticore -e DATA_DIR=/var/lib/manticore", sDataDir.cstr() );
 	sCmd.Appendf ( "-w /buddy" ); // workdir is buddy root dir
 	sCmd.Appendf ( "--name %s", g_sContainerName.cstr() ); // the name of the buddy container is the hash of the config
-<<<<<<< HEAD
 	if ( IsAuthEnabled() )
 		sCmd.Appendf ( "-e %s", g_sBuddyTokenName ); // BUDDY_TOKEN for all request into daemon from the env variable
-	sCmd.Appendf ( "%s /buddy/src/main.php", g_sDefaultBuddyDockerImage.cstr() ); // docker image and the buddy start command
-=======
 	sCmd.Appendf ( "%s /buddy/src/main.php", sDefaultBuddyDockerImage ); // docker image and the buddy start command
->>>>>>> 4156222f
 
 	return CSphString ( sCmd );
 }
