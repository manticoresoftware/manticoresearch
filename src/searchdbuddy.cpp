//
// Copyright (c) 2017-2024, Manticore Software LTD (https://manticoresearch.com)
// Copyright (c) 2001-2016, Andrew Aksyonoff
// Copyright (c) 2008-2016, Sphinx Technologies Inc
// All rights reserved
//
// This program is free software; you can redistribute it and/or modify
// it under the terms of the GNU General Public License. You should have
// received a copy of the GPL license along with this program; if you
// did not, you can find it at http://www.gnu.org/
//

#include "searchdtask.h"
#include "netreceive_ql.h"
#include "client_session.h"

#include <boost/asio/io_service.hpp>
#include <boost/asio/read_until.hpp>
#include <boost/process.hpp>
#if _WIN32
#include <boost/winapi/process.hpp>
#endif
#include "replication/portrange.h"

#include "netfetch.h"
#include "searchdbuddy.h"

static std::unique_ptr<boost::process::child> g_pBuddy;
static CSphString g_sPath;
static CSphString g_sListener4Buddy;
static CSphString g_sUrlBuddy;
static CSphString g_sStartArgs;

static const int PIPE_BUF_SIZE = 2048;
static std::unique_ptr<boost::asio::io_service> g_pIOS;
static std::vector<char> g_dPipeBuf ( PIPE_BUF_SIZE );
static CSphVector<char> g_dLogBuf ( PIPE_BUF_SIZE );
static std::unique_ptr<boost::process::async_pipe> g_pPipe;
enum class BuddyState_e
{
	NONE,
	STARTING,
	WORK,
	STOPPED,
	FAILED
};
static BuddyState_e g_eBuddy { BuddyState_e::NONE };
static int g_iRestartCount = 0;
static int64_t g_tmStarting = 0;
static int g_iTask = 0;
static const int g_iBuddyLoopSleep = 15;

static const int g_iRestartMax = 3;
static const int g_iStartMaxTimeout = val_from_env ( "MANTICORE_BUDDY_TIMEOUT", 3 ); // max start timeout 3 sec

static int g_iBuddyVersion = 2;
static bool g_bBuddyVersion = false;
extern CSphString g_sStatusVersion;
static CSphString g_sContainerName;

// windows docker needs port XXX:9999 port mapping
static std::unique_ptr<FreePortList_i> g_pBuddyPortList { nullptr };
ScopedPort_c g_tBuddyPort;

static BuddyState_e TryToStart ( const char * sArgs, CSphString & sError );
static CSphString GetUrl ( const ListenerDesc_t & tDesc );
static CSphString BuddyGetPath ( const CSphString & sPath, const CSphString & sPluginDir, bool bHasBuddyPath, int iHostPort, const CSphString & sDataDir );
static void BuddyStop ();

#if _WIN32
static CSphString g_sBuddyBind = "0.0.0.0:9999"; // It does not matter for docker
#else
static CSphString g_sBuddyBind = "127.0.0.1";
#endif

#if _WIN32
struct BuddyWindow_t : boost::process::detail::handler_base
{
    // this function will be invoked at child process constructor before spawning process
    template <class WindowsExecutor>
    void on_setup ( WindowsExecutor & e ) const
    {
        e.creation_flags = boost::winapi::CREATE_NEW_CONSOLE_;
    }
};
#endif

struct PreservedStd_t : boost::process::detail::handler, boost::process::detail::uses_handles
{
	std::vector<int> get_used_handles ()
	{
		int iStdOut = STDOUT_FILENO;
		int iStdErr = STDERR_FILENO;
		std::vector<int> dHandles { iStdOut, iStdErr };
		return dHandles;
	}
};

static std::pair<Str_t, Str_t> CheckLine ( Str_t sLine )
{
	CSphVector<Str_t> dWords;
	sphSplitApply ( sLine.first, sLine.second, " \n\r", [&dWords] ( const char * pLine, int iLen ) { dWords.Add ( Str_t { pLine, iLen } ); } );

	if ( dWords.GetLength()>=4 && StrEq ( dWords[0], "Buddy" ) && StrEq ( dWords[2], "started" ) )
		return std::make_pair ( dWords[1], dWords[3] );

	return std::make_pair ( Str_t(), Str_t() );
}

static std::pair<Str_t, Str_t> GetLines ( Str_t tSrc )
{
	std::pair<Str_t, Str_t> tLines { tSrc, Str_t() };

	char * sStart = const_cast<char *>( tSrc.first );
	if ( !tSrc.second )
	{
		sStart[tSrc.second] = '\0';
		return tLines;
	}

	const char * sEnd = sStart + tSrc.second - 1;
	char * sCur = sStart;
	while ( sCur<=sEnd && *sCur!='\n' && *sCur!='\r' )
		sCur++;

	tLines.first = Str_t( tSrc.first, sCur - sStart + 1 );

	while ( sCur<=sEnd && sphIsSpace ( *sCur ) )
		sCur++;

	tLines.second = Str_t( sCur, sEnd - sCur + 1 );

	// check the rest of text for only empty lines
	while ( sCur<=sEnd && !sphIsSpace ( *sCur ) )
		sCur++;

	if ( sCur==sEnd )
		tLines.second.second = 0;

	return tLines;
}

static void AddTail ( Str_t tLine )
{
	char * pDst = g_dLogBuf.AddN ( tLine.second );
	memcpy ( pDst, tLine.first, tLine.second );
}

static bool HasLineEnd ( Str_t tBuf, Str_t tLine )
{
	const char * sEnd = tBuf.first + tBuf.second;
	return ( ( tLine.first + tLine.second )<sEnd );
}

static void DaemonLogBuddyLine ( Str_t tLine )
{
	// if some message already at the buffer - lets copy the tail there and print the whole message from the buffer - not from the message
	if ( g_dLogBuf.GetLength() )
	{
		AddTail ( tLine );
		tLine = g_dLogBuf;
	}

	const int LOG_LINE_HEADER = 60; // daemon adds timestamp, tid then our buddy header
	const int iBufMax = GetDaemonLogBufSize() - LOG_LINE_HEADER;

	while ( tLine.second>0 )
	{
		int iLen = Min ( iBufMax, tLine.second );
		sphInfo ( "[BUDDY] %.*s", iLen, tLine.first );
		tLine.first += iLen;
		tLine.second -= iLen;
	}

	if ( g_dLogBuf.GetLength() )
		g_dLogBuf.Resize ( 0 );
}

static void LogPipe ( Str_t tSrc )
{
	CSphVector<Str_t> dLines;
	sphSplitApply ( tSrc.first, tSrc.second, "\n\r", [&dLines] ( const char * pLine, int iLen ) { dLines.Add ( Str_t { pLine, iLen } ); } );

	if ( !dLines.GetLength() )
		return;

	// whole pipe buffer without line end - collect into line buffer
	Str_t tLine0 = dLines[0];
	if ( !HasLineEnd ( tSrc, tLine0 ) )
	{
		AddTail ( tLine0 );
		return;
	}

	DaemonLogBuddyLine ( tLine0 );
	if ( dLines.GetLength()==1 )
		return;

	for ( int i=1; i<dLines.GetLength()-1; i++ )
		DaemonLogBuddyLine ( dLines[i] );

	Str_t tLineLast = dLines.Last();
	// last line could be without line end - collect into line buffer
	if ( HasLineEnd ( tSrc, tLineLast ) )
	{
		DaemonLogBuddyLine ( tLineLast );
	} else
	{
		AddTail ( tLineLast );
	}
}

static void ReadFromPipe ( const boost::system::error_code & tGotCode, std::size_t iSize )
{
	if ( tGotCode.failed() )
		return;

	if ( !iSize )
		return;

	Str_t sLineRef ( g_dPipeBuf.data(), (int)iSize );

	// regular work log all lines from the buddy output
	if ( g_eBuddy!=BuddyState_e::STARTING )
	{
		LogPipe ( sLineRef );
		return;
	}

	auto [sLine, sLinesTail] = GetLines ( sLineRef );

	// at the BuddyState_e::STARTING parsing buddy output
	auto [sBuddyVer, sBuddyAddr] = CheckLine ( sLine );
	if ( IsEmpty ( sBuddyAddr ) )
	{
		g_eBuddy = BuddyState_e::FAILED;
		sphWarning ( "[BUDDY] invalid output, should be 'Buddy ver, started address:port', got '%.*s'", sLineRef.second, sLineRef.first );
		return;
	}

	CSphString sError;
	CSphString sAddr ( sBuddyAddr );
	ListenerDesc_t tListen = ParseListener ( sAddr.cstr(), &sError );
	if ( tListen.m_eProto==Proto_e::UNKNOWN || !sError.IsEmpty() )
	{
		g_eBuddy = BuddyState_e::FAILED;
		sphWarning ( "[BUDDY] invalid output, should be 'Buddy ver, started address:port', got '%.*s', parse error: %s", sLineRef.second, sLineRef.first, sError.cstr() );
		return;
	}

	// buddy really started and ready to serve queries
#ifdef _WIN32
	tListen.m_iPort = g_tBuddyPort;
#endif
	g_sUrlBuddy = GetUrl( tListen );
	g_eBuddy = BuddyState_e::WORK;
	g_iRestartCount = 0;
	sphInfo ( "[BUDDY] started %.*s '%s' at %s", sBuddyVer.second, sBuddyVer.first, g_sStartArgs.cstr(), g_sUrlBuddy.cstr() );
	if ( sLinesTail.second )
		LogPipe ( sLinesTail );

	if ( !g_bBuddyVersion )
	{
		g_bBuddyVersion = true;
		g_sStatusVersion.SetSprintf ( "%s (buddy %.*s)", g_sStatusVersion.cstr(), sBuddyVer.second, sBuddyVer.first );
	}
}

static void BuddyPipe_fn ( const boost::system::error_code & tGotCode, std::size_t iSize )
{
	ReadFromPipe ( tGotCode, iSize );
	if ( g_pPipe && iSize )
		g_pPipe->async_read_some( boost::asio::buffer ( g_dPipeBuf ), BuddyPipe_fn );
}

static BuddyState_e BuddyCheckLive()
{
	assert ( g_eBuddy==BuddyState_e::WORK );

	std::error_code tErrorCode;
	if ( g_pBuddy && g_pBuddy->running ( tErrorCode ) )
		return BuddyState_e::WORK;

	// need to restart buddy as curent buddy got killed
	if ( g_pBuddy )
		sphWarning ( "[BUDDY] terminated, exit code %d", tErrorCode.value() );
	return BuddyState_e::FAILED;
}

static void BuddyTryRestart()
{
	if ( g_eBuddy!=BuddyState_e::FAILED )
		return;

	BuddyStop();
	g_iRestartCount++;
	if ( g_iRestartCount>=g_iRestartMax )
	{
		sphInfo ( "[BUDDY] restart amount of attempts (%d) has been exceeded", g_iRestartMax );
		return;
	}

	CSphString sErorr;
	g_eBuddy = TryToStart ( g_sStartArgs.cstr(), sErorr );
	if ( g_eBuddy!=BuddyState_e::STARTING )
	{
		sphWarning ( "[BUDDY] failed to restart: %s", sErorr.cstr() );
		BuddyStop();
	} else
	{
		sphInfo ( "[BUDDY] restarting" );
	}
}

static void BuddyWorkLoop()
{
	auto pDesc = PublishSystemInfo ( "buddy check" );

	while ( !sphInterrupted() )
	{
		while ( !g_pIOS->stopped() )
		{
			if ( !g_pIOS->poll_one() )
				break;
		}
		g_pIOS->restart();

		if ( g_eBuddy==BuddyState_e::STARTING && sphMicroTimer()>( g_tmStarting + g_iStartMaxTimeout * 1000 * 1000  ) )
		{
			sphWarning ( "[BUDDY] failed to start after %d sec", g_iStartMaxTimeout );
			BuddyStop();
			break;
		}

		if ( g_eBuddy==BuddyState_e::WORK )
			g_eBuddy = BuddyCheckLive();

		BuddyTryRestart();

		if ( g_eBuddy==BuddyState_e::STARTING || g_eBuddy==BuddyState_e::WORK )
		{
			Threads::Coro::SleepMsec ( g_iBuddyLoopSleep );
		} else
		{
			break;
		}
	}
}

BuddyState_e TryToStart ( const char * sArgs, CSphString & sError )
{
	std::string sCmd = sArgs;
	g_pBuddy.reset();
	if ( g_pIOS )
		g_pIOS->stop();

	g_pPipe.reset();
	g_pIOS.reset();

	g_pIOS.reset ( new boost::asio::io_service );
	g_pPipe.reset ( new boost::process::async_pipe ( *g_pIOS ) );

	std::unique_ptr<boost::process::child> pBuddy;
	std::error_code tErrorCode;

#if _WIN32
	BuddyWindow_t tWnd;
	pBuddy.reset ( new boost::process::child ( sCmd, ( boost::process::std_out & boost::process::std_err ) > *g_pPipe, tWnd, boost::process::limit_handles, boost::process::error ( tErrorCode ) ) );
#else
	PreservedStd_t tPreserveStd;
	pBuddy.reset ( new boost::process::child ( sCmd, ( boost::process::std_out & boost::process::std_err ) > *g_pPipe, boost::process::limit_handles, boost::process::error ( tErrorCode ) , tPreserveStd ) );
#endif

	if ( !pBuddy->running ( tErrorCode ) )
	{
		sError.SetSprintf ( "'%s' terminated with exit code %d", sArgs, tErrorCode.value() );
		return BuddyState_e::FAILED;
	}

	g_tmStarting = sphMicroTimer();
	g_pBuddy = std::move ( pBuddy );
	if ( g_pPipe )
		g_pPipe->async_read_some( boost::asio::buffer ( g_dPipeBuf ), BuddyPipe_fn );

	return BuddyState_e::STARTING;
}

CSphString GetUrl ( const ListenerDesc_t & tDesc )
{
    CSphString sURI;

#ifdef _WIN32
    // Use the constant host for Windows
    sURI.SetSprintf ("http://host.docker.internal:%d", tDesc.m_iPort);
#else
    // Original code for other systems
    char sAddrBuf [ SPH_ADDRESS_SIZE ];
    sphFormatIP ( sAddrBuf, sizeof(sAddrBuf), tDesc.m_uIP );
    sURI.SetSprintf ( "http://%s:%d", sAddrBuf, tDesc.m_iPort );
#endif

    return sURI;
}

static void SetContainerName ( const CSphString & sConfigPath )
{
	DWORD uName = sphCRC32 ( sConfigPath.cstr() );
	g_sContainerName.SetSprintf ( "buddy_%u", uName );
}

static void BuddyStopContainer()
{
#ifdef _WIN32
	CSphString sCmd;
	sCmd.SetSprintf ( "docker kill %s", g_sContainerName.cstr() );
	std::error_code tErrorCode;
	boost::process::child tStop ( sCmd.cstr(), boost::process::limit_handles, boost::process::error ( tErrorCode ) );
	tStop.wait();
#endif
}

void BuddyStart ( const CSphString & sConfigPath, const CSphString & sPluginDir, bool bHasBuddyPath, const VecTraits_T<ListenerDesc_t> & dListeners, bool bTelemetry, int iThreads, const CSphString & sConfigFilePath, const CSphString & sDataDir )
{
	const char* szHelperUrl = getenv ( "MANTICORE_HELPER_URL" );
	if ( szHelperUrl )
	{
		// debug mode - don't start anything and consider env url valid and available
		// - can start any kind of helper externally and just route to it using provided URL
		g_sUrlBuddy = szHelperUrl;
		g_eBuddy = BuddyState_e::WORK;
		return;
	}

	SetContainerName ( sConfigFilePath );
	// should not check buddy related code if buddy disabled at config
	if ( bHasBuddyPath && sConfigPath.IsEmpty() )
		return;

	ARRAY_FOREACH ( i, dListeners )
	{
		const ListenerDesc_t & tDesc = dListeners[i];
		if ( tDesc.m_eProto==Proto_e::SPHINX || tDesc.m_eProto==Proto_e::HTTP )
		{
#ifdef _WIN32
			g_pBuddyPortList.reset ( PortRange::Create ( "127.0.0.1", tDesc.m_iPort+100, 20 ) );
			g_tBuddyPort = g_pBuddyPortList->AcquirePort();
#endif
			g_sListener4Buddy = GetUrl ( tDesc );
			break;
		}
	}
	if ( g_sListener4Buddy.IsEmpty() )
	{
		sphWarning ( "[BUDDY] no SPHINX or HTTP listeners found, disabled" );
		return;
	}

	if ( !IsCurlAvailable() )
	{
		sphWarning ( "[BUDDY] no curl found, disabled" );
		return;
	}

	CSphString sPath = BuddyGetPath ( sConfigPath, sPluginDir, bHasBuddyPath, (int)g_tBuddyPort, sDataDir );
	if ( sPath.IsEmpty() )
		return;

	// at WINDOWS need to stop docker conteiner that could left from the previous run or after daemon got crashed
	BuddyStopContainer();

	g_dLogBuf.Resize ( 0 );
	g_sPath = sPath;

	g_sStartArgs.SetSprintf ( "%s --listen=%s --bind=%s %s --threads=%d",
		g_sPath.cstr(),
		g_sListener4Buddy.cstr(),
		g_sBuddyBind.cstr(),
		( bTelemetry ? "" : "--disable-telemetry" ),
		iThreads );

	sphLogDebug ( "[BUDDY] start args: %s", g_sStartArgs.cstr() );

	CSphString sErorr;
	BuddyState_e eBuddy = TryToStart ( g_sStartArgs.cstr(), sErorr );
	if ( eBuddy!=BuddyState_e::STARTING )
	{
		sphWarning ( "[BUDDY] failed to start: %s", sErorr.cstr() );
		BuddyStop();
		return;
	}

	g_eBuddy = eBuddy;
	g_iTask = TaskManager::RegisterGlobal ( "buddy service" );
	assert ( g_iTask>=0 && "failed to create buddy service task" );
	TaskManager::StartJob ( g_iTask, BuddyWorkLoop );
}

void BuddyStop ()
{
#if _WIN32
	if ( g_pBuddy )
	{
		std::error_code tErrorCode;
		g_pBuddy->terminate ( tErrorCode );
		if ( tErrorCode )
			sphWarning ( "[BUDDY] stopped, exit code: %d", tErrorCode.value() );
		BuddyStopContainer();
	}
#else
	if ( g_pBuddy )
	{
		// FIXME!!! migrate to boost::process::v2 and use
		// proc.request_exit();
		// proc.wait();
		kill ( g_pBuddy->id(), SIGTERM );
		std::error_code tErrorCode;
		g_pBuddy->wait ( tErrorCode );
		if ( tErrorCode )
			sphLogDebug ( "[BUDDY] stopped, exit code: %d", tErrorCode.value() );
	}
#endif

	g_eBuddy = BuddyState_e::STOPPED;
	g_pBuddy.reset();
}

void BuddyShutdown ()
{
	BuddyStop();
	g_tBuddyPort = ScopedPort_c();
	g_pBuddyPortList.reset();
}


bool HasBuddy()
{
	return ( g_eBuddy==BuddyState_e::WORK );
}

static bool BuddyQueryAddErrorBody ( JsonEscapedBuilder & tBuddyQuery, const VecTraits_T<BYTE> & dSrcHttpReply )
{
	if ( !dSrcHttpReply.GetLength() )
		return false;

	const char * sErrorStart = (const char *)dSrcHttpReply.Begin();
	const char * sBodyDel = strstr ( sErrorStart, "\r\n\r\n" );
	if ( !sBodyDel )
		return false;
	const char * sBody = sBodyDel + 4;
	if ( (sBodyDel - sErrorStart )>dSrcHttpReply.GetLength() )
		return false;

	JsonObj_c tError ( sBody );
	if ( tError.Empty() )
		return false;

	tBuddyQuery.NamedValNE ( "body", sBody );
	return true;
}

static std::pair<bool, CSphString> BuddyQuery ( bool bHttp, Str_t sQueryError, Str_t sPathQuery, Str_t sQuery, http_method eRequestType, const VecTraits_T<BYTE> & dSrcHttpReply )
{
	if ( !HasBuddy() )
		return { false, {} };

	JsonEscapedBuilder tBuddyQuery;
	{
		auto tRoot = tBuddyQuery.Object();
		tBuddyQuery.NamedString ( "type", bHttp ? "unknown json request" : "unknown sql request" );
		{
			tBuddyQuery.Named ( "error" );
			auto tMessageRoot = tBuddyQuery.Object();

			tBuddyQuery.NamedString ( "message", sQueryError );
			if ( !BuddyQueryAddErrorBody ( tBuddyQuery, dSrcHttpReply ) )
				tBuddyQuery.NamedValNE ( "body", "null" );
		}
		tBuddyQuery.NamedVal ( "version", g_iBuddyVersion );
		if ( !bHttp )
			tBuddyQuery.NamedString ( "user", session::GetClientSession()->m_sUser );

		{
			tBuddyQuery.Named ( "message" );
			auto tMessageRoot = tBuddyQuery.Object();
			tBuddyQuery.NamedString ( "path_query", sPathQuery );
			tBuddyQuery.NamedString ( "body", sQuery );
			tBuddyQuery.NamedString ( "http_method", ( bHttp ? http_method_str ( eRequestType ) : "" ) );
		}
	}

	StrVec_t dHeaders;
	dHeaders.Add ( SphSprintf ( "Request-ID: %d_%u", session::GetConnID(), sphCRC32 ( sQuery.first, sQuery.second, sphRand() ) ) );
	// disable Expect: 100-continue
	// as Expect: 100-continue header added by curl library do not with the buddy
	dHeaders.Add ( "Expect:" );

	return PostToHelperUrl ( g_sUrlBuddy, (Str_t)tBuddyQuery, dHeaders );
}

bool IsBuddyQuery ( const OptionsHash_t & hOptions )
{
	CSphString * pProhibit = hOptions ( "user-agent" );
	return pProhibit != nullptr && ( pProhibit->Begins ( "Manticore Buddy" ) );
}

struct BuddyReply_t
{
	CSphVector<BYTE> m_dParsedData;
	bson::Bson_c m_tBJSON;

	bson::NodeHandle_t m_tType { bson::nullnode };
	bson::NodeHandle_t m_tMessage { bson::nullnode };
	int m_iReplyHttpCode = 0;
};

bson::NodeHandle_t GetNode ( const bson::Bson_c & tReply, const char * sName, CSphString & sError )
{
	bson::NodeHandle_t tNode = tReply.ChildByName ( sName );
	if ( bson::IsNullNode ( tNode ) )
		sError.SetSprintf ( "missed %s", sName );

	return tNode;
}

static bool ParseReply ( char * sReplyRaw, BuddyReply_t & tParsed, CSphString & sError )
{
	if ( !sphJsonParse ( tParsed.m_dParsedData, sReplyRaw, false, false, false, sError ) )
		return false;

	tParsed.m_tBJSON = bson::Bson_c ( tParsed.m_dParsedData );

	if ( tParsed.m_tBJSON.IsEmpty() || !tParsed.m_tBJSON.IsAssoc() )
	{
		const char * sReplyType = ( tParsed.m_tBJSON.IsEmpty() ? "empty" : "not object" );
		sError.SetSprintf ( "wrong reply format - %s", sReplyType );
		return false;
	}

	bson::NodeHandle_t tVer = GetNode ( tParsed.m_tBJSON, "version", sError );
	if ( bson::IsNullNode ( tVer ) )
		return false;
	int iVer = bson::Int ( tVer );
	if ( iVer>g_iBuddyVersion )
	{
		sError.SetSprintf ( "buddy reply version (%d) greater daemon version (%d), upgrade daemon binary", iVer, g_iBuddyVersion );
		return false;
	}
	if ( iVer<1 )
	{
		sError.SetSprintf ( "wrong buddy reply version (%d), daemon version (%d), upgrade buddy", iVer, g_iBuddyVersion );
		return false;
	}

	tParsed.m_tType = GetNode ( tParsed.m_tBJSON, "type", sError );
	tParsed.m_tMessage = GetNode ( tParsed.m_tBJSON, "message", sError );
	bson::NodeHandle_t tReplyHttpCode = GetNode ( tParsed.m_tBJSON, "error_code", sError );
	if ( bson::IsNullNode ( tReplyHttpCode ) )
		return false;
	tParsed.m_iReplyHttpCode = bson::Int ( tReplyHttpCode );

	return !( bson::IsNullNode ( tParsed.m_tType ) || bson::IsNullNode ( tParsed.m_tMessage ) );
}

static EHTTP_STATUS GetHttpStatusCode ( int iBuddyHttpCode, EHTTP_STATUS eReqHttpCode )
{
	return ( iBuddyHttpCode>0 ? HttpGetStatusCodes ( iBuddyHttpCode ) : eReqHttpCode );
}

// we call it ALWAYS, because even with absolutely correct result, we still might reject it for '/cli' endpoint if buddy is not available or prohibited
bool ProcessHttpQueryBuddy ( HttpProcessResult_t & tRes, Str_t sSrcQuery, OptionsHash_t & hOptions, CSphVector<BYTE> & dResult, bool bNeedHttpResponse, http_method eRequestType )
{
	if ( tRes.m_bOk || !HasBuddy() || tRes.m_eEndpoint==EHTTP_ENDPOINT::INDEX || IsBuddyQuery ( hOptions ) )
	{
		if ( tRes.m_eEndpoint==EHTTP_ENDPOINT::CLI )
		{
			if ( !HasBuddy() )
				tRes.m_sError.SetSprintf ( "can not process /cli endpoint without buddy" );
			else if ( IsBuddyQuery ( hOptions ) )
				tRes.m_sError.SetSprintf ( "can not process /cli endpoint with User-Agent:Manticore Buddy" );
			sphHttpErrorReply ( dResult, EHTTP_STATUS::_501, tRes.m_sError.cstr() );
		}

		assert ( dResult.GetLength()>0 );
		return tRes.m_bOk;
	}

<<<<<<< HEAD
	myinfo::SetCommand ( sSrcQuery.first );
	AT_SCOPE_EXIT ( []() { myinfo::SetCommandDone(); } );

	bool bHttpEndpoint = true;
	if ( tRes.m_eEndpoint==EHTTP_ENDPOINT::SQL )
	{
		bHttpEndpoint = false;

		// sql parser put \0 at error position at the reference string
		// should use raw_query for buddy request
		CSphString * pRawQuery = hOptions ( "raw_query" );
		if ( pRawQuery && !pRawQuery->IsEmpty() )
		{
			sSrcQuery = FromStr ( *pRawQuery );

			// need also to skip the head chars "query="
			const char sQueryHead[] = "query=";
			const int iQueryHeadLen = sizeof ( sQueryHead )-1;
			if ( pRawQuery->Begins( sQueryHead ) )
			{
				sSrcQuery.first +=iQueryHeadLen ;
				sSrcQuery.second -= iQueryHeadLen;
			}
		}
	}
	auto tReplyRaw = BuddyQuery ( bHttpEndpoint, FromStr ( tRes.m_sError ), FromStr ( hOptions["full_url"] ), sSrcQuery, eRequestType );
=======
	auto tReplyRaw = BuddyQuery ( true, FromStr ( tRes.m_sError ), FromStr ( hOptions["full_url"] ), sSrcQuery, eRequestType, dResult );
>>>>>>> 7c73ff61
	if ( !tReplyRaw.first )
	{
		sphWarning ( "[BUDDY] [%d] error: %s", session::GetConnID(), tReplyRaw.second.cstr() );
		return tRes.m_bOk;
	}

	CSphString sError;
	BuddyReply_t tReplyParsed;
	if ( !ParseReply ( const_cast<char *>( tReplyRaw.second.cstr() ), tReplyParsed, sError ) )
	{
		sphWarning ( "[BUDDY] [%d] %s: %s", session::GetConnID(), sError.cstr(), tReplyRaw.second.cstr() );
		return tRes.m_bOk;
	}
	if ( bson::String ( tReplyParsed.m_tType )!="json response" )
	{
		sphWarning ( "[BUDDY] [%d] wrong response type %s: %s", session::GetConnID(), bson::String ( tReplyParsed.m_tType ).cstr(), tReplyRaw.second.cstr() );
		return tRes.m_bOk;
	}

	CSphString sDump;
	bson::Bson_c ( tReplyParsed.m_tMessage ).BsonToJson ( sDump, false );
	EHTTP_STATUS eHttpStatus = GetHttpStatusCode ( tReplyParsed.m_iReplyHttpCode, tRes.m_eReplyHttpCode );

	dResult.Resize ( 0 );
	ReplyBuf ( FromStr ( sDump ), eHttpStatus, bNeedHttpResponse, dResult );
	return true;
}

static bool ConvertErrorMessage ( const char * sStmt, std::pair<int, BYTE> tSavedPos, BYTE & uPacketID, const bson::Bson_c & tMessage, GenericOutputBuffer_c & tOut )
{
	if ( !bson::IsAssoc ( tMessage ) )
		return false;

	CSphString sError = bson::String ( tMessage.ChildByName ( "error" ) );
	if ( sError.IsEmpty() )
		return false;

	// reset back out buff and packet
	uPacketID = tSavedPos.second;
	tOut.Rewind ( tSavedPos.first );
	std::unique_ptr<RowBuffer_i> tBuddyRows ( CreateSqlRowBuffer ( &uPacketID, &tOut ) );

	LogSphinxqlError ( sStmt, FromStr ( sError ) );
	session::GetClientSession()->m_sError = sError;
	session::GetClientSession()->m_tLastMeta.m_sError = sError;
	tBuddyRows->Error ( sError.cstr() );
	return true;
}

void ProcessSqlQueryBuddy ( Str_t sSrcQuery, Str_t tError, std::pair<int, BYTE> tSavedPos, BYTE & uPacketID, GenericOutputBuffer_c & tOut )
{
	auto tReplyRaw = BuddyQuery ( false, tError, Str_t(), sSrcQuery, HTTP_GET, VecTraits_T<BYTE>() );
	if ( !tReplyRaw.first )
	{
		LogSphinxqlError ( sSrcQuery.first, tError );
		sphWarning ( "[BUDDY] [%d] error: %s", session::GetConnID(), tReplyRaw.second.cstr() );
		return;
	}

	CSphString sError;
	BuddyReply_t tReplyParsed;
	if ( !ParseReply ( const_cast<char *>( tReplyRaw.second.cstr() ), tReplyParsed, sError ) )
	{
		LogSphinxqlError ( sSrcQuery.first, tError );
		sphWarning ( "[BUDDY] [%d] %s: %s", session::GetConnID(), sError.cstr(), tReplyRaw.second.cstr() );
		return;
	}
	if ( bson::String ( tReplyParsed.m_tType )!="sql response" )
	{
		LogSphinxqlError ( sSrcQuery.first, tError );
		sphWarning ( "[BUDDY] [%d] wrong response type %s: %s", session::GetConnID(), bson::String ( tReplyParsed.m_tType ).cstr(), tReplyRaw.second.cstr() );
		return;
	}

	if ( bson::IsNullNode ( tReplyParsed.m_tMessage ) || !bson::IsArray ( tReplyParsed.m_tMessage ) )
	{
		if ( ConvertErrorMessage ( sSrcQuery.first, tSavedPos, uPacketID, tReplyParsed.m_tMessage, tOut ) )
			return;

		LogSphinxqlError ( sSrcQuery.first, tError );
		const char * sReplyType = ( bson::IsNullNode ( tReplyParsed.m_tMessage ) ? "empty" : "not cli reply array" );
		sphWarning ( "[BUDDY] [%d] wrong reply format - %s: %s", session::GetConnID(), sReplyType, tReplyRaw.second.cstr() );
		return;
	}

	// reset back out buff and packet
	uPacketID = tSavedPos.second;
	tOut.Rewind ( tSavedPos.first );
	std::unique_ptr<RowBuffer_i> tBuddyRows ( CreateSqlRowBuffer ( &uPacketID, &tOut ) );

	ConvertJsonDataset ( tReplyParsed.m_tMessage, sSrcQuery.first, *tBuddyRows );
}

#ifdef _WIN32
static CSphString g_sDefaultBuddyName ( "manticore-buddy" );
#else
static CSphString g_sDefaultBuddyName ( "manticore-buddy/bin/manticore-buddy" );
#endif
static CSphString g_sDefaultBuddyDockerImage ( "manticoresearch/manticore-executor:" BUDDY_EXECUTOR_VERNUM );

static CSphString GetFullBuddyPath ( const CSphString & sExecPath, const CSphString & sBuddyPath )
{
#ifdef _WIN32
		assert ( !sExecPath.IsEmpty() );
		CSphString sFullPath;
		sFullPath.SetSprintf ( "\"%s\" \"%s\"", sExecPath.cstr(), sBuddyPath.cstr() );
		return sFullPath;
#else
		return sBuddyPath.cstr();
#endif
}

#ifdef _WIN32
CSphString BuddyGetPath ( const CSphString & sConfigPath, const CSphString & , bool bHasBuddyPath, int iHostPort, const CSphString & sDataDir )
{
	if ( bHasBuddyPath )
		return sConfigPath;

	StringBuilder_c sCmd ( " " );
	sCmd.Appendf ( "docker run --rm" ); // the head of the docker start command
	sCmd.Appendf ( "-p %d:9999", iHostPort ); // port mapping
	sCmd.Appendf ( "-v \"%s/%s\":/buddy", GET_MANTICORE_MODULES(), g_sDefaultBuddyName.cstr() ); // volume for buddy modules
	sCmd.Appendf ( "-v manticore-usr_local_lib_manticore:/usr/local/lib/manticore -e PLUGIN_DIR=/usr/local/lib/manticore" ); // pesistent volume for buddy data
	if ( !sDataDir.IsEmpty() ) // volume for data dir into container
		sCmd.Appendf ( "-v \"%s\":/var/lib/manticore -e DATA_DIR=/var/lib/manticore", sDataDir.cstr() );
	sCmd.Appendf ( "-w /buddy" ); // workdir is buddy root dir
	sCmd.Appendf ( "--name %s", g_sContainerName.cstr() ); // the name of the buddy container is the hash of the config
	sCmd.Appendf ( "%s /buddy/src/main.php", g_sDefaultBuddyDockerImage.cstr() ); // docker image and the buddy start command

	return CSphString ( sCmd );
}
#else
CSphString BuddyGetPath ( const CSphString & sConfigPath, const CSphString & sPluginDir, bool bHasBuddyPath, int iHostPort, const CSphString & )
{
	if ( bHasBuddyPath )
		return sConfigPath;

	CSphString sExecPath;
	CSphString sPathToDaemon = GetPathOnly ( GetExecutablePath() );

	CSphString sPathBuddy2Module;
	sPathBuddy2Module.SetSprintf ( "%s/%s", GET_MANTICORE_MODULES(), g_sDefaultBuddyName.cstr() );
	if ( sphFileExists ( sPathBuddy2Module.cstr() ) )
		return GetFullBuddyPath ( sExecPath, sPathBuddy2Module );

	// check at the daemon location / cwd
	CSphString sPathBuddy2Cwd;
	sPathBuddy2Cwd.SetSprintf ( "%s%s", sPathToDaemon.cstr(), g_sDefaultBuddyName.cstr() );
	if ( sphFileExists ( sPathBuddy2Cwd.cstr() ) )
		return GetFullBuddyPath ( sExecPath, sPathBuddy2Cwd );

	sphWarning ( "[BUDDY] no %s found at '%s', disabled", g_sDefaultBuddyName.cstr(), sPathBuddy2Module.cstr() );
	return CSphString();
}
#endif<|MERGE_RESOLUTION|>--- conflicted
+++ resolved
@@ -684,7 +684,6 @@
 		return tRes.m_bOk;
 	}
 
-<<<<<<< HEAD
 	myinfo::SetCommand ( sSrcQuery.first );
 	AT_SCOPE_EXIT ( []() { myinfo::SetCommandDone(); } );
 
@@ -710,10 +709,7 @@
 			}
 		}
 	}
-	auto tReplyRaw = BuddyQuery ( bHttpEndpoint, FromStr ( tRes.m_sError ), FromStr ( hOptions["full_url"] ), sSrcQuery, eRequestType );
-=======
-	auto tReplyRaw = BuddyQuery ( true, FromStr ( tRes.m_sError ), FromStr ( hOptions["full_url"] ), sSrcQuery, eRequestType, dResult );
->>>>>>> 7c73ff61
+	auto tReplyRaw = BuddyQuery ( bHttpEndpoint, FromStr ( tRes.m_sError ), FromStr ( hOptions["full_url"] ), sSrcQuery, eRequestType, dResult );
 	if ( !tReplyRaw.first )
 	{
 		sphWarning ( "[BUDDY] [%d] error: %s", session::GetConnID(), tReplyRaw.second.cstr() );
