//
// Copyright (c) 2017-2023, Manticore Software LTD (https://manticoresearch.com)
// All rights reserved
//
// This program is free software; you can redistribute it and/or modify
// it under the terms of the GNU General Public License. You should have
// received a copy of the GPL license along with this program; if you
// did not, you can find it at http://www.gnu.org/
//

#include "searchdconfig.h"
#include "sphinxjson.h"
#include "searchdaemon.h"
#include "searchdha.h"
#include "searchdreplication.h"
#include "replication/configuration.h"
#include "fileutils.h"
#include "sphinxint.h"
#include "coroutine.h"
#include "sphinxpq.h"

using namespace Threads;

static Coro::Mutex_c g_tSaveInProgress;
static Coro::RWLock_c g_tCfgIndexesLock;

// description of clusters and indexes loaded from internal config
static CSphVector<ClusterDesc_t> g_dCfgClusters;
static CSphVector<IndexDesc_t> g_dCfgIndexes GUARDED_BY ( g_tCfgIndexesLock );

static CSphString	g_sLogFile;
static CSphString	g_sDataDir;
static CSphString	g_sConfigPath;
static bool			g_bConfigless = false;

static CSphString GetPathForNewIndex ( const CSphString & sIndexName )
{
	CSphString sRes;
	if ( g_sDataDir.Length() && !g_sDataDir.Ends("/") && !g_sDataDir.Ends("\\") )
		sRes.SetSprintf ( "%s/%s", g_sDataDir.cstr(), sIndexName.cstr() );
	else
		sRes.SetSprintf ( "%s%s", g_sDataDir.cstr(), sIndexName.cstr() );

	return sRes;
}


CSphString GetDataDirInt()
{
	return g_sDataDir;
}

CSphString GetDatadirPath ( const CSphString& sPath )
{
	if ( sPath.IsEmpty() )
		return GetDataDirInt();

	return SphSprintf ( "%s/%s", GetDataDirInt().cstr(), sPath.cstr() );
}


bool IsConfigless()
{
	return g_bConfigless;
}


const CSphVector<ClusterDesc_t> & GetClustersInt()
{
	return g_dCfgClusters;
}


void ModifyDaemonPaths ( CSphConfigSection & hSearchd, FixPathAbsolute_fn && fnPathFix )
{
	if ( !IsConfigless() )
		return;

	const char * szBinlogKey = "binlog_path";
	if ( !hSearchd.Exists(szBinlogKey) )
	{
		CSphString sBinlogDir;
		sBinlogDir.SetSprintf ( "%s/binlog", GetDataDirInt().cstr() );
		if ( !sphDirExists ( sBinlogDir.cstr() ) )
		{
			if ( !MkDir ( sBinlogDir.cstr() ) )
			{
				sphWarning ( "Unable to create binlog dir '%s'", sBinlogDir.cstr() );
				return;
			}
		}

		hSearchd.AddEntry ( szBinlogKey, sBinlogDir.cstr() );
	}

	if ( fnPathFix && hSearchd.Exists ( szBinlogKey ) )
	{
		CSphString sBinlogPath ( hSearchd.GetStr( szBinlogKey ) );
		fnPathFix ( sBinlogPath );
		hSearchd.Delete ( szBinlogKey );
		hSearchd.AddEntry ( szBinlogKey, sBinlogPath.cstr() );
	}
}


// support for old-style absolute paths
static void MakeRelativePath ( CSphString & sPath )
{
	bool bAbsolute = strchr ( sPath.cstr(), '/' ) || strchr ( sPath.cstr(), '\\' );
	if ( !bAbsolute )
		sPath.SetSprintf ( "%s/%s/%s", GetDataDirInt().cstr(), sPath.cstr(), sPath.cstr() );
}

//////////////////////////////////////////////////////////////////////////

class FilenameBuilder_c : public FilenameBuilder_i
{
public:
					explicit FilenameBuilder_c ( CSphString sIndex );

	CSphString		GetFullPath ( const CSphString & sName ) const final;

private:
	const CSphString		m_sIndex;
};


FilenameBuilder_c::FilenameBuilder_c ( CSphString sIndex )
	: m_sIndex ( std::move ( sIndex ) )
{}


CSphString FilenameBuilder_c::GetFullPath ( const CSphString & sName ) const
{
	if ( !IsConfigless() || !sName.Length() )
		return sName;

	CSphString sPath = GetPathForNewIndex ( m_sIndex );

	StrVec_t dFiles;
	StringBuilder_c sNewValue {" "};

	// we assume that path has been stripped before
	StrVec_t dValues = sphSplit ( sName.cstr(), sName.Length(), " \t," );
	for ( auto & i : dValues )
	{
		if ( !i.Length() )
			continue;

		CSphString & sNew = dFiles.Add();
		sNew.SetSprintf ( "%s/%s", sPath.cstr(), i.Trim().cstr() );
		sNewValue << sNew;
	}

	return RealPath ( sNewValue.cstr() );
}


//////////////////////////////////////////////////////////////////////////
// parse and set cluster options into hash from single string
void ClusterOptions_t::Parse ( const CSphString & sOptions )
{
	if ( !sOptions.IsEmpty() )
		sph::ParseKeyValues ( sOptions.cstr(), [this] ( CSphString&& sIdent, const CSphString& sValue ) {	m_hOptions.Add ( std::move(sIdent), sValue ); }, ";" );
}

// get string of cluster options with semicolon delimiter
CSphString ClusterOptions_t::AsStr () const
{
	StringBuilder_c tBuf ( ";" );
	for ( const auto& tOpt : m_hOptions )
		tBuf.Sprintf ( "%s=%s", tOpt.first.cstr(), tOpt.second.cstr() );
	return (CSphString)tBuf;
}

//////////////////////////////////////////////////////////////////////////

bool ClusterDesc_t::Parse ( const bson::Bson_c& tBson, const CSphString& sName, CSphString& sWarning )
{
	using namespace bson;
	if ( sName.IsEmpty() )
		return TlsMsg::Err ( "empty cluster name" );

	m_sName = sName;

	m_tOptions.m_hOptions.Reset();
	Bson_c ( tBson.ChildByName ( "options" ) ).ForEach ( [this] ( CSphString&& sName, const NodeHandle_t& tNode ) {
		m_tOptions.m_hOptions.Add ( sName, String ( tNode ) );
	} );

	m_dClusterNodes.Reset();
	Bson_c ( tBson.ChildByName ( "nodes" ) ).ForEach ( [this] ( const NodeHandle_t& tNode ) {
		m_dClusterNodes.Add ( String ( tNode ) );
	} );

	auto tPath = tBson.ChildByName ( "path" );
	if ( tPath==nullnode )
		return TlsMsg::Err ( "no path in config" );

	m_sPath = String ( tPath );

	// set indexes prior replication init
	int iItem = 0;
	Bson_c ( tBson.ChildByName ( "indexes" ) ).ForEach ( [this,&iItem,&sWarning] ( const NodeHandle_t& tNode ) {
		if ( IsString(tNode ) )
			m_hIndexes.Add ( String ( tNode ));
		else
			sWarning.SetSprintf ( "table %d: name '%s' should be a string, skipped", iItem, m_sName.cstr() );
		++iItem;
	} );

	return true;
}

void operator<< ( JsonEscapedBuilder& tOut, const ClusterOptions_t& tOptions )
{
	auto _ = tOut.ObjectW();
	for ( const auto& tOpt : tOptions.m_hOptions )
	{
		if ( tOpt.first == "pc.bootstrap" ) // we always skip pc.bootstrap when store value into json
			continue;

		tOut.NamedString ( tOpt.first.cstr(), tOpt.second );
	}
}

void ClusterDesc_t::Save ( JsonEscapedBuilder& tOut ) const
{
	tOut.Named ( m_sName.cstr() );
	auto _0 = tOut.ObjectW();
	tOut.NamedString ( "path", m_sPath );
	{
		tOut.Named ( "nodes" );
		auto _1 = tOut.Array();
		for_each ( m_dClusterNodes, [&tOut] ( const auto& sNode ) { tOut.String ( sNode ); } );
	}
	tOut.NamedVal ( "options", m_tOptions );
	{
		tOut.Named ( "indexes" );
		auto _1 = tOut.Array();
		for_each ( m_hIndexes, [&tOut] ( const auto& tIndex ) { tOut.String ( tIndex.first ); } );
	}
}

//////////////////////////////////////////////////////////////////////////

bool IndexDescDistr_t::Parse ( const bson::Bson_c& tBson, CSphString& sWarning )
{
	using namespace bson;
	Bson_c ( tBson.ChildByName ( "locals" ) ).ForEach ( [this,&sWarning] ( const NodeHandle_t& tNode ) {
		if ( !IsString(tNode) )
		{
			sWarning = "lists of local tables must only contain strings, skipped";
			return;
		}
		m_dLocals.Add ( String ( tNode ) );
	} );
	Bson_c ( tBson.ChildByName ( "agents" ) ).ForEach ( [this, &sWarning] ( const NodeHandle_t& tNode ) {
		AgentConfigDesc_t& tNew = m_dAgents.Add();
		auto tBson = bson::Bson_c { tNode };
		tNew.m_sConfig = String ( tBson.ChildByName ( "config" ) );
		tNew.m_bBlackhole = Bool ( tBson.ChildByName ( "blackhole" ) );
		tNew.m_bPersistent = Bool ( tBson.ChildByName ( "persistent" ) );
	} );
	m_iAgentConnectTimeout = Int ( tBson.ChildByName( "agent_connect_timeout" ));
	m_iAgentQueryTimeout = Int ( tBson.ChildByName ( "agent_query_timeout" ) );
	m_iAgentRetryCount = Int ( tBson.ChildByName ( "agent_retry_count" ) );
	m_bDivideRemoteRanges = Bool ( tBson.ChildByName ( "divide_remote_ranges" ) );
	m_sHaStrategy = String ( tBson.ChildByName ( "ha_strategy" ), {} );
	return true;
}

void operator<< ( JsonEscapedBuilder& tOut, const AgentConfigDesc_t& tAgent )
{
	auto _ = tOut.ObjectW();
	tOut.NamedString ( "config", tAgent.m_sConfig );
	tOut.NamedVal ( "blackhole", tAgent.m_bBlackhole );
	tOut.NamedVal ( "persistent", tAgent.m_bPersistent );
}

void IndexDescDistr_t::Save ( JsonEscapedBuilder& tOut ) const
{
	auto _0 = tOut.ObjectW();
	tOut.NamedString ( "type", GetIndexTypeName ( IndexType_e::DISTR ) );
	if ( !m_dLocals.IsEmpty() )
	{
		tOut.Named ( "locals" );
		auto _ = tOut.Array();
		for_each ( m_dLocals, [&tOut] ( const auto& sNode ) { tOut.String ( sNode ); } );
	}
	if ( !m_dAgents.IsEmpty() )
	{
		tOut.Named ( "agents" );
		auto _ = tOut.Array();
		for_each ( m_dAgents, [&tOut] ( const auto& sNode ) { tOut << sNode; } );
	}

<<<<<<< HEAD
	tOut.NamedVal ( "agent_connect_timeout", m_iAgentConnectTimeout );
	tOut.NamedVal ( "agent_query_timeout", m_iAgentQueryTimeout );
	tOut.NamedValNonDefault ( "agent_retry_count", m_iAgentRetryCount, 0 );
	tOut.NamedVal ( "divide_remote_ranges", m_bDivideRemoteRanges );
	tOut.NamedStringNonDefault ( "ha_strategy", m_sHaStrategy, {} );
=======
	if ( m_iAgentConnectTimeout>0 )
		tIdx.AddInt ( "agent_connect_timeout",	m_iAgentConnectTimeout);
	if ( m_iAgentQueryTimeout>0 )
		tIdx.AddInt ( "agent_query_timeout",	m_iAgentQueryTimeout );
	if ( m_iAgentRetryCount>0 )
		tIdx.AddInt ( "agent_retry_count",	m_iAgentRetryCount );

	tIdx.AddBool( "divide_remote_ranges",	m_bDivideRemoteRanges );

	if ( !m_sHaStrategy.IsEmpty() )
		tIdx.AddStr ( "ha_strategy",		m_sHaStrategy );
>>>>>>> 34680134
}


void IndexDescDistr_t::Save ( CSphConfigSection & hIndex ) const
{
	for ( const auto & i : m_dLocals )
		hIndex.AddEntry ( "local", i.cstr() );

	for ( const auto & i : m_dAgents )
	{
		const char * szConf = i.m_sConfig.cstr();

		if ( i.m_bBlackhole )
			hIndex.AddEntry ( "agent_blackhole", szConf );
		else if ( i.m_bPersistent )
			hIndex.AddEntry ( "agent_persistent", szConf );
		else
			hIndex.AddEntry ( "agent", szConf );
	}

	CSphString sTmp;
	if ( m_iAgentConnectTimeout>0 )
		hIndex.AddEntry ( "agent_connect_timeout",	sTmp.SetSprintf ( "%d", m_iAgentConnectTimeout ).cstr() );
	if ( m_iAgentQueryTimeout>0 )
		hIndex.AddEntry ( "agent_query_timeout",	sTmp.SetSprintf ( "%d", m_iAgentQueryTimeout ).cstr() );
	if ( m_iAgentRetryCount > 0 )
		hIndex.AddEntry ( "agent_retry_count",		sTmp.SetSprintf ( "%d", m_iAgentRetryCount ).cstr() );

	hIndex.AddEntry ( "divide_remote_ranges",	m_bDivideRemoteRanges ? "1" : "0" );

	if ( !m_sHaStrategy.IsEmpty() )
		hIndex.AddEntry ( "ha_strategy",		m_sHaStrategy.cstr() );
}

//////////////////////////////////////////////////////////////////////////

bool IndexDesc_t::Parse ( const bson::Bson_c& tBson, const CSphString& sName, CSphString& sWarning )
{
	using namespace bson;
	if ( sName.IsEmpty() )
		return TlsMsg::Err ( "empty table name" );

	m_sName = sName;

	CSphString sType = String ( tBson.ChildByName ( "type" ) );
	m_eType = TypeOfIndexConfig ( sType );
	if ( m_eType == IndexType_e::ERROR_ )
		return TlsMsg::Err ( "type '%s' is invalid", sType.cstr() );

	if ( m_eType != IndexType_e::DISTR )
	{
		m_sPath = String ( tBson.ChildByName ( "path" ) );
		MakeRelativePath ( m_sPath );
		return true;
	}

	bool bParseOk = m_tDistr.Parse ( tBson, sWarning );
	if ( TlsMsg::HasErr() )
		TlsMsg::Err ( "table %s: %s", m_sName.cstr(), TlsMsg::szError() );

	if ( !sWarning.IsEmpty() )
		sWarning.SetSprintf ( "table %s: %s", m_sName.cstr(), sWarning.cstr() );

	return bParseOk;
}

void IndexDesc_t::Save ( JsonEscapedBuilder& tOut ) const
{
	tOut.Named ( m_sName.cstr() );
	if ( m_eType == IndexType_e::DISTR )
		return m_tDistr.Save ( tOut );

	auto _ = tOut.ObjectW();
	tOut.NamedString ("type", GetIndexTypeName ( m_eType ) );
	CSphString sPath = m_sPath;
	tOut.NamedString ( "path", StripPath ( sPath ) );
}


void IndexDesc_t::Save ( CSphConfigSection & hIndex ) const
{
	hIndex.Add ( CSphVariant ( GetIndexTypeName ( m_eType ) ), "type" );

	if ( m_eType==IndexType_e::DISTR )
		m_tDistr.Save (hIndex);
	else
	{
		hIndex.Add ( CSphVariant ( m_sPath.cstr() ), "path" );

		// dummy
		hIndex.Add ( CSphVariant ( "text" ), "rt_field" );
		hIndex.Add ( CSphVariant ( "gid" ), "rt_attr_uint" );
	}
}

//////////////////////////////////////////////////////////////////////////

// read info about cluster and indexes from manticore.json and validate data
static bool ConfigRead ( const CSphString& sConfigPath, CSphVector<ClusterDesc_t>& dClusters, CSphVector<IndexDesc_t>& dIndexes, CSphString& sError )
{
	if ( !sphIsReadable ( sConfigPath, nullptr ) )
		return true;

	CSphAutoreader tConfigFile;
	if ( !tConfigFile.Open ( sConfigPath, sError ) )
		return false;

	int iSize = (int)tConfigFile.GetFilesize();
	if ( !iSize )
		return true;

	CSphFixedVector<char> dJsonText ( iSize + 2 );
	auto iRead = (int64_t)sphReadThrottled ( tConfigFile.GetFD(), dJsonText.begin(), iSize );
	if ( iRead != iSize )
		return false;

	if ( tConfigFile.GetErrorFlag() )
	{
		sError = tConfigFile.GetErrorMessage();
		return false;
	}

	decltype ( dJsonText )::POLICY_T::Zero ( dJsonText.begin() + iSize, 2 ); // safe gap

	CSphVector<BYTE> dBson;
	if ( !sphJsonParse ( dBson, dJsonText.begin(), false, false, false, sError ) )
		return false;

	using namespace bson;
	Bson_c tBson ( dBson );
	if ( tBson.IsEmpty() || !tBson.IsAssoc() )
	{
		sError = "Something wrong read from json config - it is either empty, either not root object.";
		return false;
	}

	LoadCompatHttp ( (const char*)dJsonText.Begin() );

	Bson_c ( tBson.ChildByName ( "indexes" ) ).ForEach ( [&dIndexes] ( CSphString&& sName, const NodeHandle_t& tNode ) {

		Bson_c tNodeBson { tNode };

		IndexDesc_t tIndex;
		CSphString sWarning;
		if ( !tIndex.Parse ( tNodeBson, sName, sWarning ) )
		{
			sphWarning ( "table '%s'(%d) error: %s", sName.cstr(), dIndexes.GetLength(), TlsMsg::szError() );
			return;
		}

		if ( !sWarning.IsEmpty() )
			sphWarning ( "table '%s'(%d) warning: %s", sName.cstr(), dIndexes.GetLength(), sWarning.cstr() );

		int iExists = dIndexes.GetFirst ( [&] ( const IndexDesc_t& tItem ) {
			return ( tItem.m_sName == tIndex.m_sName || ( ( tItem.m_eType == IndexType_e::PLAIN || tItem.m_eType == IndexType_e::RT ) && tItem.m_sPath == tIndex.m_sPath ) );
		} );

		if ( iExists != -1 )
		{
			const IndexDesc_t& tItem = dIndexes[iExists];
			sphWarning ( "table with the same %s already exists: %s, %s, SKIPPED", ( tItem.m_sName == tIndex.m_sName ? "name" : "path" ), tIndex.m_sName.scstr(), tIndex.m_sPath.scstr() );
			return;
		}

		dIndexes.Add ( tIndex );
	} );


	// check clusters
	Bson_c ( tBson.ChildByName ( "clusters" ) ).ForEach ( [&dClusters] ( CSphString&& sName, const NodeHandle_t& tNode ) {

		Bson_c tNodeBson { tNode };
		ClusterDesc_t tCluster;
		CSphString sClusterWarning;
		bool bParsed = tCluster.Parse ( tNodeBson, sName, sClusterWarning );

		if ( !sClusterWarning.IsEmpty() )
			sphWarning ( "cluster '%s': %s", tCluster.m_sName.cstr(), sClusterWarning.cstr() );

		if ( !bParsed )
		{
			sphWarning ( "cluster '%s': disabled at JSON config, %s", tCluster.m_sName.cstr(), TlsMsg::szError() );
			return;
		}

		int iExists = dClusters.GetFirst ( [&] ( const ClusterDesc_t& tItem ) { return ( tItem.m_sName == tCluster.m_sName || tItem.m_sPath == tCluster.m_sPath ); } );
		if ( iExists != -1 )
		{
			const ClusterDesc_t& tItem = dClusters[iExists];
			sphWarning ( "cluster with the same %s already exists: %s, %s, SKIPPED", ( tItem.m_sName == tCluster.m_sName ? "name" : "path" ), tCluster.m_sName.scstr(), tCluster.m_sPath.scstr() );
			return;
		}

		dClusters.Add ( tCluster );
	} );

	sphLogDebug ( "config loaded, tables %d, clusters %d", dIndexes.GetLength(), dClusters.GetLength() );
	return true;
}

static bool ConfigWrite ( const CSphString & sConfigPath, const CSphVector<ClusterDesc_t> & dClusters, const CSphVector<IndexDesc_t> & dIndexes, CSphString & sError )
{
	JsonEscapedBuilder tOut;
	tOut.ObjectWBlock();
	tOut.Named ( "clusters" );
	{
		auto _ = tOut.Object();
		for_each ( dClusters, [&tOut] ( const auto& tCluster ) { tCluster.Save ( tOut ); } );
	}
	tOut.Named ( "indexes" );
	{
		auto _ = tOut.Object();
		for_each ( dIndexes, [&tOut] ( const auto& tIndex ) { tIndex.Save ( tOut ); } );
	}
	tOut.FinishBlocks();

	CSphString sNew, sOld;
	auto & sCur = sConfigPath;
	sNew.SetSprintf ( "%s.new", sCur.cstr() );
	sOld.SetSprintf ( "%s.old", sCur.cstr() );

	CSphWriter tConfigFile;
	if ( !tConfigFile.OpenFile ( sNew, sError ) )
		return false;

	tConfigFile.PutString ( (Str_t)tOut );
	assert ( bson::ValidateJson ( tOut.cstr() ) );
	tConfigFile.CloseFile();
	if ( tConfigFile.IsError() )
		return false;

	if ( sphIsReadable ( sCur, nullptr ) && rename ( sCur.cstr(), sOld.cstr() ) )
	{
		sError.SetSprintf ( "failed to rename current to old, '%s'->'%s', error '%s'", sCur.cstr(), sOld.cstr(), strerror(errno) );
		return false;
	}

	if ( rename ( sNew.cstr(), sCur.cstr() ) )
	{
		sError.SetSprintf ( "failed to rename new to current, '%s'->'%s', error '%s'", sNew.cstr(), sCur.cstr(), strerror(errno) );
		if ( sphIsReadable ( sOld, nullptr ) && rename ( sOld.cstr(), sCur.cstr() ) )
			sError.SetSprintf ( "%s, rollback failed too", sError.cstr() );
		return false;
	}

	unlink ( sOld.cstr() );

	sphLogDebug ( "config saved, tables %d, clusters %d", dIndexes.GetLength(), dClusters.GetLength() );

	return true;
}

// ClientSession_c::Execute -> HandleMysqlImportTable -> AddExistingIndexConfigless -> ConfiglessPreloadIndex
// ServiceMain -> ConfigureAndPreload -> ConfigureAndPreloadConfiglessIndexes -> ConfiglessPreloadIndex
static ESphAddIndex ConfiglessPreloadIndex ( const IndexDesc_t & tIndex, StrVec_t & dWarnings, CSphString & sError )
{
	assert ( IsConfigless() );
	CSphConfigSection hIndex;
	tIndex.Save(hIndex);

	ESphAddIndex eAdd = ConfigureAndPreloadIndex ( hIndex, tIndex.m_sName.cstr(), dWarnings, sError );
	if ( eAdd==ADD_ERROR )
		dWarnings.Add ( "disabled at the JSON config" );

	return eAdd;
}


// load indexes got from JSON config on daemon indexes preload (part of ConfigureAndPreload work done here)
// ServiceMain -> ConfigureAndPreload -> ConfigureAndPreloadConfiglessIndexes
void ConfigureAndPreloadConfiglessIndexes ( int & iValidIndexes, int & iCounter ) REQUIRES ( MainThread )
{
	// assume g_dCfgIndexes has all locals, then all distributed. Otherwise, distr with yet invisible local agents will fail to load!
	assert ( IsConfigless() );
	SccRL_t tCfgRLock { g_tCfgIndexesLock };
	for ( const IndexDesc_t & tIndex : g_dCfgIndexes )
	{
		CSphString sError;
		StrVec_t dWarnings;
		ESphAddIndex eAdd = ConfiglessPreloadIndex ( tIndex, dWarnings, sError );
		iValidIndexes += ( eAdd==ADD_ERROR ? 0 : 1 );
		iCounter += ( eAdd== ADD_NEEDLOAD ? 1 : 0 );

		for ( const auto & i : dWarnings )
			sphWarning ( "table '%s': %s", tIndex.m_sName.cstr(), i.cstr() );

		if ( eAdd==ADD_ERROR )
			sphWarning ( "table '%s': %s - NOT SERVING", tIndex.m_sName.cstr(), sError.cstr() );
	}
}

static bool HasConfigLocal ( const CSphString & sName )
{
	SccRL_t tCfgRLock { g_tCfgIndexesLock };
	return g_dCfgIndexes.Contains ( bind ( &IndexDesc_t::m_sName ), sName );
}

// collect local indexes that should be saved into JSON config
static void CollectLocalIndexesInt ( CSphVector<IndexDesc_t> & dIndexes )
{
	if ( !IsConfigless() )
		return;

	assert ( g_pLocalIndexes );
	ServedSnap_t hLocals = g_pLocalIndexes->GetHash();
	for ( const auto & tIt : *hLocals )
	{
		assert ( tIt.second );
		IndexDesc_t & tIndex = dIndexes.Add();
		tIndex.m_sName = tIt.first;
		tIndex.m_sPath = tIt.second->m_sIndexPath;
		tIndex.m_eType = tIt.second->m_eType;
	}

	SmallStringHash_T<IndexDesc_t*> hConfigLocal;
	SccRL_t tCfgRLock { g_tCfgIndexesLock };
	for_each ( g_dCfgIndexes, [&hConfigLocal] ( IndexDesc_t& tDesc ) { if (tDesc.m_eType!=IndexType_e::DISTR) hConfigLocal.Add ( &tDesc, tDesc.m_sName ); } );
	for_each ( *hLocals, [&hConfigLocal] ( auto& tIt ) { hConfigLocal.Delete ( tIt.first ); } );

	// keep indexes loaded from JSON but disabled due to errors
	for_each ( hConfigLocal, [&dIndexes] ( auto& tIt ) { assert ( tIt.second); dIndexes.Add ( *tIt.second ); } );
}


// collect distributed indexes that should be saved into JSON config
static void CollectDistIndexesInt ( CSphVector<IndexDesc_t> & dIndexes )
{
	if ( !IsConfigless() )
		return;

	assert ( g_pDistIndexes );
	auto pDistSnapshot = g_pDistIndexes->GetHash();
	for ( auto& tIt : *pDistSnapshot )
	{
		IndexDesc_t & tIndex = dIndexes.Add();
		tIndex.m_sName = tIt.first;
		tIndex.m_eType = IndexType_e::DISTR;
		const auto& tIdx = *tIt.second;

		tIndex.m_tDistr.m_dLocals				= tIdx.m_dLocal;
		tIndex.m_tDistr.m_iAgentConnectTimeout	= tIdx.GetAgentConnectTimeoutMs ( true );
		tIndex.m_tDistr.m_iAgentQueryTimeout	= tIdx.GetAgentQueryTimeoutMs ( true );
		tIndex.m_tDistr.m_iAgentRetryCount		= tIdx.m_iAgentRetryCount;
		tIndex.m_tDistr.m_bDivideRemoteRanges	= tIdx.m_bDivideRemoteRanges;
		tIndex.m_tDistr.m_sHaStrategy			= HAStrategyToStr ( tIdx.m_eHaStrategy );

		for ( const auto& i : tIdx.m_dAgents )
		{
			if ( !i || !i->GetLength() )
				continue;

			AgentConfigDesc_t & tAgent = tIndex.m_tDistr.m_dAgents.Add();
			tAgent.m_sConfig		= i->GetConfigStr();
			tAgent.m_bBlackhole		= (*i)[0].m_bBlackhole;
			tAgent.m_bPersistent	= (*i)[0].m_bPersistent;
		}
	}
}


std::unique_ptr<FilenameBuilder_i> CreateFilenameBuilder ( const char * szIndex )
{
	if ( IsConfigless() )
		return std::make_unique<FilenameBuilder_c>(szIndex);

	return nullptr;
}


static bool SetupConfiglessMode ( const CSphConfig & hConf, const CSphString & sConfigFile, CSphString & sError )
{
	const CSphConfigSection & hSearchd = hConf["searchd"]["searchd"];

	if ( !hSearchd.Exists("data_dir") )
		return false;

	g_sDataDir = hSearchd["data_dir"].strval();

	if ( !sphDirExists ( g_sDataDir.cstr(), &sError ) )
	{
		sError.SetSprintf ( "%s; make sure it is accessible or remove data_dir from the config file", sError.cstr() );
		return false;
	}

	if ( hConf.Exists("index") )
	{
		sError.SetSprintf ( "'data_dir' cannot be mixed with table declarations in '%s'", sConfigFile.cstr() );
		return false;
	}

	if ( hConf.Exists("source") )
	{
		sError.SetSprintf ( "'data_dir' cannot be mixed with source declarations in '%s'", sConfigFile.cstr() );
		return false;
	}

	SetIndexFilenameBuilder ( CreateFilenameBuilder );

	return true;
}

static const char * g_sJsonConfName = "manticore.json";

// load data from JSON config on daemon start
bool LoadConfigInt ( const CSphConfig & hConf, const CSphString & sConfigFile, CSphString & sError ) REQUIRES (MainThread)
{
	const CSphConfigSection & hSearchd = hConf["searchd"]["searchd"];
	g_sLogFile = hSearchd.GetStr ( "log", "" );

	g_bConfigless = hSearchd.Exists("data_dir");
	if ( !g_bConfigless )
		return true;

	if ( !SetupConfiglessMode ( hConf, sConfigFile, sError ) )
		return false;

	// node with empty incoming addresses works as GARB - does not affect FC
	// might hung on pushing 1500 transactions
	ReplicationSetIncoming ( hSearchd.GetStr ( "node_address" ) );

	// check data_dir exists and could write there
	if ( !CheckPath ( g_sDataDir, true, sError ) )
		return false;

	g_sConfigPath.SetSprintf ( "%s/%s", g_sDataDir.cstr(), g_sJsonConfName );
	
	// check that file is readable in case it exists
	if ( sphFileExists ( g_sConfigPath.cstr(), nullptr ) && !sphIsReadable ( g_sConfigPath.cstr(), &sError ) )
	{
		sError.SetSprintf ( "failed to use JSON config %s: %s", g_sConfigPath.cstr(), sError.cstr() );
		return false;
	}

	SccWL_t tCfgWLock { g_tCfgIndexesLock };
	// reset index and cluster descs on restart (watchdog resurrect)
	g_dCfgClusters.Reset();
	g_dCfgIndexes.Reset();
	if ( !ConfigRead ( g_sConfigPath, g_dCfgClusters, g_dCfgIndexes, sError ) )
	{
		sError.SetSprintf ( "failed to use JSON config %s: %s", g_sConfigPath.cstr(), sError.cstr() );
		return false;
	}

	return true;
}


bool SaveConfigInt ( CSphString & sError )
{
	return Threads::CallCoroutineRes ( [&sError]
	{

	ScopedCoroMutex_t tSaving ( g_tSaveInProgress );

	if ( !ReplicationEnabled() && !IsConfigless() )
		return true;
	

	// save clusters and their indexes into JSON config on daemon shutdown
	auto dClusters = ReplicationCollectClusters ();

	CSphVector<IndexDesc_t> dIndexes;
	CollectLocalIndexesInt ( dIndexes );
	CollectDistIndexesInt ( dIndexes );

	if ( !ConfigWrite ( g_sConfigPath, dClusters, dIndexes, sError ) )
	{
		sphWarning ( "%s", TlsMsg::szError() );
		return false;
	}

	return true;
	});
}

//////////////////////////////////////////////////////////////////////////

static bool PrepareDirForNewIndex ( CSphString & sPath, CSphString & sIndexPath, const CSphString & sIndexName, CSphString & sError )
{
	CSphString sNewPath = GetPathForNewIndex(sIndexName);
	StringBuilder_c sRes;
	sRes << sNewPath;

	if ( sphDirExists ( sRes.cstr() ) )
	{
		StringBuilder_c sMask;
		sMask << sRes.cstr() << "/*";
		StrVec_t dFiles = FindFiles ( sMask.cstr() );
		if ( dFiles.GetLength() )
		{
			bool bLockFileLeft = dFiles.GetLength()==1 && dFiles[0].Ends (".lock");
			if ( !bLockFileLeft )
			{
				sError.SetSprintf ( "directory is not empty: %s", sRes.cstr() );
				return false;
			}
		}
	}
	else if ( !MkDir ( sRes.cstr() ) )
	{
		sError.SetSprintf ( "can't create directory: %s", sRes.cstr() );
		return false;
	}

	sRes << "/";
	sPath = sRes.cstr();
	sRes << sIndexName;
	sIndexPath = sRes.cstr();

	return true;
}


bool CopyExternalIndexFiles ( const StrVec_t & dFiles, const CSphString & sDestPath, StrVec_t & dCopied, CSphString & sError )
{
	for ( const auto & i : dFiles )
	{
		CSphString sDest = i;
		StripPath(sDest);
		sDest.SetSprintf ( "%s%s", sDestPath.cstr(), sDest.cstr() );
		if ( i==sDest )
			continue;

		if ( !CopyFile ( i, sDest, sError ) )
			return false;

		dCopied.Add(sDest);
	}

	return true;
}


static std::unique_ptr<CSphIndex> TryToPreallocRt ( CSphString sIndex, CSphString sNewIndexPath, StrVec_t & dWarnings, CSphString & sError )
{
	auto pRT = sphCreateIndexRT ( std::move ( sIndex ), std::move ( sNewIndexPath ), CSphSchema {}, 32 * 1024 * 1024, true );
	if ( !pRT->Prealloc ( false, nullptr, dWarnings ) )
	{
		sError.SetSprintf ( "failed to prealloc: %s", pRT->GetLastError().cstr() );
		return nullptr;
	}

	return pRT;
}


static std::unique_ptr<CSphIndex> TryToPreallocPq ( const CSphString & sIndex, const CSphString & sNewIndexPath, StrVec_t & dWarnings, CSphString & sError )
{
	auto pPQ = CreateIndexPercolate ( sIndex, sNewIndexPath, CSphSchema{} );
	if ( !pPQ->Prealloc ( false, nullptr, dWarnings ) )
	{
		sError.SetSprintf ( "failed to prealloc: %s", pPQ->GetLastError().cstr() );
		return nullptr;
	}

	// FIXME! just Prealloc is not enough for PQ index to properly save meta on deallocation
	pPQ->PostSetup();

	return pPQ;
}


static bool CopyExternalFiles ( const CSphString & sIndex, const CSphString & sNewIndexPath, StrVec_t & dCopied, bool & bPQ, StrVec_t & dWarnings, CSphString & sError )
{
	bPQ = false;

	CSphString sRtError, sPqError;
	auto pIndex = TryToPreallocRt ( sIndex, sNewIndexPath, dWarnings, sRtError );
	if ( !pIndex )
	{
		pIndex = TryToPreallocPq ( sIndex, sNewIndexPath, dWarnings, sPqError );
		if ( !pIndex )
		{
			sError = sRtError;
			return false;
		}

		bPQ = true;
	}

	if ( !pIndex->CopyExternalFiles ( 0, dCopied ) )
	{
		sError = pIndex->GetLastError();
		return false;
	}

	return true;
}


bool CopyIndexFiles ( const CSphString & sIndex, const CSphString & sPathToIndex, bool & bPQ, StrVec_t & dWarnings, CSphString & sError )
{
	CSphString sPath, sNewIndexPath;
	if ( !PrepareDirForNewIndex ( sPath, sNewIndexPath, sIndex, sError ) )
		return false;

	StrVec_t dWipe;
	auto tCleanup = AtScopeExit ( [&dWipe] { dWipe.for_each ( [] ( const auto& i ) { unlink ( i.cstr() ); } ); } );

	CSphString sFind;
	sFind.SetSprintf ( "%s.*", sPathToIndex.cstr() );
	StrVec_t dFoundFiles = FindFiles ( sFind.cstr(), false );

	// checks for source index
	if ( !dFoundFiles.GetLength() )
	{
		sError = "no table files found";
		return false;
	}

	if ( !dFoundFiles.any_of ( [] ( const CSphString & sFile ) { return sFile.Ends ( ".meta" ); } ) )
	{
		sError.SetSprintf ( "missing %s.meta table file", sPathToIndex.cstr() );
		return false;
	}

	for ( const auto & i : dFoundFiles )
	{
		CSphString sDest;
		const char * szExt = GetExtension(i);
		if ( !szExt )
			continue;

		sDest.SetSprintf ( "%s.%s", sNewIndexPath.cstr(), szExt );
		if ( !CopyFile ( i, sDest, sError ) )
			return false;

		dWipe.Add(sDest);
	}

	if ( !CopyExternalFiles ( sIndex, sNewIndexPath, dWipe, bPQ, dWarnings, sError ) )
		return false;

	dWipe.Reset();
	return true;
}


static bool CheckCreateTableSettings ( const CreateTableSettings_t & tCreateTable, CSphString & sError )
{
	static const char * dForbidden[] = { "path", "stored_fields", "stored_only_fields", "columnar_attrs", "columnar_no_fast_fetch", "rowwise_attrs", "rt_field", "embedded_limit" };
	static const char * dTypes[] = { "rt", "pq", "percolate", "distributed" };

	for ( const auto & i : tCreateTable.m_dOpts )
	{
		for ( const auto & j : dForbidden )
			if ( i.m_sName==j )
			{
				sError.SetSprintf ( "setting not allowed: %s='%s'", i.m_sName.cstr(), i.m_sValue.cstr() );
				return false;
			}

		for ( int j = 0; j < GetNumRtTypes(); j++ )
			if ( i.m_sName==GetRtType(j).m_szName )
			{
				sError.SetSprintf ( "setting not allowed: %s='%s'", i.m_sName.cstr(), i.m_sValue.cstr() );
				return false;
			}

		if ( i.m_sName=="type" )
		{
			bool bFound = false;
			for ( const auto & j : dTypes )
				bFound |= i.m_sValue==j;

			if ( !bFound )
			{
				sError.SetSprintf ( "setting not allowed: %s='%s'", i.m_sName.cstr(), i.m_sValue.cstr() );
				return false;
			}
		}
	}

	return true;
}


CSphString BuildCreateTableDistr ( const CSphString & sName, const DistributedIndex_t & tDistr )
{
	StringBuilder_c sRes(" ");
	sRes << "CREATE TABLE" << sName << "type='distributed'";

	for ( const auto & i : tDistr.m_dLocal )
	{
		CSphString sLocal;
		sRes << sLocal.SetSprintf ( "local='%s'", i.cstr() );
	}

	for ( const auto& i : tDistr.m_dAgents )
	{
		CSphString sAgent;

		if ( !i || !i->GetLength() )
			continue;

		if ( (*i)[0].m_bBlackhole )
			sAgent = "agent_blackhole";
		else if ( (*i)[0].m_bPersistent )
			sAgent = "agent_persistent";
		else
			sAgent = "agent";

		sRes << sAgent.SetSprintf ( "%s='%s'", sAgent.cstr(), i->GetConfigStr().cstr() );
	}

	DistributedIndexRefPtr_t pDefault ( new DistributedIndex_t );
	CSphString sOpt;
	if ( tDistr.GetAgentConnectTimeoutMs ( true )!=pDefault->GetAgentConnectTimeoutMs ( true ) )
		sRes << sOpt.SetSprintf ( "agent_connect_timeout='%d'", tDistr.GetAgentConnectTimeoutMs ( true ) );

	if ( tDistr.GetAgentQueryTimeoutMs ( true )!=pDefault->GetAgentQueryTimeoutMs ( true ) )
		sRes << sOpt.SetSprintf ( "agent_query_timeout='%d'", tDistr.GetAgentQueryTimeoutMs ( true ) );

	if ( tDistr.m_iAgentRetryCount!=pDefault->m_iAgentRetryCount )
		sRes << sOpt.SetSprintf ( "agent_retry_count='%d'", tDistr.m_iAgentRetryCount );

	if ( tDistr.m_bDivideRemoteRanges!=pDefault->m_bDivideRemoteRanges )
		sRes << sOpt.SetSprintf ( "divide_remote_ranges='%d'", tDistr.m_bDivideRemoteRanges ? 1 : 0 );

	if ( tDistr.m_eHaStrategy!=pDefault->m_eHaStrategy )
		sRes << sOpt.SetSprintf ( "ha_strategy='%s'", HAStrategyToStr ( tDistr.m_eHaStrategy ).cstr() );

	return sRes.cstr();
}


static void DeleteExtraIndexFiles ( CSphIndex * pIndex, const StrVec_t * pExtFiles )
{
	assert(pIndex);

	CSphString sTmp;
	CSphString sPath = GetPathForNewIndex ( pIndex->GetName() );

	auto pTokenizer = pIndex->GetTokenizer();
	auto pDict = pIndex->GetDictionary();

	if ( pTokenizer )
	{
		// single file
		const CSphString & sExceptions = pTokenizer->GetSettings().m_sSynonymsFile;
		if ( sExceptions.Length() )
		{
			sTmp.SetSprintf ( "%s/%s", sPath.cstr(), sExceptions.cstr() );
			::unlink ( sTmp.cstr() );
		}
	}

	if ( pDict )
	{
		// space-separated string
		const CSphString & sStopwords =  pDict->GetSettings().m_sStopwords;
		StrVec_t dStops = sphSplit ( sStopwords.cstr(), sStopwords.Length(), " \t," );
		for ( const auto & i : dStops )
		{
			sTmp.SetSprintf ( "%s/%s", sPath.cstr(), i.cstr() );
			::unlink ( sTmp.cstr() );
		}

		// array
		for ( const auto & i : pDict->GetSettings().m_dWordforms )
		{
			sTmp.SetSprintf ( "%s/%s", sPath.cstr(), i.cstr() );
			::unlink ( sTmp.cstr() );
		}
	}

	// also remove external files from disk chunks (could be another list of files not same as RT index itself)
	if ( pExtFiles )
	{
		for ( const auto & sName : *pExtFiles )
		{
			if  ( sphIsReadable ( sName ) )
				::unlink ( sName.cstr() );
		}
	}
}


static void DeleteRtIndex ( CSphIndex * pIdx, const StrVec_t * pExtFiles )
{
	assert ( IsConfigless() );
	if ( !pIdx->IsRT() && !pIdx->IsPQ() )
		return;
	auto pRt = static_cast<RtIndex_i*> ( pIdx );
	pRt->IndexDeleted();
	DeleteExtraIndexFiles ( pRt, pExtFiles );
}

static void RemoveAndDeleteRtIndex ( const CSphString& sIndex )
{
	assert ( IsConfigless() );
	cServedIndexRefPtr_c pServed = GetServed ( sIndex );
	if ( !pServed )
		return;

	WIdx_c pIdx { pServed };
	DeleteRtIndex ( pIdx, nullptr );
	g_pLocalIndexes->Delete ( sIndex );
}


bool CreateNewIndexConfigless ( const CSphString & sIndex, const CreateTableSettings_t & tCreateTable, StrVec_t & dWarnings, CSphString & sError )
{
	assert ( IsConfigless() );
	if ( tCreateTable.m_bIfNotExists && IndexIsServed ( sIndex ) )
		return true;

	if ( !CheckCreateTableSettings ( tCreateTable, sError ) )
		return false;

	IndexSettingsContainer_c tSettingsContainer;
	if ( !tSettingsContainer.Populate ( tCreateTable ) )
	{
		sError = tSettingsContainer.GetError();
		return false;
	}

	StrVec_t dWipe;
	auto tCleanup = AtScopeExit ( [&dWipe] { dWipe.for_each ( [] ( const auto& i ) { unlink ( i.cstr() ); } ); } );

	if ( tSettingsContainer.Get ( "type" ) != "distributed")
	{
		CSphString sPath, sIndexPath;
		if ( !PrepareDirForNewIndex ( sPath, sIndexPath, sIndex, sError ) )
		{
			if ( HasConfigLocal ( sIndex ) )
				sError.SetSprintf ( "%s (the table may be corrupted, refer to Manticore log)", sError.cstr() );
			return false;
		}

		tSettingsContainer.Add ( "path", sIndexPath );
		if ( !CopyExternalIndexFiles ( tSettingsContainer.GetFiles(), sPath, dWipe, sError ) )
			return false;
	}

	const CSphConfigSection & hCfg = tSettingsContainer.AsCfg();

	ESphAddIndex eAdd;
	ServedIndexRefPtr_c pDesc;
	std::tie ( eAdd, pDesc ) = AddIndex ( sIndex.cstr(), hCfg, true, true, &dWarnings, sError );
	switch ( eAdd )
	{
	case ADD_ERROR: return false;
	case ADD_NEEDLOAD:
		{
			assert ( pDesc );
			if ( !PreallocNewIndex ( *pDesc, &hCfg, sIndex.cstr(), dWarnings, sError ) )
			{
				DeleteRtIndex ( UnlockedHazardIdxFromServed ( *pDesc ), nullptr );
				return false;
			}
		}
		// no break
	case ADD_SERVED:
		g_pLocalIndexes->Add ( pDesc, sIndex );
	case ADD_DISTR:
	default:
		break;
	}

	if ( SaveConfigInt ( sError ) )
	{
		dWipe.Reset();
		return true;
	}

	cServedIndexRefPtr_c pServed = GetServed ( sIndex );
	if ( pServed )
		RemoveAndDeleteRtIndex ( sIndex );
	else
		g_pDistIndexes->Delete ( sIndex );
	return false;
}


class ScopedCleanup_c
{
public:
	explicit ScopedCleanup_c ( CSphString sIndex )
		: m_sIndex ( std::move ( sIndex ) )
	{}

	void Ok()
	{
		m_bOk = true;
	}

	~ScopedCleanup_c()
	{
		if ( m_bOk )
			return;

		RemoveAndDeleteRtIndex ( m_sIndex );
	}

private:
	CSphString	m_sIndex;
	bool		m_bOk = false;
};

// ClientSession_c::Execute -> HandleMysqlImportTable -> AddExistingIndexConfigless
bool AddExistingIndexConfigless ( const CSphString & sIndex, IndexType_e eType, StrVec_t & dWarnings, CSphString & sError )
{
	assert ( IsConfigless() );
	ScopedCleanup_c tCleanup ( sIndex );

	IndexDesc_t tNewIndex;
	tNewIndex.m_eType = eType;
	tNewIndex.m_sName = sIndex;
	tNewIndex.m_sPath.SetSprintf ( "%s/%s", GetPathForNewIndex(sIndex).cstr(), sIndex.cstr() );

	if ( ConfiglessPreloadIndex ( tNewIndex, dWarnings, sError )!= ADD_NEEDLOAD )
		return false;

	if ( !SaveConfigInt ( sError ) )
		return false;

	tCleanup.Ok();
	return true;
}


static bool DropDistrIndex ( const CSphString & sIndex, CSphString & sError )
{
	assert ( IsConfigless() );
	auto pDistr = GetDistr(sIndex);
	if ( !pDistr )
	{
		sError.SetSprintf ( "DROP TABLE failed: unknown distributed table '%s'", sIndex.cstr() );
		return false;
	}

	g_pDistIndexes->Delete(sIndex);

	return true;
}

static void RemoveConfigIndex ( const CSphString & sIndex )
{
	g_pLocalIndexes->Delete ( sIndex );

	// also remove index from list of indexes at the JSON config
	SccWL_t tCfgWLock { g_tCfgIndexesLock };
	int iIdx = g_dCfgIndexes.GetFirst ( [&] ( const IndexDesc_t & tIdx ) { return tIdx.m_sName==sIndex; } );

	if ( iIdx>=0 )
		g_dCfgIndexes.Remove ( iIdx );
}

static sph::StringSet g_dAllowedExt = { "meta", "ram", "settings", "lock"};

static bool ReportEmptyDir ( const CSphString & sIndexName, CSphString * pMsg )
{
	if ( !pMsg )
		return true;

	CSphString sIndexPath = GetPathForNewIndex ( sIndexName );
	CSphString sSearchPath; 
	sSearchPath.SetSprintf ( "%s/*", sIndexPath.cstr() );

	StrVec_t dFiles = FindFiles ( sSearchPath.cstr(), false );

	// no files in the index dir is ok
	if ( dFiles.IsEmpty() )
		return true;
	
	// some files removed at RT index dtor are ok
	bool bAllAllowed = dFiles.all_of ( [&] ( const CSphString & sFile )
	{
		const char * sExt = GetExtension ( sFile );
		return g_dAllowedExt[sExt];
	});
	if ( bAllAllowed )
		return true;

	StringBuilder_c sFiles ( ", " );
	dFiles.for_each ( [&] ( CSphString & sFile)
	{
		const char * sExt = GetExtension ( sFile );
		if ( !g_dAllowedExt[sExt] )
			sFiles += StripPath ( sFile ).cstr();
	});

	sphWarning ( "index %s directory '%s' is not empty after table drop, clean up files manually: %s", sIndexName.cstr(), sIndexPath.cstr(), sFiles.cstr() );
	pMsg->SetSprintf ( "index %s directory '%s' is not empty after table drop, clean up files manually: %s", sIndexName.cstr(), sIndexPath.cstr(), sFiles.cstr() );

	return false;
}

static bool DropLocalIndex ( const CSphString & sIndex, CSphString & sError, CSphString * pWarning )
{
	assert ( IsConfigless() );
	auto pServed = GetServed(sIndex);
	if ( !pServed )
	{
		sError.SetSprintf ( "DROP TABLE failed: unknown local table '%s'", sIndex.cstr() );
		return false;
	}

	if ( ServedDesc_t::IsCluster ( pServed ) )
	{
		sError.SetSprintf ( "DROP TABLE failed: unable to drop a cluster table '%s'", sIndex.cstr() );
		return false;
	}

	// need to stop all long time write operation at the index as it will be dropped anyway
	{
		RIdx_T<RtIndex_i*> pRt ( pServed );
		pRt->ProhibitSave();
	}

	// scope for index removal on exit
	{
		WIdx_T<RtIndex_i*> pRt { pServed };
		if ( !pRt )
		{
			sError.SetSprintf ( "DROP TABLE failed: unknown local table '%s'", sIndex.cstr() );
			return false;
		}

		// need to collect all external files prior to truncate as disk chunks could have different options for externals
		StrVec_t dIndexFiles;
		StrVec_t dExtFiles;
		pRt->GetIndexFiles ( dIndexFiles, dExtFiles );

		if ( !pRt->Truncate(sError) )
			return false;

		DeleteRtIndex ( pRt, &dExtFiles );
		RemoveConfigIndex ( sIndex );
	}

	ReportEmptyDir ( sIndex, pWarning );
	return true;
}


bool DropIndexInt ( const CSphString & sIndex, bool bIfExists, CSphString & sError, CSphString * pWarning )
{
	assert ( IsConfigless() );
	bool bLocal = GetServed ( sIndex );
	bool bDistr = GetDistr ( sIndex );
	if ( bDistr )
	{
		if ( !DropDistrIndex ( sIndex, sError ) )
			return false;
	}
	else if ( bLocal )
	{
		if ( !DropLocalIndex ( sIndex, sError, pWarning ) )
			return false;
	}
	else
	{
		if ( bIfExists )
			return true;

		sError.SetSprintf ( "DROP TABLE failed: unknown table '%s'", sIndex.cstr() );
		return false;
	}

	// we are unable to roll back the drop at this point
	if ( !SaveConfigInt(sError) )
	{
		sError.SetSprintf ( "DROP TABLE failed for table '%s': %s", sIndex.cstr(), sError.cstr() );
		return false;
	}

	return true;
}

//////////////////////////////////////////////////////////////////////////
RunIdx_e IndexIsServed ( const CSphString& sName )
{
	if ( g_pLocalIndexes && g_pLocalIndexes->Contains ( sName ) )
		return LOCAL;

	if ( g_pDistIndexes && g_pDistIndexes->Contains ( sName ) )
		return DISTR;
	return NOTSERVED;
}<|MERGE_RESOLUTION|>--- conflicted
+++ resolved
@@ -295,25 +295,11 @@
 		for_each ( m_dAgents, [&tOut] ( const auto& sNode ) { tOut << sNode; } );
 	}
 
-<<<<<<< HEAD
-	tOut.NamedVal ( "agent_connect_timeout", m_iAgentConnectTimeout );
-	tOut.NamedVal ( "agent_query_timeout", m_iAgentQueryTimeout );
+	tOut.NamedValNonDefault ( "agent_connect_timeout", m_iAgentConnectTimeout, 0 );
+	tOut.NamedValNonDefault ( "agent_query_timeout", m_iAgentQueryTimeout, 0 );
 	tOut.NamedValNonDefault ( "agent_retry_count", m_iAgentRetryCount, 0 );
 	tOut.NamedVal ( "divide_remote_ranges", m_bDivideRemoteRanges );
 	tOut.NamedStringNonDefault ( "ha_strategy", m_sHaStrategy, {} );
-=======
-	if ( m_iAgentConnectTimeout>0 )
-		tIdx.AddInt ( "agent_connect_timeout",	m_iAgentConnectTimeout);
-	if ( m_iAgentQueryTimeout>0 )
-		tIdx.AddInt ( "agent_query_timeout",	m_iAgentQueryTimeout );
-	if ( m_iAgentRetryCount>0 )
-		tIdx.AddInt ( "agent_retry_count",	m_iAgentRetryCount );
-
-	tIdx.AddBool( "divide_remote_ranges",	m_bDivideRemoteRanges );
-
-	if ( !m_sHaStrategy.IsEmpty() )
-		tIdx.AddStr ( "ha_strategy",		m_sHaStrategy );
->>>>>>> 34680134
 }
 
 
@@ -770,7 +756,7 @@
 
 	if ( !ReplicationEnabled() && !IsConfigless() )
 		return true;
-	
+
 
 	// save clusters and their indexes into JSON config on daemon shutdown
 	auto dClusters = ReplicationCollectClusters ();
