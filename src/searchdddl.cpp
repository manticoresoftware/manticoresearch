//
// Copyright (c) 2017-2024, Manticore Software LTD (https://manticoresearch.com)
// Copyright (c) 2001-2016, Andrew Aksyonoff
// Copyright (c) 2008-2016, Sphinx Technologies Inc
// All rights reserved
//
// This program is free software; you can redistribute it and/or modify
// it under the terms of the GNU General Public License. You should have
// received a copy of the GPL license along with this program; if you
// did not, you can find it at http://www.gnu.org/
//

#include "searchdddl.h"

class DdlParser_c : public SqlParserTraits_c
{
public:
	// this exists because we have separate field/attribute entities in the schema, but not in DDL
	enum
	{
		FLAG_NONE		= 0,
		FLAG_STORED		= 1<<0,
		FLAG_INDEXED	= 1<<1,
		FLAG_ATTRIBUTE	= 1<<2
	};

	struct ItemOptions_t
	{
		AttrEngine_e	m_eEngine = AttrEngine_e::DEFAULT;
		bool			m_bStringHash = true;
		bool			m_bFastFetch = true;
		bool			m_bIndexed = false;

		bool			m_bHashOptionSet = false;

		CSphString		m_sKNNType;
		int				m_iKNNDims = 0;
		int				m_iHNSWM = 16;
		int				m_iHNSWEFConstruction = 200;
		knn::HNSWSimilarity_e m_eHNSWSimilarity = knn::HNSWSimilarity_e::L2;
		bool			m_bKNNDimsSpecified = false;
		bool			m_bHNSWSimilaritySpecified = false;

		void			Reset()	{ *this = ItemOptions_t(); }
		DWORD			ToFlags() const;
<<<<<<< HEAD
		void			CopyOptionsTo ( CreateTableAttr_t & tAttr ) const;
=======
		knn::IndexSettings_t	ToKNN() const;
>>>>>>> 69ca2501
	};

	DdlParser_c ( CSphVector<SqlStmt_t>& dStmt, const char* szQuery, CSphString* pError );

	const char * GetLastError() const { return m_sError.scstr(); }

	bool	AddCreateTableCol ( const SqlNode_t & tName, const SqlNode_t & tCol );
	bool	AddCreateTableId ( const SqlNode_t & tName );
	void	AddCreateTableBitCol ( const SqlNode_t & tCol, int iBits );

	bool	AddItemOptionEngine ( const SqlNode_t & tOption );
	bool	AddItemOptionHash ( const SqlNode_t & tOption );
	bool	AddItemOptionFastFetch ( const SqlNode_t & tOption );
	bool	AddItemOptionIndexed ( const SqlNode_t & tOption );

	bool	AddItemOptionKNNType ( const SqlNode_t & tOption );
	bool	AddItemOptionKNNDims ( const SqlNode_t & tOption );
	bool	AddItemOptionHNSWSimilarity ( const SqlNode_t & tOption );
	bool	AddItemOptionHNSWM ( const SqlNode_t & tOption );
	bool	AddItemOptionHNSWEfConstruction ( const SqlNode_t & tOption );

	void	AddCreateTableOption ( const SqlNode_t & tName, const SqlNode_t & tValue );
	bool	SetupAlterTable  ( const SqlNode_t & tIndex, const SqlNode_t & tAttr, const SqlNode_t & tType, bool bModify = false );
	bool	SetupAlterTable ( const SqlNode_t & tIndex, const SqlNode_t & tAttr, ESphAttr eAttr, int iFieldFlags, int iBits=-1, bool bModify = false );

	void	JoinClusterAt ( const SqlNode_t & tAt );

	void	AddInsval ( CSphVector<SqlInsert_t> & dVec, const SqlNode_t & tNode );

private:
	CSphString		m_sError;
	ItemOptions_t	m_tItemOptions;

	void	AddField ( const CSphString & sName, DWORD uFlags );
	bool	ConvertToAttrEngine ( const SqlNode_t & tEngine, AttrEngine_e & eEngine );
	static bool CheckFieldFlags ( ESphAttr eAttrType, int iFlags, const CSphString & sName, const ItemOptions_t & tOpts, CSphString & sError );
};

#define YYSTYPE SqlNode_t

// unused parameter, simply to avoid type clash between all my yylex() functions
#define YY_DECL static int my_lex ( YYSTYPE * lvalp, void * yyscanner, DdlParser_c * pParser )

#if _WIN32
	#define YY_NO_UNISTD_H 1
#endif

#include "flexddl.c"

static void yyerror ( DdlParser_c * pParser, const char * sMessage )
{
	// flex put a zero at last token boundary; make it undo that
	yy3lex_unhold ( pParser->m_pScanner );

	// 'wrong parser' is quite empiric - we fire it when from very beginning parser sees syntax error
	pParser->ProcessParsingError ( sMessage );
}


#ifndef NDEBUG
// using a proxy to be possible to debug inside yylex
static int yylex ( YYSTYPE * lvalp, DdlParser_c * pParser )
{
	int res = my_lex ( lvalp, pParser->m_pScanner, pParser );
	return res;
}
#else
static int yylex ( YYSTYPE * lvalp, DdlParser_c * pParser )
{
	return my_lex ( lvalp, pParser->m_pScanner, pParser );
}
#endif

#include "bisddl.c"

//////////////////////////////////////////////////////////////////////////

DWORD DdlParser_c::ItemOptions_t::ToFlags() const
{
	DWORD uFlags = 0;
	uFlags |= m_bStringHash ? CSphColumnInfo::ATTR_COLUMNAR_HASHES : 0;
	uFlags |= m_bFastFetch ? CSphColumnInfo::ATTR_STORED : 0;
	uFlags |= m_bIndexed ? CSphColumnInfo::ATTR_INDEXED_SI : 0;
	uFlags |= m_sKNNType.IsEmpty() ? 0 : CSphColumnInfo::ATTR_INDEXED_KNN;
	return uFlags;
}

<<<<<<< HEAD

void DdlParser_c::ItemOptions_t::CopyOptionsTo ( CreateTableAttr_t & tAttr ) const
{
	tAttr.m_tAttr.m_eEngine	= m_eEngine;
	tAttr.m_bFastFetch		= m_bFastFetch;
	tAttr.m_bStringHash		= m_bStringHash;
	tAttr.m_bIndexed		= m_bIndexed;
=======
knn::IndexSettings_t DdlParser_c::ItemOptions_t::ToKNN() const
{
	knn::IndexSettings_t tKNN;

	tKNN.m_iDims			= m_iKNNDims;
	tKNN.m_eHNSWSimilarity	= m_eHNSWSimilarity;
	tKNN.m_iHNSWM			= m_iHNSWM;
	tKNN.m_iHNSWEFConstruction = m_iHNSWEFConstruction;

	return tKNN;

>>>>>>> 69ca2501
}

//////////////////////////////////////////////////////////////////////////

DdlParser_c::DdlParser_c ( CSphVector<SqlStmt_t> & dStmt, const char* szQuery, CSphString* pError )
	: SqlParserTraits_c ( dStmt, szQuery, pError )
{
	if ( m_dStmt.IsEmpty() )
		PushQuery ();
	else
		m_pStmt = &m_dStmt.Last();
	assert ( m_dStmt.GetLength()==1 );
	m_sErrorHeader = "P03:";
}


void DdlParser_c::AddCreateTableBitCol ( const SqlNode_t & tCol, int iBits )
{
	assert(m_pStmt);
	CreateTableAttr_t & tAttr = m_pStmt->m_tCreateTable.m_dAttrs.Add();
	ToString ( tAttr.m_tAttr.m_sName, tCol );
	tAttr.m_tAttr.m_sName.ToLower();
	tAttr.m_tAttr.m_eAttrType = SPH_ATTR_INTEGER;
	tAttr.m_tAttr.m_tLocator.m_iBitCount = iBits;
	m_tItemOptions.CopyOptionsTo(tAttr);
	m_tItemOptions.Reset();
}


void DdlParser_c::AddField ( const CSphString & sName, DWORD uFlags )
{
	assert(m_pStmt);
	auto & tField = m_pStmt->m_tCreateTable.m_dFields.Add();
	tField.m_sName = sName;
	tField.m_uFieldFlags = uFlags;
}


static DWORD ConvertFlags ( int iFlags )
{
	// convert flags;
	DWORD uFieldFlags = 0;
	uFieldFlags |= ( iFlags & DdlParser_c::FLAG_INDEXED ) ? CSphColumnInfo::FIELD_INDEXED : 0;
	uFieldFlags |= ( iFlags & DdlParser_c::FLAG_STORED ) ? CSphColumnInfo::FIELD_STORED : 0;
	uFieldFlags |= ( iFlags & DdlParser_c::FLAG_ATTRIBUTE ) ? CSphColumnInfo::FIELD_IS_ATTRIBUTE : 0;

	return uFieldFlags;
}


bool DdlParser_c::CheckFieldFlags ( ESphAttr eAttrType, int iFlags, const CSphString & sName, const ItemOptions_t & tOpts, CSphString & sError )
{
	if ( eAttrType!=SPH_ATTR_FLOAT_VECTOR && !tOpts.m_sKNNType.IsEmpty() )
	{
		sError = "knn_type='hnsw' can only be used with float_vector attributes";
		return false;
	}

	if ( eAttrType==SPH_ATTR_STRING )
	{
		if ( ( iFlags & FLAG_ATTRIBUTE ) && ( iFlags & FLAG_STORED ) )
		{
			sError.SetSprintf ( "unable to create a stored attribute '%s'", sName.cstr() );
			return false;
		}
	}
	else if ( eAttrType==SPH_ATTR_FLOAT_VECTOR )
	{
		if ( !tOpts.m_sKNNType.IsEmpty() && ( !tOpts.m_bKNNDimsSpecified || !tOpts.m_bHNSWSimilaritySpecified ) )
		{
			sError = "knn_dims and hnsw_similarity are required if knn_type='hnsw'";
			return false;
		}
	}
	else
	{
		if ( iFlags )
		{
			sError.SetSprintf ( "options 'attribute', 'stored', 'indexed' are not applicable to non-string column '%s'", sName.cstr() );
			return false;
		}

		if ( tOpts.m_bHashOptionSet )
		{
			sError.SetSprintf ( "'hash' is applicable to columnar strings only (attempted to set for '%s')", sName.cstr() );
			return false;

		}
	}

	return true;
}


bool DdlParser_c::SetupAlterTable ( const SqlNode_t & tIndex, const SqlNode_t & tAttr, ESphAttr eAttr, int iFieldFlags, int iBits, bool bModify )
{
	assert( m_pStmt );

	m_pStmt->m_eStmt = bModify ? STMT_ALTER_MODIFY : STMT_ALTER_ADD;
	ToString ( m_pStmt->m_sIndex, tIndex );
	ToString ( m_pStmt->m_sAlterAttr, tAttr );
	m_pStmt->m_sIndex.ToLower();
	m_pStmt->m_sAlterAttr.ToLower();
	m_pStmt->m_eAlterColType = eAttr;
	m_pStmt->m_uFieldFlags = ConvertFlags(iFieldFlags);
	m_pStmt->m_uAttrFlags = m_tItemOptions.ToFlags();
	m_pStmt->m_eEngine = m_tItemOptions.m_eEngine;
	m_pStmt->m_iBits = iBits;
	m_pStmt->m_tAlterKNN = m_tItemOptions.ToKNN();

	bool bOk = CheckFieldFlags ( m_pStmt->m_eAlterColType, iFieldFlags, m_pStmt->m_sAlterAttr, m_tItemOptions, m_sError );
	m_tItemOptions.Reset();

	return bOk;
}


bool DdlParser_c::SetupAlterTable  ( const SqlNode_t & tIndex, const SqlNode_t & tAttr, const SqlNode_t & tType, bool bModify )
{
	return SetupAlterTable ( tIndex, tAttr, (ESphAttr)tType.GetValueInt(), tType.m_iType, -1, bModify );
}


bool DdlParser_c::AddCreateTableCol ( const SqlNode_t & tName, const SqlNode_t & tCol )
{
	assert( m_pStmt );

	CSphString sName;
	ToString ( sName, tName );
	sName.ToLower ();

	auto eAttrType = (ESphAttr) tCol.GetValueInt();
	auto iType = tCol.m_iType;

	ItemOptions_t tOpts = m_tItemOptions;
	m_tItemOptions.Reset();

	if ( !CheckFieldFlags ( eAttrType, iType, sName, tOpts, m_sError ) )
		return false;

	if ( eAttrType!=SPH_ATTR_STRING )
	{
		CreateTableAttr_t & tAttr = m_pStmt->m_tCreateTable.m_dAttrs.Add();
		tAttr.m_tAttr.m_sName			= sName;
		tAttr.m_tAttr.m_eAttrType		= eAttrType;
		tOpts.CopyOptionsTo(tAttr);
		tAttr.m_bKNN					= !tOpts.m_sKNNType.IsEmpty();
		tAttr.m_tKNN					= tOpts.ToKNN();

		return true;
	}

	// actually, this may or may not be a field
	// it all depends on the combination of flags provided
	assert ( eAttrType==SPH_ATTR_STRING );
	if ( iType & FLAG_ATTRIBUTE )
	{
		// add attribute
		CreateTableAttr_t & tAttr = m_pStmt->m_tCreateTable.m_dAttrs.Add();
		tAttr.m_tAttr.m_sName		= sName;
		tAttr.m_tAttr.m_eAttrType	= SPH_ATTR_STRING;
		tOpts.CopyOptionsTo(tAttr);

		if ( iType & FLAG_INDEXED )
			AddField ( sName, CSphColumnInfo::FIELD_INDEXED );
	}
	else
	{
		// convert flags;
		DWORD uFieldFlags = 0;
		uFieldFlags |= ( iType & FLAG_INDEXED ) ? CSphColumnInfo::FIELD_INDEXED : 0;
		uFieldFlags |= ( iType & FLAG_STORED ) ? CSphColumnInfo::FIELD_STORED : 0;

		if ( !uFieldFlags )
			uFieldFlags = CSphColumnInfo::FIELD_INDEXED | CSphColumnInfo::FIELD_STORED;

		AddField ( sName, uFieldFlags );
	}

	return true;
}


bool DdlParser_c::AddCreateTableId ( const SqlNode_t & tName )
{
	assert( m_pStmt );

	CSphString sName;
	ToString ( sName, tName );
	sName.ToLower();

	ItemOptions_t tOpts = m_tItemOptions;
	m_tItemOptions.Reset();

	if ( sName!="id" )
	{
		m_sError.SetSprintf ( "expected 'id', got '%s'", sName.cstr() );
		return false;
	}

	if ( tOpts.m_bHashOptionSet )
	{
		m_sError = "cannot set 'hash' option for 'id'";
		return false;
	}

	CreateTableAttr_t & tAttr = m_pStmt->m_tCreateTable.m_dAttrs.Add();
	tAttr.m_tAttr.m_sName		= sName;
	tAttr.m_tAttr.m_eAttrType	= SPH_ATTR_BIGINT;
	tOpts.CopyOptionsTo(tAttr);
	return true;
}


bool DdlParser_c::AddItemOptionEngine ( const SqlNode_t & tOption )
{
	return ConvertToAttrEngine ( tOption, m_tItemOptions.m_eEngine );
}


bool DdlParser_c::AddItemOptionHash ( const SqlNode_t & tOption )
{
	CSphString sValue = ToStringUnescape(tOption);
	m_tItemOptions.m_bStringHash = !!strtoull ( sValue.cstr(), NULL, 10 );
	m_tItemOptions.m_bHashOptionSet = true;
	return true;
}


bool DdlParser_c::AddItemOptionFastFetch ( const SqlNode_t & tOption )
{
	CSphString sValue = ToStringUnescape(tOption);
	m_tItemOptions.m_bFastFetch = !!strtoull ( sValue.cstr(), NULL, 10 );
	return true;
}


bool DdlParser_c::AddItemOptionIndexed ( const SqlNode_t & tOption )
{
	CSphString sValue = ToStringUnescape(tOption);
	m_tItemOptions.m_bIndexed = !!strtoull ( sValue.cstr(), NULL, 10 );
	return true;
}


bool DdlParser_c::AddItemOptionKNNType ( const SqlNode_t & tOption )
{
	m_tItemOptions.m_sKNNType = ToStringUnescape(tOption).ToUpper();
	if ( m_tItemOptions.m_sKNNType!="HNSW" )
	{
		m_sError.SetSprintf ( "Unknown KNN type '%s'", m_tItemOptions.m_sKNNType.cstr() );
		return false;
	}

	return true;
}


bool DdlParser_c::AddItemOptionKNNDims ( const SqlNode_t & tOption )
{
	CSphString sValue = ToStringUnescape(tOption);
	m_tItemOptions.m_iKNNDims = strtoull ( sValue.cstr(), NULL, 10 );
	m_tItemOptions.m_bKNNDimsSpecified = true;
	return true;
}


bool DdlParser_c::AddItemOptionHNSWSimilarity ( const SqlNode_t & tOption )
{
	CSphString sValue = ToStringUnescape(tOption).ToUpper();
	if ( sValue=="L2" )
		m_tItemOptions.m_eHNSWSimilarity = knn::HNSWSimilarity_e::L2;
	else if ( sValue=="IP" )
		m_tItemOptions.m_eHNSWSimilarity = knn::HNSWSimilarity_e::IP;
	else if ( sValue=="COSINE" )
		m_tItemOptions.m_eHNSWSimilarity = knn::HNSWSimilarity_e::COSINE;
	else
	{
		m_sError.SetSprintf ( "Unknown HNSW similarity '%s'", sValue.cstr() );
		return false;
	}

	m_tItemOptions.m_bHNSWSimilaritySpecified = true;
	return true;
}


bool DdlParser_c::AddItemOptionHNSWM ( const SqlNode_t & tOption )
{
	CSphString sValue = ToStringUnescape(tOption);
	m_tItemOptions.m_iHNSWM = strtoull ( sValue.cstr(), NULL, 10 );
	return true;
}


bool DdlParser_c::AddItemOptionHNSWEfConstruction ( const SqlNode_t & tOption )
{
	CSphString sValue = ToStringUnescape(tOption);
	m_tItemOptions.m_iHNSWEFConstruction = strtoull ( sValue.cstr(), NULL, 10 );
	return true;
}


bool DdlParser_c::ConvertToAttrEngine ( const SqlNode_t & tEngine, AttrEngine_e & eEngine )
{
	CSphString sEngine = ToStringUnescape(tEngine);
	CSphString sEngineLowerCase = sEngine;
	sEngineLowerCase.ToLower();

	return StrToAttrEngine ( eEngine, AttrEngine_e::DEFAULT, sEngineLowerCase, m_sError );
}


void DdlParser_c::AddCreateTableOption ( const SqlNode_t & tName, const SqlNode_t & tValue )
{
	assert(m_pStmt);
	NameValueStr_t & tOpt = m_pStmt->m_tCreateTable.m_dOpts.Add();

	ToString ( tOpt.m_sName, tName );
	tOpt.m_sValue = ToStringUnescape(tValue);
	tOpt.m_sName.ToLower();
}


void DdlParser_c::JoinClusterAt ( const SqlNode_t & tAt )
{
	assert(m_pStmt);
	m_pStmt->m_bClusterUpdateNodes = true;

	m_pStmt->m_dCallOptNames.Add ( "at_node" );

	SqlInsert_t & tVal = m_pStmt->m_dCallOptValues.Add();
	tVal.m_iType = tAt.m_iType;
	tVal.m_sVal = ToStringUnescape ( tAt );
}


void DdlParser_c::AddInsval ( CSphVector<SqlInsert_t> & dVec, const SqlNode_t & tNode )
{
	SqlInsert_t & tIns = dVec.Add();
	tIns.m_iType = tNode.m_iType;
	tIns.CopyValueInt(tNode);
	tIns.m_fVal = tNode.m_fValue;
	if ( tIns.m_iType==TOK_QUOTED_STRING )
		tIns.m_sVal = ToStringUnescape ( tNode );
	tIns.m_pVals = tNode.m_pValues;
}


//////////////////////////////////////////////////////////////////////////

bool ParseDdl ( Str_t sQuery, CSphVector<SqlStmt_t>& dStmt, CSphString& sError )
{
	if ( !IsFilled ( sQuery ) )
	{
		sError = "query was empty";
		return false;
	}

	auto* sEnd = const_cast<char*> ( end ( sQuery ) );
	sEnd[0] = 0; // prepare for yy_scan_buffer
	sEnd[1] = 0; // this is ok because string allocates a small gap

	return ParseResult_e::PARSE_OK == ParseDdlEx ( sQuery, dStmt, sError );
}

ParseResult_e ParseDdlEx ( Str_t sQuery, CSphVector<SqlStmt_t> & dStmt, CSphString & sError )
{
	assert ( IsFilled ( sQuery ) );

	DdlParser_c tParser { dStmt, sQuery.first, &sError };

	yy3lex_init ( &tParser.m_pScanner );
	YY_BUFFER_STATE tLexerBuffer = yy3_scan_buffer ( const_cast<char *>( sQuery.first ), sQuery.second+2, tParser.m_pScanner );
	if ( !tLexerBuffer )
	{
		sError = "internal error: yy3_scan_buffer() failed";
		return ParseResult_e::PARSE_ERROR;
	}

	int iRes = yyparse ( &tParser );

	yy3_delete_buffer ( tLexerBuffer, tParser.m_pScanner );
	yy3lex_destroy ( tParser.m_pScanner );

	dStmt.Pop(); // last query is always dummy
	if ( tParser.IsWrongSyntaxError() )
		return ParseResult_e::PARSE_SYNTAX_ERROR;

	return ( iRes || dStmt.IsEmpty() ) ? ParseResult_e::PARSE_ERROR : ParseResult_e::PARSE_OK;
}<|MERGE_RESOLUTION|>--- conflicted
+++ resolved
@@ -43,11 +43,8 @@
 
 		void			Reset()	{ *this = ItemOptions_t(); }
 		DWORD			ToFlags() const;
-<<<<<<< HEAD
+		knn::IndexSettings_t ToKNN() const;
 		void			CopyOptionsTo ( CreateTableAttr_t & tAttr ) const;
-=======
-		knn::IndexSettings_t	ToKNN() const;
->>>>>>> 69ca2501
 	};
 
 	DdlParser_c ( CSphVector<SqlStmt_t>& dStmt, const char* szQuery, CSphString* pError );
@@ -135,7 +132,19 @@
 	return uFlags;
 }
 
-<<<<<<< HEAD
+
+knn::IndexSettings_t DdlParser_c::ItemOptions_t::ToKNN() const
+{
+	knn::IndexSettings_t tKNN;
+
+	tKNN.m_iDims			= m_iKNNDims;
+	tKNN.m_eHNSWSimilarity	= m_eHNSWSimilarity;
+	tKNN.m_iHNSWM			= m_iHNSWM;
+	tKNN.m_iHNSWEFConstruction = m_iHNSWEFConstruction;
+
+	return tKNN;
+}
+
 
 void DdlParser_c::ItemOptions_t::CopyOptionsTo ( CreateTableAttr_t & tAttr ) const
 {
@@ -143,19 +152,6 @@
 	tAttr.m_bFastFetch		= m_bFastFetch;
 	tAttr.m_bStringHash		= m_bStringHash;
 	tAttr.m_bIndexed		= m_bIndexed;
-=======
-knn::IndexSettings_t DdlParser_c::ItemOptions_t::ToKNN() const
-{
-	knn::IndexSettings_t tKNN;
-
-	tKNN.m_iDims			= m_iKNNDims;
-	tKNN.m_eHNSWSimilarity	= m_eHNSWSimilarity;
-	tKNN.m_iHNSWM			= m_iHNSWM;
-	tKNN.m_iHNSWEFConstruction = m_iHNSWEFConstruction;
-
-	return tKNN;
-
->>>>>>> 69ca2501
 }
 
 //////////////////////////////////////////////////////////////////////////
