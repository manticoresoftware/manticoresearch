--- conflicted
+++ resolved
@@ -20,6 +20,7 @@
 #include "json/cJSON.h"
 #include "searchdaemon.h"
 #include "searchdha.h"
+#include "searchdreplication.h"
 
 static void EncodeResultJson ( const AggrResult_t & tRes, JsonEscapedBuilder & tOut )
 {
@@ -1711,17 +1712,13 @@
 	CSphVector<FilterTreeItem_t> dFilterTree;
 	if ( pFilters )
 	{
-<<<<<<< HEAD
 		ServedDescPtr_c pServed ( GetIndex ( sIndex, eITYPE::PERCOLATE ) );
 		if ( !pServed )
 			return false;
 
 		auto pIndex = (PercolateIndex_i *)pServed->m_pIndex;
 
-		if ( !PercolateParseFilters ( pFilters->valuestring, SPH_COLLATION_UTF8_GENERAL_CI, pIndex->GetMatchSchema(), dFilters, dFilterTree, sError ) )
-=======
 		if ( !PercolateParseFilters ( pFilters->valuestring, SPH_COLLATION_UTF8_GENERAL_CI, pIndex->GetInternalSchema (), dFilters, dFilterTree, sError ) )
->>>>>>> 0f016406
 		{
 			ReportError ( sError.scstr(), SPH_HTTP_STATUS_400 );
 			return false;
@@ -1744,7 +1741,7 @@
 		PercolateQueryArgs_t tArgs ( dFilters, dFilterTree );
 		tArgs.m_sQuery = sQuery;
 		tArgs.m_sTags = sTags.cstr();
-		tArgs.m_uUID = uID;
+		tArgs.m_uQUID = uID;
 		tArgs.m_bReplace = bReplace;
 		tArgs.m_bQL = bQueryQL;
 
@@ -1759,7 +1756,7 @@
 		tCmd.m_sIndex = sIndex;
 		tCmd.m_pStored = pStored;
 		// refresh query's UID for reply as it might be auto-generated
-		uID = pStored->m_uUID;
+		uID = pStored->m_uQUID;
 
 		bOk = HandleCmdReplicate ( tCmd, sError, nullptr );
 	}
@@ -1828,7 +1825,9 @@
 	StringBuilder_c sTags ( ", " );
 	const cJSON * pTag = nullptr;
 	cJSON_ArrayForEach ( pTag, pTagsArray )
+	{
 		sTags << pTag->valuestring;
+	}
 
 	const cJSON * pUidsArray = cJSON_GetObjectItem ( pRoot, "id" );
 	if ( pUidsArray && !cJSON_IsArray ( pUidsArray ) )
@@ -1842,23 +1841,15 @@
 		tCmd.m_dDeleteQueries.Add ( pUID->valueint );
 	}
 
-<<<<<<< HEAD
-	if ( !sTags.Length() && !tCmd.m_dDeleteQueries.GetLength() )
-=======
-	if ( !sTags.GetLength() && !dUID.GetLength() )
->>>>>>> 0f016406
+	if ( !sTags.GetLength() && !tCmd.m_dDeleteQueries.GetLength() )
 	{
 		ReportError ( "no tags or id field arrays found", SPH_HTTP_STATUS_400 );
 		return false;
 	}
 
-<<<<<<< HEAD
 	tCmd.m_sDeleteTags = sTags.cstr();
 	CSphString sError;
 
-
-=======
->>>>>>> 0f016406
 	uint64_t tmStart = sphMicroTimer();
 
 	int iDeleted = 0;
@@ -1866,34 +1857,15 @@
 
 	uint64_t tmTotal = sphMicroTimer() - tmStart;
 
-<<<<<<< HEAD
 	if ( !bOk )
 	{
 		FormatError ( SPH_HTTP_STATUS_400, "%s", sError.cstr() );
 		return false;
 	}
 
-	JsonEscapedBuilder tOut;
-	tOut += "{";
-
-	AppendJsonKey ( "took", tOut );
-	tOut.Appendf ( "%d,", (int)( tmTotal/1000 ) );
-	AppendJsonKey ( "timed_out", tOut );
-	tOut += "false,";
-	AppendJsonKey ( "deleted", tOut );
-	tOut.Appendf ( "%d,", iDeleted );
-	AppendJsonKey ( "total", tOut );
-	tOut.Appendf ( "%d,", iDeleted );
-	AppendJsonKey ( "failures", tOut );
-	tOut += "[]";
-
-	tOut += "}";
-
-=======
 	StringBuilder_c tOut;
 	tOut.Sprintf (R"({"took":%d,"timed_out":false,"deleted":%d,"total":%d,"failures":[]})",
 		( int ) ( tmTotal / 1000 ), iDeleted, iDeleted );
->>>>>>> 0f016406
 	BuildReply ( tOut, SPH_HTTP_STATUS_200 );
 
 	return true;
