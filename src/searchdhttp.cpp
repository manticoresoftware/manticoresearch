--- conflicted
+++ resolved
@@ -1081,10 +1081,7 @@
 	}
 }
 
-<<<<<<< HEAD
-void HttpHandler_c::BuildReply ( const CSphString & sResult, EHTTP_STATUS eStatus )
-=======
-void HttpHandler_c::ReportError ( const char * sError, HttpErrorType_e eType, ESphHttpStatus eStatus, const char * sIndex )
+void HttpHandler_c::ReportError ( const char * sError, HttpErrorType_e eType, EHTTP_STATUS eStatus, const char * sIndex )
 {
 	if ( sError )
 		m_sError = sError;
@@ -1096,8 +1093,7 @@
 	HttpBuildReplyHead ( GetResult(), eStatus, sReply.cstr(), sReply.Length(), false );
 }
 
-void HttpHandler_c::BuildReply ( const CSphString & sResult, ESphHttpStatus eStatus )
->>>>>>> 7c73ff61
+void HttpHandler_c::BuildReply ( const CSphString & sResult, EHTTP_STATUS eStatus )
 {
 	m_eHttpCode = eStatus;
 	ReplyBuf ( FromStr ( sResult ), eStatus, m_bNeedHttpResponse, m_dData );
@@ -1976,11 +1972,7 @@
 		DocID_t tDocId = 0;
 		if ( !sphParseJsonInsert ( m_sQuery.first, tStmt, tDocId, m_bReplace, m_sError ) )
 		{
-<<<<<<< HEAD
-			ReportError ( EHTTP_STATUS::_400 );
-=======
-			ReportError ( nullptr, HttpErrorType_e::Parse, SPH_HTTP_STATUS_400, tStmt.m_sIndex.cstr() );
->>>>>>> 7c73ff61
+			ReportError ( nullptr, HttpErrorType_e::Parse, EHTTP_STATUS::_400, tStmt.m_sIndex.cstr() );
 			return false;
 		}
 
@@ -1988,15 +1980,10 @@
 		JsonObj_c tResult = JsonNull;
 		bool bResult = ProcessInsert ( tStmt, tDocId, tResult, m_sError );
 
-<<<<<<< HEAD
-		CSphString sResult = tResult.AsString();
-		BuildReply ( sResult, bResult ? EHTTP_STATUS::_200 : EHTTP_STATUS::_409 );
-=======
 		if ( bResult )
-			BuildReply ( tResult.AsString(), SPH_HTTP_STATUS_200 );
+			BuildReply ( tResult.AsString(), bResult ? EHTTP_STATUS::_200 : EHTTP_STATUS::_409 );
 		else
-			ReportError ( nullptr, HttpErrorType_e::ActionRequestValidation, SPH_HTTP_STATUS_409, tStmt.m_sIndex.cstr() );
->>>>>>> 7c73ff61
+			ReportError ( nullptr, HttpErrorType_e::ActionRequestValidation, EHTTP_STATUS::_409, tStmt.m_sIndex.cstr() );
 
 		return bResult;
 	}
@@ -2055,25 +2042,17 @@
 		DocID_t tDocId = 0;
 		if ( !ParseQuery ( tStmt, tDocId ) )
 		{
-<<<<<<< HEAD
-			ReportError ( EHTTP_STATUS::_400 );
-=======
-			ReportError ( nullptr, HttpErrorType_e::Parse, SPH_HTTP_STATUS_400, tStmt.m_sIndex.cstr() );
->>>>>>> 7c73ff61
+			ReportError ( nullptr, HttpErrorType_e::Parse, EHTTP_STATUS::_400, tStmt.m_sIndex.cstr() );
 			return false;
 		}
 
 		JsonObj_c tResult = JsonNull;
 		bool bResult = ProcessQuery ( tStmt, tDocId, tResult );
-<<<<<<< HEAD
-		BuildReply ( tResult.AsString(), bResult ? EHTTP_STATUS::_200 : EHTTP_STATUS::_409 );
-=======
 
 		if ( bResult )
-			BuildReply ( tResult.AsString(), SPH_HTTP_STATUS_200 );
+			BuildReply ( tResult.AsString(), bResult ? EHTTP_STATUS::_200 : EHTTP_STATUS::_409 );
 		else
-			ReportError ( nullptr, HttpErrorType_e::ActionRequestValidation, SPH_HTTP_STATUS_409, tStmt.m_sIndex.cstr() );
->>>>>>> 7c73ff61
+			ReportError ( nullptr, HttpErrorType_e::ActionRequestValidation, EHTTP_STATUS::_409, tStmt.m_sIndex.cstr() );
 
 		return bResult;
 	}
@@ -2374,11 +2353,7 @@
 	{
 		if ( !m_tOptions.Exists ( "content-type" ) )
 		{
-<<<<<<< HEAD
-			ReportError ( "Content-Type must be set", EHTTP_STATUS::_400 );
-=======
-			ReportError ( "Content-Type must be set", HttpErrorType_e::Parse, SPH_HTTP_STATUS_400 );
->>>>>>> 7c73ff61
+			ReportError ( "Content-Type must be set", HttpErrorType_e::Parse, EHTTP_STATUS::_400 );
 			return false;
 		}
 
@@ -2386,11 +2361,7 @@
 		auto dParts = sphSplit ( sContentType.cstr(), ";" );
 		if ( dParts.IsEmpty() || dParts[0] != "application/x-ndjson" )
 		{
-<<<<<<< HEAD
-			ReportError ( "Content-Type must be application/x-ndjson", EHTTP_STATUS::_400 );
-=======
-			ReportError ( "Content-Type must be application/x-ndjson", HttpErrorType_e::Parse, SPH_HTTP_STATUS_400 );
->>>>>>> 7c73ff61
+			ReportError ( "Content-Type must be application/x-ndjson", HttpErrorType_e::Parse, EHTTP_STATUS::_400 );
 			return false;
 		}
 
@@ -2444,11 +2415,7 @@
 private:
 	bool ProcessTnx ( const VecTraits_T<BulkTnx_t> & dTnx, VecTraits_T<BulkDoc_t> & dDocs, JsonObj_c & tItems );
 	bool Validate();
-<<<<<<< HEAD
-	void ReportLogError ( const char * sError, const char * sErrorType , EHTTP_STATUS eStatus, bool bLogOnly );
-=======
-	void ReportLogError ( const char * sError, HttpErrorType_e eType , ESphHttpStatus eStatus, bool bLogOnly );
->>>>>>> 7c73ff61
+	void ReportLogError ( const char * sError, HttpErrorType_e eType , EHTTP_STATUS eStatus, bool bLogOnly );
 };
 
 static std::unique_ptr<HttpHandler_c> CreateHttpHandler ( EHTTP_ENDPOINT eEndpoint, CharStream_c & tSource, Str_t & sQuery, OptionsHash_t & tOptions, http_method eRequestType )
@@ -3290,11 +3257,7 @@
 	return strncmp ( tVal.first + tVal.second - iSuffix, sSuffix, iSuffix )==0;
 }
 
-<<<<<<< HEAD
-void HttpHandlerEsBulk_c::ReportLogError ( const char * sError, const char * sErrorType , EHTTP_STATUS eStatus, bool bLogOnly )
-=======
-void HttpHandlerEsBulk_c::ReportLogError ( const char * sError, HttpErrorType_e eType, ESphHttpStatus eStatus, bool bLogOnly )
->>>>>>> 7c73ff61
+void HttpHandlerEsBulk_c::ReportLogError ( const char * sError, HttpErrorType_e eType, EHTTP_STATUS eStatus, bool bLogOnly )
 {
 	if ( !bLogOnly )
 		ReportError ( sError, eType, eStatus );
@@ -3316,11 +3279,7 @@
 	CSphString * pOptContentType = GetOptions() ( "content-type" );
 	if ( !pOptContentType )
 	{
-<<<<<<< HEAD
-		ReportLogError ( "Content-Type must be set", "illegal_argument_exception", EHTTP_STATUS::_400, false );
-=======
-		ReportLogError ( "Content-Type must be set", HttpErrorType_e::IllegalArgument, SPH_HTTP_STATUS_400, false );
->>>>>>> 7c73ff61
+		ReportLogError ( "Content-Type must be set", HttpErrorType_e::IllegalArgument, EHTTP_STATUS::_400, false );
 		return false;
 	}
 
@@ -3329,30 +3288,18 @@
 	if ( !dOptContentType.Contains ( "application/x-ndjson" ) && !dOptContentType.Contains ( "application/json" ) )
 	{
 		sError.SetSprintf ( "Content-Type header [%s] is not supported", pOptContentType->cstr() );
-<<<<<<< HEAD
-		ReportLogError ( sError.cstr(), "illegal_argument_exception", EHTTP_STATUS::_400, false );
-=======
-		ReportLogError ( sError.cstr(), HttpErrorType_e::IllegalArgument, SPH_HTTP_STATUS_400, false );
->>>>>>> 7c73ff61
+		ReportLogError ( sError.cstr(), HttpErrorType_e::IllegalArgument, EHTTP_STATUS::_400, false );
 		return false;
 	}
 
 	if ( IsEmpty ( GetBody() ) )
 	{
-<<<<<<< HEAD
-		ReportLogError ( "request body is required", "parse_exception", EHTTP_STATUS::_400, false );
-=======
-		ReportLogError ( "request body is required", HttpErrorType_e::Parse, SPH_HTTP_STATUS_400, false );
->>>>>>> 7c73ff61
+		ReportLogError ( "request body is required", HttpErrorType_e::Parse, EHTTP_STATUS::_400, false );
 		return false;
 	}
 	if ( !Ends ( GetBody(), "\n" ) )
 	{
-<<<<<<< HEAD
-		ReportLogError ( "The bulk request must be terminated by a newline [\n]", "illegal_argument_exception", EHTTP_STATUS::_400, false );
-=======
-		ReportLogError ( "The bulk request must be terminated by a newline [\n]", HttpErrorType_e::IllegalArgument, SPH_HTTP_STATUS_400, false );
->>>>>>> 7c73ff61
+		ReportLogError ( "The bulk request must be terminated by a newline [\n]", HttpErrorType_e::IllegalArgument, EHTTP_STATUS::_400, false );
 		return false;
 	}
 
@@ -3390,11 +3337,7 @@
 			BulkDoc_t & tDoc = dDocs.Add();
 			if ( !ParseMetaLine ( tLine.first, tDoc, sError ) )
 			{
-<<<<<<< HEAD
-				ReportLogError ( sError.cstr(), "action_request_validation_exception", EHTTP_STATUS::_400, false );
-=======
-				ReportLogError ( sError.cstr(), HttpErrorType_e::ActionRequestValidation, SPH_HTTP_STATUS_400, false );
->>>>>>> 7c73ff61
+				ReportLogError ( sError.cstr(), HttpErrorType_e::ActionRequestValidation, EHTTP_STATUS::_400, false );
 				return false;
 			}
 			if ( tDoc.m_sAction=="delete" )
@@ -3437,11 +3380,7 @@
 	BuildReply ( tRoot.AsString(), ( bOk ? EHTTP_STATUS::_200 : EHTTP_STATUS::_409 ) );
 
 	if ( !bOk )
-<<<<<<< HEAD
-		ReportLogError ( "failed to commit", "", EHTTP_STATUS::_400, true );
-=======
-		ReportLogError ( "failed to commit", HttpErrorType_e::Unknown, SPH_HTTP_STATUS_400, true );
->>>>>>> 7c73ff61
+		ReportLogError ( "failed to commit", HttpErrorType_e::Unknown, EHTTP_STATUS::_400, true );
 
 	return bOk;
 }
