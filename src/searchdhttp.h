--- conflicted
+++ resolved
@@ -79,12 +79,8 @@
 	http_parser m_tParser;
 };
 
-<<<<<<< HEAD
-void HttpBuildReply ( CSphVector<BYTE> & dData, EHTTP_STATUS eCode, Str_t sReply, bool bHtml );
 void HttpBuildReply ( CSphVector<BYTE> & dData, EHTTP_STATUS eCode, Str_t sReply, const StrVec_t & dHeaderFields );
 
-=======
->>>>>>> fed8cd10
 ///////////////////////////////////////////////////////////////////////
 /// Stream reader
 class CharStream_c
@@ -124,12 +120,7 @@
 	CSphString m_sError;
 };
 
-<<<<<<< HEAD
-void ReplyBuf ( Str_t sResult, EHTTP_STATUS eStatus, bool bNeedHttpResponse, CSphVector<BYTE> & dData );
 HttpProcessResult_t ProcessHttpQuery ( CharStream_c & tSource, Str_t & sSrcQuery, OptionsHash_t & hOptions, CSphVector<BYTE> & dResult, bool bNeedHttpResponse, http_method eRequestType, bool bSkipAuth );
-=======
-HttpProcessResult_t ProcessHttpQuery ( CharStream_c & tSource, Str_t & sSrcQuery, OptionsHash_t & hOptions, CSphVector<BYTE> & dResult, bool bNeedHttpResponse, http_method eRequestType );
->>>>>>> fed8cd10
 
 namespace bson {
 class Bson_c;
