//
// Copyright (c) 2017-2020, Manticore Software LTD (https://manticoresearch.com)
// Copyright (c) 2001-2016, Andrew Aksyonoff
// Copyright (c) 2008-2016, Sphinx Technologies Inc
// All rights reserved
//
// This program is free software; you can redistribute it and/or modify
// it under the terms of the GNU General Public License. You should have
// received a copy of the GPL license along with this program; if you
// did not, you can find it at http://www.gnu.org/
//

#include "sphinx.h"
#include "sphinxint.h"
#include "sphinxjson.h"
#include "sphinxjsonquery.h"

#include "http/http_parser.h"
#include "searchdaemon.h"
#include "searchdha.h"
#include "searchdsql.h"
#include "searchdhttp.h"
#include "client_session.h"

//#undef snprintf
//#undef strtoull
//#undef strtoll
#include "nlohmann/json.hpp"

#include <iostream>

using nljson = nlohmann::json;
#include "http/log_management.h"

static SmallStringHash_T<CSphString> g_hAlias;
static RwLock_t g_tLockAlias;

static RwLock_t g_tLockKbnTable;
static nljson g_tKbnTable = "{}"_json;

static bool g_bEnabled = true;

static CSphString g_sKbnTableName = ".kibana";
static CSphString g_sKbnTableAlias = ".kibana_1";
static std::vector<CSphString> g_dKbnTablesNames { ".kibana_task_manager", ".apm-agent-configuration", g_sKbnTableName };

static nljson::json_pointer g_tConfigTables ( "/dashboards/tables" );
static nljson::json_pointer g_tMode ( "/dashboards/mode" );

static bool LOG_LEVEL_COMPAT = val_from_env ( "MANTICORE_LOG_ES_COMPAT", false ); // verbose logging compat events, ruled by this env variable
#define LOG_COMPONENT_COMPATINFO ""
#define COMPATINFO LOGINFO ( COMPAT, COMPATINFO )

#define CompatWarning( ... ) do if ( LOG_LEVEL_COMPAT ) sphWarning_impl (__VA_ARGS__); while(0)

struct CompatInsert_t;

class HttpCompatHandler_c : public HttpCompatBaseHandler_c
{
public:
	HttpCompatHandler_c ( Str_t sBody, int iReqType, const SmallStringHash_T<CSphString> & hOpts );
	bool Process () final;
	static void SetLogFilter ( const CSphString & sVal );

private:
	bool ProcessEndpoints();

	void ReportMissedIndex ( const CSphString & sIndex );
	void ReportIncorrectMethod ( const char * sAllowed );
	void ReportMissedScript ( const CSphString & sIndex );
	
	void EmptyReply();

	bool ProcessMSearch ();
	bool ProcessSearch();

	void ProcessEmptyHead();
	bool ProcessKbnTableDoc();
	void ProcessCat();
	void ProcessAliasGet();
	void ProcessILM();
	void ProcessCCR();
	void ProcessKbnTableGet();
	void ProcessCount();
	bool ProcessInsert();
	void ProcessInsertIntoIdx ( const CompatInsert_t & tIns );
	void ProcessKbnTableMGet();
	void ProcessPutTemplate();
	void ProcessIgnored();
	bool ProcessCreateTable();
	bool ProcessDeleteDoc();
	bool ProcessUpdateDoc();
	void ProcessDeleteTable();
	void ProcessAliasSet();
	void ProcessRefresh ( const CSphString * pName );
	void ProcessFields();

	static CSphMutex m_tReqStatLock;
	static SmallStringHash_T<int> m_tReqStat;
	static CSphString m_sLogHttpFilter;
};

Str_t FromStd ( const std::string & sVal ) { return { sVal.c_str(), sVal.length() }; }

//////////////////////////////////////////////////////////////////////////
// compatibility mode

static void ReplaceSubstring ( std::string & s, const std::string & f, const std::string & t )
{
    assert ( !f.empty() );
    for (auto pos = s.find(f);                // find first occurrence of f
            pos != std::string::npos;         // make sure f was found
            s.replace(pos, f.size(), t),      // replace with t, and
            pos = s.find(f, pos + t.size()))  // find next occurrence of f
    {}
}

static void CreateKbnTable ( const CSphString & sParent, bool bRoot, const nljson & tProps, CreateTableSettings_t & tOpts )
{
	if ( tProps.contains( "properties" ) )
	{
		CreateKbnTable ( sParent, false, tProps["properties"], tOpts );
		return;
	}

	for ( auto & tVal : tProps.items() )
	{
		if ( !tVal.value().is_object() )
			continue;

		CSphString sName;
		if ( bRoot )
			sName = tVal.key().c_str();
		else
			sName.SetSprintf ( "%s.%s", sParent.cstr(), tVal.key().c_str() );

		if ( tVal.value().contains( "properties" ) )
		{
			// create all fields from children objects
			CreateKbnTable ( sName, false, tVal.value()["properties"], tOpts );

			// complex types is simple JSON attribute
			if ( bRoot )
			{
				CreateTableAttr_t & tAttr = tOpts.m_dAttrs.Add();
				tAttr.m_tAttr.m_sName = tVal.key().c_str();
				tAttr.m_tAttr.m_eAttrType = SPH_ATTR_JSON;
			}
			continue;
		}

		if ( !tVal.value().contains( "type" ) )
			continue;

		std::string sType = tVal.value()["type"].get<std::string>();

		// fields at all levels
		if ( sType=="text" )
		{
			CSphColumnInfo & tRaw = tOpts.m_dFields.Add();
			tRaw.m_sName = sName;
			tRaw.m_uFieldFlags = CSphColumnInfo::FIELD_INDEXED;
		}

		if ( !bRoot )
			continue;
		
		// simple types at top level are attributes
		if ( sType=="keyword" || strncmp ( sType.c_str(), "date", sType.size() )==0 )
		{
			CreateTableAttr_t & tAttr = tOpts.m_dAttrs.Add();
			tAttr.m_tAttr.m_sName = sName;
			tAttr.m_tAttr.m_eAttrType = SPH_ATTR_STRING;

			// keywords also got indexed to allows filter by columns
			if ( sType=="keyword" )
			{
				CSphColumnInfo & tRaw = tOpts.m_dFields.Add();
				tRaw.m_sName = sName;
				tRaw.m_uFieldFlags = CSphColumnInfo::FIELD_INDEXED;
			}
		} else if ( sType=="integer" || sType=="long" || sType=="boolean" )
		{
			CreateTableAttr_t & tAttr = tOpts.m_dAttrs.Add();
			tAttr.m_tAttr.m_sName = sName;
			tAttr.m_tAttr.m_eAttrType = SPH_ATTR_INTEGER;
		} else if ( sType=="object" )
		{
			CreateTableAttr_t & tAttr = tOpts.m_dAttrs.Add();
			tAttr.m_tAttr.m_sName = sName;
			tAttr.m_tAttr.m_eAttrType = SPH_ATTR_JSON;
		} else
		{
			std::string sVal = tVal.value().dump();
			CompatWarning ( "skipped column '%s' %s", sName.cstr(), sVal.c_str() );
		}
	}
}

typedef CSphVector< std::pair < nljson::json_pointer, CSphString > > ComplexFields_t;

static void AddComplexField ( const char * sFieldName, ComplexFields_t & dFields )
{
	assert ( sFieldName );
	const char * sDot = strchr ( sFieldName, '.' );
	if ( !sDot )
		return;

	std::string sName = sFieldName;
	ReplaceSubstring ( sName, ".", "/" );
	sName = "/" + sName;

	auto & tFieldTrait = dFields.Add ();
	tFieldTrait.first = nljson::json_pointer ( sName );
	tFieldTrait.second = sFieldName;
}

static void CreateKbnTable ( CreateTableSettings_t & tOpts, const nljson & tTbl, ComplexFields_t & dFields )
{
	NameValueStr_t & tIdxType = tOpts.m_dOpts.Add();
	tIdxType.m_sName = "type";
	tIdxType.m_sValue = "rt";

	// need for exists bool query
	NameValueStr_t & tIdxFL = tOpts.m_dOpts.Add();
	tIdxFL.m_sName = "index_field_lengths";
	tIdxFL.m_sValue = "1";

	CSphColumnInfo & tRaw = tOpts.m_dFields.Add();
	tRaw.m_sName = "_raw";
	tRaw.m_uFieldFlags = CSphColumnInfo::FIELD_STORED;

	CSphColumnInfo & tMissedExists = tOpts.m_dFields.Add();
	tMissedExists.m_sName = "missed_exists";
	tMissedExists.m_uFieldFlags = CSphColumnInfo::FIELD_INDEXED;

	CreateTableAttr_t & tId = tOpts.m_dAttrs.Add();
	tId.m_tAttr.m_sName = 	"_id";
	tId.m_tAttr.m_eAttrType = SPH_ATTR_STRING;
	CreateTableAttr_t & tVersion = tOpts.m_dAttrs.Add();
	tVersion.m_tAttr.m_sName = 	"_version";
	tVersion.m_tAttr.m_eAttrType = SPH_ATTR_INTEGER;

	const nljson & tProps = tTbl["mappings"]["properties"];
	if ( tProps.is_object() )
	{
		CSphString sName;
		CreateKbnTable ( sName, true, tProps, tOpts );
	}

	for ( const CSphColumnInfo & tField : tOpts.m_dFields )
		AddComplexField ( tField.m_sName.cstr(), dFields );
}

int64_t GetDocID ( const char * sID )
{
	uint64_t uDocid = 0;
	if ( !sID )
		return uDocid;

	const char * p = sID;
	while ( sphIsInteger ( *p ) )
		p++;

	// could be document_id with only numbers or a hash that should fold into number
	if ( !*p )
	{
		uDocid = strtoll ( sID, NULL, 10 );
	} else
	{
		uDocid = sphFNV64 ( sID );
	}

	return ( uDocid & INT64_MAX );
}

static int GetVersion ( const nljson & tDoc )
{
	int iVer = 1;
	if ( tDoc.contains ( "_version" ) )
		iVer = tDoc["_version"].get<int>();

	return iVer;
}

static bool InsertDoc ( const SqlStmt_t & tStmt, CSphString & sError );

static bool InsertDoc ( Str_t sSrc, bool bReplace, CSphString & sError )
{
	DocID_t tTmpID;
	SqlStmt_t tStmt;
	if ( !sphParseJsonInsert ( sSrc.first, tStmt, tTmpID, false, sError ) )
		return false;

	assert ( tTmpID>=0 );
	tStmt.m_eStmt = ( bReplace ? STMT_REPLACE : STMT_INSERT );

	return InsertDoc ( tStmt, sError );
}

static bool InsertDoc ( const SqlStmt_t & tStmt, CSphString & sError )
{
	std::unique_ptr<StmtErrorReporter_i> pReporter ( CreateHttpErrorReporter() );
	sphHandleMysqlInsert ( *pReporter.get(), tStmt );

	if ( pReporter->IsError() )
	{
		sError = pReporter->GetError();
		return false;
	}

	return true;
}

static bool InsertDoc ( const CSphString & sIndex, const ComplexFields_t & dFields, const nljson & tSrc, bool bReplace, const char * sId, int iVersion, CSphString & sError )
{
	nljson tVal;
	tVal["index"] = sIndex.cstr();
	tVal["id"] = GetDocID(sId);
	tVal["doc"] = tSrc;
	tVal["doc"]["_id"] = sId;
	tVal["doc"]["_version"] = iVersion;
	tVal["doc"]["_raw"] = tSrc;
	// add fields from objects
	for ( const auto & tField : dFields )
	{
		if ( tSrc.contains ( tField.first ) )
			tVal["doc"][tField.second.cstr()] = tSrc[tField.first].dump().c_str();
	}

	std::string sSrc  = tVal.dump();
	return InsertDoc ( FromStd ( sSrc ), bReplace, sError );
}

static void InsertIntoKbnTable ( const CSphString & sIndex, const nljson & tTbl, const ComplexFields_t & dFields )
{
	CSphString sError;
	[[maybe_unused]] int iDocs = 0;
	[[maybe_unused]] int iFailed = 0;
	const nljson & tHits = tTbl["hits"];
	for ( auto & tDoc : tHits.items() )
	{
		if ( !tDoc.value().is_object() )
			continue;

		iDocs++;
		const CSphString sRefDocID ( tDoc.value()["_id"].get<std::string>().c_str() );
		const nljson & tSrc = tDoc.value()["_source"];

		if ( !InsertDoc ( sIndex, dFields, tSrc, false, sRefDocID.cstr(), GetVersion ( tDoc.value() ), sError ) )
		{
			iFailed++;
			CompatWarning ( "doc '%s', error: %s", sRefDocID.cstr(), sError.cstr() );
			continue;
		}
	}

	//sphInfo ( "kibana table '%s' docs: inserted %d, failed %d", sIndex.cstr(), (int)iDocs-iFailed, iFailed ); // !COMMIT
}

static void CreateAliases()
{
	ScRL_t tLockTbl ( g_tLockKbnTable );
	for ( auto & tTbl : g_tKbnTable.items() )
	{
		if ( !tTbl.value().is_object() || !tTbl.value().contains( "aliases" ) )
			continue;

		CSphString sName = tTbl.key().c_str();

		ScWL_t tLock ( g_tLockAlias );
		for ( auto & tAlias : tTbl.value()["aliases"].items() )
		{
			CSphString sAlias = tAlias.key().c_str();
			g_hAlias.Add ( sName, sAlias );
		}
	}

	COMPATINFO << "created " << g_hAlias.GetLength() << " aliases, tables " << g_tKbnTable.size();
}

static void CreateKbnIndexes()
{
	ScRL_t tLockTbl ( g_tLockKbnTable );
	for ( auto & tTbl : g_tKbnTable.items() )
	{
		if ( !tTbl.value().is_object() )
			continue;

		CSphString sName = tTbl.key().c_str();
		ComplexFields_t dFields;

		if ( tTbl.value().contains( "mappings" ) )
		{
			StrVec_t dWarnings;
			CSphString sError;

			if ( !DropIndexInt ( sName, true, sError ) )
				CompatWarning ( "%s", sError.cstr() );

			CreateTableSettings_t tOpts;
			CreateKbnTable ( tOpts, tTbl.value(), dFields );

			if ( !CreateNewIndexConfigless ( sName, tOpts, dWarnings, sError ) )
				CompatWarning ( "%s", sError.cstr() );

			for ( const CSphString & sWarn : dWarnings )
				CompatWarning ( "%s", sWarn.cstr() );

			COMPATINFO << "created kibana table '" << sName.cstr() << "'";
		}

		if ( tTbl.value().contains( "hits" ) )
		{
			InsertIntoKbnTable ( sName, tTbl.value(), dFields );
			tTbl.value().erase ( "hits" );
		}
	}
}

static void CreateScripts();
static void CatColumnsSetup();

void SetupCompatHttp()
{
	if ( !IsLogManagementEnabled() )
		return;

	Threads::CallCoroutine ( [] { 
	CreateAliases();

	CreateScripts();
	CatColumnsSetup();
	} );
}

void LoadCompatHttp ( const char * sData )
{
	nljson tRaw = nljson::parse ( sData, nullptr, false );
	int iLoadedItems = 0;

	if ( tRaw.contains ( g_tConfigTables ) )
	{
		ScWL_t tLock ( g_tLockKbnTable );
		g_tKbnTable = tRaw[g_tConfigTables];
		iLoadedItems = (int)g_tKbnTable.size();
	}

	if ( tRaw.contains ( g_tMode ) )
		g_bEnabled = tRaw[g_tMode].get<bool>();

	COMPATINFO << "load compat http complete, loaded " << iLoadedItems << " items, mode " << g_bEnabled;
}

void SaveCompatHttp ( JsonEscapedBuilder & tOut )
{
	if ( IsLogManagementEnabled() )
	{
		JsonObj_c tRaw ( false );
		{
			ScRL_t tLockTbl ( g_tLockKbnTable );
			if ( !g_tKbnTable.size() )
				return;

			{
				JsonObj_c tTable ( g_tKbnTable.dump().c_str() );
				tRaw.AddItem ( g_tConfigTables.back().c_str(), tTable );
			}
			tRaw.AddBool ( g_tMode.back().c_str(), IsLogManagementEnabled() );
		}

		tOut.Named ( g_tConfigTables.parent_pointer().back().c_str() );
		tOut.Appendf ( "%s", tRaw.AsString().cstr() );
	}
}

static void DumpHttp ( int iReqType, const CSphString & sURL, Str_t sBody, const VecTraits_T<BYTE> & dResult )
{
	if ( !LOG_LEVEL_COMPAT )
		return;

	JsonEscapedBuilder sReq;
	sReq += R"({"request": {)";
	sReq.Appendf ( R"( "method": "%s")", http_method_str ( (http_method)iReqType ) );
	sReq.Appendf ( R"(, "url": "%s")", sURL.cstr() );
	if ( !IsEmpty ( sBody ) )
	{
		sReq.StartBlock ( nullptr, R"(, "postData": { "text": )", " }" );
		sReq.AppendEscaped ( sBody.first, EscBld::eEscape );
		sReq.FinishBlock ( false );
	}
	sReq += "}";
	if ( !dResult.IsEmpty() )
	{
		const BYTE * pReply = (const BYTE *)memchr  ( dResult.Begin(), '{', dResult.GetLength() );
		if ( pReply )
		{
			int iLen = dResult.GetLength() - ( pReply - dResult.Begin() );
			sReq.StartBlock ( nullptr, R"( , "reply": )", nullptr );
			sReq.AppendEscaped ( (const char *)pReply, EscBld::eNone, iLen );
			sReq.FinishBlock ( false );
		}
	}
	sReq += "}";

	CompatWarning ( "--->\n%s\n<---", sReq.cstr() );
}

void DumpHttp ( int iReqType, const CSphString & sURL, Str_t sBody )
{
	DumpHttp ( iReqType, sURL, sBody, VecTraits_T<BYTE>() );
}

static StrVec_t SplitURL ( const CSphString & sURL )
{
	StrVec_t dParts;
	sph::Split ( sURL.cstr(), sURL.Length(), "/", [&dParts, &sURL] ( const char * sPart, int iLen )
		{
			if ( !iLen )
				return;

			CSphString sBuf;
			sBuf.SetBinary ( sPart, iLen );
			Str_t tItem = FromStr ( sBuf );
			UriPercentReplace ( tItem );
			dParts.Add ( tItem );
		}
	);

	return dParts;
}

static bool IsEq ( const HttpOptionsHash_t & hOpts, const CSphString & sName, const CSphString & sVal )
{
	const CSphString * pVal = hOpts ( sName );
	return ( pVal && *pVal==sVal );
}

void DumpNLJson ( const nljson & tVal, int iTabs )
{
	const bool bIsObject = tVal.is_object();
	for ( auto it=tVal.cbegin(); it!=tVal.cend(); it++ )
	{
		if ( bIsObject )
		{
			for ( int iT=0; iT<iTabs; iT++ )
				std::cout << "\t";
			std::cout << "key = " << it.key() << " : " << "\n";
		}
		for ( int iT=0; iT<iTabs; iT++ )
			std::cout << "\t";
		std::cout << it.value() << "\n";

		if ( it->is_object() || it->is_array() )
		{
			DumpNLJson ( it.value(), iTabs+1 );
		}
	}
}

class ColumnFuxupTrait_t
{
public:
	ColumnFuxupTrait_t ( const CSphSchema & tSchema )
	{
		for ( int i=0; i<tSchema.GetFieldsCount(); i++ )
		{
			const CSphString & sName = tSchema.GetField ( i ).m_sName;
			const char * sDot = strchr ( sName.cstr(), '.' );
			if ( !sDot )
				continue;

			CSphString sParentName;
			sParentName.SetBinary ( sName.cstr(), sDot-sName.cstr() );
			// might be already has field with such name
			if ( tSchema.GetFieldIndex ( sParentName.cstr() )!=-1 )
				continue;

			StrVec_t & tFields = m_hParentFields.AddUnique ( sParentName );
			tFields.Add ( sName );
		}
	}

	SmallStringHash_T < StrVec_t > m_hParentFields;
	CSphVector<nljson::json_pointer> m_dAttr;
	CSphVector<nljson::json_pointer> m_dFieldsExists;
	CSphVector<nljson::json_pointer> m_dMissedExists;

	void AddColumn ( const CSphSchema & tSchema, const char * sName, const nljson & tItem, const nljson::json_pointer & tPath )
	{
		AddReplaceColumn ( tSchema, sName, tItem, tPath );
		AddExistsParentField ( tSchema, sName, tItem, tPath );
	}

	void ReplaceColumn ( nljson & tFullQuery )
	{
		ReplaceAttrs ( tFullQuery );
		ReplaceFields ( tFullQuery );
		ReplaceMissedExists ( tFullQuery );
	}

private:
	void AddReplaceColumn ( const CSphSchema & tSchema, const char * sName, const nljson & tItem, const nljson::json_pointer & tPath )
	{
		bool bMatch = strcmp ( sName, "match" )==0 || strcmp ( sName, "term" )==0;
		bool bTerms = strcmp ( sName, "terms" )==0;
		bool bPhrase = strcmp ( sName, "match_phrase" )==0;

		bool bAdd = false;

		if ( bMatch || bPhrase )
		{
			assert ( tItem.is_object() && tItem.size()==1 );
			bAdd = ( tSchema.GetFieldIndex ( tItem.cbegin().key().c_str() )==-1 );
		} else if ( bTerms )
		{
			assert ( tItem.is_object() );
			bAdd = ( tSchema.GetFieldIndex ( tItem.cbegin().key().c_str() )==-1 );
		}

		if ( bAdd )
			m_dAttr.Add ( tPath );
	}

	void AddExistsParentField ( const CSphSchema & tSchema, const char * sName, const nljson & tItem, const nljson::json_pointer & tPath )
	{
		bool bExists = strcmp ( sName, "exists" )==0;
		if ( bExists )
		{
			assert ( tItem.is_object() && tItem.size()==1 && tItem.cbegin().key()=="field" );
			CSphString sFieldName = tItem.cbegin().value().get<std::string>().c_str();
			if ( tSchema.GetFieldIndex ( sFieldName.cstr() )!=-1 )
				return;

			if ( m_hParentFields.Exists ( sFieldName ) )
				m_dFieldsExists.Add ( tPath );
			else
				m_dMissedExists.Add ( tPath );
		}
	}

	void ReplaceAttrs ( nljson & tFullQuery )
	{
		if ( !m_dAttr.GetLength() )
			return;

		//std::cout << "attrs to replace: " << dAttr.GetLength() << "\n";
		for ( const auto & tIt : m_dAttr )
		{
			//std::cout << tIt << " : " << tFullQuery[tIt] << "\n";

			nljson::json_pointer tParent = tIt.parent_pointer();
			nljson::json_pointer tNew = tParent;
			tNew /= "equals";
			tFullQuery[tNew] = tFullQuery[tIt];
			tFullQuery[tParent].erase ( tIt.back() );

			if ( tFullQuery[tNew].cbegin().value().count ( "query" )==1 )
			{
				nljson tEq = R"({})"_json;
				tEq[tFullQuery[tNew].cbegin().key()] = tFullQuery[tNew].cbegin().value()["query"];
				tFullQuery[tNew] = tEq;
			}

			//std::cout << tParent << " : " << tFullQuery[tParent] << "\n";
		}

		//std::cout << tFullQuery << "\n";
	}
	
	void ReplaceFields ( nljson & tFullQuery )
	{
		if ( !m_dFieldsExists.GetLength() )
			return;

		//std::cout << "fields to replace: " << m_dFieldsExists.GetLength() << "\n";
		for ( const auto & tIt : m_dFieldsExists )
		{
			//std::cout << tIt << " : " << tFullQuery[tIt] << "\n";
			const nljson & tRefExists = tFullQuery[tIt];

			assert ( tRefExists.is_object() && tRefExists.size()==1 && tRefExists.cbegin().key()=="field" );
			CSphString sFieldName = tRefExists.cbegin().value().get<std::string>().c_str();

			const StrVec_t & dFields = m_hParentFields[sFieldName];

			nljson tExistVec = R"([])"_json;
			for ( const auto & tFieldIt : dFields )
			{
				nljson tNewField;
				tNewField["exists"] = { { "field", tFieldIt.cstr() } };
				tExistVec.push_back ( tNewField );
			}

			nljson tShouldObj;
			tShouldObj["should"] = tExistVec;
			nljson tBoolObj;
			tBoolObj["bool"] = tShouldObj;
			nljson::json_pointer tParent = tIt.parent_pointer();
			tFullQuery[tParent] = tBoolObj;

			//std::cout << tParent << " : " << tFullQuery[tParent] << "\n";
		}

		//std::cout << tFullQuery << "\n";
	}

	void ReplaceMissedExists ( nljson & tFullQuery )
	{
		if ( !m_dMissedExists.GetLength() )
			return;

		// std::cout << "missed exists: " << m_dMissedExists.GetLength() << "\n";
		for ( const auto & tIt : m_dMissedExists )
		{
			//std::cout << tIt << " : " << tFullQuery[tIt] << "\n";

			nljson::json_pointer tParent = tIt.parent_pointer();
			tFullQuery[tParent] = R"({ "term": { "missed_exists": "none" } })"_json;

			//std::cout << tFullQuery[tParent] << "\n";
		}

		//std::cout << tFullQuery << "\n";
	}
};

static void FixupFilterFeilds ( const CSphSchema & tSchema, const nljson::json_pointer & tParent, const nljson & tVal, ColumnFuxupTrait_t & tArg )
{
	const bool bIsObject = tVal.is_object();
	const bool bIsArray = tVal.is_array();
	int iItem = 0;
	for ( auto tIt=tVal.cbegin(); tIt!=tVal.cend(); tIt++ )
	{
		//std::cout << "(" << tParent << ")\t";
		//if ( bIsObject )
		//	std::cout << tIt.key() << " : \t";

		//if ( bIsObject )
		//	std::cout << "obj \n";
		//if ( bIsArray )
		//	std::cout << "arr[" << iItem << "]\n";

		if ( tIt->is_object() || tIt->is_array() )
		{
			nljson::json_pointer tPath = tParent;
			if ( bIsObject )
				tPath /= tIt.key();
			if ( bIsArray )
				tPath /= iItem;

			if ( bIsObject ) 
				tArg.AddColumn ( tSchema, tIt.key().c_str(), tIt.value(), tPath );

			FixupFilterFeilds ( tSchema, tPath, tIt.value(), tArg );
		}

		iItem++;
	}

}

static void FixupFilterMatchPhrase ( const CSphSchema & tSchema, nljson & tVal )
{
	const auto & tAttrObj = tVal.begin();
	if ( !tAttrObj.value().is_object() )
		return;

	const auto & tAttrType = tAttrObj.value().begin();
	if ( !tAttrType.value().is_object() || !tAttrType.value().contains( "query" ) )
		return;

	if ( tSchema.GetField ( tAttrType.key().c_str() ) )
		return;

	nljson tNew;
	tNew["equals"][tAttrType.key()] = tAttrType.value()["query"];
	tVal = tNew;
}

static void FixupFilterType ( const CSphSchema & tSchema, nljson & tVal )
{
	auto tAttrObj = tVal.begin();
	const CSphColumnInfo * pCol = tSchema.GetAttr ( tAttrObj.key().c_str() );
	if ( !pCol )
		return;

	// FIXME!!! implement full N to M mappings
	if ( tAttrObj.value().is_string() && pCol->m_eAttrType!=SPH_ATTR_STRING )
	{
		CSphVariant tVal ( tAttrObj.value().get<std::string>().c_str() );
		switch ( pCol->m_eAttrType )
		{
		case SPH_ATTR_TIMESTAMP:
		case SPH_ATTR_INTEGER:
		case SPH_ATTR_BOOL:
			tAttrObj.value() = tVal.intval();
			break;
		case SPH_ATTR_FLOAT:
			tAttrObj.value() = tVal.floatval();
			break;
		case SPH_ATTR_BIGINT:
			tAttrObj.value() = tVal.int64val();
			break;

		default: break; // implement full N to M mappings
		}
	}
}

static void FixupValues ( const nljson::json_pointer & tQueryFilter, const CSphSchema & tSchema, nljson & tFullQuery )
{
	if ( !tFullQuery.contains ( tQueryFilter ) || !tFullQuery[tQueryFilter].size() )
		return;

	for ( auto & tVal : tFullQuery[tQueryFilter].items() )
	{
		if ( !tVal.value().is_object() )
			continue;

		if ( tVal.value().cbegin().key()=="match_phrase" )
		{
			FixupFilterMatchPhrase ( tSchema, tVal.value() );
			continue;
		}

		if ( tVal.value().cbegin().key()=="equals" )
		{
			FixupFilterType ( tSchema, tVal.value().begin().value() );
			continue;
		}
	}
}

static void FixupFilter ( const StrVec_t & dIndexes, nljson & tFullQuery )
{
	CSphSchema tSchema;
	for ( const CSphString & sName : dIndexes )
	{
		auto tIndex ( GetServed ( sName ) );
		if ( tIndex )
		{
			tSchema = RIdx_c( tIndex )->GetMatchSchema();
			break;
		}
	}

	if ( !tSchema.GetAttrsCount() )
		return;
	
	if ( !tFullQuery.contains ( "query" ) )
		return;

	nljson & tQuery = tFullQuery["query"];

	ColumnFuxupTrait_t tArg ( tSchema );
	nljson::json_pointer tParent;
	FixupFilterFeilds ( tSchema, tParent, tQuery, tArg );
	tArg.ReplaceColumn ( tQuery );

	// FIXME!!! move into FixupFilterFeilds
	nljson::json_pointer tQueryFilter ( "/query/bool/filter" );
	FixupValues ( tQueryFilter, tSchema, tFullQuery );
	nljson::json_pointer tQueryMustNot ( "/query/bool/must_not" );
	FixupValues ( tQueryMustNot, tSchema, tFullQuery );
}

template<class T_FN>
static void RecursiveIterate ( const nljson::json_pointer & tParent, const nljson & tVal, T_FN fn )
{
	const bool bIsObject = tVal.is_object();
	const bool bIsArray = tVal.is_array();
	int iItem = 0;
	for ( auto tIt=tVal.cbegin(); tIt!=tVal.cend(); tIt++ )
	{
		if ( tIt->is_structured() )
		{
			nljson::json_pointer tPath = tParent;
			if ( bIsObject )
				tPath /= tIt.key();
			if ( bIsArray )
				tPath /= iItem;
			RecursiveIterate ( tPath, tIt.value(), fn );
		} else
		{
			fn ( tIt, bIsObject, bIsArray, tParent );
		}
		iItem++;
	}

}

static bool IsKibanTable ( const VecTraits_T<CSphString> & dIndexes )
{
	if ( dIndexes.GetLength()!=1 )
		return false;

	bool bKbnTable = false;
	{
		ScRL_t tLockTbl ( g_tLockKbnTable );
		bKbnTable = ( dIndexes.any_of ( [] ( const CSphString & tVal ) { return g_tKbnTable.contains ( tVal.cstr() ); } ) );
	}
	if ( !bKbnTable )
	{
		ScRL_t tLock ( g_tLockAlias );
		bKbnTable = ( g_hAlias.Exists ( dIndexes[0] ) );
	}

	return bKbnTable;
}

static void EscapeKibanaColumnNames ( const StrVec_t & dIndexes, nljson & tFullQuery )
{
	if ( !IsKibanTable ( dIndexes ) )
		return;

	CSphVector<nljson::json_pointer> dEscNames;
	nljson::json_pointer tRootPath;
	RecursiveIterate ( tRootPath, tFullQuery, [&] ( nljson::const_iterator tIt, bool bIsObject, bool bIsArray, const nljson::json_pointer & tParent )
		{
			if ( !bIsObject )
				return;

			const std::string & sKey = tIt.key();
			if ( strchr ( sKey.c_str(), '-' )!= nullptr && strchr ( sKey.c_str(), '.' )!=nullptr )
			{
				nljson::json_pointer tPath = tParent;
				tPath /= tIt.key();
				dEscNames.Add ( tPath );
			}
		}
	);

	StringBuilder_c sNewKey;
	for ( const auto & tPath : dEscNames )
	{
		const char * sKey = tPath.back().c_str();
		sNewKey.Clear();
		sNewKey << '`';
		while ( *sKey )
		{
			if ( *sKey=='.' )
				sNewKey << "`.`";
			else
				sNewKey << *sKey;

			sKey++;
		}
		sNewKey << '`';

		nljson::json_pointer tParent = tPath.parent_pointer();
		nljson::json_pointer tNewPath = tParent;
		tNewPath /= sNewKey.cstr();

		nljson tVal = tFullQuery[tPath];
		tFullQuery[tNewPath] = tVal;
		tFullQuery[tParent].erase ( tPath.back() );
	}
}

static void FixupKibana ( const StrVec_t & dIndexes, nljson & tFullQuery )
{
	// kibana tables query fixup
	nljson::json_pointer tSortScript ( "/sort/_script" );
	if ( tFullQuery.contains ( tSortScript ) )
	{
		tFullQuery.erase ( "sort" );

		if ( dIndexes.GetLength() )
		{
			bool bKbnTable = false;
			{
				ScRL_t tLockTbl ( g_tLockKbnTable );
				bKbnTable = ( dIndexes.any_of ( [] ( const CSphString & tVal ) { return g_tKbnTable.contains ( tVal.cstr() ); } ) );
			}
			if ( !bKbnTable )
			{
				ScRL_t tLock ( g_tLockAlias );
				bKbnTable = ( g_hAlias.Exists ( dIndexes[0] ) );
			}

			if ( !bKbnTable )
				CompatWarning ( "removed sort[_script] property at query to not kibana index '%s'", dIndexes[0].cstr() );
		}
	}
}

static StrVec_t ExpandIndexes ( const CSphString & sSrcIndexes, CSphString & sResIndex )
{
	StrVec_t dLocalIndexes;

	StrVec_t dNames = sphSplit ( sSrcIndexes.cstr(), "," );

	for ( const CSphString & sName : dNames )
	{
		if ( !HasWildcard ( sName.cstr() ) )
		{
			// look for alias
			const CSphString * pAliasIndex = g_hAlias ( sName );
			const CSphString * pIndexName = ( pAliasIndex ? pAliasIndex : &sName );
			
			// then look for local index
			auto pServed ( GetServed ( *pIndexName ) );
			if ( pServed )
				dLocalIndexes.Add ( *pIndexName );
		} else
		{
			StrVec_t dIndexName;

			// look for alias
			// scope for alias hash lock
			{
				ScRL_t tLock ( g_tLockAlias );
				for  ( const auto & tAliasIt : g_hAlias )
				{
					const CSphString & sAliasIndex = tAliasIt.second;
					if ( !sphWildcardMatch ( sAliasIndex.cstr(), sName.cstr() ) )
						continue;

					dIndexName.Add ( sAliasIndex );
				}
			}

			// look for local indexes from alias
			if ( dIndexName.GetLength() )
			{
				for ( const CSphString & sIndexName : dIndexName )
				{
					auto pServed ( GetServed ( sIndexName ) );
					if ( pServed )
						dLocalIndexes.Add ( sIndexName );
				}
			}

			// look for local indexes from wildcards
			ServedSnap_t hLocal = g_pLocalIndexes->GetHash();
			for ( const auto & tIt : *hLocal )
			{
				if ( !tIt.second )
					continue;

				if ( !sphWildcardMatch ( tIt.first.cstr(), sName.cstr() ) )
					continue;

				dLocalIndexes.Add ( tIt.first );
			}
		}
	}

	// remove duplicates
	dLocalIndexes.Uniq();

	StringBuilder_c sIndexes ( "," );
	dLocalIndexes.Apply ( [&sIndexes] ( const CSphString & sName ) { sIndexes += sName.cstr(); }  );

	sResIndex = sIndexes.cstr();
	return dLocalIndexes;
}

static bool Ends ( const char * sSrc, const char * sSuffix )
{
	if ( !sSrc || !sSuffix )
		return false;

	auto iVal = (int)strlen ( sSrc );
	auto iSuffix = (int)strlen ( sSuffix );
	if ( iVal < iSuffix )
		return false;
	return strncmp ( sSrc + iVal - iSuffix, sSuffix, iSuffix ) == 0;
}

static const char g_sReplaceKw[] = ".keyword";

static void FixupAggs ( const StrVec_t & dIndexes, nljson & tFullQuery )
{
	nljson::json_pointer tPathAggs ( "/aggs" );
	if ( !tFullQuery.contains ( tPathAggs ) )
		return;

	CSphVector<nljson::json_pointer> dReplace;

	for ( const auto & tAggItem : tFullQuery[tPathAggs].items() )
	{
		if ( !tAggItem.value().size() || !tAggItem.value().front().size() )
			continue;

		const auto & tVal = tAggItem.value().front().front();
		if ( !tVal.is_string() )
			continue;

		const char * sVal = tVal.get_ptr<const nljson::string_t *>()->c_str();
		if ( !Ends ( sVal, g_sReplaceKw ) )
			continue;

		nljson::json_pointer tPath = tPathAggs / tAggItem.key() / tAggItem.value().cbegin().key() / tAggItem.value().front().cbegin().key();
		dReplace.Add ( tPath );
	}

	if ( dReplace.IsEmpty() )
		return;

	CSphSchema tSchema;
	for ( const CSphString & sName : dIndexes )
	{
		auto tIndex ( GetServed ( sName ) );
		if ( tIndex )
		{
			tSchema = RIdx_c( tIndex )->GetMatchSchema();
			break;
		}
	}

	if ( !tSchema.GetAttrsCount() )
		return;

	for ( const auto & tPath : dReplace )
	{
		const char * sAttr = tFullQuery[tPath].get_ptr<const nljson::string_t *>()->c_str();;
		if ( tSchema.GetAttr ( sAttr ) )
			continue;

		int iLen = strlen ( sAttr );
		CSphString sNameReplace;
		sNameReplace.SetBinary ( sAttr, iLen - sizeof(g_sReplaceKw) + 1 );

		const CSphColumnInfo * pCol = tSchema.GetAttr ( sNameReplace.cstr() );
		if ( pCol && pCol->m_eAttrType==SPH_ATTR_STRING )
			tFullQuery[tPath] = sNameReplace.cstr();
	}
}

static CSphString g_sEmptySearch = R"(
{
  "took": 0,
  "timed_out": false,
  "_shards": {
    "total": 0,
    "successful": 0,
    "skipped": 0,
    "failed": 0
  },
  "hits": {
    "total": {
      "value": 0,
      "relation": "eq"
    },
    "max_score": 0,
    "hits": []
  }
}
)";

static bool DoSearch ( const CSphString & sDefaultIndex, nljson & tReq, const CSphString & sURL, CSphString & sRes )
{
	// expand index(es) to index list
	CSphString sIndex = sDefaultIndex;
	if ( tReq.contains ( "index" ) )
		sIndex = tReq["index"].get<std::string>().c_str();

	CSphString sExpandedIndex;
	StrVec_t dIndexes = ExpandIndexes ( sIndex, sExpandedIndex );

	if ( !dIndexes.GetLength() )
	{
		sRes = R"(
{
  "took": 0,
  "timed_out": false,
  "_shards": {
    "total": 0,
    "successful": 0,
    "skipped": 0,
    "failed": 0
  },
  "hits": {
    "total": {
      "value": 0,
      "relation": "eq"
    },
    "max_score": 0,
    "hits": []
  }
}
)";
		return true;
	}

	tReq["index"] = sExpandedIndex.cstr();

	EscapeKibanaColumnNames ( dIndexes, tReq );
	FixupKibana ( dIndexes, tReq );
	FixupFilter ( dIndexes, tReq );
	FixupAggs ( dIndexes, tReq );

	ParsedJsonQuery_t tParsedQuery;
	auto& tQuery = tParsedQuery.m_tQuery;
	tQuery.m_eQueryType = QUERY_JSON;
	tQuery.m_sRawQuery = tReq.dump().c_str();
	tParsedQuery.m_bProfile = false;
	JsonObj_c tMntReq = JsonObj_c ( tQuery.m_sRawQuery.cstr() );

	if ( !sphParseJsonQuery ( tMntReq, tParsedQuery ) )
	{
		const char * sError = TlsMsg::szError();
		CompatWarning ( "%s at '%s' body '%s'", sError, sURL.cstr(), tQuery.m_sRawQuery.cstr() );
		sRes = JsonEncodeResultError ( sError, GetErrorTypeName ( HttpErrorType_e::Parse ), 400 );
		return false;
	}

	if ( !tParsedQuery.m_sWarning.IsEmpty() )
		CompatWarning ( "%s", tParsedQuery.m_sWarning.cstr() );

	std::unique_ptr<PubSearchHandler_c> tHandler ( CreateMsearchHandler ( sphCreateJsonQueryParser(), QUERY_JSON, tQuery ) );
	tHandler->RunQueries();

	CSphFixedVector<AggrResult_t *> dAggsRes ( 1 + tQuery.m_dAggs.GetLength() );
	dAggsRes[0] = tHandler->GetResult ( 0 );
	ARRAY_FOREACH ( i, tQuery.m_dAggs )
		dAggsRes[i+1] = tHandler->GetResult ( i+1 );
	sRes = sphEncodeResultJson ( dAggsRes, tQuery, nullptr, true );

	bool bOk = true;
	// want to see at log url and query for search error
	for ( const AggrResult_t * pAggr : dAggsRes )
	{
		if ( !pAggr->m_iSuccesses )
		{
			CompatWarning ( "'%s' at '%s' body '%s'", pAggr->m_sError.cstr(), sURL.cstr(), tQuery.m_sRawQuery.cstr() );
			bOk = false;
			TlsMsg::Err ( pAggr->m_sError );
		}
	}

	return bOk;
}

bool HttpCompatHandler_c::ProcessMSearch ()
{
	if ( IsEmpty ( GetBody() ) )
	{
<<<<<<< HEAD
		ReportError ( "request body or source parameter is required", "parse_exception", EHTTP_STATUS::_400 );
=======
		ReportError ( "request body or source parameter is required", HttpErrorType_e::Parse, SPH_HTTP_STATUS_400 );
>>>>>>> 7c73ff61
		return false;
	}
	if ( !Ends ( GetBody(), "\n" ) )
	{
<<<<<<< HEAD
		ReportError ( "The msearch request must be terminated by a newline [\n]", "illegal_argument_exception", EHTTP_STATUS::_400 );
=======
		ReportError ( "The msearch request must be terminated by a newline [\n]", HttpErrorType_e::IllegalArgument, SPH_HTTP_STATUS_400 );
>>>>>>> 7c73ff61
		return false;
	}

	int64_t tmStarted = sphMicroTimer();
	CSphString sWarning;
	//const HttpOptionsHash_t & hOpts = tParser.GetOptions();

	CSphString sDefaultIndex;
	if ( GetUrlParts().GetLength()>1 )
		sDefaultIndex = GetUrlParts()[0];

	//bool bRestTotalHitsInt = IsTrue ( hOpts, "rest_total_hits_as_int" );

	bool bParsedOk = true;
	CSphVector<nljson> tSourceReq;
	int iSourceLine = 0;
	SplitNdJson ( GetBody(),
		[&] ( const char * sLine, int iLen )
		{
			nljson tItem = nljson::parse ( sLine, nullptr, false );
			if ( tItem.is_discarded() )
				bParsedOk = false;

			if ( ( iSourceLine%2 )==0 )
			{
				tSourceReq.Add ( tItem );
			} else
			{
				tSourceReq.Last().update ( tItem );
			}
			iSourceLine++;
		}
	);

	if ( iSourceLine<2 || !bParsedOk )
	{
<<<<<<< HEAD
		ReportError ( "Validation Failed: 1: no requests added;", "action_request_validation_exception", EHTTP_STATUS::_400 );
=======
		ReportError ( "Validation Failed: 1: no requests added;", HttpErrorType_e::ActionRequestValidation, SPH_HTTP_STATUS_400 );
>>>>>>> 7c73ff61
		return false;
	}

	CSphFixedVector<CSphString> dRes ( tSourceReq.GetLength() );
	for ( int i=0; i<dRes.GetLength(); i++ )
	{
		nljson & tReq = tSourceReq[i];
		DoSearch ( sDefaultIndex, tReq, GetFullURL(), dRes[i] );
	}

	int64_t tmTook = sphMicroTimer() - tmStarted;

	JsonEscapedBuilder tReply;

	tReply.Appendf ( R"({"took":%d,"responses": [)", (int)( tmTook/1000 ));

	ARRAY_FOREACH ( i, dRes )
	{
		if ( i )
			tReply += ",\n";
		else
			tReply += "\n";

		tReply += dRes[i].cstr();
	}

	tReply += "\n";
	tReply += "]\n";
	tReply += "}";

	BuildReply ( tReply, EHTTP_STATUS::_200 );
	return true;
}

typedef CSphVector< std::pair < CSphString, int > > DocIdVer_t;

static bool GetDocIds ( const char * sIndexName, const char * sFilterID, DocIdVer_t & dIds, CSphString & sError )
{
	assert ( sIndexName );

	const char * sIdName = "_id";
	const char * sVerName = "_version";

	JsonQuery_c tQuery;
	CSphQueryItem & tItem = tQuery.m_dItems.Add();
	tItem.m_sAlias = sIdName;
	tItem.m_sExpr = sIdName;
	CSphQueryItem & tVer = tQuery.m_dItems.Add();
	tVer.m_sAlias = sVerName;
	tVer.m_sExpr = sVerName;
	tQuery.m_sIndexes = sIndexName;
	// need full index
	tQuery.m_iLimit = 1000;
	tQuery.m_iMaxMatches = 1000;

	if ( sFilterID )
	{
		CSphFilterSettings & tFilter = tQuery.m_dFilters.Add();
		tFilter.m_sAttrName = "_id";
		tFilter.m_eType = SPH_FILTER_STRING;
		tFilter.m_dStrings.Add ( sFilterID );
		tFilter.m_bExclude = false;
	}

	std::unique_ptr<PubSearchHandler_c> tHandler ( CreateMsearchHandler ( sphCreateJsonQueryParser(), QUERY_JSON, tQuery ) );
	tHandler->RunQueries();
	const AggrResult_t * pRes = tHandler->GetResult ( 0 );

	if ( !pRes )
	{
		sError.SetSprintf ( "invalid search for index '%s'", sIndexName );
		return false;
	}

	if ( !pRes->m_iSuccesses )
	{
		sError.SetSprintf ( "%s", pRes->m_sError.cstr() );
		return false;
	}

	if ( !pRes->m_sWarning.IsEmpty() )
		CompatWarning ( "%s", pRes->m_sWarning.cstr() );

	const ISphSchema & tSchema = pRes->m_tSchema;
	const CSphColumnInfo * pColId = tSchema.GetAttr ( sIdName );
	const CSphColumnInfo * pColVer = tSchema.GetAttr ( sVerName );

	if ( !pColId || !pColVer)
	{
		sError.SetSprintf ( "invalid attrs count %d, id=%d, version=%d, index '%s'", tSchema.GetAttrsCount(), ( pColId ? 1 : 0 ), ( pColVer ? 1 : 0 ), sIndexName );
		return false;
	}
	if ( pColId->m_eAttrType!=SPH_ATTR_STRINGPTR )
	{
		sError.SetSprintf ( "invalid attr type '%s', index '%s'", AttrType2Str ( pColVer->m_eAttrType ), sIndexName );
		return false;
	}
	if ( pColVer->m_eAttrType!=SPH_ATTR_INTEGER )
	{
		sError.SetSprintf ( "invalid attr type '%s', index '%s'", AttrType2Str ( pColId->m_eAttrType ), sIndexName );
		return false;
	}

	const CSphAttrLocator & tLocId = pColId->m_tLocator;
	const CSphAttrLocator & tLocVer = pColVer->m_tLocator;

	auto dMatches = pRes->m_dResults.First ().m_dMatches.Slice ( pRes->m_iOffset, pRes->m_iCount );
	for ( const CSphMatch & tMatch : dMatches )
	{
		const BYTE * pData = ( const BYTE * ) tMatch.GetAttr ( tLocId );
		ByteBlob_t tStr = sphUnpackPtrAttr ( pData );

		auto & tId = dIds.Add();
		tId.first.SetBinary ( (const char *)tStr.first, tStr.second );
		tId.second = tMatch.GetAttr ( tLocVer );
	}

	return true;
}

static bool GetIndexDoc ( const CSphIndex * pIndex, const char * sID, int64_t iSessionUID, CSphVector<BYTE> & dField, CSphString & sError )
{
	assert ( pIndex );

	CSphFixedVector<int> dFieldIds ( 1 );
	dFieldIds[0] = pIndex->GetFieldId ( "_raw", DOCSTORE_TEXT );
	if ( dFieldIds[0]==-1 )
	{
		sError.SetSprintf ( "unknown '_raw' stored field" );
		return false;
	}

	DocID_t tDocid = (DocID_t)GetDocID(sID);

	DocstoreDoc_t tDoc;
	pIndex->GetDoc ( tDoc, tDocid, &dFieldIds, iSessionUID, false );
	if ( !tDoc.m_dFields.GetLength() )
		return true;

	assert ( tDoc.m_dFields.GetLength()==1 );
	tDoc.m_dFields[0].SwapData ( dField );
	return true;
}

static void TableGetDoc ( const CSphString & sId, const CSphIndex * pIndex, const CSphString & sIndex, CSphVector<BYTE> & dRawDoc, int & iVersion )
{
	CSphString sError;
	DocIdVer_t dDocVer;
	if ( !GetDocIds ( sIndex.cstr(), sId.cstr(), dDocVer, sError ) )
	{
		CompatWarning ( "%s", sError.cstr() );
		return;
	}

	// doc not found
	if ( !dDocVer.GetLength() )
		return;

	if ( dDocVer.GetLength()>2 )
	{
		CompatWarning ( "%s multiple documents", sId.cstr() );
		return;
	}
	iVersion = dDocVer[0].second;

	DocstoreSession_c tSession;
	pIndex->CreateReader ( tSession.GetUID() );

	if ( !GetIndexDoc ( pIndex, sId.cstr(), tSession.GetUID(), dRawDoc, sError ) )
	{
		CompatWarning ( "%s", sError.cstr() );
		return;
	}
}

bool HttpCompatHandler_c::ProcessKbnTableDoc()
{
	assert ( GetUrlParts().GetLength() );
	const CSphString & sId = GetUrlParts().Last();

	CSphString sIndex = GetUrlParts()[0];
	{
		ScRL_t tLock ( g_tLockAlias );
		const CSphString * pAliasIndex = g_hAlias ( sIndex );
		if ( pAliasIndex )
			sIndex = *pAliasIndex;
	}

	auto tServed ( GetServed ( sIndex ) );
	if ( !tServed )
	{
		CompatWarning ( "unknown kibana table %s", sIndex.cstr() );
		return false;
	}

	RIdx_c pIndex ( tServed );

	DocstoreSession_c tSession;
	pIndex->CreateReader ( tSession.GetUID() );

	CSphVector<BYTE> dField;
	if ( !GetIndexDoc ( pIndex, sId.cstr(), tSession.GetUID(), dField, m_sError ) )
	{
		CompatWarning ( "%s", m_sError.cstr() );
		return false;
	}

	DocIdVer_t dDocVer;
	if ( !GetDocIds ( sIndex.cstr(), sId.cstr(), dDocVer, m_sError ) )
	{
		CompatWarning ( "%s", m_sError.cstr() );
		return false;
	}
	if ( dField.GetLength() && !dDocVer.GetLength() )
	{
		CompatWarning ( "%s mismatch document", sId.cstr() );
		return false;
	}

	nljson tDoc;
	tDoc["_index"] = sIndex.cstr();
	tDoc["_type"] = "_doc";
	tDoc["_id"] = sId.cstr();

	if ( !dField.GetLength() )
	{
		tDoc["found"] = false;
	} else
	{
		nljson tSrc = nljson::parse ( dField.Begin() );
		tDoc["_source"] = tSrc;
		tDoc["_version"] = dDocVer[0].second;
		tDoc["_seq_no"] = 0;
		tDoc["_primary_term"] = 1;
		tDoc["found"] = true;
	}

	JsonEscapedBuilder tReply;
	tReply += tDoc.dump().c_str();

	BuildReplyHead ( Str_t ( tReply ), EHTTP_STATUS::_200 );

	return true;
}

static nljson ReportGetDocError ( const CSphString & sError, HttpErrorType_e eType, const CSphString & sId, const CSphString & sIndex )
{
	nljson tRes = R"({})"_json;
	tRes["_index"] = sIndex.cstr();
	tRes["_id"] = sId.cstr();
	nljson tResError = R"({})"_json;
	tResError["type"] = GetErrorTypeName ( eType );
	tResError["reason"] = sError.cstr();
	tResError["reason"] = sIndex.cstr();
	tRes["error"] = tResError;

	return tRes;
}

void HttpCompatHandler_c::ProcessKbnTableMGet()
{
	nljson tReq = nljson::parse ( GetBody().first );
	
	nljson::json_pointer tDocs ( "/docs" );
	nljson::json_pointer tIds ( "/ids" );

	bool bCaseDocs = ( tReq.contains ( tDocs ) );
	bool bCaseIds = ( !bCaseDocs && tReq.contains ( tIds ) );

	if ( !bCaseDocs && !bCaseIds )
	{
<<<<<<< HEAD
		ReportError ( "unknown key for a START_ARRAY, expected [docs] or [ids]", "parsing_exception", EHTTP_STATUS::_400 );
=======
		ReportError ( "unknown key for a START_ARRAY, expected [docs] or [ids]", HttpErrorType_e::Parse, SPH_HTTP_STATUS_400 );
>>>>>>> 7c73ff61
		return;
	}

	CSphString sIndex;
	if ( bCaseIds )
	{
		if ( GetUrlParts().GetLength()<2 )
		{
<<<<<<< HEAD
			ReportError ( "Validation Failed: 1: index is missing for doc 0;", "action_request_validation_exception", EHTTP_STATUS::_400 );
=======
			ReportError ( "Validation Failed: 1: index is missing for doc 0;", HttpErrorType_e::ActionRequestValidation, SPH_HTTP_STATUS_400 );
>>>>>>> 7c73ff61
			return;
		}

		sIndex = GetUrlParts()[2];
		ScRL_t tLock ( g_tLockAlias );
		const CSphString * pAliasIndex = g_hAlias ( sIndex );
		if ( pAliasIndex )
			sIndex = *pAliasIndex;

		if ( sIndex.IsEmpty() )
		{
<<<<<<< HEAD
			sError.SetSprintf ( "no such index [%s]", GetUrlParts()[2].cstr() );
			ReportError ( sError.cstr(), "index_not_found_exception", EHTTP_STATUS::_400 );
=======
			m_sError.SetSprintf ( "no such index [%s]", GetUrlParts()[2].cstr() );
			ReportError ( nullptr, HttpErrorType_e::IndexNotFound, SPH_HTTP_STATUS_400 );
>>>>>>> 7c73ff61
			return;
		}

		auto tIndex ( GetServed ( sIndex ) );
		if ( !tIndex )
		{
<<<<<<< HEAD
			sError.SetSprintf ( "no such index [%s]", GetUrlParts()[2].cstr() );
			ReportError ( sError.cstr(), "index_not_found_exception", EHTTP_STATUS::_400 );
=======
			m_sError.SetSprintf ( "no such index [%s]", GetUrlParts()[2].cstr() );
			ReportError ( nullptr, HttpErrorType_e::IndexNotFound, SPH_HTTP_STATUS_400 );
>>>>>>> 7c73ff61
			return;
		}
	}

	nljson tRes = R"({"docs":[]})"_json;
	nljson & tResDocs = tRes[tDocs];

	CSphVector<BYTE> dRawDoc;
	CSphString sId;
	int iDoc = 0;
	nljson::json_pointer tDocId ( "/_id" );
	nljson::json_pointer tDocIdx ( "/_index" );

	for ( const nljson & tDoc : tReq[tDocs] )
	{
		if ( bCaseDocs )
		{
			if ( !tDoc.contains ( tDocId ) )
			{
<<<<<<< HEAD
				sError.SetSprintf ( "Validation Failed: 1: id is missing for doc %d;", iDoc );
				ReportError ( sError.cstr(), "action_request_validation_exception", EHTTP_STATUS::_400 );
=======
				m_sError.SetSprintf ( "Validation Failed: 1: id is missing for doc %d;", iDoc );
				ReportError ( nullptr, HttpErrorType_e::ActionRequestValidation, SPH_HTTP_STATUS_400 );
>>>>>>> 7c73ff61
				return;
			}
			if ( !tDoc.contains ( tDocIdx ) )
			{
<<<<<<< HEAD
				sError.SetSprintf ( "Validation Failed: 1: index is missing for doc %d;", iDoc );
				ReportError ( sError.cstr(), "action_request_validation_exception", EHTTP_STATUS::_400 );
=======
				m_sError.SetSprintf ( "Validation Failed: 1: index is missing for doc %d;", iDoc );
				ReportError ( nullptr, HttpErrorType_e::ActionRequestValidation, SPH_HTTP_STATUS_400 );
>>>>>>> 7c73ff61
				return;
			}

			sId = tDoc[tDocId].get<std::string>().c_str();
			sIndex = tDoc[tDocIdx].get<std::string>().c_str();

			{
				ScRL_t tLock ( g_tLockAlias );
				const CSphString * pAliasIndex = g_hAlias ( sIndex );
				if ( pAliasIndex )
					sIndex = *pAliasIndex;
			}

			if ( sIndex.IsEmpty() )
			{
				CSphString sError;
				sError.SetSprintf ( "no such index [%s]", sIndex.cstr() );
				tResDocs.push_back ( ReportGetDocError ( sError, HttpErrorType_e::IndexNotFound, sId, sIndex ) );
				continue;
			}
		} else
		{
			sId = tDoc.get<std::string>().c_str();
		}

		auto tIndex ( GetServed ( sIndex ) );
		if ( !tIndex )
		{
			CSphString sError;
			sError.SetSprintf ( "no such index [%s]", sIndex.cstr() );
			tResDocs.push_back ( ReportGetDocError ( sError, HttpErrorType_e::IndexNotFound, sId, sIndex ) );
			continue;
		}

		int iVersion = 0;
		dRawDoc.Resize ( 0 );
		TableGetDoc ( sId, RIdx_c ( tIndex ), sIndex, dRawDoc, iVersion );

		nljson tResDoc = R"({"_type": "_doc"})"_json;
		tResDoc["_index"] = sIndex.cstr();
		tResDoc["_id"] = sId.cstr();

		if ( dRawDoc.GetLength() )
		{
			tResDoc["found"] = true;
			tResDoc["_version"] = iVersion;
			tResDoc["_seq_no"] = 1; 
			tResDoc["_primary_term"] = 1;
			tResDoc["_source"] = nljson::parse ( dRawDoc.Begin() );
		} else
		{
			tResDoc["found"] = false;
		}
		tResDocs.push_back ( tResDoc );

		iDoc++;
	}

	JsonEscapedBuilder tReply;
	tReply += tRes.dump().c_str();

	BuildReply ( Str_t ( tReply ), EHTTP_STATUS::_200 );
}

void HttpCompatHandler_c::ProcessPutTemplate()
{
	assert ( GetUrlParts().GetLength() );
	const CSphString & sTblName = GetUrlParts()[1];

	nljson tTbl = nljson::parse ( GetBody().first );
	if ( !tTbl.contains ( "order" ) )
		tTbl["order"] = 0;
	if ( !tTbl.contains ( "version" ) )
		tTbl["version"] = 1;

	{
		ScWL_t tLockTbl ( g_tLockKbnTable ); 
		g_tKbnTable["templates"][sTblName.cstr()] = tTbl;
	}

	const char * sRes = "{\"acknowledged\":true}";
	BuildReply ( FromSz  ( sRes ), EHTTP_STATUS::_200 );
}

void HttpCompatHandler_c::ProcessIgnored()
{
	const char * sRes = "{\"took\":0, \"ignored\":true, \"errors\":false}";
	BuildReply ( FromSz ( sRes ), EHTTP_STATUS::_200 );
}

static bool ProcessFilterPath ( const nljson & tNode, const VecTraits_T<CSphString> & dParts, int iPart, nljson & tPart )
{
	if ( iPart>=dParts.GetLength() )
		return false;

	const CSphString & sPart = dParts[iPart];
	if ( sPart!="*" )
	{
		nljson::const_iterator tIt = tNode.find ( sPart.cstr() );
		if ( tIt==tNode.end() )
			return false;

		if ( iPart+1<dParts.GetLength() && ( tIt->is_object() || tIt->is_array() ) )
		{
			nljson tVal ( tIt->is_array() ? nljson::array() : nljson::object() );
			tPart[sPart.cstr()] = tVal;
			return ProcessFilterPath ( *tIt, dParts, iPart+1, tPart[sPart.cstr()] );
		} else
		{
			tPart[sPart.cstr()] = *tIt;
			return true;
		}

	} else
	{
		bool bGotMatch = false;
		for ( const auto & tItem : tNode.items() )
		{
			if ( iPart+1<dParts.GetLength() && ( tItem.value().is_object() || tItem.value().is_array() ) )
			{
				nljson tVal ( tItem.value().is_array() ? nljson::array() : nljson::object() );
				if ( tPart.is_array() )
				{
					tPart.push_back ( tVal );
					bGotMatch |= ProcessFilterPath ( tItem.value(), dParts, iPart+1, tPart.back() );
				} else
				{
					tPart[tItem.key()] = ( tVal );
					bGotMatch |= ProcessFilterPath ( tItem.value(), dParts, iPart+1, tPart[tItem.key()] );
				}
			} else if ( iPart+1==dParts.GetLength() ) // add only matched leaf items
			{
				if ( tPart.is_array() )
				{
					tPart.push_back ( tItem.value() );
				} else
				{
					tPart[tItem.key()] = tItem.value();
				}
				bGotMatch = true;
			}
		}

		return bGotMatch;
	}
}

static int ProcessFilter ( const CSphString * sFilters, nljson & tRes )
{
	if ( !sFilters )
		return 0;

	nljson tResFiltered = R"({})"_json;

	StrVec_t dFilters = sphSplit ( sFilters->cstr(), "," );
	for ( const CSphString & sFilter : dFilters )
	{
		nljson tPartJs = R"({})"_json;
		StrVec_t dParts = sphSplit ( sFilter.cstr(), "." );
		if ( ProcessFilterPath ( tRes, dParts, 0, tPartJs ) )
			tResFiltered.merge_patch ( tPartJs );
	}

	tRes = tResFiltered;
	return 1;
}

void HttpCompatHandler_c::ProcessKbnTableGet()
{
	const CSphString & sSrcIndexName = GetUrlParts()[0];

	nljson::json_pointer tTblName;
	{
		ScRL_t tLockTbl ( g_tLockKbnTable );
		if ( g_tKbnTable.contains ( sSrcIndexName.cstr() ) )
		{
			tTblName /= sSrcIndexName.cstr();
		} else
		{
			ScRL_t tLock ( g_tLockAlias );
			const CSphString * pAliasIndex = g_hAlias ( sSrcIndexName );
			if ( pAliasIndex )
				tTblName /= pAliasIndex->cstr();
		}

		if ( tTblName.empty() || !g_tKbnTable.contains ( tTblName ) )
		{
			ReportMissedIndex ( sSrcIndexName );
			return;
		}
	}

	nljson tRes;
	if ( tTblName.to_string().rfind ( "/_" )==0 )
	{
		ScRL_t tLockTbl ( g_tLockKbnTable );
		tRes = g_tKbnTable[tTblName];
	} else
	{
		{
			ScRL_t tLockTbl ( g_tLockKbnTable );
			tRes[tTblName] = g_tKbnTable[tTblName];
		}

		// get inner object
		if ( GetUrlParts().GetLength()>1 )
		{
			nljson::json_pointer tInner = tTblName;
			for ( int i=1; i<GetUrlParts().GetLength(); i++ )
				tInner /= GetUrlParts()[i].cstr();

			if ( tRes.contains ( tInner ) )
			{
				nljson tTbl = tRes[tInner];
				tRes = tTbl;
			}
		}
	}

	ProcessFilter ( GetOptions() ( "filter_path" ), tRes );

	JsonEscapedBuilder tReply;
	tReply += tRes.dump().c_str();

	BuildReplyHead ( Str_t ( tReply ), EHTTP_STATUS::_200 );
}

static int ProcessFilterSource ( const CSphString * sSourceFilter, nljson & tRes )
{
	if ( !sSourceFilter )
		return 0;

	// create list of json_pointer to columns at _source field
	StrVec_t dFilters = sphSplit ( sSourceFilter->cstr(), "," );
	CSphFixedVector<nljson::json_pointer> dColumns ( dFilters.GetLength() );
	ARRAY_FOREACH ( i, dColumns )
	{
		std::string sVal = dFilters[i].cstr();
		ReplaceSubstring ( sVal, ".", "/" );
		sVal = "/" + sVal;
		dColumns[i] = nljson::json_pointer ( sVal );
	}

	// filter _source field
	nljson::json_pointer tHits ( "/hits/hits" );
	nljson::json_pointer tSrcCol ( "/_source" );
	for ( auto & tItem : tRes[tHits].items() )
	{
		nljson & tHit = tItem.value();
		if ( !tHit.is_object() || !tHit.contains ( tSrcCol ) )
			continue;
		
		const nljson & tSrc = tHit[tSrcCol];

		nljson tSrcFiltered = R"({})"_json;
		for ( const auto & tCol : dColumns )
		{
			if ( tSrc.contains ( tCol ) )
				tSrcFiltered[tCol] = tSrc[tCol];
		}
		tHit[tSrcCol] = tSrcFiltered;
	}

	return dColumns.GetLength();
}

static void ProcessKbnResult ( const CSphString * sSourceFilter, const CSphString * sFilterPath, CSphString & sRes )
{
	nljson tRes = nljson::parse ( sRes.cstr(), nullptr, false );
	if ( tRes.is_discarded() )
		return;

	nljson::json_pointer tHits ( "/hits/hits" );
	if ( !tRes.contains ( tHits ) )
		return;

	int iFixed = 0;
	nljson::json_pointer tRawCol ( "/_source/_raw" );

	for ( auto & tItem : tRes[tHits].items() )
	{
		nljson & tHit = tItem.value();
		if ( !tHit.is_object() || !tHit.contains ( tRawCol ) )
			continue;

		const auto & tRaw = tHit[tRawCol];
		const auto tRawStr = tRaw.get<std::string>();
		if ( tRawStr.empty() )
			continue;

		nljson tRawObj = nljson::parse ( tRawStr, nullptr, false );
		if ( tRawObj.is_discarded() )
			return;
		
		nljson & tSrc = tHit["_source"];
		tSrc.merge_patch ( tRawObj );
		tSrc.erase ( "_raw" );
		iFixed++;
	}

	iFixed += ProcessFilter ( sFilterPath, tRes );
	iFixed += ProcessFilterSource ( sSourceFilter, tRes );

	if ( iFixed )
		sRes = tRes.dump().c_str();
}

// FIXME!!! replace with requests to every index with count(*) \ implicit grouper instead of this hack
// or implement group by IndexTag
static bool EmulateIndexCount ( const CSphString & sIndex, const nljson & tReq, CSphVector<BYTE> & dResult )
{
	bool bCountFromIdx = ( tReq.size()>=1 && ( tReq.contains ( "aggs" ) || ( tReq.size()==2 && tReq.contains ( "size" ) ) ) );
	if ( !bCountFromIdx )
		return false;

	nljson::json_pointer tField ( "/aggs/indices/terms/field" );
	bool bFieldIndex = ( tReq.contains ( tField ) && tReq[tField]=="_index" );
	if ( !bFieldIndex )
		return false;

	CSphString sFilter = sIndex;
	if ( sFilter=="_all" )
		sFilter = "*";

	nljson tRes = R"({
    "took": 10, 
    "timed_out": false, 
    "_shards": {
        "total": 0, 
        "successful": 0, 
        "skipped": 0, 
        "failed": 0
    }, 
    "hits": {
        "total": {
            "value": 10, 
            "relation": "eq"
        }, 
        "max_score": null, 
        "hits": []
    }, 
    "aggregations": {
        "indices": {
            "doc_count_error_upper_bound": 0, 
            "sum_other_doc_count": 0, 
            "buckets": []
        }
    }
})"_json;

	nljson::json_pointer tBuckets ( "/aggregations/indices/buckets" );

	int iIndexes = 0;
	int iDocsTotal = 0;
	ServedSnap_t hLocal = g_pLocalIndexes->GetHash();
	for ( const auto & tIt : *hLocal )
	{
		if ( !tIt.second )
			continue;

		if ( !sFilter.IsEmpty() && !sphWildcardMatch ( tIt.first.cstr(), sFilter.cstr() ) )
			continue;

		RIdx_c tIdx ( tIt.second );
		int iDocsCount = tIdx->GetStats().m_iTotalDocuments;
		if ( !iDocsCount )
			continue;

		iIndexes++;
		iDocsTotal += iDocsCount;
		nljson tItem = R"({})"_json;
		tItem["key"] = tIt.first.cstr();
		tItem["doc_count"] = iDocsCount;

		tRes[tBuckets].push_back ( tItem );
	}

	tRes["_shards"]["total"] = iIndexes;
	tRes["_shards"]["successful"] = iIndexes;
	tRes["hits"]["total"]["value"] = iDocsTotal;

	std::string sRes = tRes.dump();
	HttpBuildReply ( dResult, EHTTP_STATUS::_200, sRes.c_str(), sRes.length(), false );

	return true;
}

bool HttpCompatHandler_c::ProcessSearch()
{
	if ( IsEmpty ( GetBody() ) )
	{
<<<<<<< HEAD
		ReportError ( "request body or source parameter is required", "parse_exception", EHTTP_STATUS::_400 );
=======
		ReportError ( "request body or source parameter is required", HttpErrorType_e::Parse, SPH_HTTP_STATUS_400 );
>>>>>>> 7c73ff61
		return false;
	}

	const CSphString & sIndex = GetUrlParts()[0];
	nljson tReq = nljson::parse ( GetBody().first, nullptr, false );
	if ( tReq.is_discarded())
	{
<<<<<<< HEAD
		ReportError ( "invalid body", "parse_exception", EHTTP_STATUS::_400 );
=======
		ReportError ( "invalid body", HttpErrorType_e::Parse, SPH_HTTP_STATUS_400 );
>>>>>>> 7c73ff61
		return false;
	}

	if ( EmulateIndexCount ( sIndex, tReq, GetResult() ) )
		return true;

	CSphString sRes;
	if ( !DoSearch ( sIndex, tReq, GetFullURL(), sRes ) )
	{
<<<<<<< HEAD
		const char * sError = TlsMsg::szError();
		ReportError ( sError, "parse_exception", EHTTP_STATUS::_400 );
=======
		m_sError = TlsMsg::MoveToString();
		ReportError ( nullptr, HttpErrorType_e::Parse, SPH_HTTP_STATUS_400 );
>>>>>>> 7c73ff61
		return false;
	}

	// filter_path and _source uri params
	ProcessKbnResult ( GetOptions()( "_source" ), GetOptions()( "filter_path" ), sRes );

	BuildReply ( FromStr ( sRes ), EHTTP_STATUS::_200 );
	return true;
}

void HttpCompatHandler_c::ProcessCount()
{
	if ( IsEmpty ( GetBody() ) )
	{
<<<<<<< HEAD
		ReportError ( "request body or source parameter is required", "parse_exception", EHTTP_STATUS::_400 );
=======
		ReportError ( "request body or source parameter is required", HttpErrorType_e::Parse, SPH_HTTP_STATUS_400 );
>>>>>>> 7c73ff61
		return;
	}

	const CSphString & sIndex = GetUrlParts()[0];
	nljson tReq = nljson::parse ( GetBody().first, nullptr, false );
	if ( tReq.is_discarded())
	{
		ReportError ( "invalid body", "parse_exception", EHTTP_STATUS::_400 );
		return;
	}

	CSphString sRes;
	if ( !DoSearch ( sIndex, tReq, GetFullURL(), sRes ) )
	{
		BuildReply ( FromStr ( sRes ), EHTTP_STATUS::_400 );
		return;
	}

	nljson tRef = nljson::parse ( sRes.cstr(), nullptr, false );
	if ( !tRef.contains ( "error" ) )
	{
		// _count transform
		// FIXME !!! work only up to limit now
		nljson tRes;
		tRes["count"] = tRef["hits"]["total"];
		tRes["_shards"] = tRef["_shards"];
		sRes = tRes.dump().c_str();
	}

	// filter_path and _source uri params
	ProcessKbnResult ( GetOptions()( "_source" ), GetOptions()( "filter_path" ), sRes );
	BuildReply ( FromStr ( sRes ), EHTTP_STATUS::_200 );
}

static void CatAliases ( bool bJson, StringBuilder_c & sRes )
{
	nljson tJsonRes = R"([])"_json;

	{
		ScRL_t tLock ( g_tLockAlias );
		for ( const auto & tAliasIt : g_hAlias )
		{
			const CSphString & sIndex = tAliasIt.second;
			const CSphString & sAlias = tAliasIt.first;

			if ( bJson )
			{
				nljson tItem = 
R"({
		"filter": "-", 
		"routing.index": "-", 
		"routing.search": "-", 
		"is_write_index": "-"
})"_json;

				tItem["alias"] = sAlias.cstr();
				tItem["index"] = sIndex.cstr();

				tJsonRes.push_back ( tItem );
			} else
			{
				sRes.Appendf ( "%s %s  - - - -\n", sAlias.cstr(), sIndex.cstr() );
			}
		}
	}
	if ( bJson )
		sRes += tJsonRes.dump().c_str();
}

static void CatMaster ( bool bJson, StringBuilder_c & sRes )
{
	ScRL_t tLockTbl ( g_tLockKbnTable );
	const nljson & tMasterTbl = g_tKbnTable["master"];
	if ( bJson )
	{
		nljson tJsonRes = R"([])"_json;
		tJsonRes.push_back ( tMasterTbl );
		sRes += tJsonRes.dump().c_str();
	} else
	{
		sRes.Appendf ( "%s %s %s %s", tMasterTbl["id"].get<std::string>().c_str(), tMasterTbl["host"].get<std::string>().c_str(), tMasterTbl["ip"].get<std::string>().c_str(), tMasterTbl["node"].get<std::string>().c_str() );
	}
}

static void CatTemplates ( bool bJson, const char * sFilter, StringBuilder_c & sRes )
{
	nljson tJsonRes = R"([])"_json;
	StringBuilder_c sTmp;

	ScRL_t tLockTbl ( g_tLockKbnTable );
	const nljson & tTemplates = g_tKbnTable["templates"];
	for ( const auto & tIt : tTemplates.items() )
	{
		const std::string & sName = tIt.key();

		if ( sFilter && !sphWildcardMatch ( sName.c_str(), sFilter ) )
			continue;

		const nljson & tPattern = tIt.value()["index_patterns"];
		const nljson & tOrder = tIt.value()["order"];
		const nljson & tVersion = tIt.value()["version"];

		sTmp.Clear();
		sTmp.StartBlock ( ", ", "[", "]" );
		for ( const auto & tItPattern : tPattern.items() )
			sTmp += tItPattern.value().get<std::string>().c_str();
		sTmp.FinishBlock ( false );

		if ( bJson )
		{
			nljson tItem;

			tItem["name"] = sName;
			tItem["index_patterns"] = sTmp.cstr();
			tItem["order"] = tOrder;
			tItem["version"] = tVersion;

			tJsonRes.push_back ( tItem );
		} else
		{
			sRes.Appendf ( "%s %s %s %s\n", sName.c_str(), sTmp.cstr(), tOrder.get<std::string>().c_str(), tVersion.get<std::string>().c_str() );
		}
	}

	if ( bJson )
		sRes += tJsonRes.dump().c_str();
}

struct CatIndexDesc_t
{
	CSphString m_sName;
	int64_t m_iDocs;
	int64_t m_iSize;
};

// FIXME!!! add support of another 120 column names and shortcuts
enum class CatColumns_e
{
	HEALTH = 0, 
	STATUS, 
	INDEX, 
	UUID, 
	PRI, 
	REP, 
	DOCS_COUNT, 
	DOCS_DEL, 
	STORE_SIZE, 
	PRI_SIZE,

	TOTAL
};

static const char * g_sCatColumnNames[(int)CatColumns_e::TOTAL] = {
	"health,h",
	"status,s", 
	"index,i,idx", 
	"id,uuid", 
	"pri,p,shards.primary,shardsPrimary", 
	"rep,r,shards.replica,shardsReplica", 
	"docs.count,dc,docsCount", 
	"docs.deleted,dd,docsDeleted", 
	"store.size,ss,storeSize", 
	"pri.store.size"
};

static SmallStringHash_T<CatColumns_e> g_hCatColumnNames;

static void CatColumnsSetup()
{
	StrVec_t dNames;
	for ( int i=0; i<(int)CatColumns_e::TOTAL; i++ )
	{
		dNames = sphSplit ( g_sCatColumnNames[i], "," );
		for ( const CSphString & sName : dNames )
			g_hCatColumnNames.Add ( (CatColumns_e)i, sName );
	}
}

static CSphVector<CSphNamedInt> GetCatIndexesColumns ( const CSphString * pColumns )
{
	CSphVector<CSphNamedInt> dCol;
	if ( !pColumns )
	{
		dCol.Resize ( (int)CatColumns_e::TOTAL );
		for ( int i=0; i<(int)CatColumns_e::TOTAL; i++ )
		{
			dCol[i].second = i;
			const char * sName = g_sCatColumnNames[i];
			const char * sDel = strchr ( sName, ',' );
			if ( sDel )
				dCol[i].first.SetBinary ( sName, sDel-sName );
			else
				dCol[i].first = sName;
		}
	} else
	{
		StrVec_t dParsed = sphSplit ( pColumns->cstr(), "," );
		ARRAY_FOREACH ( i, dParsed )
		{
			const CatColumns_e * pCol = g_hCatColumnNames ( dParsed[i] );
			if ( pCol )
				dCol.Add ( std::make_pair ( dParsed[i], (int)( *pCol ) ) );
		}
	}

	return dCol;
}

static void CatPrintColumn ( bool bJson, const CSphNamedInt & tCol, const CatIndexDesc_t & tDesc, nljson & tJsonItem, StringBuilder_c & sRes )
{
	switch ( (CatColumns_e)tCol.second )
	{
	case CatColumns_e::HEALTH: 
		if ( bJson )
			tJsonItem[tCol.first.cstr()] = "green";
		else
			sRes << "green";
	break;

	case CatColumns_e::STATUS:
		if ( bJson )
			tJsonItem[tCol.first.cstr()] = "open";
		else
			sRes << "open";
	break;

	case CatColumns_e::INDEX:
		if ( bJson )
			tJsonItem[tCol.first.cstr()] = tDesc.m_sName.cstr();
		else
			sRes << tDesc.m_sName;
	break;

	case CatColumns_e::UUID:
	{
		CSphString sBuf;
		sBuf.SetSprintf ( "%016" PRIx64, sphFNV64 ( tDesc.m_sName.cstr() ) );
		if ( bJson )
			tJsonItem[tCol.first.cstr()] = sBuf.cstr();
		else
			sRes << sBuf;
	}
	break;

	case CatColumns_e::PRI:
		if ( bJson )
			tJsonItem[tCol.first.cstr()] = 1;
		else
			sRes << 1;
	break;

	case CatColumns_e::REP:
		if ( bJson )
			tJsonItem[tCol.first.cstr()] = 0;
		else
			sRes << 0;
	break;

	case CatColumns_e::DOCS_COUNT:
		if ( bJson )
			tJsonItem[tCol.first.cstr()] = tDesc.m_iDocs;
		else
			sRes << tDesc.m_iDocs;
	break;

	case CatColumns_e::DOCS_DEL:
		if ( bJson )
			tJsonItem[tCol.first.cstr()] = 0;
		else
			sRes << 0;
	break;

	case CatColumns_e::STORE_SIZE:
		if ( bJson )
			tJsonItem[tCol.first.cstr()] = tDesc.m_iSize;
		else
			sRes << tDesc.m_iSize;
	break;

	case CatColumns_e::PRI_SIZE:
		if ( bJson )
			tJsonItem[tCol.first.cstr()] = tDesc.m_iSize;
		else
			sRes << tDesc.m_iSize;
	break;

	default: break;
	}
}

// FXIME!!! add support of 'v' option - column names
static void CatIndexes ( bool bJson, const char * sFilter, const CSphString * pColumns, StringBuilder_c & sRes )
{
	nljson tJsonRes = R"([])"_json;

	CSphVector<CatIndexDesc_t> dDesc;
	ServedSnap_t hLocal = g_pLocalIndexes->GetHash();
	for ( const auto & tIt : *hLocal )
	{
		if ( !tIt.second )
			continue;

		if ( sFilter && !sphWildcardMatch ( tIt.first.cstr(), sFilter ) )
			continue;

		RIdx_c tIdx ( tIt.second );

		CatIndexDesc_t & tDesc = dDesc.Add();
		tDesc.m_sName = tIt.first;
		const CSphSourceStats & tStat = tIdx->GetStats();
		tDesc.m_iDocs = tStat.m_iTotalDocuments;
		CSphIndexStatus tStatus;
		tIdx->GetStatus ( &tStatus );
		tDesc.m_iSize = tStatus.m_iDiskUse;
	}

	auto dCol = GetCatIndexesColumns ( pColumns );

	nljson tJsonItem = R"({})"_json;
	for ( const CatIndexDesc_t & tDesc : dDesc )
	{
		if ( bJson )
			tJsonItem = R"({})"_json;
		else
			sRes.StartBlock ( " " );

		for ( const auto & tCol : dCol )
			CatPrintColumn ( bJson, tCol, tDesc, tJsonItem, sRes );

		if ( bJson )
			tJsonRes.push_back ( tJsonItem );
		else
		{
			sRes.FinishBlock ( false );
			sRes += "\n";
		}
	}

	if ( bJson )
		sRes += tJsonRes.dump().c_str();
}

void HttpCompatHandler_c::ProcessCat()
{
	assert ( GetUrlParts().GetLength()>=2 );
	bool bJson = IsEq ( GetOptions(), "format", "json" );

	StringBuilder_c sRes;

	if ( GetUrlParts()[1]=="aliases" )
	{
		CatAliases ( bJson, sRes );
	} else if ( GetUrlParts()[1]=="master" )
	{
		CatMaster ( bJson, sRes );
	} else if ( GetUrlParts()[1]=="templates" )
	{
		CatTemplates ( bJson, ( GetUrlParts().GetLength()>=3 ? GetUrlParts()[2].cstr() : nullptr ), sRes );
	} else if ( GetUrlParts()[1]=="indices" )
	{
		CatIndexes ( bJson, ( GetUrlParts().GetLength()>=3 ? GetUrlParts()[2].cstr() : nullptr ), GetOptions() ( "h" ), sRes );
	} else
	{
		sRes.Sprintf ( "Incorrect HTTP method for uri [%s] and method [GET], allowed: [POST]", GetFullURL().cstr() );
		HttpErrorReply ( GetResult(), EHTTP_STATUS::_405, sRes.cstr() );
		return;
	}

	BuildReplyHead ( Str_t ( sRes ), EHTTP_STATUS::_200 );
}

void HttpCompatHandler_c::ProcessEmptyHead ()
{
	nljson tJsonRes = R"(
{
  "name" : "4e9d933ebde2",
  "cluster_name" : "docker-cluster",
  "cluster_uuid" : "Z7igA6xDRDKCVwnMuyXCOQ",
  "version" : {
    "number" : "7.4.1",
    "build_flavor" : "default",
    "build_type" : "docker",
    "build_hash" : "fc0eeb6e2c25915d63d871d344e3d0b45ea0ea1e",
    "build_date" : "2019-10-22T17:16:35.176724Z",
    "build_snapshot" : false,
    "lucene_version" : "8.2.0",
    "minimum_wire_compatibility_version" : "6.8.0",
    "minimum_index_compatibility_version" : "6.0.0-beta1"
  },
  "tagline" : "You Know, for Search"
}
)"_json;

	std::string sRes = tJsonRes.dump();
	BuildReplyHead ( FromStd ( sRes ), EHTTP_STATUS::_200 );
}

static bool GetIndexComplexFields ( const CSphString & sIndex, ComplexFields_t & dFields )
{
	auto tIndex ( GetServed ( sIndex ) );
	if ( !tIndex )
	{
		CompatWarning ( "unknown kibana table %s", sIndex.cstr() );
		return false;
	}

	const CSphSchema & tSchema = RIdx_c( tIndex )->GetMatchSchema();
	for ( const CSphColumnInfo & tField : tSchema.GetFields() )
		AddComplexField ( tField.m_sName.cstr(), dFields );

	return true;
}

struct CompatInsert_t
{
	Str_t m_sBody;
	const CSphString & m_sIndex;
	const bool m_bReplace;
	const char * m_sId { nullptr };

	CompatInsert_t ( Str_t sBody, const CSphString & sIndex, bool bReplace )
		: m_sBody ( sBody ), m_sIndex ( sIndex ), m_bReplace ( bReplace )
	{}
};

void HttpCompatHandler_c::ProcessInsertIntoIdx ( const CompatInsert_t & tIns )
{
	SqlStmt_t tStmt;
	tStmt.m_eStmt = ( tIns.m_bReplace ? STMT_REPLACE : STMT_INSERT );

	tStmt.m_sIndex = tIns.m_sIndex;
	tStmt.m_tQuery.m_sIndexes = tIns.m_sIndex;

	tStmt.m_dInsertSchema.Add ( sphGetDocidName() );
	SqlInsert_t & tId = tStmt.m_dInsertValues.Add();
	tId.m_iType = SqlInsert_t::CONST_INT;
	if ( tIns.m_sId )
		tId.SetValueInt ( strtoull ( tIns.m_sId, NULL, 10 ), false );

	JsonObj_c tSource ( tIns.m_sBody.first );

	bool bInserted = ( ParseJsonInsertSource ( tSource, tStmt, tIns.m_bReplace, m_sError ) && InsertDoc ( tStmt, m_sError ) );

	if ( !bInserted )
	{
<<<<<<< HEAD
		ReportError ( sError.cstr(), "x_content_parse_exception", EHTTP_STATUS::_400, tIns.m_sIndex.cstr() );
=======
		ReportError ( nullptr, HttpErrorType_e::ContentParse, SPH_HTTP_STATUS_400, tIns.m_sIndex.cstr() );
>>>>>>> 7c73ff61
	} else
	{
		DocID_t tLastDoc = 0;
		if ( session::LastIds().GetLength() )
			tLastDoc = session::LastIds().Last();

		nljson tRes;
		tRes["_index"] = tIns.m_sIndex.cstr();
		tRes["_type"] = "_doc";
		tRes["_id"] = tLastDoc;
		tRes["_version"] = 1;
		tRes["_seq_no"] = 0;
		tRes["_primary_term"] = 1;
		tRes["result"] = ( ( tIns.m_bReplace && tIns.m_sId ) ? "updated" : "created" );
		tRes["_shards"] = R"( { "total": 1, "successful": 1, "failed": 0 } )"_json;

		std::string sRes = tRes.dump();
		BuildReply ( FromStd ( sRes ), EHTTP_STATUS::_200 );
	}
}

bool HttpCompatHandler_c::ProcessInsert()
{
	if ( IsEmpty ( GetBody() ) )
	{
<<<<<<< HEAD
		ReportError ( "request body or source parameter is required", "parse_exception", EHTTP_STATUS::_400 );
=======
		ReportError ( "request body or source parameter is required", HttpErrorType_e::Parse, SPH_HTTP_STATUS_400 );
>>>>>>> 7c73ff61
		return true;
	}

	bool bDocReq = ( GetUrlParts()[1]=="_doc" );

	CSphString sIndex;
	StrVec_t dIndexes = ExpandIndexes ( GetUrlParts()[0], sIndex );

	if ( sIndex.IsEmpty() )
	{
		ReportMissedIndex ( GetUrlParts()[0] );
		return true;
	}

	CompatInsert_t tIns ( GetBody(), sIndex, bDocReq );
	if ( GetUrlParts().GetLength()>2 )
		tIns.m_sId = GetUrlParts()[2].cstr();

	// index/_doc without id allowed only for POST
	if ( bDocReq && tIns.m_sId==nullptr && GetRequestType()!=HTTP_POST )
	{
		ReportIncorrectMethod ( "POST" );
		return true;
	}

	// index/_create without id not allowed
	if ( !bDocReq && tIns.m_sId==nullptr )
	{
		if ( GetRequestType()==HTTP_POST )
		{
<<<<<<< HEAD
			sError.SetSprintf ( "Rejecting mapping update to [%s] as the final mapping would have more than 1 type: [_doc, _create]", sIndex.cstr() );
			ReportError ( sError.cstr(), "illegal_argument_exception", EHTTP_STATUS::_400 );
=======
			m_sError.SetSprintf ( "Rejecting mapping update to [%s] as the final mapping would have more than 1 type: [_doc, _create]", sIndex.cstr() );
			ReportError ( nullptr, HttpErrorType_e::IllegalArgument, SPH_HTTP_STATUS_400 );
>>>>>>> 7c73ff61
		} else
		{
			ReportIncorrectMethod ( "POST" );
		}
		return true;
	}

	if ( !IsKibanTable ( dIndexes ) )
	{
		 ProcessInsertIntoIdx ( tIns );
		 return true;
	}

	nljson tSrc = nljson::parse ( GetBody().first );
	int iVersion = 1;

	// check \ get document version vs _create \ _doc
	DocIdVer_t dIds;
	if ( !GetDocIds ( sIndex.cstr(), tIns.m_sId, dIds, m_sError ) )
	{
		CompatWarning ( "doc '%s', error: %s", tIns.m_sId, m_sError.cstr() );
		return false;
	}
	if ( dIds.GetLength() )
	{
		if ( dIds.GetLength()!=1 )
		{
			CompatWarning ( "multiple (%d) docs '%s' found", dIds.GetLength(), tIns.m_sId );
			return false;
		}

		iVersion = dIds[0].second + 1;
		if ( !tIns.m_bReplace )
		{
<<<<<<< HEAD
			CSphString sMsg;
			sMsg.SetSprintf ( "[%s]: version conflict, document already exists (current version [%d])", tIns.m_sId, iVersion );
			ReportError ( sMsg.cstr(), "version_conflict_engine_exception", EHTTP_STATUS::_409, sIndex.cstr() );
=======
			m_sError.SetSprintf ( "[%s]: version conflict, document already exists (current version [%d])", tIns.m_sId, iVersion );
			ReportError ( nullptr, HttpErrorType_e::VersionConflictEngine, SPH_HTTP_STATUS_409, sIndex.cstr() );
>>>>>>> 7c73ff61
			return true;
		}
	}

	ComplexFields_t dFields;
	if ( !GetIndexComplexFields ( sIndex, dFields ) )
		return false;

	bool bInserted = InsertDoc ( sIndex, dFields, tSrc, tIns.m_bReplace, tIns.m_sId, iVersion, m_sError );
	
	if ( !bInserted )
		CompatWarning ( "doc '%s', error: %s", tIns.m_sId, m_sError.cstr() );

	if ( !bInserted )
	{
<<<<<<< HEAD
		CSphString sMsg;
		sMsg.SetSprintf ( "[%s]: version conflict, document already exists (current version [%d])", tIns.m_sId, iVersion );
		ReportError ( sMsg.cstr(), "version_conflict_engine_exception", EHTTP_STATUS::_409, sIndex.cstr() );
=======
		m_sError.SetSprintf ( "[%s]: version conflict, document already exists (current version [%d])", tIns.m_sId, iVersion );
		ReportError ( nullptr, HttpErrorType_e::VersionConflictEngine, SPH_HTTP_STATUS_409, sIndex.cstr() );
>>>>>>> 7c73ff61
	} else
	{
		nljson tRes;
		tRes["_index"] = sIndex.cstr();
		tRes["_type"] = "_doc";
		tRes["_id"] = tIns.m_sId;
		tRes["_version"] = iVersion;
		tRes["_seq_no"] = 0;
		tRes["_primary_term"] = 1;
		tRes["result"] = ( ( GetUrlParts()[1]=="_create" || iVersion==1 ) ? "created" : "updated" );
		tRes["_shards"] = R"( { "total": 1, "successful": 1, "failed": 0 } )"_json;

		std::string sRes = tRes.dump();
		BuildReply ( FromStd ( sRes ), EHTTP_STATUS::_200 );
	}

	return true;
}

bool HttpCompatHandler_c::ProcessDeleteDoc()
{
	CSphString sIndex;
	ExpandIndexes ( GetUrlParts()[0], sIndex );
	const CSphString & sId = GetUrlParts()[2];

	if ( sIndex.IsEmpty() )
	{
		ReportMissedIndex ( GetUrlParts()[0] );
		return true;
	}

	// get document version vs _create
	int iVersion = 1;
	DocIdVer_t dIds;
	if ( !GetDocIds ( sIndex.cstr(), sId.cstr(), dIds, m_sError ) )
	{
		CompatWarning ( "doc '%s', error: %s", sId.cstr(), m_sError.cstr() );
		return false;
	}

	if ( dIds.GetLength() )
	{
		if ( dIds.GetLength()!=1 )
		{
			CompatWarning ( "multiple (%d) docs '%s' found", dIds.GetLength(), sId.cstr() );
			return false;
		}

		iVersion = dIds[0].second;

		SqlStmt_t tStmt;
		tStmt.m_sIndex = sIndex;
		tStmt.m_tQuery.m_sIndexes = sIndex;
		CSphFilterSettings & tFilter = tStmt.m_tQuery.m_dFilters.Add();
		tFilter.m_sAttrName = "id";
		tFilter.m_eType = SPH_FILTER_VALUES;
		tFilter.m_dValues.Add ( (int64_t)GetDocID ( sId.cstr() ) );
		tFilter.m_bExclude = false;

		std::unique_ptr<StmtErrorReporter_i> pReporter ( CreateHttpErrorReporter() );
		sphHandleMysqlDelete ( *pReporter.get(), tStmt, Str_t() );

		if ( pReporter->IsError() )
		{
			CompatWarning ( "doc '%s', error: %s", sId.cstr(), pReporter->GetError() );
<<<<<<< HEAD
			ReportError ( "request body or source parameter is required", "parse_exception", EHTTP_STATUS::_400 );
=======
			ReportError ( "request body or source parameter is required", HttpErrorType_e::Parse, SPH_HTTP_STATUS_400 );
>>>>>>> 7c73ff61
			return true;
		}
	}

	nljson tRes;
	tRes["_index"] = sIndex.cstr();
	tRes["_type"] = "_doc";
	tRes["_id"] = sId.cstr();
	tRes["_version"] = iVersion;
	tRes["_seq_no"] = 0;
	tRes["_primary_term"] = 1;
	tRes["result"] = ( dIds.GetLength() ? "deleted" : "not_found" );
	tRes["_shards"] = R"( { "total": 1, "successful": 1, "failed": 0 } )"_json;

	std::string sRes = tRes.dump();
	BuildReply ( FromStd ( sRes ), EHTTP_STATUS::_200 );

	return true;
}

typedef bool ( *fnScript ) ( const nljson & tParams, int & iVersion, nljson & tDoc, CSphString & sError );

static bool fnScriptUpdate1 ( const nljson & tParams, int & iVersion, nljson & tDoc, CSphString & sError )
{
	nljson::json_pointer tParamType ( "/type" );
	nljson::json_pointer tParamCntName ( "/counterFieldName" );
	nljson::json_pointer tParamCnt ( "/count" );
	nljson::json_pointer tParamTime ( "/time" );
	if ( !tParams.contains ( tParamType ) || !tParams.contains ( tParamCntName ) || !tParams.contains ( tParamCnt ) || !tParams.contains ( tParamTime ) )
	{
		sError.SetSprintf ( "missed parameter: %s=%d,  %s=%d,  %s=%d,  %s=%d",
			tParamType.to_string().c_str(), (int)tParams.contains ( tParamType ),
			tParamCntName.to_string().c_str(), (int)tParams.contains ( tParamCntName ), 
			tParamCnt.to_string().c_str(), (int)tParams.contains ( tParamCnt ), 
			tParamTime.to_string().c_str(), (int)tParams.contains ( tParamTime ) );
		return false;
	}

	std::string sValType = tParams[tParamType];
	std::string sValCntName = tParams[tParamCntName];
	int iValCnt = tParams[tParamCnt];

	if ( !tDoc.contains ( sValType ) ||! tDoc[sValType].contains ( sValCntName ) )
	{
		tDoc[sValType][sValCntName] = iValCnt;
	} else
	{
		int iPrevCnt = tDoc[sValType][sValCntName];
		tDoc[sValType][sValCntName] = iPrevCnt + iValCnt;
	}

	tDoc["updated_at"] = tParams[tParamTime];

	return true;
}

static std::pair < const char *, fnScript >  g_sScripts[] = {
	{ R"(
if (ctx._source[params.type][params.counterFieldName] == null)
{
	ctx._source[params.type][params.counterFieldName] = params.count;
} else {
	ctx._source[params.type][params.counterFieldName] += params.count;
}
ctx._source.updated_at = params.time;
		)", fnScriptUpdate1 },
	{ nullptr, nullptr }
};

static SmallStringHash_T< fnScript > g_hScripts;

static void StripSpaces ( char * sBuf )
{
	char * sDst = sBuf;
	char * sSrc = sBuf;
	while ( *sSrc )
	{
		if ( sphIsSpace ( *sSrc ) )
			sSrc++;
		else
			*sDst++ = *sSrc++;
	}

	*sDst = '\0';
}

void CreateScripts()
{
	int iScript = 0;
	for ( const auto & tItem : g_sScripts )
	{
		if ( !tItem.first )
			break;

		CSphString sScript = tItem.first;
		StripSpaces ( const_cast<char *>( sScript.cstr() ) );
		
		if ( !g_hScripts.Add ( tItem.second, sScript ) )
			CompatWarning ( "duplicate script %d found %s", iScript, tItem.first );

		iScript++;
	}
}

static void ReportUpated ( const char * sId, int iVersion, const char * sIndex, const char * sOperation, const nljson & tDoc, CSphVector<BYTE> & dResult )
{
	nljson tRes;
	tRes["_index"] = sIndex;
	tRes["_type"] = "_doc";
	tRes["_id"] = sId;
	tRes["_version"] = iVersion;
	tRes["result"] = sOperation;
	tRes["_shards"] = R"( { "total": 1, "successful": 1, "failed": 0 } )"_json;
	tRes["_seq_no"] = 0;
	tRes["_primary_term"] = 1;

	nljson tGet;
	tGet["_seq_no"] = 0;
	tGet["_primary_term"] = 1;
	tGet["found"] = true;
	tGet["_source"] = tDoc;

	tRes["get"] = tGet;

	std::string sRes = tRes.dump();
	HttpBuildReply ( dResult, EHTTP_STATUS::_200, sRes.c_str(), sRes.length(), false );
}

bool HttpCompatHandler_c::ProcessUpdateDoc()
{
	CSphString sIndex;
	ExpandIndexes ( GetUrlParts()[0], sIndex );
	const CSphString & sId = GetUrlParts()[2];

	if ( sIndex.IsEmpty() )
	{
		ReportMissedIndex ( GetUrlParts()[0] );
		return false;
	}
	if ( IsEmpty ( GetBody() ) )
	{
		ReportError ( "Validation Failed: 1: script or doc is missing", "action_request_validation_exception", EHTTP_STATUS::_400 );
		return false;
	}

	nljson tUpd = nljson::parse ( GetBody().first, nullptr, false );
	if ( tUpd.is_discarded() )
	{
		ReportError ( "invalid body", "parse_exception", EHTTP_STATUS::_400 );
		return false;
	}

	bool bHasScript = tUpd.contains ( "script" );

	nljson::json_pointer tScriptName ( "/script/source" );
	nljson::json_pointer tScriptParamsName ( "/script/params" );
	if ( bHasScript &&( !tUpd.contains ( tScriptName ) || !tUpd.contains ( tScriptParamsName )  ) )
	{
		ReportMissedScript ( sIndex );
		return false;
	}

	fnScript * pUpdateScript = nullptr;
	if ( bHasScript )
	{
		// compact script by removing space characters and get script function
		CSphString sScript = tUpd[tScriptName].get<std::string>().c_str();
		StripSpaces ( const_cast<char *>( sScript.cstr() ) );
		pUpdateScript = g_hScripts ( sScript );
		if ( !pUpdateScript )
		{
			ReportMissedScript ( sIndex );
			return false;
		}
	}

	DocIdVer_t dIds;
	if ( !GetDocIds ( sIndex.cstr(), sId.cstr(), dIds, m_sError ) )
	{
<<<<<<< HEAD
		ReportError ( m_sError.cstr(), "document_missing_exception", EHTTP_STATUS::_400 );
=======
		CompatWarning ( "%s", m_sError.cstr() );
>>>>>>> 7c73ff61
		return false;
	}

	// validate document source for insert new document
	nljson::json_pointer tSrcName ( "/upsert" );
	if ( !dIds.GetLength() && !tUpd.contains ( tSrcName ) )
	{
		CompatWarning ( "doc '%s' source '%s' missed", sId.cstr(), tSrcName.to_string().c_str() );
<<<<<<< HEAD
		CSphString sMsg;
		sMsg.SetSprintf ( "[_doc][%s]: document missing", sId.cstr() );
		ReportError ( sMsg.cstr(), "document_missing_exception", EHTTP_STATUS::_404 );
		return false;
=======
		m_sError.SetSprintf ( "[_doc][%s]: document missing", sId.cstr() );
		ReportError ( nullptr, HttpErrorType_e::DocumentMissing, SPH_HTTP_STATUS_404 );
		return true;
>>>>>>> 7c73ff61
	}

	int iVersion = 1;

	ComplexFields_t dComplexFields;
	if ( !GetIndexComplexFields ( sIndex, dComplexFields ) )
		return false;

	// create new document
	if ( !dIds.GetLength() )
	{
		const nljson & tSrc = tUpd[tSrcName];
		if ( !InsertDoc ( sIndex, dComplexFields, tSrc, false, sId.cstr(), iVersion, m_sError ) )
		{
			CompatWarning ( "doc '%s', error: %s", sId.cstr(), m_sError.cstr() );

<<<<<<< HEAD
			CSphString sMsg;
			sMsg.SetSprintf ( "[%s]: version conflict, document already exists (current version [%d])", sId.cstr(), iVersion );
			ReportError ( sMsg.cstr(), "version_conflict_engine_exception", EHTTP_STATUS::_409, sIndex.cstr() );
=======
			m_sError.SetSprintf ( "[%s]: version conflict, document already exists (current version [%d])", sId.cstr(), iVersion );
			ReportError ( nullptr, HttpErrorType_e::VersionConflictEngine, SPH_HTTP_STATUS_409, sIndex.cstr() );
>>>>>>> 7c73ff61
			return true;
		} else
		{
			ReportUpated ( sId.cstr(), iVersion, sIndex.cstr(), "created", tSrc, GetResult() );
			return true;
		}
	}

	if ( dIds.GetLength()!=1 )
	{
		CompatWarning ( "multiple %d documents found for '%s'", dIds.GetLength(), sId.cstr() );
<<<<<<< HEAD
		ReportError ( "failed to execute script", "illegal_argument_exception", EHTTP_STATUS::_400 );
=======
		ReportError ( "failed to execute script", HttpErrorType_e::IllegalArgument, SPH_HTTP_STATUS_400 );
>>>>>>> 7c73ff61
		return false;
	}
	if ( dIds[0].first!=sId )
	{
		CompatWarning ( "wrong document found '%s' for '%s'", dIds[0].first.cstr(), sId.cstr() );
<<<<<<< HEAD
		ReportError ( "failed to execute script", "illegal_argument_exception", EHTTP_STATUS::_400 );
=======
		ReportError ( "failed to execute script", HttpErrorType_e::IllegalArgument, SPH_HTTP_STATUS_400 );
>>>>>>> 7c73ff61
		return false;
	}

	auto tServed ( GetServed ( sIndex ) );
	if ( !tServed )
	{
		ReportMissedIndex ( sIndex );
		return false;
	}

	RIdx_c pIndex ( tServed );

	DocstoreSession_c tSession;
	pIndex->CreateReader ( tSession.GetUID() );
	CSphVector<BYTE> dRawDoc;

	//const auto & tDocId = dIds[0];
	iVersion = dIds[0].second + 1;
	if ( !GetIndexDoc ( pIndex, sId.cstr(), tSession.GetUID(), dRawDoc, m_sError ) )
	{
<<<<<<< HEAD
		ReportError ( m_sError.cstr(), "document_missing_exception", EHTTP_STATUS::_404 );
=======
		CompatWarning ( "%s", m_sError.cstr() );
>>>>>>> 7c73ff61
		return false;
	}

	nljson tSrc = nljson::parse ( dRawDoc.Begin() );

	// update raw source document
	if ( bHasScript )
	{
		assert ( pUpdateScript );
		if ( !((*pUpdateScript)( tUpd[tScriptParamsName], iVersion, tSrc, m_sError ) ) )
		{
<<<<<<< HEAD
			ReportError ( m_sError.cstr(), "illegal_argument_exception", EHTTP_STATUS::_400 );
			return false;
=======
			CompatWarning ( "%s", m_sError.cstr() );
			ReportError ( "failed to execute script", HttpErrorType_e::IllegalArgument, SPH_HTTP_STATUS_400 );
			return true;
>>>>>>> 7c73ff61
		}
	} else if ( tUpd.contains ( "doc" ) )
	{
		const nljson & tDocUpd = tUpd["doc"];
		tSrc.update ( tDocUpd );
	} else
	{
		CompatWarning ( "doc '%s' source 'doc' missed", sId.cstr() );
<<<<<<< HEAD
		CSphString sMsg;
		sMsg.SetSprintf ( "[_doc][%s]: document missing", sId.cstr() );
		ReportError ( sMsg.cstr(), "document_missing_exception", EHTTP_STATUS::_404 );
		return false;
=======
		m_sError.SetSprintf ( "[_doc][%s]: document missing", sId.cstr() );
		ReportError ( nullptr, HttpErrorType_e::DocumentMissing, SPH_HTTP_STATUS_404 );
		return true;
>>>>>>> 7c73ff61
	}

	// reinsert updated document
	if ( !InsertDoc ( sIndex, dComplexFields, tSrc, true, sId.cstr(), iVersion, m_sError ) )
	{
			CompatWarning ( "doc '%s', error: %s", sId.cstr(), m_sError.cstr() );

<<<<<<< HEAD
			CSphString sMsg;
			sMsg.SetSprintf ( "[%s]: version conflict, document already exists (current version [%d])", sId.cstr(), iVersion );
			ReportError ( sMsg.cstr(), "version_conflict_engine_exception", EHTTP_STATUS::_409, sIndex.cstr() );
			return false;
=======
			m_sError.SetSprintf ( "[%s]: version conflict, document already exists (current version [%d])", sId.cstr(), iVersion );
			ReportError ( nullptr, HttpErrorType_e::VersionConflictEngine, SPH_HTTP_STATUS_409, sIndex.cstr() );
			return true;
>>>>>>> 7c73ff61
	}


	ReportUpated ( sId.cstr(), iVersion, sIndex.cstr(), "updated", tSrc, GetResult() );
	return true;
}

static void DropTable ( const CSphString & sName )
{
	CSphString sError;
	if ( !DropIndexInt ( sName, true, sError ) )
		CompatWarning ( "%s", sError.cstr() );

	{
		CSphVector<CSphString> dIndexes;
		ScWL_t tLock ( g_tLockAlias );
		for ( auto tIt : g_hAlias )
		{
			const CSphString & sAliasIndex = tIt.second;
			if ( sName==sAliasIndex )
				dIndexes.Add ( tIt.first );
		}

		for ( const auto & sIndex : dIndexes )
			g_hAlias.Delete ( sIndex );
	}

	{
		ScWL_t tLockTbl ( g_tLockKbnTable );
		g_tKbnTable.erase ( sName.cstr() );
	}
}

bool HttpCompatHandler_c::ProcessCreateTable()
{
	assert ( GetUrlParts().GetLength() );
	const CSphString & sName = GetUrlParts()[0];

	bool bDropExistTable = false;
	{
		auto tIndex ( GetServed ( sName ) );
		if ( tIndex )
		{
			ScRL_t tLockTbl ( g_tLockKbnTable );
			bDropExistTable = !g_tKbnTable.contains ( sName.cstr() );
			if ( !bDropExistTable )
			{
<<<<<<< HEAD
				sError.SetSprintf ( "index [%s] already exists", sName.cstr() );
				ReportError ( sError.cstr(), "resource_already_exists_exception", EHTTP_STATUS::_400, sName.cstr() );
=======
				m_sError.SetSprintf ( "index [%s] already exists", sName.cstr() );
				ReportError ( nullptr, HttpErrorType_e::ResourceAlreadyExists, SPH_HTTP_STATUS_400, sName.cstr() );
>>>>>>> 7c73ff61
				return true;
			}
		}
	}

	if ( IsEmpty ( GetBody() ) )
	{
<<<<<<< HEAD
		ReportError ( "request body or source parameter is required", "parse_exception", EHTTP_STATUS::_400 );
=======
		ReportError ( "request body or source parameter is required", HttpErrorType_e::Parse, SPH_HTTP_STATUS_400 );
>>>>>>> 7c73ff61
		return false;
	}

	nljson tTbl = nljson::parse ( GetBody().first, nullptr, false );
	if ( tTbl.is_discarded() )
	{
<<<<<<< HEAD
		ReportError ( "request body or source parameter is required", "parse_exception", EHTTP_STATUS::_400 );
=======
		ReportError ( "request body or source parameter is required", HttpErrorType_e::Parse, SPH_HTTP_STATUS_400 );
>>>>>>> 7c73ff61
		return false;
	}

	// direct create index path (wo template)
	if ( !tTbl.contains( "mappings" ) )
	{
<<<<<<< HEAD
		ReportError ( "request body mappings is required", "parse_exception", EHTTP_STATUS::_400 );
=======
		ReportError ( "request body mappings is required", HttpErrorType_e::Parse, SPH_HTTP_STATUS_400 );
>>>>>>> 7c73ff61
		return false;
	}

	// need to delete table loaded by manticore but without meta at json file
	DropTable ( sName );

	ComplexFields_t dFields;
	CreateTableSettings_t tOpts;
	CreateKbnTable ( tOpts, tTbl, dFields );

	StrVec_t dWarnings;
	if ( !CreateNewIndexConfigless ( sName, tOpts, dWarnings, m_sError ) )
		CompatWarning ( "%s", m_sError.cstr() );

	for ( const CSphString & sWarn : dWarnings )
		CompatWarning ( "%s", sWarn.cstr() );

	{
		ScWL_t tLockTbl ( g_tLockKbnTable );
		g_tKbnTable[sName.cstr()] = tTbl;
	}

	COMPATINFO << "created table '" << sName.cstr() << "'";
	CreateAliases(); // FIXME!!! create only this table alias

	nljson tRes = R"(
{
    "acknowledged": true, 
    "shards_acknowledged": true
})"_json;
	tRes["index"] = sName.cstr();

	std::string sRes = tRes.dump();
	BuildReply ( FromStd ( sRes ), EHTTP_STATUS::_200 );
	return true;
}

void HttpCompatHandler_c::ProcessDeleteTable()
{
	const CSphString & sName = GetUrlParts()[0];
	{
		auto tIndex ( GetServed ( sName ) );
		if ( !tIndex )
		{
<<<<<<< HEAD
			sError.SetSprintf ( "no such index [%s]", sName.cstr() );
			ReportError ( sError.cstr(), "index_not_found_exception", EHTTP_STATUS::_404, sName.cstr() );
=======
			m_sError.SetSprintf ( "no such index [%s]", sName.cstr() );
			ReportError ( nullptr, HttpErrorType_e::IndexNotFound, SPH_HTTP_STATUS_404, sName.cstr() );
>>>>>>> 7c73ff61
			return;
		}
	}

	DropTable ( sName );

	const char * sRes = "{ \"acknowledged\": true }";
	BuildReply ( FromSz ( sRes ), EHTTP_STATUS::_200 );
}

void HttpCompatHandler_c::ProcessAliasGet()
{
	CSphString sIndex;
	StrVec_t dFilters;
	if ( GetUrlParts().GetLength()>=2 && GetUrlParts()[1]=="_alias" )
	{
		sIndex = GetUrlParts()[0];
		if ( GetUrlParts().GetLength()>=3 )
			sphSplit ( dFilters, GetUrlParts()[2].cstr(), "," );
	} else if ( GetUrlParts().GetLength()>=2 && GetUrlParts()[0]=="_alias" )
	{
		sphSplit ( dFilters, GetUrlParts()[1].cstr(), "," );
	}
	dFilters.Apply ( [] ( CSphString & sItem ) {
		if ( sItem=="_all" )
			sItem = "*";
		});

	nljson tRes = R"({})"_json;
	{
		ScRL_t tLock ( g_tLockAlias );
		for ( const auto & tIt : g_hAlias )
		{
			const CSphString & sAliasName = tIt.first;
			const CSphString & sAliasIndex = tIt.second;

			if ( !sIndex.IsEmpty() && !sphWildcardMatch ( sAliasIndex.cstr(), sIndex.cstr() ) )
				continue;

			if ( dFilters.GetLength() && !dFilters.any_of ( [&] ( const CSphString & sFilter ) { return sphWildcardMatch ( sAliasName.cstr(), sFilter.cstr() ); } ) )
				continue;

			if ( !tRes.contains ( sAliasIndex.cstr() ) )
				tRes[sAliasIndex.cstr()] = R"({ "aliases": {} })"_json;

			tRes[sAliasIndex.cstr()]["aliases"][sAliasName.cstr()] = R"({})"_json;
		}
	}

	std::string sRes = tRes.dump();
	BuildReplyHead ( FromStd ( sRes ), EHTTP_STATUS::_200 );
}

// FIXME!!! add support of these forms too
// PUT /<index>/_alias/<alias>
// POST /<index>/_alias/<alias>
// PUT /<index>/_aliases/<alias>
// POST /<index>/_aliases/<alias>

void HttpCompatHandler_c::ProcessAliasSet()
{
	nljson tAliases = nljson::parse ( GetBody().first );
	if ( tAliases.contains( "actions" ) )
	{
		// FIXME!!! add support of aliases and indices options
		nljson::json_pointer tIndexName ( "/index" );
		nljson::json_pointer tAliasName ( "/alias" );
		for ( const auto & tIt : tAliases["actions"].items() )
		{
			const auto & tItem = tIt.value().cbegin();
			if ( !tItem.value().contains ( tIndexName ) || !tItem.value().contains ( tAliasName )  )
			{
<<<<<<< HEAD
				ReportError ( "[aliases] failed to parse field [actions]", "x_content_parse_exception", EHTTP_STATUS::_400 );
=======
				ReportError ( "[aliases] failed to parse field [actions]", HttpErrorType_e::ContentParse, SPH_HTTP_STATUS_400 );
>>>>>>> 7c73ff61
				return;
			}

			CSphString sIndex = tItem.value()[tIndexName].get<std::string>().c_str();
			CSphString sAlias = tItem.value()[tAliasName].get<std::string>().c_str();

			{
				auto tIndex ( GetServed ( sIndex ) );
				if ( !tIndex )
				{
					ReportMissedIndex ( sIndex );
					return;
				}
			}


			if ( tItem.key()=="add" )
			{
				{
					ScWL_t tLock ( g_tLockAlias );
					g_hAlias.Add ( sIndex, sAlias );
				}
				{
					ScWL_t tLock ( g_tLockKbnTable );
					if ( g_tKbnTable.contains ( sIndex.cstr() ) )
					{
						nljson & tIdx = g_tKbnTable[sIndex.cstr()];
						if ( !tIdx.contains ( "aliases" ) )
							tIdx["aliases"] = R"({})"_json;

						tIdx["aliases"][sAlias.cstr()] = R"({})"_json;
					}
				}
			} else if ( tItem.key()=="remove" )
			{
				{
					ScWL_t tLock ( g_tLockAlias );
					if ( !g_hAlias.Delete ( sAlias ) )
					{
						CSphString sError;
						sError.SetSprintf ( "aliases [%s] missing", sAlias.cstr() );
<<<<<<< HEAD
						ReportError ( sError.cstr(), "aliases_not_found_exception", EHTTP_STATUS::_404 );
=======
						ReportError ( sError.cstr(), HttpErrorType_e::AliasesNotFound, SPH_HTTP_STATUS_404 );
>>>>>>> 7c73ff61
						return;
					}
				}

				{
					ScWL_t tLock ( g_tLockKbnTable );
					if ( g_tKbnTable.contains ( sIndex.cstr() ) )
					{
						nljson & tIdx = g_tKbnTable[sIndex.cstr()];
						if ( tIdx.contains ( "aliases" ) )
							tIdx["aliases"].erase ( sAlias.cstr() );
					}
				}
			} else if ( tItem.key()=="remove_index" )
			{
				DropTable ( sIndex );
			} else
			{
<<<<<<< HEAD
				ReportError ( "[aliases] failed to parse field [actions]", "x_content_parse_exception", EHTTP_STATUS::_400 );
=======
				ReportError ( "[aliases] failed to parse field [actions]", HttpErrorType_e::ContentParse, SPH_HTTP_STATUS_400 );
>>>>>>> 7c73ff61
				return;
			}
		}
	}

	const char * sRes = "{ \"acknowledged\": true }";
	BuildReply ( FromSz ( sRes ), EHTTP_STATUS::_200 );
}

void HttpCompatHandler_c::ProcessRefresh ( const CSphString * pName )
{
	if ( pName )
	{
		auto tIndex ( GetServed ( *pName ) );
		if ( !tIndex )
		{
			ReportMissedIndex ( *pName );
			return;
		}
	}

	const char * sRes = "{ \"_shards\": { \"total\": 1, \"successful\": 1, \"failed\": 0 } }";
	BuildReply ( FromSz ( sRes ), EHTTP_STATUS::_200 );
}

void HttpCompatHandler_c::ProcessCCR()
{
	const char * sRes = "{ \"follower_indices\": [] }";
	BuildReplyHead ( FromSz ( sRes ), EHTTP_STATUS::_200 );
}

void HttpCompatHandler_c::ProcessILM()
{
	nljson tItems = R"({})"_json;

	ServedSnap_t hLocal = g_pLocalIndexes->GetHash();
	for ( const auto & tIt : *hLocal )
	{
		if ( !tIt.second )
			continue;

		nljson tItem = R"({"managed": false})"_json;
		tItem["index"] = tIt.first.cstr();

		tItems[tIt.first.cstr()] = tItem;
	}

	nljson tRes = R"({})"_json;
	tRes["indices"] = tItems;
	std::string sRes = tRes.dump();
	BuildReplyHead ( FromStd ( sRes ), EHTTP_STATUS::_200 );
}

static nljson GetFieldDesc ( const CSphColumnInfo & tCol, bool bField )
{
	nljson tField = R"({"searchable":false, "aggregatable": false})"_json;
	if ( bField )
	{
		tField["type"] = "text";
		tField["searchable"] = true;
	} else if ( tCol.m_eAttrType!=SPH_ATTR_NONE )
	{
		switch ( tCol.m_eAttrType )
		{
		case SPH_ATTR_TIMESTAMP:
			tField["type"] = "date";
			tField["aggregatable"] = true;
			tField["searchable"] = true;
		break;

		case SPH_ATTR_INTEGER:
		case SPH_ATTR_BOOL:
			tField["type"] = "integer";
			tField["aggregatable"] = true;
			tField["searchable"] = true;
		break;

		case SPH_ATTR_FLOAT:
			tField["type"] = "float";
			tField["searchable"] = true;
		break;

		case SPH_ATTR_BIGINT:
			tField["type"] = "long";
			tField["aggregatable"] = true;
			tField["searchable"] = true;
		break;

		case SPH_ATTR_STRING:
			tField["type"] = "keyword";
			tField["aggregatable"] = true;
			tField["searchable"] = true;
		break;

		case SPH_ATTR_JSON:
			tField["type"] = "object";
			tField["searchable"] = true;
		break;

		default:
			break;
		}
	}

	return tField;
}

static bool CheckFieldDesc ( const nljson & tFields, const char * sColName, const nljson & tDesc, const CSphString & sIndex, StringBuilder_c & sError )
{
	if ( !tDesc.contains ( "type" ) )
	{
		sError.Appendf ( "index '%s' has unmapped column '%s'", sIndex.cstr(), sColName );
		return false;
	}

	if ( !tFields.contains ( sColName ) )
		return true;

	assert ( tDesc.contains ( "type" ) );
	if ( tFields[sColName].contains ( tDesc["type"] ) )
		return true;

	const nljson & tField = tFields[sColName];
	sError.Appendf ( "'%s' already has type '%s' but index '%s' type is '%s'", sColName, tField.cbegin().key().c_str(), sIndex.cstr(), tDesc["type"].get<std::string>().c_str() );

	return false;
}

static void AddSpecialColumns ( nljson & tFields )
{
	tFields["_index"] = R"( { "_index": { "type": "_index", "searchable": false, "aggregatable": false } } )"_json;
	tFields["_feature"] = R"( { "_feature": { "type": "_feature", "searchable": false, "aggregatable": false } } )"_json;
	tFields["_ignored"] = R"( { "_ignored": { "type": "_ignored", "searchable": false, "aggregatable": false } } )"_json;
	tFields["_version"] = R"( { "_version": { "type": "_version", "searchable": false, "aggregatable": false } } )"_json;
	tFields["_type"] = R"( { "_type": { "type": "_type", "searchable": false, "aggregatable": false } } )"_json;
	tFields["_seq_no"] = R"( { "_seq_no": { "type": "_seq_no", "searchable": false, "aggregatable": false } } )"_json;
	tFields["_field_names"] = R"( { "_field_names": { "type": "_field_names", "searchable": false, "aggregatable": false } } )"_json;
	tFields["_source"] = R"( { "_source": { "type": "_source", "searchable": false, "aggregatable": false } } )"_json;
	tFields["_id"] = R"( { "_id": { "type": "_id", "searchable": false, "aggregatable": false } } )"_json;
}

// FIXME!!! add support of Elastic \ Kibana tables
void HttpCompatHandler_c::ProcessFields()
{
	const CSphString & sIndex = GetUrlParts()[0];

	nljson tRes = R"({"indices":[], "fields":{}})"_json;

	StringBuilder_c sError ( "," );
	ServedSnap_t hLocal = g_pLocalIndexes->GetHash();
	for ( const auto & tIt : *hLocal )
	{
		if ( !tIt.second )
			continue;

		if ( !sIndex.IsEmpty() && !sphWildcardMatch ( tIt.first.cstr(), sIndex.cstr() ) )
			continue;

		RIdx_c tIdx ( tIt.second );

		tRes["indices"].push_back ( tIt.first.cstr() );

		const CSphSchema & tSchema = tIdx->GetMatchSchema();
		for ( const CSphColumnInfo & tCol : tSchema.GetFields() )
		{
			// field-string types will be processed at attributes
			if ( tSchema.GetAttr ( tCol.m_sName.cstr() ) )
				continue;

			const char * sColName = tCol.m_sName.cstr();

			nljson tField = GetFieldDesc ( tCol, true );
			if ( !CheckFieldDesc ( tRes["fields"], sColName, tField, sIndex, sError ) )
				continue;

			tRes["fields"][sColName][tField["type"].get<std::string>()] = tField;
		}

		for ( int i=0; i<tSchema.GetAttrsCount(); i++ )
		{
			const CSphColumnInfo & tCol = tSchema.GetAttr ( i );

			// skip special only manticore related attributes and tokecounts types
			if ( tCol.m_sName=="@version" || tCol.m_sName==sphGetBlobLocatorName() || tCol.m_eAttrType==SPH_ATTR_TOKENCOUNT )
				continue;

			bool bField = ( tSchema.GetField ( tCol.m_sName.cstr() ) );

			nljson tField = GetFieldDesc ( tCol, bField );
			if ( !CheckFieldDesc ( tRes["fields"], tCol.m_sName.cstr(), tField, sIndex, sError ) )
				continue;

			tRes["fields"][tCol.m_sName.cstr()][tField["type"].get<std::string>()] = tField;
		}
	}

	// add special only elastic related attributes
	AddSpecialColumns ( tRes["fields"] );

	if ( !sError.IsEmpty() )
		CompatWarning ( "%s", sError.cstr() );

	std::string sRes = tRes.dump();
	BuildReply ( FromStd ( sRes ), EHTTP_STATUS::_200 );
}

bool HttpCompatHandler_c::ProcessEndpoints()
{
	if ( m_dUrlParts.GetLength() && m_dUrlParts.Last().Ends ( "_msearch" ) )
		return ProcessMSearch();

	if ( GetRequestType()==HTTP_GET || GetRequestType()==HTTP_HEAD )
	{
		if ( !m_dUrlParts.GetLength() )
		{
			ProcessEmptyHead();
			return true;
		}

		if ( m_dUrlParts.GetLength()>1 && m_dUrlParts[1].Begins( "_" ) &&
			m_dUrlParts[1]=="_doc" &&
			( m_dUrlParts[0]==g_sKbnTableName || m_dUrlParts[0]==g_sKbnTableAlias ) &&
			ProcessKbnTableDoc() )
				return true;

		if ( m_dUrlParts.GetLength()>=2 && m_dUrlParts[0]=="_cat" )
		{
			ProcessCat();
			return true;
		}

		if ( ( m_dUrlParts.GetLength() && m_dUrlParts[0]=="_alias" ) || ( m_dUrlParts.GetLength()>=2 && m_dUrlParts[1]=="_alias" ) )
		{
			ProcessAliasGet();
			return true;
		}

		if ( ( m_dUrlParts.GetLength() && m_dUrlParts[0]=="_rollup" ) || ( m_dUrlParts.GetLength()>=2 && m_dUrlParts[1]=="_rollup" )
			|| ( m_dUrlParts.GetLength() && m_dUrlParts[0]=="_ingest" ) )
		{
			EmptyReply();
			return true;
		}

		if ( m_dUrlParts.GetLength()>=2 && m_dUrlParts[1]=="_ilm" )
		{
			ProcessILM();
			return true;
		}

		if ( m_dUrlParts.GetLength()>=2 && m_dUrlParts[1]=="_ccr" )
		{
			ProcessCCR();
			return true;
		}

		if ( m_dUrlParts.GetLength() )
		{
			ProcessKbnTableGet();
			return true;
		}
	}

	if ( GetRequestType()==HTTP_POST && m_dUrlParts.GetLength()>1 && m_dUrlParts[1]=="_search" )
		return ProcessSearch();

	if ( GetRequestType()==HTTP_POST && m_dUrlParts.GetLength()>1 && m_dUrlParts[1]=="_count" )
	{
		ProcessCount();
		return true;
	}

	if ( ( GetRequestType()==HTTP_POST || GetRequestType()==HTTP_PUT )
		&& m_dUrlParts.GetLength()>1 && ( m_dUrlParts[1]=="_doc" || m_dUrlParts[1]=="_create" )
		&& ProcessInsert() )
		return true;

	if ( GetRequestType()==HTTP_POST && m_dUrlParts.GetLength()>0 && m_dUrlParts[0]=="_mget" )
	{
		ProcessKbnTableMGet();
		return true;
	}

	if ( GetRequestType()==HTTP_PUT )
	{
		if ( m_dUrlParts.GetLength()>1 && ( m_dUrlParts[0]=="_template" || m_dUrlParts[0]=="_monitoring" ) )
		{
			ProcessPutTemplate();
			return true;
		}

		if ( m_dUrlParts.GetLength() && m_dUrlParts[0]=="_monitoring" )
		{
			ProcessIgnored();
			return true;
		}

		if ( m_dUrlParts.GetLength() && ProcessCreateTable() )
			return true;
	}

	if ( GetRequestType()==HTTP_DELETE && m_dUrlParts.GetLength()>2 && m_dUrlParts[1]=="_doc" 
		&& ProcessDeleteDoc() )
		return true;


	if ( GetRequestType()==HTTP_POST && m_dUrlParts.GetLength()>2 && m_dUrlParts[1]=="_update" )
		return ProcessUpdateDoc();

	if ( GetRequestType()==HTTP_DELETE && m_dUrlParts.GetLength()==1 )
	{
		ProcessDeleteTable();
		return true;
	}

	if ( GetRequestType()==HTTP_POST && m_dUrlParts.GetLength()>0 && m_dUrlParts[0]=="_aliases" )
	{
		ProcessAliasSet();
		return true;
	}

	if ( GetRequestType()==HTTP_POST && m_dUrlParts.GetLength()>=2 && m_dUrlParts[1]=="_refresh" )
	{
		ProcessRefresh ( m_dUrlParts.Begin() );
		return true;
	}
	if ( GetRequestType()==HTTP_POST && m_dUrlParts.GetLength()>=1 && m_dUrlParts[0]=="_refresh" )
	{
		ProcessRefresh ( nullptr );
		return true;
	}

	if ( GetRequestType()==HTTP_POST && m_dUrlParts.GetLength()>=2 && m_dUrlParts[1]=="_field_caps" )
	{
		ProcessFields();
		return true;
	}

	if ( ( GetRequestType()==HTTP_POST || GetRequestType()==HTTP_PUT ) && m_dUrlParts.GetLength() && m_dUrlParts[0]=="_monitoring" )
	{
		ProcessIgnored();
		return true;
	}

	FormatError ( EHTTP_STATUS::_501, "%s - unsupported endpoint", GetFullURL().cstr() );
	return false;
}

static void DropKbnTables()
{
	CSphVector<CSphString> dIdx;
	{
		ScRL_t tLock ( g_tLockKbnTable );
		for ( auto & tTbl : g_tKbnTable.items() )
			dIdx.Add ( tTbl.key().c_str() );
	}
	{
		ScWL_t tLock ( g_tLockKbnTable );
		g_tKbnTable = "{}"_json;
	}
	{
		ScWL_t tLock ( g_tLockAlias );
		g_hAlias.Reset();
	}

	// look for local indexes with kibana names
	ServedSnap_t hLocal = g_pLocalIndexes->GetHash();
	for ( const auto & tIt : *hLocal )
	{
		if ( !tIt.second )
			continue;

		for ( const CSphString & sName : g_dKbnTablesNames )
		{
			if ( tIt.first.Begins ( sName.cstr() ) )
			{
				dIdx.Add ( tIt.first );
				break;
			}
		}
	}

	dIdx.Uniq();

	CSphString sError;
	for ( const CSphString & sName : dIdx )
	{
		if ( !DropIndexInt ( sName, true, sError ) )
			CompatWarning ( "%s", sError.cstr() );
	}

	if ( dIdx.GetLength() )
		CompatWarning ( "dropped %d system tables", dIdx.GetLength() );
}

bool SetLogManagement ( const CSphString & sVal, CSphString & sError )
{
	g_bEnabled = ( sVal=="on" || sVal=="1" || sVal=="dashboards" );
	DropKbnTables();

	if ( IsLogManagementEnabled() )
	{
		nljson tSys = GetSystemTable();
		g_tKbnTable.update ( tSys );
		CreateKbnIndexes();
		CreateAliases();
	}

	return true;
}

bool IsLogManagementEnabled ()
{
	return g_bEnabled;
}

HttpCompatBaseHandler_c::HttpCompatBaseHandler_c ( Str_t sBody, int iReqType, const SmallStringHash_T<CSphString> & hOpts )
	: m_sBody ( sBody )
	, m_iReqType ( iReqType )
	, m_hOpts ( hOpts )
{
	const CSphString & sEndpoint = m_hOpts["endpoint"];
	m_dUrlParts = SplitURL ( sEndpoint );
}

HttpCompatHandler_c::HttpCompatHandler_c ( Str_t sBody, int iReqType, const SmallStringHash_T<CSphString> & hOpts )
	: HttpCompatBaseHandler_c ( sBody, iReqType, hOpts )
{
}

bool HttpCompatHandler_c::Process()
{
	CSphString sRefBody;
	bool bDumpHttp = false;
	if ( !m_sLogHttpFilter.IsEmpty() && sphWildcardMatch ( GetOptions()["endpoint"].cstr(), m_sLogHttpFilter.cstr() ) )
	{
		bDumpHttp = true;
		sRefBody = GetBody();
	}

	bool bOk = ProcessEndpoints();
	if ( !bOk || !m_sError.IsEmpty() )
	{
		bOk = false;
		if ( m_sError.IsEmpty() )
			FormatError ( EHTTP_STATUS::_501, "%s - unsupported endpoint", GetFullURL().cstr() );

		COMPATINFO << m_sError.cstr();
	}
	
	if ( !bOk || bDumpHttp )
	{
		if ( !bOk )
			DumpHttp ( GetRequestType(), GetFullURL(), GetBody() );
		else
			DumpHttp ( GetRequestType(), GetFullURL(), FromStr ( sRefBody ), m_dData );
	}

	ScopedMutex_t tLock ( m_tReqStatLock );
	m_tReqStat.AddUnique ( GetFullURL() )++;
	return bOk;
}

void HttpCompatHandler_c::SetLogFilter ( const CSphString & sVal )
{
	if ( sVal=="dumpq" )
	{
		StringBuilder_c tOut ( "\n" );

		ScopedMutex_t tLock ( m_tReqStatLock );
		for ( const auto & tIt : m_tReqStat )
			tOut.Appendf ( "%s, total = %d", tIt.first.cstr(), tIt.second );
		tOut.Appendf ( "total %d\n", m_tReqStat.GetLength() );

		COMPATINFO << tOut;
		return;
	}
	m_sLogHttpFilter = sVal;
}

void HttpCompatBaseHandler_c::BuildReplyHead ( Str_t sRes, EHTTP_STATUS eStatus )
{
	m_eHttpCode = eStatus;
	HttpBuildReplyHead ( GetResult(), eStatus, sRes.first, sRes.second, IsHead() );
}

void HttpCompatHandler_c::EmptyReply()
{
	const char * sRes = "{}";
	BuildReplyHead ( FromSz ( sRes ), EHTTP_STATUS::_200 );
}

<<<<<<< HEAD
void HttpCompatBaseHandler_c::ReportError ( const char * sError, const char * sErrorType, EHTTP_STATUS eStatus, const char * sIndex )
{
	m_sError = sError;
	CompatWarning ( "%s at %s", m_sError.cstr(), GetFullURL().cstr() );

	int iStatus = HttpGetStatusCodes ( eStatus );
	CSphString sReply = ( sErrorType ? JsonEncodeResultError ( m_sError, sErrorType, iStatus, sIndex ) : JsonEncodeResultError ( m_sError, iStatus ) );
	BuildReplyHead ( FromStr ( sReply ), eStatus );
}

void HttpCompatHandler_c::ReportMissedIndex ( const CSphString & sIndex )
{
	CSphString sMsg;
	sMsg.SetSprintf ( "no such index [%s]", sIndex.cstr() );
	ReportError ( sMsg.cstr(), "index_not_found_exception", EHTTP_STATUS::_404, sIndex.cstr() );
=======
void HttpCompatHandler_c::ReportMissedIndex ( const CSphString & sIndex )
{
	m_sError.SetSprintf ( "no such index [%s]", sIndex.cstr() );
	ReportError ( nullptr, HttpErrorType_e::IndexNotFound, SPH_HTTP_STATUS_404, sIndex.cstr() );
>>>>>>> 7c73ff61
}

void HttpCompatHandler_c::ReportIncorrectMethod ( const char * sAllowed )
{
<<<<<<< HEAD
	CSphString sMsg;
	sMsg.SetSprintf ( "Incorrect HTTP method for uri [%s] and method [%s], allowed: [%s]", GetFullURL().cstr(), http_method_str ( (http_method)GetRequestType() ), sAllowed );
	ReportError ( sMsg.cstr(), nullptr, EHTTP_STATUS::_405, nullptr );
=======
	m_sError.SetSprintf ( "Incorrect HTTP method for uri [%s] and method [%s], allowed: [%s]", GetFullURL().cstr(), http_method_str ( (http_method)GetRequestType() ), sAllowed );
	ReportError ( nullptr, HttpErrorType_e::Unknown, SPH_HTTP_STATUS_405, nullptr );
>>>>>>> 7c73ff61
}

void HttpCompatHandler_c::ReportMissedScript ( const CSphString & sIndex )
{
	CompatWarning ( "missed script '%s' at '%s' body '%s'", sIndex.cstr(), GetFullURL().cstr(), GetBody().first );
<<<<<<< HEAD
	ReportError ( "failed to execute script", "illegal_argument_exception", EHTTP_STATUS::_400 );
=======
	ReportError ( "failed to execute script", HttpErrorType_e::IllegalArgument, SPH_HTTP_STATUS_400 );
>>>>>>> 7c73ff61
}

CSphMutex HttpCompatHandler_c::m_tReqStatLock;
SmallStringHash_T<int> HttpCompatHandler_c::m_tReqStat;
CSphString HttpCompatHandler_c::m_sLogHttpFilter;

std::unique_ptr<HttpHandler_c> CreateCompatHandler ( Str_t sBody, int iReqType, const SmallStringHash_T<CSphString> & hOpts )
{
	if ( IsLogManagementEnabled() )
		return std::make_unique<HttpCompatHandler_c>( sBody, iReqType, hOpts );

	return nullptr;
}

void SetLogHttpFilter ( const CSphString & sVal )
{
	HttpCompatHandler_c::SetLogFilter ( sVal );
}<|MERGE_RESOLUTION|>--- conflicted
+++ resolved
@@ -1238,20 +1238,12 @@
 {
 	if ( IsEmpty ( GetBody() ) )
 	{
-<<<<<<< HEAD
-		ReportError ( "request body or source parameter is required", "parse_exception", EHTTP_STATUS::_400 );
-=======
-		ReportError ( "request body or source parameter is required", HttpErrorType_e::Parse, SPH_HTTP_STATUS_400 );
->>>>>>> 7c73ff61
+		ReportError ( "request body or source parameter is required", HttpErrorType_e::Parse, EHTTP_STATUS::_400 );
 		return false;
 	}
 	if ( !Ends ( GetBody(), "\n" ) )
 	{
-<<<<<<< HEAD
-		ReportError ( "The msearch request must be terminated by a newline [\n]", "illegal_argument_exception", EHTTP_STATUS::_400 );
-=======
-		ReportError ( "The msearch request must be terminated by a newline [\n]", HttpErrorType_e::IllegalArgument, SPH_HTTP_STATUS_400 );
->>>>>>> 7c73ff61
+		ReportError ( "The msearch request must be terminated by a newline [\n]", HttpErrorType_e::IllegalArgument, EHTTP_STATUS::_400 );
 		return false;
 	}
 
@@ -1288,11 +1280,7 @@
 
 	if ( iSourceLine<2 || !bParsedOk )
 	{
-<<<<<<< HEAD
-		ReportError ( "Validation Failed: 1: no requests added;", "action_request_validation_exception", EHTTP_STATUS::_400 );
-=======
-		ReportError ( "Validation Failed: 1: no requests added;", HttpErrorType_e::ActionRequestValidation, SPH_HTTP_STATUS_400 );
->>>>>>> 7c73ff61
+		ReportError ( "Validation Failed: 1: no requests added;", HttpErrorType_e::ActionRequestValidation, EHTTP_STATUS::_400 );
 		return false;
 	}
 
@@ -1564,11 +1552,7 @@
 
 	if ( !bCaseDocs && !bCaseIds )
 	{
-<<<<<<< HEAD
-		ReportError ( "unknown key for a START_ARRAY, expected [docs] or [ids]", "parsing_exception", EHTTP_STATUS::_400 );
-=======
-		ReportError ( "unknown key for a START_ARRAY, expected [docs] or [ids]", HttpErrorType_e::Parse, SPH_HTTP_STATUS_400 );
->>>>>>> 7c73ff61
+		ReportError ( "unknown key for a START_ARRAY, expected [docs] or [ids]", HttpErrorType_e::Parse, EHTTP_STATUS::_400 );
 		return;
 	}
 
@@ -1577,11 +1561,7 @@
 	{
 		if ( GetUrlParts().GetLength()<2 )
 		{
-<<<<<<< HEAD
-			ReportError ( "Validation Failed: 1: index is missing for doc 0;", "action_request_validation_exception", EHTTP_STATUS::_400 );
-=======
-			ReportError ( "Validation Failed: 1: index is missing for doc 0;", HttpErrorType_e::ActionRequestValidation, SPH_HTTP_STATUS_400 );
->>>>>>> 7c73ff61
+			ReportError ( "Validation Failed: 1: index is missing for doc 0;", HttpErrorType_e::ActionRequestValidation, EHTTP_STATUS::_400 );
 			return;
 		}
 
@@ -1593,26 +1573,16 @@
 
 		if ( sIndex.IsEmpty() )
 		{
-<<<<<<< HEAD
-			sError.SetSprintf ( "no such index [%s]", GetUrlParts()[2].cstr() );
-			ReportError ( sError.cstr(), "index_not_found_exception", EHTTP_STATUS::_400 );
-=======
 			m_sError.SetSprintf ( "no such index [%s]", GetUrlParts()[2].cstr() );
-			ReportError ( nullptr, HttpErrorType_e::IndexNotFound, SPH_HTTP_STATUS_400 );
->>>>>>> 7c73ff61
+			ReportError ( nullptr, HttpErrorType_e::IndexNotFound, EHTTP_STATUS::_400 );
 			return;
 		}
 
 		auto tIndex ( GetServed ( sIndex ) );
 		if ( !tIndex )
 		{
-<<<<<<< HEAD
-			sError.SetSprintf ( "no such index [%s]", GetUrlParts()[2].cstr() );
-			ReportError ( sError.cstr(), "index_not_found_exception", EHTTP_STATUS::_400 );
-=======
 			m_sError.SetSprintf ( "no such index [%s]", GetUrlParts()[2].cstr() );
-			ReportError ( nullptr, HttpErrorType_e::IndexNotFound, SPH_HTTP_STATUS_400 );
->>>>>>> 7c73ff61
+			ReportError ( nullptr, HttpErrorType_e::IndexNotFound, EHTTP_STATUS::_400 );
 			return;
 		}
 	}
@@ -1632,24 +1602,14 @@
 		{
 			if ( !tDoc.contains ( tDocId ) )
 			{
-<<<<<<< HEAD
-				sError.SetSprintf ( "Validation Failed: 1: id is missing for doc %d;", iDoc );
-				ReportError ( sError.cstr(), "action_request_validation_exception", EHTTP_STATUS::_400 );
-=======
 				m_sError.SetSprintf ( "Validation Failed: 1: id is missing for doc %d;", iDoc );
-				ReportError ( nullptr, HttpErrorType_e::ActionRequestValidation, SPH_HTTP_STATUS_400 );
->>>>>>> 7c73ff61
+				ReportError ( nullptr, HttpErrorType_e::ActionRequestValidation, EHTTP_STATUS::_400 );
 				return;
 			}
 			if ( !tDoc.contains ( tDocIdx ) )
 			{
-<<<<<<< HEAD
-				sError.SetSprintf ( "Validation Failed: 1: index is missing for doc %d;", iDoc );
-				ReportError ( sError.cstr(), "action_request_validation_exception", EHTTP_STATUS::_400 );
-=======
 				m_sError.SetSprintf ( "Validation Failed: 1: index is missing for doc %d;", iDoc );
-				ReportError ( nullptr, HttpErrorType_e::ActionRequestValidation, SPH_HTTP_STATUS_400 );
->>>>>>> 7c73ff61
+				ReportError ( nullptr, HttpErrorType_e::ActionRequestValidation, EHTTP_STATUS::_400 );
 				return;
 			}
 
@@ -2041,11 +2001,7 @@
 {
 	if ( IsEmpty ( GetBody() ) )
 	{
-<<<<<<< HEAD
-		ReportError ( "request body or source parameter is required", "parse_exception", EHTTP_STATUS::_400 );
-=======
-		ReportError ( "request body or source parameter is required", HttpErrorType_e::Parse, SPH_HTTP_STATUS_400 );
->>>>>>> 7c73ff61
+		ReportError ( "request body or source parameter is required", HttpErrorType_e::Parse, EHTTP_STATUS::_400 );
 		return false;
 	}
 
@@ -2053,11 +2009,7 @@
 	nljson tReq = nljson::parse ( GetBody().first, nullptr, false );
 	if ( tReq.is_discarded())
 	{
-<<<<<<< HEAD
-		ReportError ( "invalid body", "parse_exception", EHTTP_STATUS::_400 );
-=======
-		ReportError ( "invalid body", HttpErrorType_e::Parse, SPH_HTTP_STATUS_400 );
->>>>>>> 7c73ff61
+		ReportError ( "invalid body", HttpErrorType_e::Parse, EHTTP_STATUS::_400 );
 		return false;
 	}
 
@@ -2067,13 +2019,8 @@
 	CSphString sRes;
 	if ( !DoSearch ( sIndex, tReq, GetFullURL(), sRes ) )
 	{
-<<<<<<< HEAD
-		const char * sError = TlsMsg::szError();
-		ReportError ( sError, "parse_exception", EHTTP_STATUS::_400 );
-=======
 		m_sError = TlsMsg::MoveToString();
-		ReportError ( nullptr, HttpErrorType_e::Parse, SPH_HTTP_STATUS_400 );
->>>>>>> 7c73ff61
+		ReportError ( nullptr, HttpErrorType_e::Parse, EHTTP_STATUS::_400 );
 		return false;
 	}
 
@@ -2088,11 +2035,7 @@
 {
 	if ( IsEmpty ( GetBody() ) )
 	{
-<<<<<<< HEAD
-		ReportError ( "request body or source parameter is required", "parse_exception", EHTTP_STATUS::_400 );
-=======
-		ReportError ( "request body or source parameter is required", HttpErrorType_e::Parse, SPH_HTTP_STATUS_400 );
->>>>>>> 7c73ff61
+		ReportError ( "request body or source parameter is required", HttpErrorType_e::Parse, EHTTP_STATUS::_400 );
 		return;
 	}
 
@@ -2100,7 +2043,7 @@
 	nljson tReq = nljson::parse ( GetBody().first, nullptr, false );
 	if ( tReq.is_discarded())
 	{
-		ReportError ( "invalid body", "parse_exception", EHTTP_STATUS::_400 );
+		ReportError ( "invalid body", HttpErrorType_e::Parse, EHTTP_STATUS::_400 );
 		return;
 	}
 
@@ -2538,11 +2481,7 @@
 
 	if ( !bInserted )
 	{
-<<<<<<< HEAD
-		ReportError ( sError.cstr(), "x_content_parse_exception", EHTTP_STATUS::_400, tIns.m_sIndex.cstr() );
-=======
-		ReportError ( nullptr, HttpErrorType_e::ContentParse, SPH_HTTP_STATUS_400, tIns.m_sIndex.cstr() );
->>>>>>> 7c73ff61
+		ReportError ( nullptr, HttpErrorType_e::ContentParse, EHTTP_STATUS::_400, tIns.m_sIndex.cstr() );
 	} else
 	{
 		DocID_t tLastDoc = 0;
@@ -2568,11 +2507,7 @@
 {
 	if ( IsEmpty ( GetBody() ) )
 	{
-<<<<<<< HEAD
-		ReportError ( "request body or source parameter is required", "parse_exception", EHTTP_STATUS::_400 );
-=======
-		ReportError ( "request body or source parameter is required", HttpErrorType_e::Parse, SPH_HTTP_STATUS_400 );
->>>>>>> 7c73ff61
+		ReportError ( "request body or source parameter is required", HttpErrorType_e::Parse, EHTTP_STATUS::_400 );
 		return true;
 	}
 
@@ -2603,13 +2538,8 @@
 	{
 		if ( GetRequestType()==HTTP_POST )
 		{
-<<<<<<< HEAD
-			sError.SetSprintf ( "Rejecting mapping update to [%s] as the final mapping would have more than 1 type: [_doc, _create]", sIndex.cstr() );
-			ReportError ( sError.cstr(), "illegal_argument_exception", EHTTP_STATUS::_400 );
-=======
 			m_sError.SetSprintf ( "Rejecting mapping update to [%s] as the final mapping would have more than 1 type: [_doc, _create]", sIndex.cstr() );
-			ReportError ( nullptr, HttpErrorType_e::IllegalArgument, SPH_HTTP_STATUS_400 );
->>>>>>> 7c73ff61
+			ReportError ( nullptr, HttpErrorType_e::IllegalArgument, EHTTP_STATUS::_400 );
 		} else
 		{
 			ReportIncorrectMethod ( "POST" );
@@ -2644,14 +2574,8 @@
 		iVersion = dIds[0].second + 1;
 		if ( !tIns.m_bReplace )
 		{
-<<<<<<< HEAD
-			CSphString sMsg;
-			sMsg.SetSprintf ( "[%s]: version conflict, document already exists (current version [%d])", tIns.m_sId, iVersion );
-			ReportError ( sMsg.cstr(), "version_conflict_engine_exception", EHTTP_STATUS::_409, sIndex.cstr() );
-=======
 			m_sError.SetSprintf ( "[%s]: version conflict, document already exists (current version [%d])", tIns.m_sId, iVersion );
-			ReportError ( nullptr, HttpErrorType_e::VersionConflictEngine, SPH_HTTP_STATUS_409, sIndex.cstr() );
->>>>>>> 7c73ff61
+			ReportError ( nullptr, HttpErrorType_e::VersionConflictEngine, EHTTP_STATUS::_409, sIndex.cstr() );
 			return true;
 		}
 	}
@@ -2667,14 +2591,8 @@
 
 	if ( !bInserted )
 	{
-<<<<<<< HEAD
-		CSphString sMsg;
-		sMsg.SetSprintf ( "[%s]: version conflict, document already exists (current version [%d])", tIns.m_sId, iVersion );
-		ReportError ( sMsg.cstr(), "version_conflict_engine_exception", EHTTP_STATUS::_409, sIndex.cstr() );
-=======
 		m_sError.SetSprintf ( "[%s]: version conflict, document already exists (current version [%d])", tIns.m_sId, iVersion );
-		ReportError ( nullptr, HttpErrorType_e::VersionConflictEngine, SPH_HTTP_STATUS_409, sIndex.cstr() );
->>>>>>> 7c73ff61
+		ReportError ( nullptr, HttpErrorType_e::VersionConflictEngine, EHTTP_STATUS::_409, sIndex.cstr() );
 	} else
 	{
 		nljson tRes;
@@ -2740,11 +2658,7 @@
 		if ( pReporter->IsError() )
 		{
 			CompatWarning ( "doc '%s', error: %s", sId.cstr(), pReporter->GetError() );
-<<<<<<< HEAD
-			ReportError ( "request body or source parameter is required", "parse_exception", EHTTP_STATUS::_400 );
-=======
-			ReportError ( "request body or source parameter is required", HttpErrorType_e::Parse, SPH_HTTP_STATUS_400 );
->>>>>>> 7c73ff61
+			ReportError ( "request body or source parameter is required", HttpErrorType_e::Parse, EHTTP_STATUS::_400 );
 			return true;
 		}
 	}
@@ -2886,14 +2800,14 @@
 	}
 	if ( IsEmpty ( GetBody() ) )
 	{
-		ReportError ( "Validation Failed: 1: script or doc is missing", "action_request_validation_exception", EHTTP_STATUS::_400 );
+		ReportError ( "Validation Failed: 1: script or doc is missing", HttpErrorType_e::ContentParse, EHTTP_STATUS::_400 );
 		return false;
 	}
 
 	nljson tUpd = nljson::parse ( GetBody().first, nullptr, false );
 	if ( tUpd.is_discarded() )
 	{
-		ReportError ( "invalid body", "parse_exception", EHTTP_STATUS::_400 );
+		ReportError ( "invalid body", HttpErrorType_e::ContentParse, EHTTP_STATUS::_400 );
 		return false;
 	}
 
@@ -2924,11 +2838,7 @@
 	DocIdVer_t dIds;
 	if ( !GetDocIds ( sIndex.cstr(), sId.cstr(), dIds, m_sError ) )
 	{
-<<<<<<< HEAD
-		ReportError ( m_sError.cstr(), "document_missing_exception", EHTTP_STATUS::_400 );
-=======
 		CompatWarning ( "%s", m_sError.cstr() );
->>>>>>> 7c73ff61
 		return false;
 	}
 
@@ -2937,16 +2847,9 @@
 	if ( !dIds.GetLength() && !tUpd.contains ( tSrcName ) )
 	{
 		CompatWarning ( "doc '%s' source '%s' missed", sId.cstr(), tSrcName.to_string().c_str() );
-<<<<<<< HEAD
-		CSphString sMsg;
-		sMsg.SetSprintf ( "[_doc][%s]: document missing", sId.cstr() );
-		ReportError ( sMsg.cstr(), "document_missing_exception", EHTTP_STATUS::_404 );
-		return false;
-=======
 		m_sError.SetSprintf ( "[_doc][%s]: document missing", sId.cstr() );
-		ReportError ( nullptr, HttpErrorType_e::DocumentMissing, SPH_HTTP_STATUS_404 );
+		ReportError ( nullptr, HttpErrorType_e::DocumentMissing, EHTTP_STATUS::_404 );
 		return true;
->>>>>>> 7c73ff61
 	}
 
 	int iVersion = 1;
@@ -2963,14 +2866,8 @@
 		{
 			CompatWarning ( "doc '%s', error: %s", sId.cstr(), m_sError.cstr() );
 
-<<<<<<< HEAD
-			CSphString sMsg;
-			sMsg.SetSprintf ( "[%s]: version conflict, document already exists (current version [%d])", sId.cstr(), iVersion );
-			ReportError ( sMsg.cstr(), "version_conflict_engine_exception", EHTTP_STATUS::_409, sIndex.cstr() );
-=======
 			m_sError.SetSprintf ( "[%s]: version conflict, document already exists (current version [%d])", sId.cstr(), iVersion );
-			ReportError ( nullptr, HttpErrorType_e::VersionConflictEngine, SPH_HTTP_STATUS_409, sIndex.cstr() );
->>>>>>> 7c73ff61
+			ReportError ( nullptr, HttpErrorType_e::VersionConflictEngine, EHTTP_STATUS::_409, sIndex.cstr() );
 			return true;
 		} else
 		{
@@ -2982,21 +2879,13 @@
 	if ( dIds.GetLength()!=1 )
 	{
 		CompatWarning ( "multiple %d documents found for '%s'", dIds.GetLength(), sId.cstr() );
-<<<<<<< HEAD
-		ReportError ( "failed to execute script", "illegal_argument_exception", EHTTP_STATUS::_400 );
-=======
-		ReportError ( "failed to execute script", HttpErrorType_e::IllegalArgument, SPH_HTTP_STATUS_400 );
->>>>>>> 7c73ff61
+		ReportError ( "failed to execute script", HttpErrorType_e::IllegalArgument, EHTTP_STATUS::_400 );
 		return false;
 	}
 	if ( dIds[0].first!=sId )
 	{
 		CompatWarning ( "wrong document found '%s' for '%s'", dIds[0].first.cstr(), sId.cstr() );
-<<<<<<< HEAD
-		ReportError ( "failed to execute script", "illegal_argument_exception", EHTTP_STATUS::_400 );
-=======
-		ReportError ( "failed to execute script", HttpErrorType_e::IllegalArgument, SPH_HTTP_STATUS_400 );
->>>>>>> 7c73ff61
+		ReportError ( "failed to execute script", HttpErrorType_e::IllegalArgument, EHTTP_STATUS::_400 );
 		return false;
 	}
 
@@ -3017,11 +2906,7 @@
 	iVersion = dIds[0].second + 1;
 	if ( !GetIndexDoc ( pIndex, sId.cstr(), tSession.GetUID(), dRawDoc, m_sError ) )
 	{
-<<<<<<< HEAD
-		ReportError ( m_sError.cstr(), "document_missing_exception", EHTTP_STATUS::_404 );
-=======
 		CompatWarning ( "%s", m_sError.cstr() );
->>>>>>> 7c73ff61
 		return false;
 	}
 
@@ -3033,14 +2918,9 @@
 		assert ( pUpdateScript );
 		if ( !((*pUpdateScript)( tUpd[tScriptParamsName], iVersion, tSrc, m_sError ) ) )
 		{
-<<<<<<< HEAD
-			ReportError ( m_sError.cstr(), "illegal_argument_exception", EHTTP_STATUS::_400 );
-			return false;
-=======
 			CompatWarning ( "%s", m_sError.cstr() );
-			ReportError ( "failed to execute script", HttpErrorType_e::IllegalArgument, SPH_HTTP_STATUS_400 );
+			ReportError ( "failed to execute script", HttpErrorType_e::IllegalArgument, EHTTP_STATUS::_400 );
 			return true;
->>>>>>> 7c73ff61
 		}
 	} else if ( tUpd.contains ( "doc" ) )
 	{
@@ -3049,16 +2929,9 @@
 	} else
 	{
 		CompatWarning ( "doc '%s' source 'doc' missed", sId.cstr() );
-<<<<<<< HEAD
-		CSphString sMsg;
-		sMsg.SetSprintf ( "[_doc][%s]: document missing", sId.cstr() );
-		ReportError ( sMsg.cstr(), "document_missing_exception", EHTTP_STATUS::_404 );
-		return false;
-=======
 		m_sError.SetSprintf ( "[_doc][%s]: document missing", sId.cstr() );
-		ReportError ( nullptr, HttpErrorType_e::DocumentMissing, SPH_HTTP_STATUS_404 );
+		ReportError ( nullptr, HttpErrorType_e::DocumentMissing, EHTTP_STATUS::_404 );
 		return true;
->>>>>>> 7c73ff61
 	}
 
 	// reinsert updated document
@@ -3066,16 +2939,9 @@
 	{
 			CompatWarning ( "doc '%s', error: %s", sId.cstr(), m_sError.cstr() );
 
-<<<<<<< HEAD
-			CSphString sMsg;
-			sMsg.SetSprintf ( "[%s]: version conflict, document already exists (current version [%d])", sId.cstr(), iVersion );
-			ReportError ( sMsg.cstr(), "version_conflict_engine_exception", EHTTP_STATUS::_409, sIndex.cstr() );
-			return false;
-=======
 			m_sError.SetSprintf ( "[%s]: version conflict, document already exists (current version [%d])", sId.cstr(), iVersion );
-			ReportError ( nullptr, HttpErrorType_e::VersionConflictEngine, SPH_HTTP_STATUS_409, sIndex.cstr() );
+			ReportError ( nullptr, HttpErrorType_e::VersionConflictEngine, EHTTP_STATUS::_409, sIndex.cstr() );
 			return true;
->>>>>>> 7c73ff61
 	}
 
 
@@ -3123,13 +2989,8 @@
 			bDropExistTable = !g_tKbnTable.contains ( sName.cstr() );
 			if ( !bDropExistTable )
 			{
-<<<<<<< HEAD
-				sError.SetSprintf ( "index [%s] already exists", sName.cstr() );
-				ReportError ( sError.cstr(), "resource_already_exists_exception", EHTTP_STATUS::_400, sName.cstr() );
-=======
 				m_sError.SetSprintf ( "index [%s] already exists", sName.cstr() );
-				ReportError ( nullptr, HttpErrorType_e::ResourceAlreadyExists, SPH_HTTP_STATUS_400, sName.cstr() );
->>>>>>> 7c73ff61
+				ReportError ( nullptr, HttpErrorType_e::ResourceAlreadyExists, EHTTP_STATUS::_400, sName.cstr() );
 				return true;
 			}
 		}
@@ -3137,33 +2998,21 @@
 
 	if ( IsEmpty ( GetBody() ) )
 	{
-<<<<<<< HEAD
-		ReportError ( "request body or source parameter is required", "parse_exception", EHTTP_STATUS::_400 );
-=======
-		ReportError ( "request body or source parameter is required", HttpErrorType_e::Parse, SPH_HTTP_STATUS_400 );
->>>>>>> 7c73ff61
+		ReportError ( "request body or source parameter is required", HttpErrorType_e::Parse, EHTTP_STATUS::_400 );
 		return false;
 	}
 
 	nljson tTbl = nljson::parse ( GetBody().first, nullptr, false );
 	if ( tTbl.is_discarded() )
 	{
-<<<<<<< HEAD
-		ReportError ( "request body or source parameter is required", "parse_exception", EHTTP_STATUS::_400 );
-=======
-		ReportError ( "request body or source parameter is required", HttpErrorType_e::Parse, SPH_HTTP_STATUS_400 );
->>>>>>> 7c73ff61
+		ReportError ( "request body or source parameter is required", HttpErrorType_e::Parse, EHTTP_STATUS::_400 );
 		return false;
 	}
 
 	// direct create index path (wo template)
 	if ( !tTbl.contains( "mappings" ) )
 	{
-<<<<<<< HEAD
-		ReportError ( "request body mappings is required", "parse_exception", EHTTP_STATUS::_400 );
-=======
-		ReportError ( "request body mappings is required", HttpErrorType_e::Parse, SPH_HTTP_STATUS_400 );
->>>>>>> 7c73ff61
+		ReportError ( "request body mappings is required", HttpErrorType_e::Parse, EHTTP_STATUS::_400 );
 		return false;
 	}
 
@@ -3208,13 +3057,8 @@
 		auto tIndex ( GetServed ( sName ) );
 		if ( !tIndex )
 		{
-<<<<<<< HEAD
-			sError.SetSprintf ( "no such index [%s]", sName.cstr() );
-			ReportError ( sError.cstr(), "index_not_found_exception", EHTTP_STATUS::_404, sName.cstr() );
-=======
 			m_sError.SetSprintf ( "no such index [%s]", sName.cstr() );
-			ReportError ( nullptr, HttpErrorType_e::IndexNotFound, SPH_HTTP_STATUS_404, sName.cstr() );
->>>>>>> 7c73ff61
+			ReportError ( nullptr, HttpErrorType_e::IndexNotFound, EHTTP_STATUS::_404, sName.cstr() );
 			return;
 		}
 	}
@@ -3287,11 +3131,7 @@
 			const auto & tItem = tIt.value().cbegin();
 			if ( !tItem.value().contains ( tIndexName ) || !tItem.value().contains ( tAliasName )  )
 			{
-<<<<<<< HEAD
-				ReportError ( "[aliases] failed to parse field [actions]", "x_content_parse_exception", EHTTP_STATUS::_400 );
-=======
-				ReportError ( "[aliases] failed to parse field [actions]", HttpErrorType_e::ContentParse, SPH_HTTP_STATUS_400 );
->>>>>>> 7c73ff61
+				ReportError ( "[aliases] failed to parse field [actions]", HttpErrorType_e::ContentParse, EHTTP_STATUS::_400 );
 				return;
 			}
 
@@ -3333,11 +3173,7 @@
 					{
 						CSphString sError;
 						sError.SetSprintf ( "aliases [%s] missing", sAlias.cstr() );
-<<<<<<< HEAD
-						ReportError ( sError.cstr(), "aliases_not_found_exception", EHTTP_STATUS::_404 );
-=======
-						ReportError ( sError.cstr(), HttpErrorType_e::AliasesNotFound, SPH_HTTP_STATUS_404 );
->>>>>>> 7c73ff61
+						ReportError ( sError.cstr(), HttpErrorType_e::AliasesNotFound, EHTTP_STATUS::_404 );
 						return;
 					}
 				}
@@ -3356,11 +3192,7 @@
 				DropTable ( sIndex );
 			} else
 			{
-<<<<<<< HEAD
-				ReportError ( "[aliases] failed to parse field [actions]", "x_content_parse_exception", EHTTP_STATUS::_400 );
-=======
-				ReportError ( "[aliases] failed to parse field [actions]", HttpErrorType_e::ContentParse, SPH_HTTP_STATUS_400 );
->>>>>>> 7c73ff61
+				ReportError ( "[aliases] failed to parse field [actions]", HttpErrorType_e::ContentParse, EHTTP_STATUS::_400 );
 				return;
 			}
 		}
@@ -3853,50 +3685,22 @@
 	BuildReplyHead ( FromSz ( sRes ), EHTTP_STATUS::_200 );
 }
 
-<<<<<<< HEAD
-void HttpCompatBaseHandler_c::ReportError ( const char * sError, const char * sErrorType, EHTTP_STATUS eStatus, const char * sIndex )
-{
-	m_sError = sError;
-	CompatWarning ( "%s at %s", m_sError.cstr(), GetFullURL().cstr() );
-
-	int iStatus = HttpGetStatusCodes ( eStatus );
-	CSphString sReply = ( sErrorType ? JsonEncodeResultError ( m_sError, sErrorType, iStatus, sIndex ) : JsonEncodeResultError ( m_sError, iStatus ) );
-	BuildReplyHead ( FromStr ( sReply ), eStatus );
-}
-
 void HttpCompatHandler_c::ReportMissedIndex ( const CSphString & sIndex )
 {
-	CSphString sMsg;
-	sMsg.SetSprintf ( "no such index [%s]", sIndex.cstr() );
-	ReportError ( sMsg.cstr(), "index_not_found_exception", EHTTP_STATUS::_404, sIndex.cstr() );
-=======
-void HttpCompatHandler_c::ReportMissedIndex ( const CSphString & sIndex )
-{
 	m_sError.SetSprintf ( "no such index [%s]", sIndex.cstr() );
-	ReportError ( nullptr, HttpErrorType_e::IndexNotFound, SPH_HTTP_STATUS_404, sIndex.cstr() );
->>>>>>> 7c73ff61
+	ReportError ( nullptr, HttpErrorType_e::IndexNotFound, EHTTP_STATUS::_404, sIndex.cstr() );
 }
 
 void HttpCompatHandler_c::ReportIncorrectMethod ( const char * sAllowed )
 {
-<<<<<<< HEAD
-	CSphString sMsg;
-	sMsg.SetSprintf ( "Incorrect HTTP method for uri [%s] and method [%s], allowed: [%s]", GetFullURL().cstr(), http_method_str ( (http_method)GetRequestType() ), sAllowed );
-	ReportError ( sMsg.cstr(), nullptr, EHTTP_STATUS::_405, nullptr );
-=======
 	m_sError.SetSprintf ( "Incorrect HTTP method for uri [%s] and method [%s], allowed: [%s]", GetFullURL().cstr(), http_method_str ( (http_method)GetRequestType() ), sAllowed );
-	ReportError ( nullptr, HttpErrorType_e::Unknown, SPH_HTTP_STATUS_405, nullptr );
->>>>>>> 7c73ff61
+	ReportError ( nullptr, HttpErrorType_e::Unknown, EHTTP_STATUS::_405, nullptr );
 }
 
 void HttpCompatHandler_c::ReportMissedScript ( const CSphString & sIndex )
 {
 	CompatWarning ( "missed script '%s' at '%s' body '%s'", sIndex.cstr(), GetFullURL().cstr(), GetBody().first );
-<<<<<<< HEAD
-	ReportError ( "failed to execute script", "illegal_argument_exception", EHTTP_STATUS::_400 );
-=======
-	ReportError ( "failed to execute script", HttpErrorType_e::IllegalArgument, SPH_HTTP_STATUS_400 );
->>>>>>> 7c73ff61
+	ReportError ( "failed to execute script", HttpErrorType_e::IllegalArgument, EHTTP_STATUS::_400 );
 }
 
 CSphMutex HttpCompatHandler_c::m_tReqStatLock;
