--- conflicted
+++ resolved
@@ -19,7 +19,6 @@
 #include "coroutine.h"
 #include "digest_sha1.h"
 #include "tracer.h"
-#include "auth/auth.h"
 
 #include "replication/wsrep_cxx.h"
 #include "replication/common.h"
@@ -100,7 +99,6 @@
 	{
 		m_sName = std::move ( tDesc.m_sName );
 		m_sPath = std::move ( tDesc.m_sPath );
-		m_sUser = std::move ( tDesc.m_sUser );
 		m_dClusterNodes = std::move ( tDesc.m_dClusterNodes );
 		m_tOptions = std::move ( tDesc.m_tOptions );
 		m_pSstProgress = CreateProgress();
@@ -1042,12 +1040,6 @@
 		return tCommit.CommitTOI();
 	}
 
-	if ( tCmd.m_eCommand==ReplCmd_e::AUTH_ADD || tCmd.m_eCommand==ReplCmd_e::AUTH_DELETE )
-	{
-		CommitMonitor_c tCommit ( tAcc );
-		return tCommit.Commit();
-	}
-
 	if ( tAcc.m_dCmd.GetLength()==1 &&
 		( tCmd.m_eCommand== ReplCmd_e::UPDATE_API
 			 || tCmd.m_eCommand== ReplCmd_e::UPDATE_QL
@@ -1290,15 +1282,6 @@
 		case ReplCmd_e::UPDATE_JSON:
 			StoreCommandUpdateCond ( tCmd, tWriter, uIndex, tKeys );
 			break;
-
-		case ReplCmd_e::AUTH_ADD:
-		case ReplCmd_e::AUTH_DELETE:
-		{
-			auto iStartPos = dBufQueries.GetLengthBytes();
-			tAcc.SaveRtTrx ( tWriter );
-			uQueryHash = sphFNV64cont( { dBufQueries.begin() + iStartPos, (int64_t)(dBufQueries.GetLengthBytes() - iStartPos) }, uQueryHash);
-		}
-		break;
 
 		default:
 			return TlsMsg::Err ( "unknown command '%d'", (int)tCmd.m_eCommand );
@@ -1609,9 +1592,9 @@
 }
 
 // called from ReplicationServiceStart - see below
-static void CoReplicationServiceStart ( RplBootstrap_e eBs ) EXCLUDES ( g_tClustersLock )
-{
-	const BOOTSTRAP_E eBootStrap = ( eBs==RplBootstrap_e::OFF ? BOOTSTRAP_E::NO : BOOTSTRAP_E::YES ) ;
+static void CoReplicationServiceStart ( bool bBootStrap ) EXCLUDES ( g_tClustersLock )
+{
+	const auto eBootStrap = (BOOTSTRAP_E)bBootStrap;
 	assert ( Threads::IsInsideCoroutine() );
 	StrVec_t dFailedClustersToRemove;
 	auto fnRemoveFailedCluster = [&dFailedClustersToRemove] ( std::pair<CSphString, CSphRefcountedPtr<ReplicationCluster_t>>& tCluster ) {
@@ -1626,22 +1609,8 @@
 	for ( auto & tCluster : g_hClusters )
 	{
 		TlsMsg::ResetErr();
-		auto& sName = tCluster.first;
-		auto& pCluster = tCluster.second;
-
-		if ( !CheckRemotesVersions ( *pCluster, false ) )
-		{
-			sphWarning ( "remote version check failed: %s", TlsMsg::szError() );
-			continue;
-		}
-
-		// need to fetch auth from all other nodes only for non leader
-		if ( eBs==RplBootstrap_e::OFF && !GetRemotesAuth ( *pCluster ) )
-		{
-			sphWarning ( "auth failed: %s", TlsMsg::szError() );
-			continue;
-		}
-
+		const auto & sName = tCluster.first;
+		auto & pCluster = tCluster.second;
 		
 		RplBinlog()->OnClusterLoad ( *pCluster );
 
@@ -1660,7 +1629,7 @@
 
 		pCluster->StartListen();
 
-		sphLogDebugRpl ( "'%s' cluster, gtid %s starting", sName.cstr(), Wsrep::Gtid2Str ( pCluster->m_tGtid ).cstr() );
+		sphLogDebugRpl ( "'%s' cluster, gtid %s starting", sName.cstr(), Gtid2Str ( pCluster->m_tGtid ).cstr() );
 	}
 	if ( !g_hClusters.IsEmpty() && dFailedClustersToRemove.GetLength()==g_hClusters.GetLength() )
 		sphWarning ( "no clusters to start" );
@@ -1672,7 +1641,7 @@
 }
 
 // start clusters on daemon start
-void ReplicationServiceStart ( RplBootstrap_e eBs ) EXCLUDES ( g_tClustersLock )
+void ReplicationServiceStart ( bool bBootStrap ) EXCLUDES ( g_tClustersLock )
 {
 	// should be lined up with PrepareClustersOnStartup
 	if ( !ReplicationEnabled() )
@@ -1683,18 +1652,24 @@
 		return;
 	}
 
-	Threads::CallCoroutine ( [=]() EXCLUDES ( g_tClustersLock ) { CoReplicationServiceStart ( eBs ); } );
+	Threads::CallCoroutine ( [=]() EXCLUDES ( g_tClustersLock ) { CoReplicationServiceStart ( bBootStrap ); } );
 }
 
 // called from ReplicationServiceStart - see below
-static void CoPrepareClustersOnStartup ( RplBootstrap_e eBs ) EXCLUDES ( g_tClustersLock )
+static void CoPrepareClustersOnStartup ( bool bForce ) EXCLUDES ( g_tClustersLock )
 {
 	SmallStringHash_T<ReplicationClusterRefPtr_c> hClusters;
 	assert ( Threads::IsInsideCoroutine() );
 	for ( const ClusterDesc_t& tDesc : GetClustersInt() )
 	{
-		if ( !ClusterDescOk ( tDesc, eBs==RplBootstrap_e::FORCED ) )
+		if ( !ClusterDescOk ( tDesc, bForce ) )
 			continue;
+
+		if ( !CheckRemotesVersions ( tDesc, false ) )
+		{
+			sphWarning ( "%s", TlsMsg::szError() );
+			continue;
+		}
 
 		CSphRefcountedPtr<ReplicationCluster_t> pNewCluster { MakeClusterOffline ( tDesc ) };
 		if ( !pNewCluster ) {
@@ -1735,7 +1710,7 @@
 	for_each ( hClusters, [&] ( auto& hCluster ) REQUIRES ( g_tClustersLock ) { g_hClusters.Add ( hCluster.second, hCluster.first ); } );
 }
 
-void PrepareClustersOnStartup ( const VecTraits_T<ListenerDesc_t>& dListeners, RplBootstrap_e eBs ) EXCLUDES ( g_tClustersLock )
+void PrepareClustersOnStartup ( const VecTraits_T<ListenerDesc_t>& dListeners, bool bForce ) EXCLUDES ( g_tClustersLock )
 {
 	if ( !SetReplicationListener ( dListeners, g_sReplicationStartError ) )
 	{
@@ -1747,7 +1722,7 @@
 	}
 	g_bReplicationEnabled = true;
 
-	Threads::CallCoroutine ( [=]() EXCLUDES ( g_tClustersLock ) { CoPrepareClustersOnStartup ( eBs ); } );
+	Threads::CallCoroutine ( [=]() EXCLUDES ( g_tClustersLock ) { CoPrepareClustersOnStartup ( bForce ); } );
 }
 
 // validate cluster option at SphinxQL statement
@@ -1760,7 +1735,7 @@
 	if (( *ppVal )->m_sVal.IsEmpty())
 	{
 		TlsMsg::Err ( "'%s' should have a string value", szName );
-		return std::nullopt;
+		return {};
 	}
 
 	return ( *ppVal )->m_sVal;
@@ -1825,10 +1800,6 @@
 
 	// check cluster path is unique
 	if ( !ClusterCheckPath ( tPath.value(), sCluster.cstr(), true ) )
-		return tDesc;
-
-	auto tUser = CheckClusterOption ( hValues, "user" );
-	if ( !tUser )
 		return tDesc;
 
 	// all is ok, create cluster desc
@@ -1837,7 +1808,6 @@
 	tDesc->m_sPath = tPath.value();
 	tDesc->m_dClusterNodes = dClusterNodes;
 	tDesc->m_tOptions.Parse ( tOptions.value() );
-	tDesc->m_sUser = ( tUser.value().IsEmpty() ? session::GetUser() : tUser.value() );
 	return tDesc;
 }
 
@@ -1852,20 +1822,12 @@
 	if ( !tDesc )
 		return false;
 
-	CSphString sError;
-	// cluster user (might be not the session user) should be able to perform replication actions
-	if ( IsAuthEnabled() && !CheckPerms ( tDesc->m_sUser, AuthAction_e::REPLICATION, sCluster, true, sError ) )
-		return false;
-
 	sphLogDebugRpl ( "joining cluster '%s', nodes: %s", sCluster.cstr(), Vec2Str ( tDesc->m_dClusterNodes ).cstr() );
 
 	// need to clean up Galera system files left from previous cluster
 	CleanClusterFiles ( GetDatadirPath ( tDesc->m_sPath ) );
 
 	if ( !CheckRemotesVersions ( tDesc.value(), true ) )
-		return false;
-
-	if ( !GetRemotesAuth ( tDesc.value() ) )
 		return false;
 
 	ReplicationClusterRefPtr_c pCluster { MakeCluster ( tDesc.value(), BOOTSTRAP_E::NO ) };
@@ -1924,11 +1886,6 @@
 	auto tDesc = ClusterDescFromSphinxqlStatement ( sCluster, dNames, dValues, MAKE_E::CREATE );
 	if ( !tDesc )
 		return TlsMsg::Err ( "failed to create desc: %s", TlsMsg::szError() );
-
-	CSphString sPermError;
-	// cluster user (might be not the session user) should be able to perform replication actions
-	if ( IsAuthEnabled() && !CheckPerms ( tDesc->m_sUser, AuthAction_e::REPLICATION, sCluster, true, sPermError ) )
-		return TlsMsg::Err ( sPermError );
 
 	// need to clean up Galera system files left from previous cluster
 	CleanClusterFiles ( GetDatadirPath ( tDesc->m_sPath ) );
@@ -2053,7 +2010,7 @@
 	}
 
 	auto dNodes = pCluster->FilterViewNodesByProto();
-	SendClusterDeleteToNodes ( dNodes, sCluster, pCluster->m_sUser );
+	SendClusterDeleteToNodes ( dNodes, sCluster );
 	bool bOk = ClusterDelete ( sCluster );
 	bOk &= SaveConfigInt ( sError );
 
@@ -2140,11 +2097,7 @@
 
 			if ( dDesc.GetLength() )
 			{
-<<<<<<< HEAD
-				bool bReplicated = ( bMutable ? ReplicateIndexToNodes ( pCluster->m_sName, sIndex, pCluster->m_sUser, dDesc, pServed ) : ReplicateDistIndexToNodes ( pCluster->m_sName, sIndex, pCluster->m_sUser, dDesc ) );
-=======
 				bool bReplicated = ( bMutable ? ReplicateIndexToNodes ( pCluster->m_sName, sIndex, dDesc, pServed, *pCluster->m_pSstProgress ) : ReplicateDistIndexToNodes ( pCluster->m_sName, sIndex, dDesc ) );
->>>>>>> b01af24f
 				if ( !bReplicated )
 				{
 					if ( TlsMsg::HasErr() )
@@ -2389,7 +2342,7 @@
 	tSyncedRequest.m_dIndexes = dIndexes;
 
 	if ( bBypass )
-		return SendClusterSynced ( dDesc, tSyncedRequest, pCluster->m_sUser );
+		return SendClusterSynced ( dDesc, tSyncedRequest );
 
 	AT_SCOPE_EXIT ([&pCluster] { pCluster->m_pSstProgress->Finish(); } );
 	pCluster->m_pSstProgress->Init ( SstProgress_i::Role_e::DONOR );
@@ -2415,13 +2368,9 @@
 				continue;
 			}
 
-<<<<<<< HEAD
-			bool bReplicated = ( bMutable ? ReplicateIndexToNodes ( pCluster->m_sName, sIndex, pCluster->m_sUser, dDesc, pServed ) : ReplicateDistIndexToNodes ( pCluster->m_sName, sIndex, pCluster->m_sUser, dDesc ) );
-=======
 			pCluster->m_pSstProgress->SetTable ( sIndex );
 
 			bool bReplicated = ( bMutable ? ReplicateIndexToNodes ( pCluster->m_sName, sIndex, dDesc, pServed, *pCluster->m_pSstProgress ) : ReplicateDistIndexToNodes ( pCluster->m_sName, sIndex, dDesc ) );
->>>>>>> b01af24f
 			if ( !bReplicated )
 			{
 				sphWarning ( "%s", TlsMsg::szError() );
@@ -2450,7 +2399,7 @@
 	tSyncedRequest.m_dIndexes = dIndexes;
 	tSyncedRequest.m_bSendFilesSuccess = bSentOk;
 	tSyncedRequest.m_sMsg = TlsMsg::MoveToString();
-	bool bSyncOk = SendClusterSynced ( dDesc, tSyncedRequest, pCluster->m_sUser );
+	bool bSyncOk = SendClusterSynced ( dDesc, tSyncedRequest );
 	return bSentOk && bSyncOk;
 }
 
@@ -2559,7 +2508,7 @@
 		return false;
 
 	// remote nodes update after locals updated
-	if ( !SendClusterUpdateNodes ( sCluster, pCluster->m_sUser, eNodes, dNodes ) )
+	if ( !SendClusterUpdateNodes ( sCluster, eNodes, dNodes ) )
 	{
 		sphWarning ( "cluster %s nodes update error %s", sCluster.cstr(), TlsMsg::szError() );
 		TlsMsg::ResetErr();
@@ -2621,23 +2570,10 @@
 	RplBinlog()->ClusterTnx ( *this );
 }
 
-<<<<<<< HEAD
-CSphString GetFirstClusterName()
-{
-	CSphString sCluster;
-	{
-		Threads::SccRL_t tLock ( g_tClustersLock );
-		if ( g_hClusters.GetLength()==1 )
-			sCluster = g_hClusters.begin()->second->m_sName;
-	}
-
-	return sCluster;
-=======
 CSphRefcountedPtr<SstProgress_i> GetClusterProgress ( const CSphString & sCluster )
 {
 	auto pCluster = ClusterByName ( sCluster );
 	if ( pCluster )
 		return pCluster->m_pSstProgress;
 	return nullptr;
->>>>>>> b01af24f
 }