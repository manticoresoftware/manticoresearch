--- conflicted
+++ resolved
@@ -470,11 +470,7 @@
 	for ( int i = 0; i < pView->m_iNMembers; ++i )
 		dNodes.Append ( ParseNodesFromString ( pBoxes[i].m_sIncoming ) );
 
-<<<<<<< HEAD
-	sphLogDebugRpl ( "cluster '%s', gtid %s, view nodes changed: %s > %s", m_sName.cstr(), Gtid2Str ( m_tGtid ).cstr(), StrVec2Str ( GetViewNodes() ).cstr(), StrVec2Str ( dNodes ).cstr() );
-=======
-	sphLogDebugRpl ( "cluster '%s' view nodes changed: %s > %s", m_sName.cstr(), Vec2Str ( GetViewNodes() ).cstr(), Vec2Str ( dNodes ).cstr() );
->>>>>>> dfdfafe1
+	sphLogDebugRpl ( "cluster '%s', gtid %s, view nodes changed: %s > %s", m_sName.cstr(), Gtid2Str ( m_tGtid ).cstr(), Vec2Str ( GetViewNodes() ).cstr(), Vec2Str ( dNodes ).cstr() );
 	SetViewNodes ( std::move ( dNodes ) );
 }
 
