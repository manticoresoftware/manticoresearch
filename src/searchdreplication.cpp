--- conflicted
+++ resolved
@@ -204,7 +204,6 @@
 	LoggerWrapper ( eLevel, sMsg );
 }
 
-<<<<<<< HEAD
 
 class CJsonScopedPtr_c : public CSphScopedPtr<cJSON>
 {
@@ -220,7 +219,7 @@
 	}
 };
 
-=======
+
 static const WORD g_iReplicateCommandVer[RCOMMAND_TOTAL] = { 0x101, 0x101, 0x101, 0x101, 0x101, 0x101 };
 
 WORD GetReplicateCommandVer ( ReplicationCommand_e eCommand )
@@ -228,7 +227,7 @@
 	assert ( eCommand>=0 && eCommand<RCOMMAND_TOTAL );
 	return g_iReplicateCommandVer[(int)eCommand];
 }
->>>>>>> 78cf2f09
+
 
 #define SST_OPT_ROLE "--role"
 #define SST_OPT_DATA "--datadir"
