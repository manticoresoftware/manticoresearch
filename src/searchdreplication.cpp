--- conflicted
+++ resolved
@@ -1547,7 +1547,7 @@
 		}
 
 		CommitMonitor_c tCommit ( tAcc, nullptr );
-		
+
 		bool bOk = false;
 		if ( tCmd.m_eCommand==ReplicationCommand_e::CLUSTER_ALTER_ADD )
 		{
@@ -1637,11 +1637,7 @@
 }
 
 // single point there all commands passed these might be replicated, even if no cluster
-<<<<<<< HEAD
-static bool HandleCmdReplicate ( RtAccum_t & tAcc, CSphString & sError, int * pDeletedCount, CSphString * pWarning, int * pUpdated ) EXCLUDES ( g_tClustersLock )
-=======
-static bool HandleCmdReplicate ( RtAccum_t & tAcc, CSphString & sError, int * pDeletedCount, CSphString * pWarning, int * pUpdated, const ThdDesc_t * pThd, ServedDesc_t * pDesc ) EXCLUDES ( g_tClustersLock )
->>>>>>> 2e1484cb
+static bool HandleCmdReplicate ( RtAccum_t & tAcc, CSphString & sError, int * pDeletedCount, CSphString * pWarning, int * pUpdated, ServedDesc_t * pDesc ) EXCLUDES ( g_tClustersLock )
 {
 	CommitMonitor_c tMonitor ( tAcc, pDeletedCount, pWarning, pUpdated );
 
@@ -1834,29 +1830,17 @@
 
 bool HandleCmdReplicate ( RtAccum_t & tAcc, CSphString & sError )
 {
-<<<<<<< HEAD
-	return HandleCmdReplicate ( tAcc, sError, nullptr, nullptr, nullptr );
-=======
-	return HandleCmdReplicate ( tAcc, sError, nullptr, nullptr, nullptr, nullptr, nullptr );
->>>>>>> 2e1484cb
+	return HandleCmdReplicate ( tAcc, sError, nullptr, nullptr, nullptr, nullptr );
 }
 
 bool HandleCmdReplicate ( RtAccum_t & tAcc, CSphString & sError, int & iDeletedCount )
 {
-<<<<<<< HEAD
-	return HandleCmdReplicate ( tAcc, sError, &iDeletedCount, nullptr, nullptr );
-=======
-	return HandleCmdReplicate ( tAcc, sError, &iDeletedCount, nullptr, nullptr, nullptr, nullptr );
->>>>>>> 2e1484cb
+	return HandleCmdReplicate ( tAcc, sError, &iDeletedCount, nullptr, nullptr, nullptr );
 }
 
 bool HandleCmdReplicate ( RtAccum_t & tAcc, CSphString & sError, CSphString & sWarning, int & iUpdated )
 {
-<<<<<<< HEAD
-	return HandleCmdReplicate ( tAcc, sError, nullptr, &sWarning, &iUpdated );
-=======
-	return HandleCmdReplicate ( tAcc, sError, nullptr, &sWarning, &iUpdated, &tThd, nullptr );
->>>>>>> 2e1484cb
+	return HandleCmdReplicate ( tAcc, sError, nullptr, &sWarning, &iUpdated, nullptr );
 }
 
 // commit for common commands
