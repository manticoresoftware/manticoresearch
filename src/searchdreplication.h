//
// Copyright (c) 2017-2025, Manticore Software LTD (https://manticoresearch.com)
// All rights reserved
//
// This program is free software; you can redistribute it and/or modify
// it under the terms of the GNU General Public License. You should have
// received a copy of the GPL license along with this program; if you
// did not, you can find it at http://www.gnu.org/
//

/// @file _searchdreplication_.h
/// Declarations for the stuff specifically needed for replication


#ifndef _searchdreplication_
#define _searchdreplication_

#include "searchdsql.h"
#include <optional>

// return path to given cluster, or empty and error
std::optional<CSphString> GetClusterPath ( const CSphString& sCluster );

// collect all available into an array
CSphVector<ClusterDesc_t> ReplicationCollectClusters ();

// set Galera option for cluster
bool ReplicateSetOption ( const CSphString & sCluster, const CSphString & sName, const CSphString & sVal );

// single point there all commands passed these might be replicated, even if no cluster
bool HandleCmdReplicate ( RtAccum_t & tAcc );
bool HandleCmdReplicateDelete ( RtAccum_t & tAcc, int & iDeletedCount );
bool HandleCmdReplicateUpdate ( RtAccum_t & tAcc, CSphString & sWarning, int & iUpdated );

// Commit replicated commands came from cluster
bool HandleCmdReplicated ( RtAccum_t& m_tAcc );

// delete all clusters on daemon shutdown
void ReplicationServiceShutdown();

enum class RplBootstrap_e { OFF, ON, FORCED };

// prepare saved clusters (but not yet touch wsrep or even update nodes from remotes; only offline actions)
// bForce will cause 'safe_to_bootstrap: 1' added to grastate.data
void PrepareClustersOnStartup ( const VecTraits_T<ListenerDesc_t> & dListeners, RplBootstrap_e eBs );

// start clusters on daemon start
void ReplicationServiceStart ( RplBootstrap_e eBs );

// cluster joins to existed nodes
bool ClusterJoin ( const CSphString & sCluster, const StrVec_t & dNames, const CSphVector<SqlInsert_t> & dValues, bool bUpdateNodes );

// cluster creates master node
bool ClusterCreate ( const CSphString & sCluster, const StrVec_t & dNames, const CSphVector<SqlInsert_t> & dValues );

// cluster deletes
bool GloballyDeleteCluster ( const CSphString & sCluster, CSphString & sError );

// Return actual nodes list at cluster
StrVec_t ClusterGetAllNodes ( const CSphString& sCluster );

// cluster ALTER statement
bool ClusterAlter ( const CSphString & sCluster, StrVec_t& dIndexes, bool bAdd, CSphString & sError );

// cluster ALTER statement that updates nodes option from view nodes at all nodes at cluster
bool ClusterAlterUpdate ( const CSphString & sCluster, const CSphString & sUpdate, CSphString & sError );

// dump all clusters statuses
void ReplicateClustersStatus ( VectorLike & dStatus );

// validate that SphinxQL statement could be run for this cluster:index
bool ValidateClusterStatement ( const CSphString & sIndexName, const ServedDesc_t & tDesc, const CSphString & sStmtCluster, bool bHTTP );

std::optional<CSphString> IsPartOfCluster ( const ServedDesc_t* pDesc );

// set cluster name into index(es) desc for fast rejects
bool AssignClusterToIndex ( const CSphString & sIndex, const CSphString & sCluster );
bool AssignClusterToIndexes ( const VecTraits_T<CSphString> & dIndexes, const CSphString & sCluster );

bool SetIndexesClusterTOI ( const ReplicationCommand_t * pCmd );

CSphString WaitClusterReady ( const CSphString& sCluster, int64_t iTimeoutS );
std::pair<int,CSphString> WaitClusterCommit ( const CSphString& sCluster, int iTxn, int64_t iTimeoutS );

<<<<<<< HEAD
class ReplicationData_i : private ISphNonCopyMovable
{
public:
	virtual ~ReplicationData_i () = default;
	virtual void Commit() = 0;
	virtual void SaveData ( CSphVector<uint64_t> & dKeys, CSphVector<BYTE> & dQueries ) = 0;
};

CSphString GetFirstClusterName();
=======
void ReplicationBinlogStart ( const CSphString & sDataDir, bool bDisabled );
void ReplicationBinlogStop();
>>>>>>> 962db403

#endif // _searchdreplication_<|MERGE_RESOLUTION|>--- conflicted
+++ resolved
@@ -82,7 +82,9 @@
 CSphString WaitClusterReady ( const CSphString& sCluster, int64_t iTimeoutS );
 std::pair<int,CSphString> WaitClusterCommit ( const CSphString& sCluster, int iTxn, int64_t iTimeoutS );
 
-<<<<<<< HEAD
+void ReplicationBinlogStart ( const CSphString & sDataDir, bool bDisabled );
+void ReplicationBinlogStop();
+
 class ReplicationData_i : private ISphNonCopyMovable
 {
 public:
@@ -92,9 +94,5 @@
 };
 
 CSphString GetFirstClusterName();
-=======
-void ReplicationBinlogStart ( const CSphString & sDataDir, bool bDisabled );
-void ReplicationBinlogStop();
->>>>>>> 962db403
 
 #endif // _searchdreplication_