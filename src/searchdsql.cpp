--- conflicted
+++ resolved
@@ -459,11 +459,8 @@
 	void			AutoAlias ( CSphQueryItem & tItem, SqlNode_t * pStart, SqlNode_t * pEnd );
 	bool			CheckOption ( Option_e eOption ) const override;
 	SqlStmt_e		GetSecondaryStmt () const;
-<<<<<<< HEAD
 	bool			SetKNN ( const SqlNode_t & tAttr, int iK, const SqlNode_t & tValues, const CSphVector<CSphNamedVariant> * pOpts, bool bAutoEmb );
-=======
 	void			NegateFilterTree ( int iNode );
->>>>>>> e288bc0c
 };
 
 using YYSTYPE = SqlNode_t;
