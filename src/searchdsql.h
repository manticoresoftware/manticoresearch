--- conflicted
+++ resolved
@@ -137,11 +137,8 @@
 	STMT_FREEZE,
 	STMT_UNFREEZE,
 	STMT_SHOW_SETTINGS,
-<<<<<<< HEAD
+	STMT_ALTER_REBUILD_SI,
 	STMT_KILL,
-=======
-	STMT_ALTER_REBUILD_SI,
->>>>>>> 367738a5
 
 	STMT_TOTAL
 };
