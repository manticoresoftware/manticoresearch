//
// Copyright (c) 2017-2024, Manticore Software LTD (https://manticoresearch.com)
// Copyright (c) 2001-2016, Andrew Aksyonoff
// Copyright (c) 2008-2016, Sphinx Technologies Inc
// All rights reserved
//
// This program is free software; you can redistribute it and/or modify
// it under the terms of the GNU General Public License. You should have
// received a copy of the GPL license along with this program; if you
// did not, you can find it at http://www.gnu.org/
//

#include "sphinxexpr.h"
#include "sphinxplugin.h"

#include "sphinxutils.h"
#include "attribute.h"
#include "sphinxint.h"
#include "sphinxjson.h"
#include "docstore.h"
#include "coroutine.h"
#include "stackmock.h"
#include "client_task_info.h"
#include "exprtraits.h"
#include "columnarexpr.h"
#include "conversion.h"
#include "geodist.h"
#include "knnmisc.h"
#include <time.h>
#include <math.h>
#include "uni_algo/case.h"
#include "datetime.h"
#include "exprdatetime.h"
#include "exprdocstore.h"

#if WITH_RE2
#include <re2/re2.h>
#endif

#ifndef M_LOG2E
#define M_LOG2E		1.44269504088896340736
#endif

#ifndef M_LOG10E
#define M_LOG10E	0.434294481903251827651
#endif

namespace { // static
fnGetUserVar& refUservars()
{
	static fnGetUserVar pUservarsHook = nullptr;
	return pUservarsHook;
}
}

void SetUserVarsHook ( fnGetUserVar fnHook )
{
	refUservars () = fnHook;
}

bool UservarsAvailable ()
{
	return refUservars ()!=nullptr;
}

UservarIntSet_c Uservars ( const CSphString & sUservar )
{
	assert ( UservarsAvailable () );
	return refUservars () ( sUservar );
}

inline Str_t CurrentUser()
{
	if ( session::GetVip () )
		return { "VIP", 3 };
	return { "Usual", 5 };
}

CSphString& sphinxexpr::MySQLVersion()
{
	static CSphString sSQLVersion;
	return sSQLVersion;
}

inline int ConnID ()
{
	return session::GetConnID ();
}


//////////////////////////////////////////////////////////////////////////
// EVALUATION ENGINE
//////////////////////////////////////////////////////////////////////////

struct ExprLocatorTraits_t
{
	CSphAttrLocator m_tLocator;
	int				m_iLocator; // used by SPH_EXPR_GET_DEPENDENT_COLS
	CSphString		m_sColumnarAttr;

	ExprLocatorTraits_t ( const CSphAttrLocator & tLocator, int iLocator ) : m_tLocator ( tLocator ), m_iLocator ( iLocator ) {}
	virtual ~ExprLocatorTraits_t() = default;

	virtual void HandleCommand ( ESphExprCommand eCmd, void * pArg )
	{
		switch ( eCmd )
		{
		case SPH_EXPR_GET_DEPENDENT_COLS:
			if ( m_iLocator!=-1 )
				static_cast < CSphVector<int>* >(pArg)->Add ( m_iLocator );
			break;

		case SPH_EXPR_UPDATE_DEPENDENT_COLS:
			if ( m_iLocator>=*static_cast<int*>(pArg) )
				m_iLocator--;
			break;

		case SPH_EXPR_SET_COLUMNAR_COL:
			m_sColumnarAttr = *static_cast < CSphString* >(pArg);
			break;

		case SPH_EXPR_GET_COLUMNAR_COL:
			*static_cast < CSphString* >(pArg) = m_sColumnarAttr;
			break;

		default:
			break;
		}
	}

	virtual void FixupLocator ( const ISphSchema * pOldSchema, const ISphSchema * pNewSchema )
	{
		sphFixupLocator ( m_tLocator, pOldSchema, pNewSchema );
	}

protected:
	ExprLocatorTraits_t ( const ExprLocatorTraits_t& ) = default;

};


const BYTE * ISphExpr::StringEvalPacked ( const CSphMatch & tMatch ) const
{
	const BYTE * pStr = nullptr;
	int iStrLen = StringEval ( tMatch, &pStr );
	auto pRes = sphPackPtrAttr ( { pStr, iStrLen } );
	FreeDataPtr ( *this, pStr );
	return pRes;
}

template<class BaseExpr_T>
class Expr_WithLocator_T : public BaseExpr_T, public ExprLocatorTraits_t
{
public:
	Expr_WithLocator_T ( const CSphAttrLocator & tLocator, int iLocator )
		: ExprLocatorTraits_t ( tLocator, iLocator )
	{}

	void FixupLocator ( const ISphSchema * pOldSchema, const ISphSchema * pNewSchema ) override
	{
		sphFixupLocator ( m_tLocator, pOldSchema, pNewSchema );
	}

	void Command ( ESphExprCommand eCmd, void * pArg ) override
	{
		HandleCommand ( eCmd, pArg );
	}

protected:
	Expr_WithLocator_T ( const Expr_WithLocator_T & rhs )
		: ExprLocatorTraits_t (rhs) {}
};

class Expr_WithLocator_c : public Expr_WithLocator_T<ISphExpr>
{
public:
	Expr_WithLocator_c ( const CSphAttrLocator & tLocator, int iLocator )
		: Expr_WithLocator_T ( tLocator, iLocator )
	{}
};

// has string expression traits, but has no locator
class Expr_StrNoLocator_c : public ISphStringExpr
{
public:
	void FixupLocator ( const ISphSchema * /*pOldSchema*/, const ISphSchema * /*pNewSchema*/ ) override {}
};

//	base class does not convert string to float
float ISphStringExpr::Eval ( const CSphMatch & tMatch ) const
{
	float fVal = 0.f;
	const char * pBuf = nullptr;
	int  iLen = StringEval ( tMatch, (const BYTE **) &pBuf );

	if ( iLen && pBuf )
	{
		const char * pMax = sphFindLastNumeric ( pBuf, iLen );
		if ( pBuf<pMax )
		{
			fVal = (float) strtod ( pBuf, nullptr );
		}
		else
		{
			CSphString sBuf;
			sBuf.SetBinary ( pBuf, iLen );
			fVal = (float) strtod ( sBuf.cstr(), nullptr );
		}
	}

	FreeDataPtr ( *this, pBuf );
	return fVal;
}

//	base class does not convert string to int
int ISphStringExpr::IntEval ( const CSphMatch & tMatch ) const
{
	int iVal = 0;
	const char * pBuf = nullptr;
	int  iLen = StringEval ( tMatch, (const BYTE **) &pBuf );

	if ( iLen && pBuf )
	{
		const char * pMax = sphFindLastNumeric ( pBuf, iLen );
		if ( pBuf<pMax )
		{
			iVal = strtol ( pBuf, NULL, 10 );
		}
		else
		{
			CSphString sBuf;
			sBuf.SetBinary ( pBuf, iLen );
			iVal = strtol ( sBuf.cstr(), NULL, 10 );
		}
	}

	FreeDataPtr ( *this, pBuf );
	return iVal;
}

//	base class does not convert string to int64
int64_t ISphStringExpr::Int64Eval ( const CSphMatch & tMatch ) const
{
	int64_t iVal = 0;
	const char * pBuf = nullptr;
	int  iLen = StringEval ( tMatch, (const BYTE **) &pBuf );

	if ( iLen && pBuf )
	{
		const char * pMax = sphFindLastNumeric ( pBuf, iLen );
		if ( pBuf<pMax )
		{
			iVal = strtoll ( pBuf, nullptr, 10 );
		}
		else
		{
			CSphString sBuf;
			sBuf.SetBinary ( pBuf, iLen );
			iVal = strtoll ( sBuf.cstr(), nullptr, 10 );
		}
	}

	FreeDataPtr ( *this, pBuf );
	return iVal;
}


//////////////////////////////////////////////////////////////////////////

class Expr_GetInt_c : public Expr_WithLocator_c
{
public:
	Expr_GetInt_c ( const CSphAttrLocator & tLocator, int iLocator ) : Expr_WithLocator_c ( tLocator, iLocator ) {}
	float Eval ( const CSphMatch & tMatch ) const final { return (float) tMatch.GetAttr ( m_tLocator ); } // FIXME! OPTIMIZE!!! we can go the short route here
	int IntEval ( const CSphMatch & tMatch ) const final { return (int)tMatch.GetAttr ( m_tLocator ); }
	int64_t Int64Eval ( const CSphMatch & tMatch ) const final { return (int64_t)tMatch.GetAttr ( m_tLocator ); }

	uint64_t GetHash ( const ISphSchema & tSorterSchema, uint64_t uPrevHash, bool & bDisable ) final
	{
		EXPR_CLASS_NAME("Expr_GetInt_c");
		return CALC_DEP_HASHES();
	}

	ISphExpr * Clone () const final
	{
		return new Expr_GetInt_c ( *this );
	}

private:
	Expr_GetInt_c ( const Expr_GetInt_c& ) = default;
};


class Expr_GetBits_c : public Expr_WithLocator_c
{
public:
	Expr_GetBits_c ( const CSphAttrLocator & tLocator, int iLocator ) : Expr_WithLocator_c ( tLocator, iLocator ) {}
	float Eval ( const CSphMatch & tMatch ) const final { return (float) tMatch.GetAttr ( m_tLocator ); }
	int IntEval ( const CSphMatch & tMatch ) const final { return (int)tMatch.GetAttr ( m_tLocator ); }
	int64_t Int64Eval ( const CSphMatch & tMatch ) const final { return (int64_t)tMatch.GetAttr ( m_tLocator ); }

	uint64_t GetHash ( const ISphSchema & tSorterSchema, uint64_t uPrevHash, bool & bDisable ) final
	{
		EXPR_CLASS_NAME("Expr_GetBits_c");
		return CALC_DEP_HASHES();
	}

	ISphExpr * Clone () const final
	{
		return new Expr_GetBits_c ( *this );
	}

private:
	Expr_GetBits_c ( const Expr_GetBits_c& ) = default;
};


class Expr_GetSint_c : public Expr_WithLocator_c
{
public:
	Expr_GetSint_c ( const CSphAttrLocator & tLocator, int iLocator ) : Expr_WithLocator_c ( tLocator, iLocator ) {}
	float Eval ( const CSphMatch & tMatch ) const final { return (float)(int)tMatch.GetAttr ( m_tLocator ); }
	int IntEval ( const CSphMatch & tMatch ) const final { return (int)tMatch.GetAttr ( m_tLocator ); }
	int64_t Int64Eval ( const CSphMatch & tMatch ) const final { return (int)tMatch.GetAttr ( m_tLocator ); }

	uint64_t GetHash ( const ISphSchema & tSorterSchema, uint64_t uPrevHash, bool & bDisable ) final
	{
		EXPR_CLASS_NAME("Expr_GetSint_c");
		return CALC_DEP_HASHES();
	}

	ISphExpr * Clone () const final
	{
		return new Expr_GetSint_c ( *this );
	}

private:
	Expr_GetSint_c ( const Expr_GetSint_c& ) = default;
};


class Expr_GetFloat_c : public Expr_WithLocator_c
{
public:
	Expr_GetFloat_c ( const CSphAttrLocator & tLocator, int iLocator ) : Expr_WithLocator_c ( tLocator, iLocator ) {}
	float Eval ( const CSphMatch & tMatch ) const final { return tMatch.GetAttrFloat ( m_tLocator ); }

	uint64_t GetHash ( const ISphSchema & tSorterSchema, uint64_t uPrevHash, bool & bDisable ) final
	{
		EXPR_CLASS_NAME("Expr_GetFloat_c");
		return CALC_DEP_HASHES();
	}

	ISphExpr* Clone() const final
	{
		return new Expr_GetFloat_c ( *this );
	}

private:
	Expr_GetFloat_c ( const Expr_GetFloat_c& ) = default;
};


class Expr_GetString_c : public Expr_WithLocator_T<ISphStringExpr>
{
public:
	Expr_GetString_c ( const CSphAttrLocator & tLocator, int iLocator )
		: Expr_WithLocator_T ( tLocator, iLocator )
	{}

	void Command ( ESphExprCommand eCmd, void * pArg ) final
	{
		Expr_WithLocator_T::Command ( eCmd, pArg );

		if ( eCmd==SPH_EXPR_SET_BLOB_POOL )
			m_pBlobPool = (const BYTE*)pArg;
	}

	int StringEval ( const CSphMatch & tMatch, const BYTE ** ppStr ) const final
	{
		if ( m_tLocator.IsBlobAttr() && !m_pBlobPool )
			return 0;

		auto dStr = tMatch.FetchAttrData ( m_tLocator, m_pBlobPool );
		*ppStr = dStr.first; /// FIXME! m.b. all StringEval return BytesBlob_t?
		return dStr.second;
	}

	uint64_t GetHash ( const ISphSchema & tSorterSchema, uint64_t uPrevHash, bool & bDisable ) final
	{
		EXPR_CLASS_NAME("Expr_GetString_c");
		return CALC_DEP_HASHES();
	}

	ISphExpr * Clone () const final
	{
		return new Expr_GetString_c ( *this );
	}

private:
	const BYTE * m_pBlobPool {nullptr};

	Expr_GetString_c ( const Expr_GetString_c& rhs ) : Expr_WithLocator_T ( rhs ) {}
};


class Expr_GetMva_c : public Expr_WithLocator_c
{
public:
	Expr_GetMva_c ( const CSphAttrLocator & tLocator, int iLocator )
		: Expr_WithLocator_c ( tLocator, iLocator )
	{}

	float Eval ( const CSphMatch & ) const final { assert ( 0 ); return 0; }
	void Command ( ESphExprCommand eCmd, void * pArg ) final
	{
		Expr_WithLocator_c::Command ( eCmd, pArg );

		if ( eCmd==SPH_EXPR_SET_BLOB_POOL )
			m_pBlobPool = (const BYTE *)pArg;
	}

	int64_t Int64Eval ( const CSphMatch & tMatch ) const final
	{
		return (int64_t)sphPackPtrAttr ( tMatch.FetchAttrData ( m_tLocator, m_pBlobPool ) );
	}

	ByteBlob_t MvaEval ( const CSphMatch & tMatch ) const final
	{
		return tMatch.FetchAttrData ( m_tLocator, m_pBlobPool );
	}

	uint64_t GetHash ( const ISphSchema & tSorterSchema, uint64_t uPrevHash, bool & bDisable ) final
	{
		EXPR_CLASS_NAME("Expr_GetMva_c");
		return CALC_DEP_HASHES();
	}

	ISphExpr * Clone () const final
	{
		return new Expr_GetMva_c ( *this );
	}

private:
	const BYTE * m_pBlobPool {nullptr};

	Expr_GetMva_c ( const Expr_GetMva_c& rhs ) : Expr_WithLocator_c ( rhs ) {}
};


class Expr_GetFactorsAttr_c : public Expr_WithLocator_c
{
public:
	Expr_GetFactorsAttr_c ( const CSphAttrLocator & tLocator, int iLocator )
		: Expr_WithLocator_c ( tLocator, iLocator )
	{}

	float Eval ( const CSphMatch & ) const final { assert ( 0 ); return 0; }
	const BYTE * FactorEval ( const CSphMatch & tMatch ) const final
	{
		auto * pPacked = (const BYTE *)tMatch.GetAttr ( m_tLocator );
		return sphUnpackPtrAttr ( pPacked ).first;
	}

	const BYTE * FactorEvalPacked ( const CSphMatch & tMatch ) const final
	{
		return (const BYTE *)tMatch.GetAttr ( m_tLocator );
	}

	uint64_t GetHash ( const ISphSchema & tSorterSchema, uint64_t uPrevHash, bool & bDisable ) final
	{
		EXPR_CLASS_NAME("Expr_GetFactorsAttr_c");
		return CALC_DEP_HASHES();
	}

	ISphExpr * Clone () const final
	{
		return new Expr_GetFactorsAttr_c ( *this );
	}

private:
	Expr_GetFactorsAttr_c ( const Expr_GetFactorsAttr_c& ) = default;
};


class Expr_GetConst_c : public Expr_NoLocator_c
{
public:
	explicit Expr_GetConst_c ( float fValue )
		: m_fValue ( fValue )
	{}

	float Eval ( const CSphMatch & ) const final { return m_fValue; }
	int IntEval ( const CSphMatch & ) const final { return (int)m_fValue; }
	int64_t Int64Eval ( const CSphMatch & ) const final { return (int64_t)m_fValue; }
	bool IsConst () const final { return true; }

	uint64_t GetHash ( const ISphSchema & tSorterSchema, uint64_t uPrevHash, bool & bDisable ) final
	{
		EXPR_CLASS_NAME("Expr_GetConst_c");
		CALC_POD_HASH(m_fValue);
		return CALC_DEP_HASHES();
	}

	ISphExpr * Clone () const final
	{
		return new Expr_GetConst_c ( *this );
	}

private:
	float m_fValue {0.0f};

	Expr_GetConst_c ( const Expr_GetConst_c& rhs ) : m_fValue ( rhs.m_fValue ) {}
};


class Expr_GetIntConst_c : public Expr_NoLocator_c
{
public:
	explicit Expr_GetIntConst_c ( int iValue )
		: m_iValue ( iValue )
	{}

	float Eval ( const CSphMatch & ) const final { return (float) m_iValue; } // no assert() here cause generic float Eval() needs to work even on int-evaluator tree
	int IntEval ( const CSphMatch & ) const final { return m_iValue; }
	int64_t Int64Eval ( const CSphMatch & ) const final { return m_iValue; }
	bool IsConst () const final { return true; }
	
	uint64_t GetHash ( const ISphSchema & tSorterSchema, uint64_t uPrevHash, bool & bDisable ) final
	{
		EXPR_CLASS_NAME("Expr_GetIntConst_c");
		CALC_POD_HASH(m_iValue);
		return CALC_DEP_HASHES();
	}

	ISphExpr * Clone () const final
	{
		return new Expr_GetIntConst_c ( *this );
	}

private:
	int m_iValue {0};

	Expr_GetIntConst_c ( const Expr_GetIntConst_c& rhs ) : m_iValue ( rhs.m_iValue ) {}
};


class Expr_GetInt64Const_c : public Expr_NoLocator_c
{
public:
	explicit Expr_GetInt64Const_c ( int64_t iValue )
		: m_iValue ( iValue )
	{}

	float Eval ( const CSphMatch & ) const final { return (float) m_iValue; } // no assert() here cause generic float Eval() needs to work even on int-evaluator tree
	int IntEval ( const CSphMatch & ) const final { assert ( 0 ); return (int)m_iValue; }
	int64_t Int64Eval ( const CSphMatch & ) const final { return m_iValue; }
	bool IsConst () const final { return true; }
	
	uint64_t GetHash ( const ISphSchema & tSorterSchema, uint64_t uPrevHash, bool & bDisable ) final
	{
		EXPR_CLASS_NAME("Expr_GetInt64Const_c");
		CALC_POD_HASH(m_iValue);
		return CALC_DEP_HASHES();
	}

	ISphExpr * Clone () const final
	{
		return new Expr_GetInt64Const_c ( *this );
	}

private:
	int64_t m_iValue {0};

	Expr_GetInt64Const_c ( const Expr_GetInt64Const_c& rhs ) : m_iValue ( rhs.m_iValue ) {}
};


class Expr_GetStrConst_c : public Expr_StrNoLocator_c
{
public:
	Expr_GetStrConst_c ( const char * sVal, int iLen, bool bUnescape )
	{
		if ( iLen>0 )
		{
			if ( bUnescape )
				std::tie ( m_sVal, m_iLen ) = SqlUnescapeN ( sVal, iLen );
			else {
				m_sVal.SetBinary ( sVal, iLen );
				m_iLen = iLen;
			}
		} else
			m_iLen = m_sVal.Length();
	}

	Expr_GetStrConst_c ( Str_t sVal, bool bUnescape )
		: Expr_GetStrConst_c ( (const char*) sVal.first, (int) sVal.second, bUnescape )
	{}

	int StringEval ( const CSphMatch &, const BYTE ** ppStr ) const final
	{
		*ppStr = (const BYTE*) m_sVal.cstr();
		return m_iLen;
	}

	bool IsConst () const final { return true; }

	uint64_t GetHash ( const ISphSchema & tSorterSchema, uint64_t uPrevHash, bool & bDisable ) final
	{
		EXPR_CLASS_NAME("Expr_GetStrConst_c");
		CALC_STR_HASH(m_sVal, m_iLen);
		return CALC_DEP_HASHES();
	}

	const CSphString &	GetStr() { return m_sVal; }

	ISphExpr * Clone () const final
	{
		return new Expr_GetStrConst_c ( *this );
	}

private:
	CSphString	m_sVal;
	int			m_iLen {0};

	Expr_GetStrConst_c ( const Expr_GetStrConst_c& rhs ) : m_sVal ( rhs.m_sVal ), m_iLen ( rhs.m_iLen ) {}
};


class Expr_GetZonespanlist_c : public Expr_StrNoLocator_c
{
public:
	int StringEval ( const CSphMatch & tMatch, const BYTE ** ppStr ) const final
	{
		assert ( ppStr );
		if ( !m_pData || !m_pData->GetLength() )
		{
			*ppStr = nullptr;
			return 0;
		}
		m_sBuilder.Clear();
		const CSphVector<int> & dSpans = *m_pData;
		int iStart = tMatch.m_iTag + 1; // spans[tag] contains the length, so the 1st data index is tag+1
		int iEnd = iStart + dSpans [ tMatch.m_iTag ]; // [start,end) now covers all data indexes
		for ( int i=iStart; i<iEnd; i+=2 )
			m_sBuilder.Appendf ( " %d:%d", 1+dSpans[i], 1+dSpans[i+1] ); // convert our 0-based span numbers to human 1-based ones
		auto iRes = m_sBuilder.GetLength ();
		*ppStr = m_sBuilder.Leak();
		return iRes;
	}

	void Command ( ESphExprCommand eCmd, void * pArg ) final
	{
		if ( eCmd==SPH_EXPR_SET_EXTRA_DATA )
			static_cast<ISphExtra*>(pArg)->ExtraData ( EXTRA_GET_DATA_ZONESPANS, (void**)const_cast<IntVec_t**>(&m_pData) );
	}

	bool IsDataPtrAttr() const final
	{
		return true;
	}

	uint64_t GetHash ( const ISphSchema &, uint64_t, bool & bDisable ) final
	{
		bDisable = true; // disable caching for now, might add code to process if necessary
		return 0;
	}

	ISphExpr * Clone () const final
	{
		return new Expr_GetZonespanlist_c;
	}

private:
	const CSphVector<int> *	m_pData {nullptr};
	mutable StringBuilder_c	m_sBuilder;
};


class Expr_GetRankFactors_c : public Expr_StrNoLocator_c
{
public:
	int StringEval ( const CSphMatch & tMatch, const BYTE ** ppStr ) const final
	{
		assert ( ppStr );
		if ( !m_pFactors )
		{
			*ppStr = nullptr;
			return 0;
		}

		CSphString * sVal = (*m_pFactors) ( tMatch.m_tRowID );
		if ( !sVal )
		{
			*ppStr = nullptr;
			return 0;
		}
		int iLen = sVal->Length();
		*ppStr = (const BYTE*)sVal->Leak();
		m_pFactors->Delete ( tMatch.m_tRowID );
		return iLen;
	}

	void Command ( ESphExprCommand eCmd, void * pArg ) final
	{
		if ( eCmd==SPH_EXPR_SET_EXTRA_DATA )
			static_cast<ISphExtra*>(pArg)->ExtraData ( EXTRA_GET_DATA_RANKFACTORS, (void**)&m_pFactors );
	}

	bool IsDataPtrAttr() const final
	{
		return true;
	}

	uint64_t GetHash ( const ISphSchema &, uint64_t, bool & bDisable ) final
	{
		bDisable = true; // disable caching for now, might add code to process if necessary
		return 0;
	}

	ISphExpr * Clone () const final
	{
		return new Expr_GetRankFactors_c;
	}

private:
	/// hash type MUST BE IN SYNC with RankerState_Export_fn in sphinxsearch.cpp
	CSphOrderedHash < CSphString, RowID_t, IdentityHash_fn, 256 > * m_pFactors {nullptr};
};


class Expr_GetPackedFactors_c : public Expr_StrNoLocator_c
{
public:
	const BYTE * FactorEval ( const CSphMatch & tMatch ) const final
	{
		const BYTE * pData = nullptr;
		int iDataLen = FetchHashEntry ( tMatch, pData );
		if ( !pData )
			return nullptr;

		auto * pResult = new BYTE[iDataLen];
		memcpy ( pResult, pData, iDataLen );

		return pResult;
	}

	const BYTE * FactorEvalPacked ( const CSphMatch & tMatch ) const final
	{
		const BYTE * pData = nullptr;
		int iDataLen = FetchHashEntry ( tMatch, pData );
		if ( !pData )
			return nullptr;

		return sphPackPtrAttr( {pData, iDataLen} );
	}

	void Command ( ESphExprCommand eCmd, void * pArg ) final
	{
		if ( eCmd==SPH_EXPR_SET_EXTRA_DATA )
			static_cast<ISphExtra*>(pArg)->ExtraData ( EXTRA_GET_DATA_PACKEDFACTORS, (void**)&m_pHash );
	}

	bool IsDataPtrAttr() const final
	{
		return true;
	}

	uint64_t GetHash ( const ISphSchema &, uint64_t, bool & bDisable ) final
	{
		bDisable = true; // disable caching for now, might add code to process if necessary
		return 0;
	}

	ISphExpr * Clone () const final
	{
		return new Expr_GetPackedFactors_c;
	}

private:
	SphFactorHash_t * m_pHash {nullptr};

	int FetchHashEntry ( const CSphMatch & tMatch, const BYTE * & pData ) const
	{
		pData = nullptr;

		if ( !m_pHash || !m_pHash->GetLength() )
			return 0;

		DWORD uKey = FactorPoolHash ( RowTagged_t ( tMatch ), m_pHash->GetLength() );
		SphFactorHashEntry_t * pEntry = (*m_pHash)[ uKey ];
		assert ( pEntry );

		while ( pEntry && pEntry->m_tRow!=RowTagged_t ( tMatch ) )
			pEntry = pEntry->m_pNext;

		if ( !pEntry )
			return 0;

		pData = pEntry->m_pData;
		return int((BYTE *)pEntry - pEntry->m_pData);
	}
};


class Expr_BM25F_c : public Expr_NoLocator_c
{
public:
	Expr_BM25F_c ( float k1, float b, CSphVector<CSphNamedVariant> * pFieldWeights )
		: m_fK1 (k1)
		, m_fB ( b )
	{
		if ( pFieldWeights )
		{
			m_iCount = pFieldWeights->GetLength ();
			m_pFieldWeights = pFieldWeights->LeakData ();
		}
	}

	float Eval ( const CSphMatch & tMatch ) const final
	{
		if ( !m_pHash || !m_pHash->GetLength() )
			return 0.0f;

		DWORD uKey = FactorPoolHash ( RowTagged_t ( tMatch ), m_pHash->GetLength() );
		SphFactorHashEntry_t * pEntry = (*m_pHash)[ uKey ];
		assert ( pEntry );

		while ( pEntry && pEntry->m_tRow!=RowTagged_t ( tMatch ) )
			pEntry = pEntry->m_pNext;

		if ( !pEntry )
			return 0.0f;

		SPH_UDF_FACTORS tUnpacked;
		sphinx_factors_init ( &tUnpacked );
#ifndef NDEBUG
		Verify ( sphinx_factors_unpack ( (const unsigned int*)pEntry->m_pData, &tUnpacked )==0 );
#else
		sphinx_factors_unpack ( (const unsigned int*)pEntry->m_pData, &tUnpacked ); // fix MSVC Release warning
#endif

		// compute document length
		// OPTIMIZE? could precompute and store total dl in attrs, but at a storage cost
		// OPTIMIZE? could at least share between multiple BM25F instances, if there are many
		float dl = 0;
		CSphAttrLocator tLoc = m_tRankerState.m_tFieldLensLoc;
		if ( tLoc.m_iBitOffset>=0 )
		{
			for ( int i=0; i<m_tRankerState.m_iFields; i++ )
			{
				dl += tMatch.GetAttr ( tLoc ) * m_dWeights[i];
				tLoc.m_iBitOffset += 32;
			}
		}

		// compute (the current instance of) BM25F
		float fRes = 0.0f;
		for ( int iWord=0; iWord<m_tRankerState.m_iMaxQpos; iWord++ )
		{
			if ( !tUnpacked.term[iWord].keyword_mask )
				continue;

			// compute weighted TF
			float tf = 0.0f;
			for ( int i=0; i<m_tRankerState.m_iFields; i++ )
			{
				tf += tUnpacked.field_tf[ iWord + 1 + i * ( 1 + m_tRankerState.m_iMaxQpos ) ] * m_dWeights[i];
			}
			float idf = tUnpacked.term[iWord].idf; // FIXME? zeroed out for dupes!
			fRes += tf / ( tf + m_fK1 * ( 1.0f - m_fB + m_fB * dl / m_fWeightedAvgDocLen ) ) * idf;
		}

		sphinx_factors_deinit ( &tUnpacked );

		return fRes + 0.5f; // map to [0..1] range
	}

	void Command ( ESphExprCommand eCmd, void * pArg ) final
	{
		if ( eCmd!=SPH_EXPR_SET_EXTRA_DATA )
			return;

		bool bGotHash = static_cast<ISphExtra*>(pArg)->ExtraData ( EXTRA_GET_DATA_PACKEDFACTORS, (void**)&m_pHash );
		if ( !bGotHash )
			return;

		bool bGotState = static_cast<ISphExtra*>(pArg)->ExtraData ( EXTRA_GET_DATA_RANKER_STATE, (void**)&m_tRankerState );
		if ( !bGotState )
			return;

		// bind weights
		m_dWeights.Resize ( m_tRankerState.m_iFields );
		m_dWeights.Fill ( 1 );
		if ( m_iCount )
		{
			for ( int i=0; i<m_iCount; ++i )
			{
				// FIXME? report errors if field was not found?
				CSphString & sField = m_pFieldWeights[i].m_sKey;
				int iField = m_tRankerState.m_pSchema->GetFieldIndex ( sField.cstr() );
				if ( iField>=0 )
					m_dWeights[iField] = m_pFieldWeights[i].m_iValue;
			}
		}

		// compute weighted avgdl
		m_fWeightedAvgDocLen = 1.0f;
		if ( m_tRankerState.m_pFieldLens )
		{
			m_fWeightedAvgDocLen = 0.0f;
			ARRAY_FOREACH ( i, m_dWeights )
				m_fWeightedAvgDocLen += m_tRankerState.m_pFieldLens[i] * m_dWeights[i];
		}
		m_fWeightedAvgDocLen /= m_tRankerState.m_iTotalDocuments;
	}

	uint64_t GetHash ( const ISphSchema &, uint64_t, bool & bDisable ) final
	{
		bDisable = true; // disable caching for now, might add code to process if necessary
		return 0;
	}

	ISphExpr * Clone () const final
	{
		return new Expr_BM25F_c ( *this );
	}

private:
	SphExtraDataRankerState_t	m_tRankerState;
	float						m_fK1 {0.0f};
	float						m_fB  {0.0f};
	float						m_fWeightedAvgDocLen {0.0f};
	CSphVector<int>				m_dWeights;		///< per field weights
	SphFactorHash_t *			m_pHash {nullptr};
	SharedPtrArr_t<CSphNamedVariant> m_pFieldWeights;
	int64_t						m_iCount = 0;

	Expr_BM25F_c ( const Expr_BM25F_c& rhs )
		: m_fK1 ( rhs.m_fK1 )
		, m_fB ( rhs.m_fB )
		, m_pFieldWeights ( rhs.m_pFieldWeights )
		, m_iCount ( rhs.m_iCount )
	{}
};


class Expr_GetWeight_c : public Expr_NoLocator_c
{
public:
	float Eval ( const CSphMatch & tMatch ) const final { return (float)tMatch.m_iWeight; }
	int IntEval ( const CSphMatch & tMatch ) const final { return (int)tMatch.m_iWeight; }
	int64_t Int64Eval ( const CSphMatch & tMatch ) const final { return (int64_t)tMatch.m_iWeight; }

	uint64_t GetHash ( const ISphSchema & tSorterSchema, uint64_t uPrevHash, bool & bDisable ) final
	{
		EXPR_CLASS_NAME("Expr_GetWeight_c");
		return CALC_DEP_HASHES();
	}

	ISphExpr* Clone() const final
	{
		return new Expr_GetWeight_c;
	}
};

//////////////////////////////////////////////////////////////////////////

class Expr_Arglist_c : public ISphExpr
{
	friend void MoveToArgList ( ISphExpr * pLeft, VecRefPtrs_t<ISphExpr*> & dArgs );

public:
	Expr_Arglist_c ( ISphExpr * pLeft, ISphExpr * pRight )
	{
		AddArgs ( pLeft );
		AddArgs ( pRight );
	}

	bool IsArglist () const final
	{
		return true;
	}

	ISphExpr * GetArg ( int i ) const final
	{
		if ( i>=m_dArgs.GetLength() )
			return nullptr;
		return m_dArgs[i];
	}

	int GetNumArgs() const final
	{
		return m_dArgs.GetLength();
	}

	float Eval ( const CSphMatch & ) const final
	{
		assert ( 0 && "internal error: Eval() must not be explicitly called on arglist" );
		return 0.0f;
	}

	void FixupLocator ( const ISphSchema * pOldSchema, const ISphSchema * pNewSchema ) final
	{
		for ( auto i : m_dArgs )
			i->FixupLocator ( pOldSchema, pNewSchema );
	}

	void Command ( ESphExprCommand eCmd, void * pArg ) final
	{
		for ( auto i : m_dArgs )
			i->Command ( eCmd, pArg );
	}

	uint64_t GetHash ( const ISphSchema &, uint64_t, bool & ) final
	{
		assert ( 0 && "internal error: GetHash() must not be explicitly called on arglist" );
		return 0;
	}

	ISphExpr * Clone () const final
	{
		return new Expr_Arglist_c ( *this );
	}

private:
	VecRefPtrs_t<ISphExpr*> m_dArgs;

	void AddArgs ( ISphExpr * pExpr )
	{
		// not an arglist? just add it
		if ( !pExpr->IsArglist () )
		{
			m_dArgs.Add ( pExpr );
			SafeAddRef ( pExpr );
			return;
		}

		// arglist? take ownership of its args, and dismiss it
		auto * pArgs = ( Expr_Arglist_c * ) pExpr;
		m_dArgs.Append ( pArgs->m_dArgs );
		pArgs->m_dArgs.Reset ();
	}

	Expr_Arglist_c ( const Expr_Arglist_c& rhs )
	{
		m_dArgs.Resize ( rhs.m_dArgs.GetLength () );
		ARRAY_FOREACH ( i, m_dArgs )
			m_dArgs[i] = SafeClone (rhs.m_dArgs[i]);
	}
};

//////////////////////////////////////////////////////////////////////////

// very deep expression needs special stack for destroy
class Expr_ProxyFat_c final : public Expr_Unary_c
{
public:
	explicit Expr_ProxyFat_c ( ISphExpr * pExpr )
		: Expr_Unary_c ( "Expr_ProxyFat_c", pExpr )
	{}

	float Eval ( const CSphMatch & tMatch ) const final { return m_pFirst->Eval(tMatch); }

	int IntEval ( const CSphMatch & tMatch ) const final { return m_pFirst->IntEval(tMatch); }

	int64_t Int64Eval ( const CSphMatch & tMatch ) const final { return m_pFirst->Int64Eval(tMatch); }

	int StringEval ( const CSphMatch & tMatch, const BYTE ** ppStr ) const final { return m_pFirst->StringEval(tMatch,ppStr); }

	const BYTE * StringEvalPacked ( const CSphMatch & tMatch ) const final { return m_pFirst->StringEvalPacked(tMatch); }

	ByteBlob_t MvaEval ( const CSphMatch & tMatch) const final { return m_pFirst->MvaEval(tMatch); }

	const BYTE * FactorEval ( const CSphMatch & tMatch) const final { return m_pFirst->FactorEval(tMatch); }

	const BYTE * FactorEvalPacked ( const CSphMatch & tMatch) const final { return m_pFirst->FactorEvalPacked(tMatch); }

	bool IsArglist () const final { return m_pFirst->IsArglist(); }

	bool IsColumnar ( bool * pStored ) const final { return m_pFirst->IsColumnar(pStored); }

	bool IsDataPtrAttr () const final { return m_pFirst->IsDataPtrAttr(); }

	ISphExpr * GetArg ( int i ) const final { return m_pFirst->GetArg(i); }

	int GetNumArgs() const final { return m_pFirst->GetNumArgs(); }

	bool IsConst () const final { return m_pFirst->IsConst(); }

	bool IsJson ( bool & bConverted ) const final { return m_pFirst->IsJson( bConverted); }

	ISphExpr * Clone () const final { return new Expr_ProxyFat_c ( *this ); }

protected:
	Expr_ProxyFat_c ( const Expr_ProxyFat_c & ) = default;

	~Expr_ProxyFat_c() final
	{
		if ( !m_pFirst || !m_pFirst->IsLast() )
			return;

		auto iStackNeeded = Threads::GetStackUsed ();
		auto iCurStackSize = Threads::MyStackSize ();
		int iNeedInAdvance = session::GetDesiredStack ();
		if ( iNeedInAdvance<=0 )
			iStackNeeded = iCurStackSize * 2; // just from the fact that we're here, as ProxyFat is created by demand.
		else
			iStackNeeded += iNeedInAdvance * 2; // fixme! * 2 is not precise grade!

		if ( iStackNeeded<=iCurStackSize )
			return;

		// special deep-expression delete - take subexpr and release it from dedicated coro with increased stack.
		auto pExpr = m_pFirst.Leak();
		assert ( pExpr && pExpr->IsLast () );
		Threads::Coro::Continue ( (int) iStackNeeded, [pExpr] { pExpr->Release(); } );
	}
};

class Expr_StrLength_c : public Expr_Unary_c
{
public:
	explicit Expr_StrLength_c ( ISphExpr * pArg )
		: Expr_Unary_c ( "Expr_StrLength_c", pArg )
	{}

	int IntEval ( const CSphMatch & tMatch ) const final
	{
		const BYTE * pStr = nullptr;
		int iLen = m_pFirst->StringEval ( tMatch, &pStr );
		FreeDataPtr ( *m_pFirst, pStr );
		return iLen;
	}

	float Eval ( const CSphMatch & tMatch ) const final { return (float)IntEval ( tMatch ); }

	ISphExpr * Clone () const final
	{
		return new Expr_StrLength_c ( *this );
	}

private:
	Expr_StrLength_c ( const Expr_StrLength_c& ) = default;
};


class Expr_Crc32_c : public Expr_Unary_c
{
public:
	explicit Expr_Crc32_c ( ISphExpr * pFirst )
		: Expr_Unary_c ( "Expr_Crc32_c", pFirst )
	{}

	float Eval ( const CSphMatch & tMatch ) const final { return (float)IntEval ( tMatch ); }
	int IntEval ( const CSphMatch & tMatch ) const final
	{
		const BYTE * pStr;
		int iLen = m_pFirst->StringEval ( tMatch, &pStr );
		DWORD uCrc = sphCRC32 ( pStr, iLen );
		FreeDataPtr ( *m_pFirst, pStr );
		return uCrc;
	}

	int64_t Int64Eval ( const CSphMatch & tMatch ) const final { return (int64_t)(DWORD)IntEval ( tMatch ); }

	ISphExpr * Clone () const final
	{
		return new Expr_Crc32_c ( *this );
	}

private:
	Expr_Crc32_c ( const Expr_Crc32_c& ) = default;
};


static inline int Fibonacci ( int i )
{
	if ( i<0 )
		return 0;
	int f0 = 0;
	int f1 = 1;
	int j = 0;
	for ( j=0; j+1<i; j+=2 )
	{
		f0 += f1; // f_j
		f1 += f0; // f_{j+1}
	}
	return ( i & 1 ) ? f1 : f0;
}


class Expr_Fibonacci_c : public Expr_Unary_c
{
public:
	explicit Expr_Fibonacci_c ( ISphExpr * pFirst )
		: Expr_Unary_c ( "Expr_Fibonacci_c", pFirst )
	{}

	float Eval ( const CSphMatch & tMatch ) const final { return (float)IntEval ( tMatch ); }
	int IntEval ( const CSphMatch & tMatch ) const final { return Fibonacci ( m_pFirst->IntEval ( tMatch ) ); }
	int64_t Int64Eval ( const CSphMatch & tMatch ) const final { return IntEval ( tMatch ); }

	ISphExpr * Clone () const final
	{
		return new Expr_Fibonacci_c ( *this );
	}

private:
	Expr_Fibonacci_c ( const Expr_Fibonacci_c& ) = default;
};


class Expr_Concat_c : public Expr_NoLocator_c
{
public:
	explicit Expr_Concat_c ( const CSphVector<ISphExpr *> & dArgs, const CSphVector<bool> & dConstStr )
	{
		// pre-eval const strings
		CSphVector<const BYTE *> dEvaluated ( dArgs.GetLength() );
		m_dArgs.Resize ( dArgs.GetLength() );
		CSphMatch tMatch; // fake match
		ARRAY_FOREACH ( i, m_dArgs )
		{
			if ( dConstStr[i] )
				dArgs[i]->StringEval ( tMatch, &dEvaluated[i] );
			else
				dEvaluated[i] = nullptr;
		}

		// pre-concat const strings
		int iArg = 0;
		while ( iArg < m_dArgs.GetLength() )
		{
			StringOrExpr_t & tArg = m_dArgs[iArg];
			if ( dEvaluated[iArg] )
			{
				for ( ; iArg < dEvaluated.GetLength() && dEvaluated[iArg]; iArg++ )
				{
					auto iLen = (int) strlen ( (const char *)dEvaluated[iArg] );
					memcpy ( tArg.m_dBuffer.AddN (iLen), dEvaluated[iArg], iLen );
				}
			}
			else
				tArg.m_pExpr = dArgs[iArg++];
		}

		// remove gaps (if any)
		ARRAY_FOREACH ( i, m_dArgs )
			if ( !m_dArgs[i].m_dBuffer.GetLength() && !m_dArgs[i].m_pExpr )
				m_dArgs.Remove(i--);

		for ( auto & i : m_dArgs )
			SafeAddRef ( i.m_pExpr );
	}

	int StringEval ( const CSphMatch & tMatch, const BYTE ** ppStr ) const final
	{
		CSphVector<BYTE> dResult;
		int iResultLen = EvalMatch ( tMatch, dResult );
		*ppStr = dResult.LeakData();
		return iResultLen;
	}

	const BYTE * StringEvalPacked ( const CSphMatch & tMatch ) const final
	{
		// this is done to avoid reallocation while re-packing the result of StringEval call
		TightPackedVec_T<BYTE> dResult;
		int iResultLen = EvalMatch ( tMatch, dResult );
		sphPackPtrAttrInPlace ( dResult, iResultLen );
		return dResult.LeakData();
	}

	float Eval ( const CSphMatch & ) const final { assert ( 0 ); return 0; }

	void Command ( ESphExprCommand eCmd, void * pArg ) final
	{
		for ( auto & i : m_dArgs )
			if ( i.m_pExpr )
				i.m_pExpr->Command ( eCmd, pArg );
	}

	bool IsDataPtrAttr() const final
	{
		return true;
	}

	uint64_t GetHash ( const ISphSchema & tSorterSchema, uint64_t uPrevHash, bool & bDisable ) final
	{
		EXPR_CLASS_NAME("Expr_Concat_c");
		for ( const auto & i : m_dArgs )
			if ( i.m_pExpr ) uHash = i.m_pExpr->GetHash ( tSorterSchema, uHash, bDisable );
		return CALC_DEP_HASHES();
	}

	ISphExpr* Clone() const final
	{
		return new Expr_Concat_c ( *this );
	}

protected:
	struct StringOrExpr_t
	{
		CSphVector<BYTE>			m_dBuffer;
		CSphRefcountedPtr<ISphExpr>	m_pExpr {nullptr};
	};

	CSphVector<StringOrExpr_t> m_dArgs;

	template<class POLICY, class LIMIT, class STORE>
	int EvalMatch ( const CSphMatch & tMatch, sph::Vector_T<BYTE, POLICY, LIMIT, STORE> & dResult ) const
	{
		for ( auto & i : m_dArgs )
		{
			const BYTE * pStr = nullptr;
			int iLen;
			if ( i.m_pExpr )
				iLen = i.m_pExpr->StringEval ( tMatch, &pStr );
			else
			{
				iLen = i.m_dBuffer.GetLength();
				pStr = i.m_dBuffer.Begin();
			}

			if ( pStr )
				dResult.Append ( const_cast<BYTE*>(pStr), iLen );

			FreeDataPtr ( i.m_pExpr, pStr );
		}

		dResult.Add('\0');
		return dResult.GetLength()-1;
	}

private:
	Expr_Concat_c ( const Expr_Concat_c& rhs )
	{
		m_dArgs.Resize ( rhs.m_dArgs.GetLength ());
		ARRAY_FOREACH ( i, m_dArgs )
		{
			m_dArgs[i].m_dBuffer = rhs.m_dArgs[i].m_dBuffer;
			m_dArgs[i].m_pExpr = SafeClone ( rhs.m_dArgs[i].m_pExpr );
		}
	}
};


class Expr_ToString_c : public Expr_Unary_c
{
public:
	Expr_ToString_c ( ISphExpr * pArg, ESphAttr eArg )
		: Expr_Unary_c ( "Expr_ToString_c", pArg )
		, m_eArg ( eArg )
	{}

	float Eval ( const CSphMatch & ) const final
	{
		assert ( 0 );
		return 0.0f;
	}

	int StringEval ( const CSphMatch & tMatch, const BYTE ** ppStr ) const final
	{
		m_sBuilder.Clear();
		uint64_t uPacked = 0;
		ESphJsonType eJson = JSON_NULL;
		uint64_t uOff = 0;
		int iLen = 0;

		switch ( m_eArg )
		{
			case SPH_ATTR_INTEGER:	m_sBuilder.Appendf ( "%u", m_pFirst->IntEval ( tMatch ) ); break;
			case SPH_ATTR_BIGINT:	m_sBuilder.Appendf ( INT64_FMT, m_pFirst->Int64Eval ( tMatch ) ); break;
			case SPH_ATTR_FLOAT:	m_sBuilder.Appendf ( "%f", m_pFirst->Eval ( tMatch ) ); break;
			case SPH_ATTR_UINT32SET:
			case SPH_ATTR_INT64SET:
			case SPH_ATTR_UINT32SET_PTR:
			case SPH_ATTR_INT64SET_PTR:
				{
					auto dMva = m_pFirst->MvaEval ( tMatch );
					sphMVA2Str ( dMva, m_eArg==SPH_ATTR_INT64SET || m_eArg==SPH_ATTR_INT64SET_PTR, m_sBuilder );
				}
				break;

			case SPH_ATTR_FLOAT_VECTOR:
			case SPH_ATTR_FLOAT_VECTOR_PTR:
				sphFloatVec2Str ( m_pFirst->MvaEval(tMatch), m_sBuilder );
				break;

			case SPH_ATTR_STRING:
			{
				CSphVector<BYTE> dTmp;
				iLen = m_pFirst->StringEval ( tMatch, ppStr );
				dTmp.Resize(iLen+1);
				if ( ppStr )
				{
					memcpy ( dTmp.Begin(), *ppStr, iLen );
					dTmp[iLen] = '\0';
				}
				else
					dTmp[0] = '\0';

				*ppStr = dTmp.LeakData();
				return iLen;
			}

			case SPH_ATTR_STRINGPTR:
				return m_pFirst->StringEval ( tMatch, ppStr );

			case SPH_ATTR_JSON_FIELD:
				uPacked = m_pFirst->Int64Eval ( tMatch );

				eJson = sphJsonUnpackType ( uPacked );
				uOff = sphJsonUnpackOffset ( uPacked );

				if ( !uOff || eJson==JSON_NULL )
				{
					*ppStr = nullptr;
					iLen = 0;
				} else
				{
					JsonEscapedBuilder dTmp;
					sphJsonFieldFormat ( dTmp, m_pBlobPool+uOff, eJson, false );
					iLen = dTmp.GetLength();
					*ppStr = dTmp.Leak();
				}
				return iLen;

			default:
				assert ( 0 && "unhandled arg type in TO_STRING()" );
				break;
		}

		if ( !m_sBuilder.GetLength() )
		{
			*ppStr = nullptr;
			return 0;
		}

		auto iRes = m_sBuilder.GetLength ();
		*ppStr = m_sBuilder.Leak();
		return iRes;
	}

	bool IsDataPtrAttr() const final
	{
		if ( m_eArg==SPH_ATTR_STRINGPTR )
			return m_pFirst->IsDataPtrAttr();

		return true;
	}

	void Command ( ESphExprCommand eCmd, void * pArg ) final
	{
		if ( eCmd==SPH_EXPR_SET_BLOB_POOL )
			m_pBlobPool = (const BYTE*)pArg;

		m_pFirst->Command ( eCmd, pArg );
	}

	ISphExpr* Clone() const final
	{
		return new Expr_ToString_c ( *this );
	}

private:
	ESphAttr					m_eArg;
	const BYTE *				m_pBlobPool {nullptr};
	mutable StringBuilder_c		m_sBuilder;

private:
	Expr_ToString_c ( const Expr_ToString_c& rhs )
		: Expr_Unary_c ( rhs )
		, m_eArg ( rhs.m_eArg )
	{}
};

//////////////////////////////////////////////////////////////////////////

/// generic JSON value evaluation
/// can handle arbitrary stacks of jsoncol.key1.arr2[indexexpr3].key4[keynameexpr5]
/// m_dArgs holds the expressions that return actual accessors (either keynames or indexes)
/// m_dRetTypes holds their respective types
class Expr_JsonField_c : public Expr_WithLocator_c
{
public:
	/// takes over the expressions
	Expr_JsonField_c ( const CSphAttrLocator & tLocator, int iLocator, CSphVector<ISphExpr*> & dArgs, CSphVector<ESphAttr> & dRetTypes )
		: Expr_WithLocator_c ( tLocator, iLocator )
	{
		assert ( dArgs.GetLength()==dRetTypes.GetLength() );
		m_dArgs.SwapData ( dArgs );
		m_dRetTypes.SwapData ( dRetTypes );
	}

	void Command ( ESphExprCommand eCmd, void * pArg ) override
	{
		Expr_WithLocator_c::Command ( eCmd, pArg );

		switch ( eCmd )
		{
		case SPH_EXPR_SET_BLOB_POOL:
			m_pBlobPool = (const BYTE*)pArg;
			break;

		case SPH_EXPR_GET_DEPENDENT_COLS:
			if ( m_iLocator!=-1 )
				static_cast < CSphVector<int>* > ( pArg )->Add(m_iLocator);
			break;

		case SPH_EXPR_FORMAT_AS_TEXT:
			if ( m_iLocator!=-1 && !m_dArgs.IsEmpty() && m_dArgs.all_of( []( auto & pExpr ){ return pExpr->IsConst(); } ) )
			{
				auto pSchemaWithName = static_cast<std::pair<const ISphSchema*,CSphString>*>(pArg);
				CSphString sAllFields;
				ARRAY_FOREACH ( i, m_dArgs )
				{
					CSphMatch tStub;
					CSphString sArg;

					switch ( m_dRetTypes[i] )
					{
					case SPH_ATTR_INTEGER:
						sArg.SetSprintf ( "[%d]", m_dArgs[i]->IntEval(tStub) );
						break;

					case SPH_ATTR_BIGINT:
						sArg.SetSprintf ( "[" INT64_FMT "]", m_dArgs[i]->Int64Eval(tStub) );
						break;

					case SPH_ATTR_STRING:
					{
						const BYTE * pStr;
						int iLen = m_dArgs[i]->StringEval ( tStub, &pStr );
						sArg.SetSprintf ( ".%s", CSphString ( (const char*)pStr, iLen ).cstr() );
					}
					break;

					default:
						break;
					}

					if ( sAllFields.IsEmpty() )
						sAllFields = sArg;
					else
						sAllFields.SetSprintf ( "%s%s", sAllFields.cstr(), sArg.cstr() );
				}

				const CSphColumnInfo & tAttr = pSchemaWithName->first->GetAttr(m_iLocator);
				pSchemaWithName->second.SetSprintf ( "%s%s", tAttr.m_sName.cstr(), sAllFields.cstr() );
			}
			break;

		default:
			break;
		}

		for ( auto & pExpr : m_dArgs )
			if ( pExpr )
				pExpr->Command ( eCmd, pArg );
	}

	float Eval ( const CSphMatch & ) const final
	{
		assert ( 0 && "one just does not simply evaluate a JSON as float" );
		return 0;
	}

	int64_t DoEval ( ESphJsonType eJson, const BYTE * pVal, const CSphMatch & tMatch ) const
	{
		int iLen;
		const BYTE * pStr;

		ARRAY_FOREACH ( i, m_dRetTypes )
		{
			switch ( m_dRetTypes[i] )
			{
			case SPH_ATTR_INTEGER:	eJson = sphJsonFindByIndex ( eJson, &pVal, m_dArgs[i]->IntEval ( tMatch ) ); break;
			case SPH_ATTR_BIGINT:	eJson = sphJsonFindByIndex ( eJson, &pVal, (int)m_dArgs[i]->Int64Eval ( tMatch ) ); break;
			case SPH_ATTR_FLOAT:	eJson = sphJsonFindByIndex ( eJson, &pVal, (int)m_dArgs[i]->Eval ( tMatch ) ); break;
			case SPH_ATTR_STRING:
				// is this assert will fail someday it's ok
				// just remove it and add this code instead to handle possible memory leak
				// if ( m_dArgv[i]->IsDataPtrAttr() ) SafeDeleteArray ( pStr );
				assert ( !m_dArgs[i]->IsDataPtrAttr() );
				iLen = m_dArgs[i]->StringEval ( tMatch, &pStr );
				eJson = sphJsonFindByKey ( eJson, &pVal, (const void *)pStr, iLen, sphJsonKeyMask ( (const char *)pStr, iLen ) );
				break;
			case SPH_ATTR_JSON_FIELD: // handle cases like "json.a [ json.b ]"
				{
					uint64_t uPacked = m_dArgs[i]->Int64Eval ( tMatch );

					ESphJsonType eType = sphJsonUnpackType ( uPacked );
					const BYTE * p = m_pBlobPool + sphJsonUnpackOffset ( uPacked );

					switch ( eType )
					{
					case JSON_INT32:	eJson = sphJsonFindByIndex ( eJson, &pVal, sphJsonLoadInt ( &p ) ); break;
					case JSON_INT64:	eJson = sphJsonFindByIndex ( eJson, &pVal, (int)sphJsonLoadBigint ( &p ) ); break;
					case JSON_DOUBLE:	eJson = sphJsonFindByIndex ( eJson, &pVal, (int)sphQW2D ( sphJsonLoadBigint ( &p ) ) ); break;
					case JSON_STRING:
						iLen = sphJsonUnpackInt ( &p );
						eJson = sphJsonFindByKey ( eJson, &pVal, (const void *)p, iLen, sphJsonKeyMask ( (const char *)p, iLen ) );
						break;
					default:
						return 0;
					}
					break;
				}
			default:
				return 0;
			}

			if ( eJson==JSON_EOF )
				return 0;
		}

		// keep actual attribute type and offset to data packed
		return sphJsonPackTypeOffset ( eJson, pVal-m_pBlobPool );
	}

	int64_t Int64Eval ( const CSphMatch & tMatch ) const override
	{
		if ( !m_pBlobPool )
			return 0;

		if ( m_tLocator.m_bDynamic )
		{
			// extends precalculated (aliased) field
			uint64_t uPacked = tMatch.GetAttr ( m_tLocator );
			if ( !uPacked )
				return 0;

			ESphJsonType eType = sphJsonUnpackType ( uPacked );
			const BYTE * pVal = m_pBlobPool + sphJsonUnpackOffset ( uPacked );

			return DoEval ( eType, pVal, tMatch );
		}

		int iLengthBytes = 0;
		const BYTE * pVal = sphGetBlobAttr ( tMatch, m_tLocator, m_pBlobPool, iLengthBytes );
		if ( !pVal )
			return 0;

		ESphJsonType eJson = sphJsonFindFirst ( &pVal );
		return DoEval ( eJson, pVal, tMatch );
	}

	uint64_t GetHash ( const ISphSchema & tSorterSchema, uint64_t uPrevHash, bool & bDisable ) final
	{
		EXPR_CLASS_NAME("Expr_JsonField_c");
		CALC_POD_HASHES(m_dRetTypes);
		CALC_CHILD_HASHES(m_dArgs);
		return CALC_DEP_HASHES();
	}

	bool IsJson ( bool & bConverted ) const final
	{
		bConverted = false;
		return true;
	}

	ISphExpr* Clone() const override
	{
		return new Expr_JsonField_c ( *this );
	}

protected:
	const BYTE *			m_pBlobPool {nullptr};

private:
	VecRefPtrs_t<ISphExpr*>	m_dArgs;
	CSphVector<ESphAttr>	m_dRetTypes;

protected:
	Expr_JsonField_c ( const Expr_JsonField_c & rhs )
		: Expr_WithLocator_c ( rhs )
		, m_dRetTypes ( rhs.m_dRetTypes )
	{
		m_dArgs.Resize ( rhs.m_dArgs.GetLength ());
		ARRAY_FOREACH ( i, m_dArgs )
			m_dArgs[i] = SafeClone (rhs.m_dArgs[i]);
	}
};


/// fastpath (instead of generic JsonField_c) for jsoncol.key access by a static key name
class Expr_JsonFastKey_c : public Expr_WithLocator_c
{
public:
	/// takes over the expressions
	Expr_JsonFastKey_c ( const CSphAttrLocator & tLocator, int iLocator, ISphExpr * pArg )
		: Expr_WithLocator_c ( tLocator, iLocator )
	{
		auto * pKey = (Expr_GetStrConst_c*)pArg;
		m_sKey = pKey->GetStr();
		m_iKeyLen = m_sKey.Length();
		m_uKeyBloom = sphJsonKeyMask ( m_sKey.cstr(), m_iKeyLen );
	}

	void Command ( ESphExprCommand eCmd, void * pArg ) final
	{
		Expr_WithLocator_c::Command ( eCmd, pArg );

		if ( eCmd==SPH_EXPR_SET_BLOB_POOL )
			m_pBlobPool = (const BYTE*)pArg;
	}

	float Eval ( const CSphMatch & ) const final
	{
		assert ( 0 && "one just does not simply evaluate a JSON as float" );
		return 0;
	}

	int64_t Int64Eval ( const CSphMatch & tMatch ) const final
	{
		// get pointer to JSON blob data
		const BYTE * pJson = sphGetBlobAttr ( tMatch, m_tLocator, m_pBlobPool ).first;
		if ( !pJson )
			return 0;

		// all root objects start with a Bloom mask; quickly check it
		if ( ( sphGetDword(pJson) & m_uKeyBloom )!=m_uKeyBloom )
			return 0;

		// OPTIMIZE? FindByKey does an extra (redundant) bloom check inside
		ESphJsonType eJson = sphJsonFindByKey ( JSON_ROOT, &pJson, m_sKey.cstr(), m_iKeyLen, m_uKeyBloom );
		if ( eJson==JSON_EOF )
			return 0;

		// keep actual attribute type and offset to data packed
		return sphJsonPackTypeOffset ( eJson, pJson-m_pBlobPool );
	}

	uint64_t GetHash ( const ISphSchema & tSorterSchema, uint64_t uPrevHash, bool & bDisable ) final
	{
		EXPR_CLASS_NAME("Expr_JsonFastKey_c");
		CALC_STR_HASH(m_sKey,m_iKeyLen);
		return CALC_DEP_HASHES();
	}

	bool IsJson ( bool & bConverted ) const final
	{
		bConverted = false;
		return true;
	}

	ISphExpr* Clone() const final
	{
		return new Expr_JsonFastKey_c ( *this );
	}

protected:
	const BYTE *	m_pBlobPool {nullptr};
	CSphString		m_sKey;
	int				m_iKeyLen {0};
	DWORD			m_uKeyBloom {0};

private:
	Expr_JsonFastKey_c ( const Expr_JsonFastKey_c & rhs )
		: Expr_WithLocator_c ( rhs )
		, m_sKey ( rhs.m_sKey )
		, m_iKeyLen ( rhs.m_iKeyLen )
		, m_uKeyBloom ( rhs.m_uKeyBloom )
	{}
};


static ESphJsonType GetKey ( const BYTE ** ppKey, const CSphMatch & tMatch, const BYTE * pBlobPool, const CSphRefcountedPtr<ISphExpr> & pArg )
{
	assert ( ppKey );
	if ( !pBlobPool || !pArg )
		return JSON_EOF;

	uint64_t uPacked = pArg->Int64Eval ( tMatch );
	*ppKey = pBlobPool + sphJsonUnpackOffset ( uPacked );

	return sphJsonUnpackType ( uPacked );
}


class Expr_JsonFieldConv_c : public ISphExpr
{
public:
	explicit Expr_JsonFieldConv_c ( ISphExpr * pArg )
		: m_pArg { pArg }
	{
		SafeAddRef ( pArg );
	}

	int StringEval ( const CSphMatch & tMatch, const BYTE ** ppStr ) const override
	{
		const BYTE * pVal = nullptr;
		ESphJsonType eJson = GetKey ( &pVal, tMatch );
		if ( eJson!=JSON_STRING)
			return 0;

		//      using sphUnpackStr() is wrong, because BSON uses different store format of string length
		int iLen = sphJsonUnpackInt ( &pVal );
		*ppStr = pVal;
		return iLen;
	}

	float Eval ( const CSphMatch & tMatch ) const override { return DoEval<float> ( tMatch ); }
	int IntEval ( const CSphMatch & tMatch ) const override { return DoEval<int> ( tMatch ); }
	int64_t Int64Eval ( const CSphMatch & tMatch ) const override { return DoEval<int64_t> ( tMatch ); }

	uint64_t GetHash ( const ISphSchema & tSorterSchema, uint64_t uPrevHash, bool & bDisable ) override
	{
		EXPR_CLASS_NAME("Expr_JsonFieldConv_c");
		return CALC_PARENT_HASH();
	}

	void Command ( ESphExprCommand eCmd, void * pArg ) override
	{
		if ( eCmd==SPH_EXPR_SET_BLOB_POOL )
			m_pBlobPool = (const BYTE*)pArg;
		if ( m_pArg )
			m_pArg->Command ( eCmd, pArg );
	}

	void FixupLocator ( const ISphSchema * pOldSchema, const ISphSchema * pNewSchema ) override
	{
		if ( m_pArg )
			m_pArg->FixupLocator ( pOldSchema, pNewSchema );
	}

	ISphExpr* Clone() const override
	{
		return new Expr_JsonFieldConv_c ( *this );
	}

protected:
	const BYTE *	m_pBlobPool {nullptr};
	CSphRefcountedPtr<ISphExpr> m_pArg;

	ESphJsonType GetKey ( const BYTE ** ppKey, const CSphMatch & tMatch ) const
	{
		return ::GetKey ( ppKey, tMatch, m_pBlobPool, m_pArg );
	}

	// generic evaluate
	template < typename T >
	T DoEval ( const CSphMatch & tMatch ) const
	{
		const BYTE * pVal = nullptr;
		ESphJsonType eJson = GetKey ( &pVal, tMatch );
		switch ( eJson )
		{
		case JSON_INT32:	return (T)sphJsonLoadInt ( &pVal );
		case JSON_INT64:	return (T)sphJsonLoadBigint ( &pVal );
		case JSON_DOUBLE:	return (T)sphQW2D ( sphJsonLoadBigint ( &pVal ) );
		case JSON_TRUE:		return 1;
		case JSON_STRING:
		{
			int iLen = sphJsonUnpackInt ( &pVal );
			int64_t iVal;
			double fVal;
			ESphJsonType eType;
			if ( sphJsonStringToNumber ( (const char*)pVal, iLen, eType, iVal, fVal ) )
				return eType==JSON_DOUBLE ? (T)fVal : (T)iVal;
			return 0;
		}
		default:			return 0;
		}
	}

	uint64_t CalcHash ( const char * szTag, const ISphSchema & tSorterSchema, uint64_t uPrevHash, bool & bDisable )
	{
		EXPR_CLASS_NAME_NOCHECK(szTag);
		CALC_CHILD_HASH(m_pArg);
		return CALC_DEP_HASHES();
	}

	
	bool IsJson ( bool & bConverted ) const final
	{
		bConverted = true;
		return true;
	}

	Expr_JsonFieldConv_c ( const Expr_JsonFieldConv_c& rhs )
		: m_pArg { SafeClone (rhs.m_pArg) }
	{}
};


template <typename T>
T JsonAggr ( ESphJsonType eJson, const BYTE * pVal, ESphAggrFunc eFunc, CSphString * pBuf )
{
	if ( !pVal || ( eFunc!=SPH_AGGR_MIN && eFunc!=SPH_AGGR_MAX ) )
		return 0;

	switch ( eJson )
	{
	case JSON_INT32_VECTOR:
		{
			int iVals = sphJsonUnpackInt ( &pVal );
			if ( iVals==0 )
				return 0;

			auto * p = (const int*) pVal;
			int iRes = *p; // first value

			switch ( eFunc )
			{
			case SPH_AGGR_MIN: while ( --iVals ) if ( *++p<iRes ) iRes = *p; break;
			case SPH_AGGR_MAX: while ( --iVals ) if ( *++p>iRes ) iRes = *p; break;
			default: return 0;
			}
			return (T)iRes;
		}
	case JSON_DOUBLE_VECTOR:
		{
			int iLen = sphJsonUnpackInt ( &pVal );
			if ( !iLen || ( eFunc!=SPH_AGGR_MIN && eFunc!=SPH_AGGR_MAX ) )
				return 0;

			double fRes = ( eFunc==SPH_AGGR_MIN ? FLT_MAX : FLT_MIN );
			const BYTE * p = pVal;
			for ( int i=0; i<iLen; i++ )
			{
				double fStored = sphQW2D ( sphJsonLoadBigint ( &p ) );
				switch ( eFunc )
				{
				case SPH_AGGR_MIN:
					fRes = Min ( fRes, fStored );
					break;
				case SPH_AGGR_MAX:
					fRes = Max ( fRes, fStored );
					break;
				default: return 0;
				}
			}
			return (T)fRes;
		}
	case JSON_STRING_VECTOR:
		{
			if ( !pBuf )
				return 0;

			sphJsonUnpackInt ( &pVal ); // skip node length

			int iVals = sphJsonUnpackInt ( &pVal );
			if ( iVals==0 )
				return 0;

			// first value
			int iLen = sphJsonUnpackInt ( &pVal );
			auto * pRes = (const char* )pVal;
			int iResLen = iLen;

			while ( --iVals )
			{
				pVal += iLen;
				iLen = sphJsonUnpackInt ( &pVal );

				// binary string comparison
				int iCmp = memcmp ( pRes, (const char*)pVal, iLen<iResLen ? iLen : iResLen );
				if ( iCmp==0 && iLen!=iResLen )
					iCmp = iResLen-iLen;

				if ( ( eFunc==SPH_AGGR_MIN && iCmp>0 ) || ( eFunc==SPH_AGGR_MAX && iCmp<0 ) )
				{
					pRes = (const char*)pVal;
					iResLen = iLen;
				}
			}

			pBuf->SetBinary ( pRes, iResLen );
			return (T)iResLen;
		}
	case JSON_MIXED_VECTOR:
		{
			sphJsonUnpackInt ( &pVal ); // skip node length
			int iLen = sphJsonUnpackInt ( &pVal );
			if ( !iLen || ( eFunc!=SPH_AGGR_MIN && eFunc!=SPH_AGGR_MAX ) )
				return 0;

			double fRes = ( eFunc==SPH_AGGR_MIN ? FLT_MAX : FLT_MIN );
			for ( int i=0; i<iLen; i++ )
			{
				double fVal = ( eFunc==SPH_AGGR_MIN ? FLT_MAX : FLT_MIN );

				auto eType = (ESphJsonType)*pVal++;
				switch (eType)
				{
					case JSON_INT32:
					case JSON_INT64:
						fVal = (double)( eType==JSON_INT32 ? sphJsonLoadInt ( &pVal ) : sphJsonLoadBigint ( &pVal ) );
					break;
					case JSON_DOUBLE:
						fVal = sphQW2D ( sphJsonLoadBigint ( &pVal ) );
						break;
					default:
						sphJsonSkipNode ( eType, &pVal );
						break; // for weird subobjects, just let min
				}

				switch ( eFunc )
				{
				case SPH_AGGR_MIN:
					fRes = Min ( fRes, fVal );
					break;
				case SPH_AGGR_MAX:
					fRes = Max ( fRes, fVal );
					break;
				default: return 0;
				}
			}
			return (T)fRes;
		}
	default: return 0;
	}
}


class Expr_JsonFieldAggr_c : public Expr_JsonFieldConv_c
{
public:
	Expr_JsonFieldAggr_c ( ISphExpr * pArg, ESphAggrFunc eFunc )
		: Expr_JsonFieldConv_c ( pArg )
		, m_eFunc ( eFunc )
	{}

	int IntEval ( const CSphMatch & tMatch ) const final
	{
		const BYTE * pVal = nullptr;
		ESphJsonType eJson = GetKey ( &pVal, tMatch );
		return JsonAggr<int> ( eJson, pVal, m_eFunc, nullptr );
	}

	int StringEval ( const CSphMatch & tMatch, const BYTE ** ppStr ) const final
	{
		CSphString sBuf;
		*ppStr = nullptr;
		const BYTE * pVal = nullptr;
		ESphJsonType eJson = GetKey ( &pVal, tMatch );

		int iLen = 0;
		int iVal = 0;
		float fVal = 0.0f;
		
		switch ( eJson )
		{
		case JSON_INT32_VECTOR:
			iVal = JsonAggr<int> ( eJson, pVal, m_eFunc, nullptr );
			sBuf.SetSprintf ( "%u", iVal );
			iLen = sBuf.Length();
			*ppStr = (const BYTE *) sBuf.Leak();
			return iLen;

		case JSON_STRING_VECTOR:
			JsonAggr<int> ( eJson, pVal, m_eFunc, &sBuf );
			iLen = sBuf.Length();
			*ppStr = (const BYTE *) sBuf.Leak();
			return iLen;

		case JSON_DOUBLE_VECTOR:
		case JSON_MIXED_VECTOR:
			fVal = JsonAggr<float> ( eJson, pVal, m_eFunc, nullptr );
			sBuf.SetSprintf ( "%f", fVal );
			iLen = sBuf.Length();
			*ppStr = (const BYTE *) sBuf.Leak();
			return iLen;

		default: return 0;
		}
	}

	float Eval ( const CSphMatch & tMatch ) const final
	{
		const BYTE * pVal = nullptr;
		ESphJsonType eJson = GetKey ( &pVal, tMatch );
		return JsonAggr<float> ( eJson, pVal, m_eFunc, nullptr );
	}
	int64_t Int64Eval ( const CSphMatch & tMatch ) const final
	{
		const BYTE * pVal = nullptr;
		ESphJsonType eJson = GetKey ( &pVal, tMatch );
		return JsonAggr<int64_t> ( eJson, pVal, m_eFunc, nullptr );
	}

	bool IsDataPtrAttr() const final { return true; }

	uint64_t GetHash ( const ISphSchema & tSorterSchema, uint64_t uPrevHash, bool & bDisable ) final
	{
		EXPR_CLASS_NAME("Expr_JsonFieldAggr_c");
		CALC_POD_HASH(m_eFunc);
		return CALC_PARENT_HASH();
	}

	ISphExpr* Clone() const final
	{
		return new Expr_JsonFieldAggr_c ( *this );
	}

protected:
	ESphAggrFunc m_eFunc{SPH_AGGR_NONE};

	Expr_JsonFieldAggr_c ( const Expr_JsonFieldAggr_c& ) = default;
};


class Expr_JsonFieldLength_c : public Expr_JsonFieldConv_c
{
public:
	explicit Expr_JsonFieldLength_c ( ISphExpr * pArg )
		: Expr_JsonFieldConv_c ( pArg )
	{}

	int IntEval ( const CSphMatch & tMatch ) const final
	{
		const BYTE * pVal = nullptr;
		ESphJsonType eJson = GetKey ( &pVal, tMatch );
		return sphJsonFieldLength ( eJson, pVal );
	}

	float	Eval ( const CSphMatch & tMatch ) const final { return (float)IntEval ( tMatch ); }
	int64_t Int64Eval ( const CSphMatch & tMatch ) const final { return (int64_t)IntEval ( tMatch ); }

	uint64_t GetHash ( const ISphSchema & tSorterSchema, uint64_t uPrevHash, bool & bDisable ) final
	{
		EXPR_CLASS_NAME("Expr_JsonFieldLength_c");
		return CALC_PARENT_HASH();
	}

	ISphExpr* Clone() const final
	{
		return new Expr_JsonFieldLength_c ( *this );
	}

private:
	Expr_JsonFieldLength_c ( const Expr_JsonFieldLength_c& ) = default;
};


class Expr_SubstringIndex_c : public ISphStringExpr
{
private:
	CSphRefcountedPtr<ISphExpr> m_pArg;
	CSphString m_sDelim;
	int m_iCount = 0;
	int m_iLenDelim = 0;
	bool m_bFreeResPtr = false;

public:
	explicit Expr_SubstringIndex_c ( ISphExpr * pArg, ISphExpr * pDelim, ISphExpr * pCount )
		: m_pArg ( pArg )
		, m_iCount ( 0 )
		, m_bFreeResPtr ( false )
	{
		assert ( pArg && pDelim && pCount );
		SafeAddRef ( pArg );
		m_bFreeResPtr = m_pArg->IsDataPtrAttr();

		const BYTE * pBuf = nullptr;
		CSphMatch tTmp;
		
		m_iLenDelim = pDelim->StringEval ( tTmp, &pBuf );
		m_sDelim.SetBinary ( (const char *)pBuf, m_iLenDelim );
		FreeDataPtr ( *pDelim, pBuf );

		m_iCount = pCount->IntEval ( tTmp );
	}

	void FixupLocator ( const ISphSchema * pOldSchema, const ISphSchema * pNewSchema ) override
	{
		if ( m_pArg )
			m_pArg->FixupLocator ( pOldSchema, pNewSchema );
	}

	void Command ( ESphExprCommand eCmd, void * pArg ) override
	{
		if ( m_pArg )
			m_pArg->Command ( eCmd, pArg );
	}

	int StringEval ( const CSphMatch & tMatch, const BYTE ** ppStr ) const final
	{
		const char* pDoc = nullptr;
		int iDocLen = m_pArg->StringEval ( tMatch, (const BYTE **)&pDoc );
		int iLength = 0;
		*ppStr = nullptr;

		if ( pDoc && iDocLen>0 && m_iLenDelim>0 && m_iCount!=0 )
		{
			if ( m_iCount>0 )
				LeftSearch ( pDoc, iDocLen, m_iCount, false, ppStr, &iLength );
			else
				RightSearch ( pDoc, iDocLen, m_iCount, ppStr, &iLength );
		}

		FreeDataPtr ( *m_pArg, pDoc );

		return iLength;
	}

	bool IsDataPtrAttr() const final
	{
		return m_bFreeResPtr;
	}

	bool IsConst () const final { return false; }

	uint64_t GetHash ( const ISphSchema & tSorterSchema, uint64_t uPrevHash, bool & bDisable ) final
	{
		EXPR_CLASS_NAME("Expr_SubstringIndex_c");
		CALC_CHILD_HASH(m_pArg);
		CALC_POD_HASH(m_sDelim);
		CALC_POD_HASH(m_iCount);
		return CALC_DEP_HASHES();
	}

	ISphExpr * Clone () const final
	{
		return new Expr_SubstringIndex_c ( *this );
	}

private:
	int SetResultString ( const char * pDoc, int iDocLen, const BYTE ** ppResStr ) const;
	int LeftSearch ( const char * pDoc, int iDocLen, int iCount, bool bGetRight, const BYTE ** ppResStr, int * pResLen ) const;
	int RightSearch ( const char * pDoc, int iDocLen, int iCount, const BYTE ** ppResStr, int * pResLen ) const;

	Expr_SubstringIndex_c ( const Expr_SubstringIndex_c& rhs )
		: m_pArg ( SafeClone (rhs.m_pArg) )
		, m_sDelim ( rhs.m_sDelim )
		, m_iCount ( rhs.m_iCount )
		, m_iLenDelim ( rhs.m_iLenDelim )
		, m_bFreeResPtr ( rhs.m_bFreeResPtr )
	{}
};

//	in case of input static string, function returns only pointer and length of substring. buffer is not allocated
//	in case of input dynamic string, function allocates buffer for substring and copy substring to it
int Expr_SubstringIndex_c::SetResultString ( const char * pDoc, int iDocLen, const BYTE ** ppResStr ) const
{
	if ( !IsDataPtrAttr() )
	{
		*ppResStr = (const BYTE *) pDoc;
	}
	else
	{
		CSphString  sRetVal;
		sRetVal.SetBinary ( pDoc, iDocLen );
		*ppResStr = (const BYTE *) sRetVal.Leak();
	}
	return iDocLen;
}

int Expr_SubstringIndex_c::LeftSearch ( const char * pDoc, int iDocLen, int iCount, bool bGetRight, const BYTE ** ppResStr, int * pResLen ) const
{
	int	  iTotalDelim = 0;
	const char * pDelBeg = m_sDelim.cstr();
	const char * pDelEnd = pDelBeg + m_iLenDelim;
	const char * pStrBeg = pDoc;
	const char * pStrEnd = (pStrBeg + iDocLen) - m_iLenDelim + 1;

	while ( pStrBeg<pStrEnd )
	{
		//	check first delimer string's char with current char from pStr
		if ( *pStrBeg==*pDelBeg )
		{
			//	first char is found, now we compare next chars in delimer string
			bool	bMatched = true;
			const char * p1 = pStrBeg + 1;
			const char * p2 = pDelBeg + 1;
			while ( bMatched && p2!=pDelEnd )
			{
				if ( *p1!=*p2 )
					bMatched = false;
				p1++;
				p2++;
			}

			//	if we found matched delimer string, then return left substring or search next delimer string
			if ( bMatched )
			{
				iTotalDelim++;
				iCount--;

				if ( iCount==0 )
				{
					if ( ppResStr && !bGetRight )
						*pResLen = SetResultString ( pDoc, int ( pStrBeg - pDoc ), ppResStr );

					if ( ppResStr && bGetRight )
					{
						pStrBeg += m_iLenDelim;
						*pResLen = SetResultString ( pStrBeg, iDocLen - int (pStrBeg - pDoc), ppResStr );
					}

					return iTotalDelim;
				}
				pStrBeg += m_iLenDelim;
				continue;
			}
		}

		//	delimer string does not maatch with current ptr, goto to next char and repeat comparation
		int  iCharLen = sphUTF8Len ( pStrBeg, 1 );
		pStrBeg += ( iCharLen > 0 ) ? iCharLen : 1;
	}

	//	not found, return original string
	if ( iCount && ppResStr )
		*pResLen = SetResultString ( pDoc, iDocLen, ppResStr );

	return iTotalDelim;
}

int Expr_SubstringIndex_c::RightSearch ( const char * pDoc, int iDocLen, int iCount, const BYTE ** ppResStr, int * pResLen ) const
{
	//	find and count (iNumFoundDelim) of all delimer sub strings
	int  iNumFoundDelim = LeftSearch ( pDoc, iDocLen, iDocLen+1, false, NULL, NULL );

	//	correct iCount (which is negative) to positive index from left to right
	iCount += iNumFoundDelim + 1;

	//	if not found, return original string
	if ( iCount<=0 )
		*pResLen = SetResultString ( pDoc, iDocLen, ppResStr );

	//	find delimer sub string according to iCount and return result
	return LeftSearch ( pDoc, iDocLen, iCount, true, ppResStr, pResLen );
}

class ExprCaseBase_c : public ISphStringExpr
{
public:
	explicit ExprCaseBase_c ( ISphExpr * pArg, const char * sClassName )
		: m_pArg ( pArg )
		, m_sClassName ( sClassName )
	{
		assert( pArg );
		SafeAddRef( pArg );
	}

	void FixupLocator ( const ISphSchema * pOldSchema, const ISphSchema * pNewSchema ) override
	{
		if ( m_pArg )
			m_pArg->FixupLocator ( pOldSchema, pNewSchema );
	}

	void Command ( ESphExprCommand eCmd, void * pArg ) override
	{
		if ( m_pArg )
			m_pArg->Command ( eCmd, pArg );
	}

	bool IsDataPtrAttr() const final
	{
		return true;
	}

	bool IsConst () const final { return false; }

	uint64_t GetHash ( const ISphSchema & tSorterSchema, uint64_t uPrevHash, bool & bDisable ) final
	{
		EXPR_CLASS_NAME(m_sClassName);
		CALC_CHILD_HASH(m_pArg);
		return CALC_DEP_HASHES();
	}

protected:
	CSphRefcountedPtr<ISphExpr> m_pArg;

	ExprCaseBase_c ( const ExprCaseBase_c & rhs )
		: m_pArg ( SafeClone ( rhs.m_pArg ) )
		, m_sClassName ( rhs.m_sClassName )
	{}

private:
	const char * m_sClassName = nullptr;
};

template<bool UPPER>
class ExprCaseTrival_c : public ExprCaseBase_c
{
public:
	explicit ExprCaseTrival_c ( ISphExpr * pArg )
		: ExprCaseBase_c ( pArg, "ExprCaseTrival_c" )
	{
	}

	int StringEval ( const CSphMatch & tMatch, const BYTE ** ppStr ) const final
	{
		const char * pDoc = nullptr;
		int iDocLen = m_pArg->StringEval ( tMatch, (const BYTE **)&pDoc );
		*ppStr = nullptr;

		// create CSphVector and store the value
		CSphVector<BYTE> dStrBuffer;
		dStrBuffer.Append ( pDoc, iDocLen );

		BYTE * pStrBeg = dStrBuffer.begin();
		const BYTE * pStrEnd = ( pStrBeg + iDocLen );

		if ( pDoc && iDocLen>0 )
		{
			while( pStrBeg<pStrEnd )
			{
				// convert the current character to its uppercase or lowercase version if it exists
				DoCase ( (char *)pStrBeg );
				pStrBeg++;
			}
		}

		*ppStr = dStrBuffer.LeakData();
		FreeDataPtr ( *m_pArg, pDoc );

		// return the resultant string
		return iDocLen;
	}

	ISphExpr * Clone () const final
	{
		return new ExprCaseTrival_c ( *this );
	}

private:
	void DoCase ( char * pString ) const;

	ExprCaseTrival_c ( const ExprCaseTrival_c & rhs )
		: ExprCaseBase_c ( rhs )
	{}
};

// For upper() function
template<>
void ExprCaseTrival_c<true>::DoCase ( char * pString ) const
{
	*pString = toupper ( *pString );
}

// For lower() function
template<>
void ExprCaseTrival_c<false>::DoCase ( char * pString ) const
{
	*pString = tolower ( *pString );
}

void UTF8ToLower( std::vector<char> & dBuf, std::basic_string_view<char> source )
{
	return una::detail::t_map<std::vector<char>, std::basic_string_view<char>, una::detail::impl_x_case_map_utf8, una::detail::impl_case_map_loc_utf8> ( dBuf, source, una::detail::impl_case_map_mode_lowercase );
}

void UTF8ToUpper( std::vector<char> & dBuf, std::basic_string_view<char> source )
{
	return una::detail::t_map<std::vector<char>, std::basic_string_view<char>, una::detail::impl_x_case_map_utf8, una::detail::impl_case_map_loc_utf8> ( dBuf, source, una::detail::impl_case_map_mode_uppercase );
}

template<bool UPPER>
class ExprCaseComplex_c : public ExprCaseBase_c
{
public:
	explicit ExprCaseComplex_c ( ISphExpr * pArg )
		: ExprCaseBase_c ( pArg, "ExprCaseComplex_c" )
	{
	}

	int StringEval ( const CSphMatch & tMatch, const BYTE ** ppStr ) const final
	{
		*ppStr = nullptr;

		const char * pSrcDoc = nullptr;
		int iSrcDocLen = m_pArg->StringEval ( tMatch, (const BYTE **)&pSrcDoc );

		std::vector<char> & dBuf = const_cast<std::vector<char> &> ( m_dBuf );
		dBuf.resize ( 0 );
		if ( UPPER )
			UTF8ToUpper ( dBuf, std::basic_string_view<char> ( pSrcDoc, iSrcDocLen ) );
		else
			UTF8ToLower ( dBuf, std::basic_string_view<char> ( pSrcDoc, iSrcDocLen ) );

		int iDstDocLen = dBuf.size();
		CSphFixedVector<BYTE> dDst ( iDstDocLen );
		memcpy ( dDst.Begin(), dBuf.data(), iDstDocLen );
		*ppStr = dDst.LeakData();

		// return the resultant string
		return iDstDocLen;
	}

	ISphExpr * Clone () const final
	{
		return new ExprCaseComplex_c ( *this );
	}

private:

	ExprCaseComplex_c ( const ExprCaseComplex_c & rhs )
		: ExprCaseBase_c ( rhs )
	{}

	std::vector<char> m_dBuf;
};

class Expr_Iterator_c : public Expr_JsonField_c
{
public:
	Expr_Iterator_c ( const CSphAttrLocator & tLocator, int iLocator, CSphVector<ISphExpr*> & dArgs, CSphVector<ESphAttr> & dRetTypes, SphAttr_t * pData )
		: Expr_JsonField_c ( tLocator, iLocator, dArgs, dRetTypes )
		, m_pData ( pData )
	{}

	int64_t Int64Eval ( const CSphMatch & tMatch ) const final
	{
		uint64_t uPacked = m_pData ? *m_pData : 0;

		ESphJsonType eType = sphJsonUnpackType ( uPacked );
		const BYTE * pVal = m_pBlobPool + sphJsonUnpackOffset ( uPacked );

		return DoEval ( eType, pVal, tMatch );
	}

	void Command ( ESphExprCommand eCmd, void * pArg ) final
	{
		Expr_JsonField_c::Command ( eCmd, pArg );
		if ( eCmd==SPH_EXPR_SET_ITERATOR )
			m_pData = (SphAttr_t *) pArg;
	}

	ISphExpr* Clone() const final
	{
		return new Expr_Iterator_c ( *this );
		// note that m_pData most probably wrong and need to be set with SPH_EXPR_SET_ITERATOR
	}

private:
	SphAttr_t * m_pData {nullptr};

	Expr_Iterator_c ( const Expr_Iterator_c& ) = default;
};

////////////////////////////////////////////////////////////////////

class ExprConstArgs_c : public CSphFilterSettings
{
public:
	bool	m_bOr = false;
	bool	m_bAnd = false;

	void	AppendFilter ( const CSphFilterSettings & tFilter );
	bool	IsError() const { return !m_bSet || m_bError; }

private:
	bool	m_bSet = false;
	bool	m_bError = false;
};


void ExprConstArgs_c::AppendFilter ( const CSphFilterSettings & tFilter )
{
	if ( !m_bSet )
	{
		*(CSphFilterSettings*)this = tFilter;
		m_bSet = true;
		return;
	}

	if ( m_eType!=tFilter.m_eType || m_bExclude || tFilter.m_bExclude )
	{
		m_bError = true;
		return;
	}

	switch ( m_eType )
	{
	case SPH_FILTER_STRING_LIST:
		for ( auto & i : tFilter.m_dStrings )
			m_dStrings.Add(i);
		break;

	case SPH_FILTER_VALUES:
		for ( auto & i : tFilter.m_dValues )
			m_dValues.Add(i);
		break;

	case SPH_FILTER_RANGE:
	case SPH_FILTER_FLOATRANGE:
		m_iMinValue = Max ( m_iMinValue, tFilter.m_iMinValue );
		m_iMaxValue = Min ( m_iMaxValue, tFilter.m_iMaxValue );
		m_fMinValue = Max ( m_fMinValue, tFilter.m_fMinValue );
		m_fMaxValue = Min ( m_fMaxValue, tFilter.m_fMaxValue );
		m_bHasEqualMin |= tFilter.m_bHasEqualMin;
		m_bHasEqualMax |= tFilter.m_bHasEqualMax;
		m_bOpenLeft	 &= tFilter.m_bOpenLeft;
		m_bOpenRight &= tFilter.m_bOpenRight;
		break;

	default:
		m_bError = true;
		break;
	}
}

////////////////////////////////////////////////////////////////////
class Expr_BinaryFilter_c : public Expr_Binary_c
{
	using Expr_Binary_c::Expr_Binary_c;

protected:
	void		PopulateConstArgsStr ( ESphExprCommand eCmd, void * pArg ) const;
	void		PopulateConstArgsLtInt ( ESphExprCommand eCmd, void * pArg ) const;
	void		PopulateConstArgsGtInt ( ESphExprCommand eCmd, void * pArg ) const;
	void		PopulateConstArgsLteInt ( ESphExprCommand eCmd, void * pArg ) const;
	void		PopulateConstArgsGteInt ( ESphExprCommand eCmd, void * pArg ) const;
	void		PopulateConstArgsEqInt ( ESphExprCommand eCmd, void * pArg ) const;
	void		PopulateConstArgsNeInt ( ESphExprCommand eCmd, void * pArg ) const;
	void		SetFlagAnd ( ESphExprCommand eCmd, void * pArg ) const;
	void		SetFlagOr ( ESphExprCommand eCmd, void * pArg ) const;

private:
	const ISphExpr * GetExprForConsts ( ESphExprCommand eCmd ) const;

	template <typename ACTION>
	void		AddFilter ( ESphExprCommand eCmd, void * pArg, ACTION && fnAction ) const;
};

template <typename ACTION>
void Expr_BinaryFilter_c::AddFilter ( ESphExprCommand eCmd, void * pArg, ACTION && fnAction ) const
{
	const ISphExpr * pToEval = GetExprForConsts(eCmd);
	if ( !pToEval )
		return;

	CSphFilterSettings tFilter;
	CSphMatch tStub;
	fnAction ( tFilter, tStub, pToEval );
	((ExprConstArgs_c*)pArg)->AppendFilter(tFilter);
}


void Expr_BinaryFilter_c::PopulateConstArgsStr ( ESphExprCommand eCmd, void * pArg ) const
{
	AddFilter ( eCmd, pArg, []( CSphFilterSettings & tFilter, const CSphMatch & tMatch, const ISphExpr * pExpr )
		{
			const BYTE * pStr = nullptr;
			int iLen = pExpr->StringEval ( tMatch, &pStr );
			tFilter.m_eType = SPH_FILTER_STRING_LIST;
			tFilter.m_dStrings.Add ( CSphString ( (const char*)pStr, iLen ) );
		} );
}


void Expr_BinaryFilter_c::PopulateConstArgsLtInt ( ESphExprCommand eCmd, void * pArg ) const
{
	AddFilter ( eCmd, pArg, []( CSphFilterSettings & tFilter, const CSphMatch & tMatch, const ISphExpr * pExpr )
		{
			tFilter.m_eType = SPH_FILTER_RANGE;
			tFilter.m_iMaxValue = pExpr->Int64Eval(tMatch);
			tFilter.m_bHasEqualMax = false;
			tFilter.m_bOpenLeft = true;
		} );
}


void Expr_BinaryFilter_c::PopulateConstArgsGtInt ( ESphExprCommand eCmd, void * pArg ) const
{
	AddFilter ( eCmd, pArg, []( CSphFilterSettings & tFilter, const CSphMatch & tMatch, const ISphExpr * pExpr )
		{
			tFilter.m_eType = SPH_FILTER_RANGE;
			tFilter.m_iMinValue = pExpr->Int64Eval(tMatch);
			tFilter.m_bHasEqualMin = false;
			tFilter.m_bOpenRight = true;
		} );
}


void Expr_BinaryFilter_c::PopulateConstArgsLteInt ( ESphExprCommand eCmd, void * pArg ) const
{
	AddFilter ( eCmd, pArg, []( CSphFilterSettings & tFilter, const CSphMatch & tMatch, const ISphExpr * pExpr )
		{
			tFilter.m_eType = SPH_FILTER_RANGE;
			tFilter.m_iMaxValue = pExpr->Int64Eval(tMatch);
			tFilter.m_bOpenLeft = true;
		} );
}


void Expr_BinaryFilter_c::PopulateConstArgsGteInt ( ESphExprCommand eCmd, void * pArg ) const
{
	AddFilter ( eCmd, pArg, []( CSphFilterSettings & tFilter, const CSphMatch & tMatch, const ISphExpr * pExpr )
		{
			tFilter.m_eType = SPH_FILTER_RANGE;
			tFilter.m_iMinValue = pExpr->Int64Eval(tMatch);
			tFilter.m_bOpenRight = true;
		} );
}


void Expr_BinaryFilter_c::PopulateConstArgsEqInt ( ESphExprCommand eCmd, void * pArg ) const
{
	AddFilter ( eCmd, pArg, []( CSphFilterSettings & tFilter, const CSphMatch & tMatch, const ISphExpr * pExpr )
		{
			tFilter.m_eType = SPH_FILTER_VALUES;
			tFilter.m_dValues.Add ( pExpr->Int64Eval(tMatch) );
		} );
}


void Expr_BinaryFilter_c::PopulateConstArgsNeInt ( ESphExprCommand eCmd, void * pArg ) const
{
	AddFilter ( eCmd, pArg, []( CSphFilterSettings & tFilter, const CSphMatch & tMatch, const ISphExpr * pExpr )
		{
			tFilter.m_eType = SPH_FILTER_VALUES;
			tFilter.m_bExclude = true;
			tFilter.m_dValues.Add ( pExpr->Int64Eval(tMatch) );
		} );
}


const ISphExpr * Expr_BinaryFilter_c::GetExprForConsts ( ESphExprCommand eCmd ) const
{
	if ( eCmd!=SPH_EXPR_COLLECT_CONST_ARGS )
		return nullptr;

	if ( m_pFirst->IsConst() && !m_pSecond->IsConst() )
		return m_pFirst;

	if ( !m_pFirst->IsConst() && m_pSecond->IsConst() )
		return m_pSecond;

	return nullptr;
}


void Expr_BinaryFilter_c::SetFlagAnd ( ESphExprCommand eCmd, void * pArg ) const
{
	if ( eCmd==SPH_EXPR_COLLECT_CONST_ARGS )
		((ExprConstArgs_c*)pArg)->m_bAnd = true;
}


void Expr_BinaryFilter_c::SetFlagOr ( ESphExprCommand eCmd, void * pArg ) const
{
	if ( eCmd==SPH_EXPR_COLLECT_CONST_ARGS )
		((ExprConstArgs_c*)pArg)->m_bOr = true;
}

////////////////////////////////////////////////////////////////////
class Expr_ForIn_c : public Expr_JsonFieldConv_c
{
public:
	Expr_ForIn_c ( ISphExpr * pArg, bool bStrict, bool bIndex )
		: Expr_JsonFieldConv_c ( pArg )
		, m_bStrict ( bStrict )
		, m_bIndex ( bIndex )
	{}

	SphAttr_t * GetRef ()
	{
		return (SphAttr_t*)&m_uData;
	}

	void SetExpr ( ISphExpr * pExpr )
	{
		if ( pExpr==m_pExpr )
			return;

		SafeAddRef ( pExpr );
		m_pExpr = pExpr;
	}

	void FixupLocator ( const ISphSchema * pOldSchema, const ISphSchema * pNewSchema ) final
	{
		Expr_JsonFieldConv_c::FixupLocator ( pOldSchema, pNewSchema );
		if ( m_pExpr )
			m_pExpr->FixupLocator ( pOldSchema, pNewSchema );
	}

	void Command ( ESphExprCommand eCmd, void * pArg ) final
	{
		Expr_JsonFieldConv_c::Command ( eCmd, pArg );
		if ( m_pExpr )
			m_pExpr->Command ( eCmd, pArg );
	}

	bool ExprEval ( int * pResult, const CSphMatch & tMatch, int iIndex, ESphJsonType eType, const BYTE * pVal ) const
	{
		m_uData = sphJsonPackTypeOffset ( eType, pVal-m_pBlobPool );
		bool bMatch = m_pExpr->Eval ( tMatch )!=0;
		*pResult = bMatch ? ( m_bIndex ? iIndex : 1 ) : ( m_bIndex ? -1 : 0 );
		return m_bStrict==bMatch;
	}

	int IntEval ( const CSphMatch & tMatch ) const final
	{
		int iResult = m_bIndex ? -1 : 0;

		if ( !m_pExpr )
			return iResult;

		const BYTE * p = nullptr;
		ESphJsonType eJson = GetKey ( &p, tMatch );

		switch ( eJson )
		{
		case JSON_INT32_VECTOR:
		case JSON_INT64_VECTOR:
		case JSON_DOUBLE_VECTOR:
			{
				int iSize = eJson==JSON_INT32_VECTOR ? 4 : 8;
				ESphJsonType eType = eJson==JSON_INT32_VECTOR ? JSON_INT32
					: eJson==JSON_INT64_VECTOR ? JSON_INT64
					: JSON_DOUBLE;
				int iLen = sphJsonUnpackInt ( &p );
				for ( int i=0; i<iLen; i++, p+=iSize )
					if ( !ExprEval ( &iResult, tMatch, i, eType, p ) )
						break;
				break;
			}
		case JSON_STRING_VECTOR:
			{
				sphJsonUnpackInt ( &p );
				int iLen = sphJsonUnpackInt ( &p );
				for ( int i=0;i<iLen;i++ )
				{
					if ( !ExprEval ( &iResult, tMatch, i, JSON_STRING, p ) )
						break;
					sphJsonSkipNode ( JSON_STRING, &p );
				}
				break;
			}
		case JSON_MIXED_VECTOR:
			{
				sphJsonUnpackInt ( &p );
				int iLen = sphJsonUnpackInt ( &p );
				for ( int i=0; i<iLen; ++i )
				{
					auto eType = (ESphJsonType)*p++;
					if ( !ExprEval ( &iResult, tMatch, i, eType, p ) )
						break;
					sphJsonSkipNode ( eType, &p );
				}
				break;
			}
		default:
			break;
		}

		return iResult;
	}

	float Eval ( const CSphMatch & tMatch ) const final { return (float)IntEval ( tMatch ); }
	int64_t Int64Eval ( const CSphMatch & tMatch ) const final { return (int64_t)IntEval ( tMatch ); }

	bool SetupAsFilter ( CSphFilterSettings & tFilter, const ISphSchema & tSchema, const SIContainer_c & tSI ) const override
	{
		if ( m_bStrict )
			return false;

		ExprConstArgs_c tConstArgs;
		m_pExpr->Command ( SPH_EXPR_COLLECT_CONST_ARGS, (void*)&tConstArgs );
		if ( tConstArgs.IsError() )
			return false;

		if ( tConstArgs.m_bAnd && tConstArgs.m_bOr )
			return false;

		std::pair<const ISphSchema*,CSphString> tSchemaWithName;
		tSchemaWithName.first = &tSchema;
		m_pArg->Command ( SPH_EXPR_FORMAT_AS_TEXT, (void*)&tSchemaWithName );
		if ( tSchemaWithName.second.IsEmpty() )
			return false;

		if ( !tSI.IsEnabled ( tSchemaWithName.second ) )
			return false;

		bool bOk = false;
		switch ( tConstArgs.m_eType )
		{
		case SPH_FILTER_VALUES:
		case SPH_FILTER_STRING_LIST:
			bOk = !tConstArgs.m_bAnd;
			break;

		case SPH_FILTER_RANGE:
		case SPH_FILTER_FLOATRANGE:
			bOk = !tConstArgs.m_bOr;
			break;

		default:
			break;
		}

		if ( !bOk )
			return false;

		tFilter = tConstArgs;
		tFilter.m_sAttrName = tSchemaWithName.second;
		tFilter.m_eMvaFunc = SPH_MVAFUNC_ANY;

		if ( tFilter.m_eType==SPH_FILTER_VALUES )
			tFilter.m_dValues.Uniq();

		return true;
	}

	uint64_t GetHash ( const ISphSchema & tSorterSchema, uint64_t uPrevHash, bool & bDisable ) final
	{
		EXPR_CLASS_NAME("Expr_ForIn_c");
		CALC_POD_HASH(m_bStrict);
		CALC_POD_HASH(m_bIndex);
		CALC_CHILD_HASH(m_pExpr);
		return CALC_PARENT_HASH();
	}

	ISphExpr * Clone() const final { return new Expr_ForIn_c ( *this ); }

private:
	CSphRefcountedPtr<ISphExpr> m_pExpr;
	bool				m_bStrict {false};
	bool				m_bIndex {false};
	mutable uint64_t	m_uData {0};

	Expr_ForIn_c ( const Expr_ForIn_c& rhs )
		: Expr_JsonFieldConv_c ( rhs )
		, m_pExpr ( SafeClone ( rhs.m_pExpr ) )
		, m_bStrict ( rhs.m_bStrict )
		, m_bIndex ( rhs.m_bIndex )
	{
		if ( m_pExpr )
			m_pExpr->Command ( SPH_EXPR_SET_ITERATOR, &m_uData );
	}
};


<<<<<<< HEAD
class Expr_StrEq_c : public Expr_BinaryFilter_c
{
public:
	Expr_StrEq_c ( ISphExpr * pLeft, ISphExpr * pRight, ESphCollation eCollation, bool bEq )
		: Expr_BinaryFilter_c ( "Expr_StrEq_c", pLeft, pRight )
=======
class Expr_StrCmp_c : public Expr_Binary_c
{
public:
	Expr_StrCmp_c ( ISphExpr * pLeft, ISphExpr * pRight, ESphCollation eCollation, bool bExclude, EStrCmpDir eStrCmpDir )
		: Expr_Binary_c ( "Expr_StrEq_c", pLeft, pRight )
		, m_bExclude ( bExclude )
		, m_eStrCmpDir ( eStrCmpDir )
>>>>>>> a75d9843
	{
		m_fnStrCmp = GetStringCmpFunc ( eCollation );
	}

	int IntEval ( const CSphMatch & tMatch ) const final
	{
		const BYTE * pLeft = nullptr;
		const BYTE * pRight = nullptr;
		int iLeft = m_pFirst->StringEval ( tMatch, &pLeft );
		int iRight = m_pSecond->StringEval ( tMatch, &pRight );

		int iCmp = m_fnStrCmp ( {pLeft, iLeft}, {pRight, iRight}, false );

		FreeDataPtr ( *m_pFirst, pLeft );
		FreeDataPtr ( *m_pSecond, pRight );

		switch ( m_eStrCmpDir )
		{
			case EStrCmpDir::LT: return ( m_bExclude ? iCmp>=0 : iCmp<0 );
			case EStrCmpDir::GT: return ( m_bExclude ? iCmp<=0 : iCmp>0 );
			case EStrCmpDir::EQ:
			{
				if ( m_bExclude )
					return ( iCmp!=0 );
				else
					return ( iCmp==0 );
			}

			default: return 0;
		}
	}

	float Eval ( const CSphMatch & tMatch ) const final { return (float)IntEval ( tMatch ); }
	int64_t Int64Eval ( const CSphMatch & tMatch ) const final { return (int64_t)IntEval ( tMatch ); }

	void Command ( ESphExprCommand eCmd, void * pArg )
	{
		Expr_Binary_c::Command ( eCmd, pArg );
		PopulateConstArgsStr ( eCmd, pArg );
	}

	uint64_t GetHash ( const ISphSchema & tSorterSchema, uint64_t uPrevHash, bool & bDisable ) final
	{
		EXPR_CLASS_NAME("Expr_StrCmp_c");
		CALC_POD_HASH(m_fnStrCmp);
		CALC_POD_HASH(m_bExclude);
		CALC_POD_HASH(m_eStrCmpDir);
		CALC_CHILD_HASH(m_pFirst);
		CALC_CHILD_HASH(m_pSecond);
		return CALC_DEP_HASHES();
	}

	ISphExpr * Clone () const final
	{
		return new Expr_StrCmp_c ( *this );
	}

private:
	SphStringCmp_fn m_fnStrCmp {nullptr};
	bool m_bExclude = false;
	EStrCmpDir m_eStrCmpDir;

	Expr_StrCmp_c ( const Expr_StrCmp_c & ) = default;
};


class Expr_JsonFieldIsNull_c : public Expr_JsonFieldConv_c
{
public:
	Expr_JsonFieldIsNull_c ( ISphExpr * pArg, bool bEquals )
		: Expr_JsonFieldConv_c ( pArg )
		, m_bEquals ( bEquals )
	{}

	int IntEval ( const CSphMatch & tMatch ) const final
	{
		const BYTE * pVal = nullptr;
		ESphJsonType eJson = GetKey ( &pVal, tMatch );
		return m_bEquals ^ ( eJson!=JSON_EOF && eJson!=JSON_NULL );
	}

	float	Eval ( const CSphMatch & tMatch ) const final { return (float)IntEval ( tMatch ); }
	int64_t Int64Eval ( const CSphMatch & tMatch ) const final { return (int64_t)IntEval ( tMatch ); }

	uint64_t GetHash ( const ISphSchema & tSorterSchema, uint64_t uPrevHash, bool & bDisable ) final
	{
		EXPR_CLASS_NAME("Expr_JsonFieldIsNull_c");
		CALC_POD_HASH(m_bEquals);
		return CALC_PARENT_HASH();
	}

	ISphExpr* Clone() const final
	{
		return new Expr_JsonFieldIsNull_c ( *this );
	}

private:
	bool m_bEquals;

	Expr_JsonFieldIsNull_c ( const Expr_JsonFieldIsNull_c& ) = default;
};

//////////////////////////////////////////////////////////////////////////

class Expr_MinTopWeight_c : public Expr_NoLocator_c
{
public:
	int IntEval ( const CSphMatch & ) const final			{ return m_pWeight ? *m_pWeight : -INT_MAX; }
	float Eval ( const CSphMatch & ) const final			{ return m_pWeight ? (float)*m_pWeight : -FLT_MAX; }
	int64_t Int64Eval ( const CSphMatch & ) const final	{ return m_pWeight ? *m_pWeight : -LLONG_MAX; }

	void Command ( ESphExprCommand eCmd, void * pArg ) final
	{
		CSphMatch * pWorst;
		if ( eCmd!=SPH_EXPR_SET_EXTRA_DATA )
			return;
		if ( static_cast<ISphExtra*>(pArg)->ExtraData ( EXTRA_GET_QUEUE_WORST, (void**)&pWorst ) )
			m_pWeight = &pWorst->m_iWeight;
	}

	uint64_t GetHash ( const ISphSchema &, uint64_t, bool & bDisable ) final
	{
		bDisable = true;
		return 0;
	}

	ISphExpr * Clone () const final
	{
		return new Expr_MinTopWeight_c;
	}

private:
	int * m_pWeight {nullptr};
};


class Expr_MinTopSortval_c : public Expr_NoLocator_c
{
public:
	float Eval ( const CSphMatch & ) const final
	{
		if ( m_pWorst && m_pWorst->m_pDynamic && m_iSortval>=0 )
			return *(float*)( m_pWorst->m_pDynamic + m_iSortval );
		return -FLT_MAX;
	}

	void Command ( ESphExprCommand eCmd, void * pArg ) final
	{
		if ( eCmd!=SPH_EXPR_SET_EXTRA_DATA )
			return;
		auto * p = (ISphExtra*)pArg;
		if ( !p->ExtraData ( EXTRA_GET_QUEUE_WORST, (void**)&m_pWorst )
			|| !p->ExtraData ( EXTRA_GET_QUEUE_SORTVAL, (void**)&m_iSortval ) )
		{
			m_pWorst = nullptr;
		}
	}

	uint64_t GetHash ( const ISphSchema &, uint64_t, bool & bDisable ) final
	{
		bDisable = true;
		return 0;
	}

	ISphExpr * Clone () const final
	{
		return new Expr_MinTopSortval_c;
	}

private:
	CSphMatch *	m_pWorst {nullptr};
	int			m_iSortval {-1};
};


class Expr_Rand_c : public Expr_Unary_c
{
public:
	Expr_Rand_c ( ISphExpr * pFirst, bool bConst )
		: Expr_Unary_c ( "Expr_Rand_c", pFirst )
		, m_bConst ( bConst )
	{
		sphAutoSrand ();
		m_uState = ( (uint64_t)sphRand() << 32 ) + sphRand();
	}

	uint64_t XorShift64Star() const
	{
		m_uState ^= m_uState >> 12;
		m_uState ^= m_uState << 25;
		m_uState ^= m_uState >> 27;
		return m_uState * 2685821657736338717ULL;
	}

	float Eval ( const CSphMatch & tMatch ) const final
	{
		if ( m_pFirst )
		{
			uint64_t uSeed = (uint64_t)m_pFirst->Int64Eval ( tMatch );
			if ( !m_bConst )
				m_uState = uSeed;
			else if ( m_bFirstEval )
			{
				m_uState = uSeed;
				m_bFirstEval = false;
			}
		}
		return (float)( XorShift64Star() / (double)UINT64_MAX );
	}

	int IntEval ( const CSphMatch & tMatch ) const final { return (int)Eval ( tMatch ); }
	int64_t Int64Eval ( const CSphMatch & tMatch ) const final { return (int64_t)Eval ( tMatch ); }

	uint64_t GetHash ( const ISphSchema &, uint64_t, bool & bDisable ) final
	{
		bDisable = true;
		return 0;
	}

	ISphExpr * Clone () const final
	{
		return new Expr_Rand_c ( *this );
	}

private:
	bool				m_bConst {false};
	mutable bool		m_bFirstEval {true};
	mutable uint64_t	m_uState {0};

private:
	Expr_Rand_c ( const Expr_Rand_c& rhs )
		: Expr_Unary_c ( rhs )
		, m_bConst ( rhs.m_bConst )
	{}
};


#define EVALFIRST	m_pFirst->Eval(tMatch)
#define EVALSECOND	m_pSecond->Eval(tMatch)
#define EVALTHIRD	m_pThird->Eval(tMatch)

#define INTFIRST	m_pFirst->IntEval(tMatch)
#define INTSECOND	m_pSecond->IntEval(tMatch)
#define INTTHIRD	m_pThird->IntEval(tMatch)

#define INT64FIRST	m_pFirst->Int64Eval(tMatch)
#define INT64SECOND	m_pSecond->Int64Eval(tMatch)
#define INT64THIRD	m_pThird->Int64Eval(tMatch)

#define DECLARE_UNARY_TRAITS(_classname) \
	class _classname : public Expr_Unary_c \
	{ \
	public: \
		explicit _classname ( ISphExpr * pFirst ) : Expr_Unary_c ( #_classname, pFirst ) {} \
		_classname ( const _classname& rhs ) : Expr_Unary_c (rhs) {} \
		ISphExpr* Clone() const final { return new _classname(*this); }

#define DECLARE_END() };

#define DECLARE_UNARY_FLT(_classname,_expr) \
		DECLARE_UNARY_TRAITS ( _classname ) \
		float Eval ( const CSphMatch & tMatch ) const final { return _expr; } \
	};

#define DECLARE_UNARY_INT(_classname,_expr,_expr2,_expr3) \
		DECLARE_UNARY_TRAITS ( _classname ) \
		float Eval ( const CSphMatch & tMatch ) const final { return (float)_expr; } \
		int IntEval ( const CSphMatch & tMatch ) const final { return _expr2; } \
		int64_t Int64Eval ( const CSphMatch & tMatch ) const final { return _expr3; } \
	};

#define IABS(_arg) ( (_arg)>0 ? (_arg) : (-_arg) )

DECLARE_UNARY_INT ( Expr_Neg_c,		-EVALFIRST,					-INTFIRST,			-INT64FIRST )
DECLARE_UNARY_INT ( Expr_Abs_c,		fabs(EVALFIRST),			IABS(INTFIRST),		IABS(INT64FIRST) )
DECLARE_UNARY_INT ( Expr_Ceil_c,	float(ceil(EVALFIRST)),		int(ceil(EVALFIRST)),	int64_t(ceil(EVALFIRST)) )
DECLARE_UNARY_INT ( Expr_Floor_c,	float(floor(EVALFIRST)),	int(floor(EVALFIRST)),	int64_t(floor(EVALFIRST)) )

DECLARE_UNARY_FLT ( Expr_Sin_c,		float(sin(EVALFIRST)) )
DECLARE_UNARY_FLT ( Expr_Cos_c,		float(cos(EVALFIRST)) )
DECLARE_UNARY_FLT ( Expr_Exp_c,		float(exp(EVALFIRST)) )

DECLARE_UNARY_INT ( Expr_NotInt_c,		(float)(INTFIRST?0:1),		INTFIRST?0:1,	INTFIRST?0:1 )
DECLARE_UNARY_INT ( Expr_NotInt64_c,	(float)(INT64FIRST?0:1),	INT64FIRST?0:1,	INT64FIRST?0:1 )
DECLARE_UNARY_INT ( Expr_Sint_c,		(float)(INTFIRST),			INTFIRST,		INTFIRST )

DECLARE_UNARY_TRAITS ( Expr_Ln_c )
	   float Eval ( const CSphMatch & tMatch ) const final
	   {
			   float fFirst = m_pFirst->Eval ( tMatch );
			   // ideally this would be SQLNULL instead of plain 0.0f
			   return fFirst>0.0f ? (float)log ( fFirst ) : 0.0f;
	   }
DECLARE_END()

DECLARE_UNARY_TRAITS ( Expr_Log2_c )
	   float Eval ( const CSphMatch & tMatch ) const final
	   {
			   float fFirst = m_pFirst->Eval ( tMatch );
			   // ideally this would be SQLNULL instead of plain 0.0f
			   return fFirst>0.0f ? (float)( log ( fFirst )*M_LOG2E ) : 0.0f;
	   }
DECLARE_END()

DECLARE_UNARY_TRAITS ( Expr_Log10_c )
	   float Eval ( const CSphMatch & tMatch ) const final
	   {
			   float fFirst = m_pFirst->Eval ( tMatch );
			   // ideally this would be SQLNULL instead of plain 0.0f
			   return fFirst>0.0f ? (float)( log ( fFirst )*M_LOG10E ) : 0.0f;
	   }
DECLARE_END()

DECLARE_UNARY_TRAITS ( Expr_Sqrt_c )
	   float Eval ( const CSphMatch & tMatch ) const final
	   {
			   float fFirst = m_pFirst->Eval ( tMatch );
			   // ideally this would be SQLNULL instead of plain 0.0f in case of negative argument
			   // MEGA optimization: do not call sqrt for 0.0f
			   return fFirst>0.0f ? (float)sqrt ( fFirst ) : 0.0f;
	   }
DECLARE_END()

//////////////////////////////////////////////////////////////////////////

#define DECLARE_BINARY_TRAITS(_classname,_parent) \
	class _classname : public _parent \
	{ \
		public: \
		_classname ( ISphExpr * pFirst, ISphExpr * pSecond ) : _parent ( #_classname, pFirst, pSecond ) {} \
		 _classname ( const _classname& rhs ) : _parent (rhs) {} \
		 ISphExpr* Clone() const final { return new _classname(*this); }


#define DECLARE_BINARY_FLT(_classname,_expr) \
		DECLARE_BINARY_TRAITS ( _classname, Expr_Binary_c ) \
		float Eval ( const CSphMatch & tMatch ) const final { return _expr; } \
	};

#define DECLARE_BINARY_INT(_classname,_expr,_expr2,_expr3) \
		DECLARE_BINARY_TRAITS ( _classname, Expr_Binary_c ) \
		float Eval ( const CSphMatch & tMatch ) const final { return _expr; } \
		int IntEval ( const CSphMatch & tMatch ) const final { return _expr2; } \
		int64_t Int64Eval ( const CSphMatch & tMatch ) const final { return _expr3; } \
	};

#define DECLARE_BINARY_INT_EXPR(_classname,_expr,_expr2,_expr3,_expr4) \
		DECLARE_BINARY_TRAITS ( _classname, Expr_BinaryFilter_c ) \
		float Eval ( const CSphMatch & tMatch ) const final { return _expr; } \
		int IntEval ( const CSphMatch & tMatch ) const final { return _expr2; } \
		int64_t Int64Eval ( const CSphMatch & tMatch ) const final { return _expr3; } \
		void Command ( ESphExprCommand eCmd, void * pArg ) final \
		{ \
			Expr_Binary_c::Command ( eCmd, pArg ); \
			_expr4 ( eCmd, pArg ); \
		} \
	};

#define DECLARE_BINARY_POLY(_classname,_expr,_expr2,_expr3,_expr4) \
	DECLARE_BINARY_INT_EXPR ( _classname##Float_c,	_expr,						(int)Eval(tMatch),		(int64_t)Eval(tMatch ),		_expr4 ) \
	DECLARE_BINARY_INT_EXPR ( _classname##Int_c,	(float)IntEval(tMatch),		_expr2,					(int64_t)IntEval(tMatch),	_expr4 ) \
	DECLARE_BINARY_INT_EXPR ( _classname##Int64_c,	(float)Int64Eval(tMatch),	(int)Int64Eval(tMatch),	_expr3,						_expr4 )

#define IFFLT(_expr)	( (_expr) ? 1.0f : 0.0f )
#define IFINT(_expr)	( (_expr) ? 1 : 0 )

DECLARE_BINARY_INT ( Expr_Add_c,	EVALFIRST + EVALSECOND,						(DWORD)INTFIRST + (DWORD)INTSECOND,				(uint64_t)INT64FIRST + (uint64_t)INT64SECOND )
DECLARE_BINARY_INT ( Expr_Sub_c,	EVALFIRST - EVALSECOND,						(DWORD)INTFIRST - (DWORD)INTSECOND,				(uint64_t)INT64FIRST - (uint64_t)INT64SECOND )
DECLARE_BINARY_INT ( Expr_Mul_c,	EVALFIRST * EVALSECOND,						(DWORD)INTFIRST * (DWORD)INTSECOND,				(uint64_t)INT64FIRST * (uint64_t)INT64SECOND )
DECLARE_BINARY_INT ( Expr_BitAnd_c,	(float)(int(EVALFIRST)&int(EVALSECOND)),	INTFIRST & INTSECOND,				INT64FIRST & INT64SECOND )
DECLARE_BINARY_INT ( Expr_BitOr_c,	(float)(int(EVALFIRST)|int(EVALSECOND)),	INTFIRST | INTSECOND,				INT64FIRST | INT64SECOND )
DECLARE_BINARY_INT ( Expr_Mod_c,	(float)(int(EVALFIRST)%int(EVALSECOND)),	INTFIRST % INTSECOND,				INT64FIRST % INT64SECOND )

DECLARE_BINARY_TRAITS ( Expr_Div_c, Expr_Binary_c )
	   float Eval ( const CSphMatch & tMatch ) const final
	   {
			   float fSecond = m_pSecond->Eval ( tMatch );
			   // ideally this would be SQLNULL instead of plain 0.0f
			   return fSecond!=0.0f ? m_pFirst->Eval ( tMatch )/fSecond : 0.0f;
	   }
DECLARE_END()

DECLARE_BINARY_TRAITS ( Expr_Idiv_c, Expr_Binary_c )
	float Eval ( const CSphMatch & tMatch ) const final
	{
		auto iSecond = int(EVALSECOND);
		// ideally this would be SQLNULL instead of plain 0.0f
		return iSecond ? float(int(EVALFIRST)/iSecond) : 0.0f;
	}

	int IntEval ( const CSphMatch & tMatch ) const final
	{
		int iSecond = INTSECOND;
		// ideally this would be SQLNULL instead of plain 0
		return iSecond ? ( INTFIRST / iSecond ) : 0;
	}

	int64_t Int64Eval ( const CSphMatch & tMatch ) const final
	{
		int64_t iSecond = INT64SECOND;
		// ideally this would be SQLNULL instead of plain 0
		return iSecond ? ( INT64FIRST / iSecond ) : 0;
	}
DECLARE_END()

DECLARE_BINARY_POLY ( Expr_Lt,		IFFLT ( EVALFIRST<EVALSECOND ),					IFINT ( INTFIRST<INTSECOND ),		IFINT ( INT64FIRST<INT64SECOND  ), PopulateConstArgsLtInt )
DECLARE_BINARY_POLY ( Expr_Gt,		IFFLT ( EVALFIRST>EVALSECOND ),					IFINT ( INTFIRST>INTSECOND ),		IFINT ( INT64FIRST>INT64SECOND  ), PopulateConstArgsGtInt )
DECLARE_BINARY_POLY ( Expr_Lte,		IFFLT ( EVALFIRST<=EVALSECOND ),				IFINT ( INTFIRST<=INTSECOND ),		IFINT ( INT64FIRST<=INT64SECOND ), PopulateConstArgsLteInt )
DECLARE_BINARY_POLY ( Expr_Gte,		IFFLT ( EVALFIRST>=EVALSECOND ),				IFINT ( INTFIRST>=INTSECOND ),		IFINT ( INT64FIRST>=INT64SECOND ), PopulateConstArgsGteInt )
DECLARE_BINARY_POLY ( Expr_Eq,		IFFLT ( fabs ( EVALFIRST-EVALSECOND )<=1e-6 ),	IFINT ( INTFIRST==INTSECOND ),		IFINT ( INT64FIRST==INT64SECOND ), PopulateConstArgsEqInt )
DECLARE_BINARY_POLY ( Expr_Ne,		IFFLT ( fabs ( EVALFIRST-EVALSECOND )>1e-6 ),	IFINT ( INTFIRST!=INTSECOND ),		IFINT ( INT64FIRST!=INT64SECOND ), PopulateConstArgsNeInt )

DECLARE_BINARY_INT ( Expr_Min_c,	Min ( EVALFIRST, EVALSECOND ),					Min ( INTFIRST, INTSECOND ),		Min ( INT64FIRST, INT64SECOND ) )
DECLARE_BINARY_INT ( Expr_Max_c,	Max ( EVALFIRST, EVALSECOND ),					Max ( INTFIRST, INTSECOND ),		Max ( INT64FIRST, INT64SECOND ) )
DECLARE_BINARY_FLT ( Expr_Pow_c,	float ( pow ( EVALFIRST, EVALSECOND ) ) )

DECLARE_BINARY_POLY ( Expr_And,		EVALFIRST!=0.0f && EVALSECOND!=0.0f,		IFINT ( INTFIRST && INTSECOND ),	IFINT ( INT64FIRST && INT64SECOND ), SetFlagAnd )
DECLARE_BINARY_POLY ( Expr_Or,		EVALFIRST!=0.0f || EVALSECOND!=0.0f,		IFINT ( INTFIRST || INTSECOND ),	IFINT ( INT64FIRST || INT64SECOND ), SetFlagOr )

DECLARE_BINARY_FLT ( Expr_Atan2_c,	float ( atan2 ( EVALFIRST, EVALSECOND ) ) )

//////////////////////////////////////////////////////////////////////////

/// boring base stuff
class ExprThreeway_c : public ISphExpr
{
public:
	ExprThreeway_c ( const char * szClassName, ISphExpr * pFirst, ISphExpr * pSecond, ISphExpr * pThird )
		: m_pFirst ( pFirst )
		, m_pSecond ( pSecond )
		, m_pThird ( pThird )
		, m_szExprName ( szClassName )
	{
		SafeAddRef ( pFirst );
		SafeAddRef ( pSecond );
		SafeAddRef ( pThird );
	}

	void FixupLocator ( const ISphSchema * pOldSchema, const ISphSchema * pNewSchema ) override
	{
		m_pFirst->FixupLocator ( pOldSchema, pNewSchema );
		m_pSecond->FixupLocator ( pOldSchema, pNewSchema );
		m_pThird->FixupLocator ( pOldSchema, pNewSchema );
	}

	void Command ( ESphExprCommand eCmd, void * pArg ) override
	{
		m_pFirst->Command ( eCmd, pArg );
		m_pSecond->Command ( eCmd, pArg );
		m_pThird->Command ( eCmd, pArg );
	}

	uint64_t GetHash ( const ISphSchema & tSorterSchema, uint64_t uPrevHash, bool & bDisable ) override
	{
		EXPR_CLASS_NAME_NOCHECK( m_szExprName );
		CALC_CHILD_HASH(m_pFirst);
		CALC_CHILD_HASH(m_pSecond);
		CALC_CHILD_HASH(m_pThird);
		return CALC_DEP_HASHES();
	}


protected:
	CSphRefcountedPtr<ISphExpr>	m_pFirst;
	CSphRefcountedPtr<ISphExpr>	m_pSecond;
	CSphRefcountedPtr<ISphExpr>	m_pThird;
	const char*					m_szExprName;

protected:
	ExprThreeway_c ( const ExprThreeway_c & rhs )
		: m_pFirst ( SafeClone (rhs.m_pFirst) )
		, m_pSecond ( SafeClone (rhs.m_pSecond) )
		, m_pThird ( SafeClone (rhs.m_pThird) )
		, m_szExprName ( rhs.m_szExprName )
	{}
};

#define DECLARE_TERNARY(_classname,_expr,_expr2,_expr3) \
	class _classname : public ExprThreeway_c \
	{ \
	public: \
		_classname ( ISphExpr * pFirst, ISphExpr * pSecond, ISphExpr * pThird ) \
			: ExprThreeway_c ( #_classname, pFirst, pSecond, pThird ) {} \
		\
		float Eval ( const CSphMatch & tMatch ) const final { return _expr; } \
		int IntEval ( const CSphMatch & tMatch ) const final { return _expr2; } \
		int64_t Int64Eval ( const CSphMatch & tMatch ) const final { return _expr3; } \
		_classname ( const _classname& rhs ) : ExprThreeway_c (rhs) {} \
		ISphExpr* Clone() const final { return new _classname(*this); } \
	};

DECLARE_TERNARY ( Expr_If_c,	( EVALFIRST!=0.0f ) ? EVALSECOND : EVALTHIRD,	INTFIRST ? INTSECOND : INTTHIRD,	INT64FIRST ? INT64SECOND : INT64THIRD )
DECLARE_TERNARY ( Expr_Madd_c,	EVALFIRST*EVALSECOND+EVALTHIRD,					INTFIRST*INTSECOND + INTTHIRD,		INT64FIRST*INT64SECOND + INT64THIRD )
DECLARE_TERNARY ( Expr_Mul3_c,	EVALFIRST*EVALSECOND*EVALTHIRD,					INTFIRST*INTSECOND*INTTHIRD,		INT64FIRST*INT64SECOND*INT64THIRD )

//////////////////////////////////////////////////////////////////////////
// UDF CALL SITE
//////////////////////////////////////////////////////////////////////////

static void * UdfMalloc ( int iLen )
{
	return new BYTE [ iLen ];
}

/// UDF call site
struct UdfCall_t
{
	PluginUDFRefPtr_c	m_pUdf;
	SPH_UDF_INIT		m_tInit;
	SPH_UDF_ARGS		m_tArgs;
	CSphVector<int>		m_dArgs2Free; // these args should be freed explicitly

	UdfCall_t()
	{
		m_tInit.func_data = nullptr;
		m_tInit.is_const = false;
		m_tArgs.arg_count = 0;
		m_tArgs.arg_types = nullptr;
		m_tArgs.arg_values = nullptr;
		m_tArgs.arg_names = nullptr;
		m_tArgs.str_lengths = nullptr;
		m_tArgs.fn_malloc = UdfMalloc;
	}

	~UdfCall_t ()
	{
		SafeDeleteArray ( m_tArgs.arg_types );
		SafeDeleteArray ( m_tArgs.arg_values );
		SafeDeleteArray ( m_tArgs.arg_names );
		SafeDeleteArray ( m_tArgs.str_lengths );
	}
};

//////////////////////////////////////////////////////////////////////////
// PARSER INTERNALS
//////////////////////////////////////////////////////////////////////////
class ExprParser_t;

#include "bissphinxexpr.h"

/// known operations, columns and functions
enum Tokh_e : BYTE
{
	// functions came first
	FUNC_NOW = 0,

	FUNC_ABS,
	FUNC_CEIL,
	FUNC_FLOOR,
	FUNC_SIN,
	FUNC_COS,
	FUNC_LN,
	FUNC_LOG2,
	FUNC_LOG10,
	FUNC_EXP,
	FUNC_SQRT,
	FUNC_BIGINT,
	FUNC_SINT,
	FUNC_CRC32,
	FUNC_FIBONACCI,
	FUNC_KNN_DIST,

	FUNC_DAY,
	FUNC_WEEK,
	FUNC_MONTH,
	FUNC_YEAR,
	FUNC_YEARMONTH,
	FUNC_YEARMONTHDAY,
	FUNC_YEARWEEK,
	FUNC_HOUR,
	FUNC_MINUTE,
	FUNC_SECOND,
	FUNC_DAYOFWEEK,
	FUNC_DAYOFYEAR,
	FUNC_QUARTER,

	FUNC_MIN,
	FUNC_MAX,
	FUNC_POW,
	FUNC_IDIV,

	FUNC_IF,
	FUNC_MADD,
	FUNC_MUL3,

	FUNC_INTERVAL,
	FUNC_IN,
	FUNC_BITDOT,
	FUNC_REMAP,

	FUNC_GEODIST,
	FUNC_EXIST,
	FUNC_POLY2D,
	FUNC_GEOPOLY2D,
	FUNC_CONTAINS,
	FUNC_ZONESPANLIST,
	FUNC_CONCAT,
	FUNC_TO_STRING,
	FUNC_RANKFACTORS,
	FUNC_FACTORS,
	FUNC_BM25F,
	FUNC_INTEGER,
	FUNC_DOUBLE,
	FUNC_LENGTH,
	FUNC_LEAST,
	FUNC_GREATEST,
	FUNC_UINT,
	FUNC_UINT64,
	FUNC_QUERY,

	FUNC_CURTIME,
	FUNC_CURDATE,
	FUNC_TIME,
	FUNC_DATE,
	FUNC_DAYNAME,
	FUNC_MONTHNAME,
	FUNC_UTC_TIME,
	FUNC_UTC_TIMESTAMP,
	FUNC_TIMEDIFF,
	FUNC_DATEDIFF,
	FUNC_DATEADD,
	FUNC_DATESUB,
	FUNC_CURRENT_USER,
	FUNC_CONNECTION_ID,
	FUNC_ALL,
	FUNC_ANY,
	FUNC_INDEXOF,

	FUNC_MIN_TOP_WEIGHT,
	FUNC_MIN_TOP_SORTVAL,

	FUNC_ATAN2,
	FUNC_RAND,

	FUNC_REGEX,

	FUNC_SUBSTRING_INDEX,
	FUNC_UPPER,
	FUNC_LOWER,

	FUNC_LAST_INSERT_ID,
	FUNC_LEVENSHTEIN,
	FUNC_DATE_FORMAT,
	FUNC_DATABASE,
	FUNC_USER,
	FUNC_VERSION,

	FUNC_RANGE,
	FUNC_HISTOGRAM,
	FUNC_DATE_RANGE,
	FUNC_DATE_HISTOGRAM,

	FUNC_FUNCS_COUNT, // insert any new functions ABOVE this one
	TOKH_TOKH_OFFSET = FUNC_FUNCS_COUNT,

	// general operations and operators
	TOKH_COUNT = TOKH_TOKH_OFFSET,  // check m.b. column with name 'count' exists, and override, if so
	TOKH_WEIGHT,
	TOKH_GROUPBY,
	TOKH_DISTINCT,
	TOKH_AND,
	TOKH_OR,
	TOKH_NOT,
	TOKH_DIV,
	TOKH_MOD,
	TOKH_FOR,
	TOKH_IS,
	TOKH_NULL,

	TOKH_TOKH_COUNT,
	TOKH_UNKNOWN = TOKH_TOKH_COUNT
};

// dHash2Op [i-FUNC_FUNCS_COUNT] returns 1:1 mapping from hash to the token
const static int g_dHash2Op[TOKH_TOKH_COUNT-TOKH_TOKH_OFFSET] = { TOK_COUNT, TOK_WEIGHT, TOK_GROUPBY, TOK_DISTINCT, TOK_AND, TOK_OR, TOK_NOT, TOK_DIV, TOK_MOD, TOK_FOR, TOK_IS, TOK_NULL, };

struct TokhKeyVal_t
{
	const char * m_sName = nullptr;
	Tokh_e m_eTok = TOKH_UNKNOWN;
	int m_iLen = 0;

	TokhKeyVal_t ( const char * sName, Tokh_e eTok )
		: m_sName ( sName )
		, m_eTok ( eTok )
	{
		m_iLen = (int)strlen ( m_sName );
	}
};

const static TokhKeyVal_t g_dKeyValTokens[] = // no order is necessary, but created hash may depend from it a bit
{
	// functions
	{ "now",			FUNC_NOW			},

	{ "abs",			FUNC_ABS			},
	{ "ceil",			FUNC_CEIL			},
	{ "floor",			FUNC_FLOOR			},
	{ "sin",			FUNC_SIN			},
	{ "cos",			FUNC_COS			},
	{ "ln",				FUNC_LN				},
	{ "log2",			FUNC_LOG2			},
	{ "log10",			FUNC_LOG10			},
	{ "exp",			FUNC_EXP			},
	{ "sqrt",			FUNC_SQRT			},
	{ "bigint",			FUNC_BIGINT			},	// type-enforcer special as-if-function
	{ "sint",			FUNC_SINT			},	// type-enforcer special as-if-function
	{ "crc32",			FUNC_CRC32			},
	{ "fibonacci",		FUNC_FIBONACCI		},
	{ "knn_dist",		FUNC_KNN_DIST		},

	{ "day",			FUNC_DAY			},
	{ "week",			FUNC_WEEK			},
	{ "month",			FUNC_MONTH			},
	{ "year",			FUNC_YEAR			},
	{ "yearmonth",		FUNC_YEARMONTH		},
	{ "yearmonthday",	FUNC_YEARMONTHDAY	},
	{ "yearweek",		FUNC_YEARWEEK		},
	{ "hour",			FUNC_HOUR			},
	{ "minute",			FUNC_MINUTE			},
	{ "second",			FUNC_SECOND			},
	{ "dayofweek",		FUNC_DAYOFWEEK		},
	{ "dayofyear",		FUNC_DAYOFYEAR		},
	{ "quarter",		FUNC_QUARTER		},

	{ "min",			FUNC_MIN			},
	{ "max",			FUNC_MAX			},
	{ "pow",			FUNC_POW			},
	{ "idiv",			FUNC_IDIV			},

	{ "if",				FUNC_IF				},
	{ "madd",			FUNC_MADD			},
	{ "mul3",			FUNC_MUL3			},

	{ "interval",		FUNC_INTERVAL		},
	{ "in",				FUNC_IN				},
	{ "bitdot",			FUNC_BITDOT			},
	{ "remap",			FUNC_REMAP			},

	{ "geodist",		FUNC_GEODIST		},
	{ "exist",			FUNC_EXIST			},
	{ "poly2d",			FUNC_POLY2D			},
	{ "geopoly2d",		FUNC_GEOPOLY2D		},
	{ "contains",		FUNC_CONTAINS		},
	{ "zonespanlist",	FUNC_ZONESPANLIST	},
	{ "concat",			FUNC_CONCAT			},
	{ "to_string",		FUNC_TO_STRING		},
	{ "rankfactors",	FUNC_RANKFACTORS	},
	{ "packedfactors",	FUNC_FACTORS		},
	{ "factors",		FUNC_FACTORS		}, // just an alias for PACKEDFACTORS()
	{ "bm25f",			FUNC_BM25F			},
	{ "integer",		FUNC_INTEGER		},
	{ "double",			FUNC_DOUBLE			},
	{ "length",			FUNC_LENGTH			},
	{ "least",			FUNC_LEAST			},
	{ "greatest",		FUNC_GREATEST		},
	{ "uint",			FUNC_UINT			},
	{ "uint64",			FUNC_UINT64			},
	{ "query",			FUNC_QUERY			},

	{ "curtime",		FUNC_CURTIME		},
	{ "curdate",		FUNC_CURDATE		},
	{ "time",			FUNC_TIME			},
	{ "date",			FUNC_DATE			},
	{ "dayname",		FUNC_DAYNAME		},
	{ "monthname",		FUNC_MONTHNAME		},
	{ "utc_time",		FUNC_UTC_TIME		},
	{ "utc_timestamp",	FUNC_UTC_TIMESTAMP	},
	{ "timediff",		FUNC_TIMEDIFF		},
	{ "datediff",		FUNC_DATEDIFF		},
	{ "date_add",		FUNC_DATEADD		},
	{ "date_sub",		FUNC_DATESUB		},
	{ "current_user",	FUNC_CURRENT_USER	},
	{ "connection_id",	FUNC_CONNECTION_ID	},
	{ "all",			FUNC_ALL			},
	{ "any",			FUNC_ANY			},
	{ "indexof",		FUNC_INDEXOF		},

	{ "min_top_weight",	FUNC_MIN_TOP_WEIGHT	 },
	{ "min_top_sortval",FUNC_MIN_TOP_SORTVAL },

	{ "atan2",			FUNC_ATAN2			 },
	{ "rand",			FUNC_RAND			 },

	{ "regex",			FUNC_REGEX			 },

	{ "substring_index",FUNC_SUBSTRING_INDEX },
	{ "upper",          FUNC_UPPER           },
	{ "lower",          FUNC_LOWER           },

	{ "last_insert_id",	FUNC_LAST_INSERT_ID	 },
	{ "levenshtein",	FUNC_LEVENSHTEIN	 },
	{ "date_format",	FUNC_DATE_FORMAT	 },
	{ "database",		FUNC_DATABASE		 },
	{ "user",			FUNC_USER			 },
	{ "version",		FUNC_VERSION		 },

	{ "range",			FUNC_RANGE			},
	{ "histogram",		FUNC_HISTOGRAM		},
	{ "date_range",		FUNC_DATE_RANGE		},
	{ "date_histogram",	FUNC_DATE_HISTOGRAM	},

	// other reserved (operators, columns, etc.)
	{ "count",			TOKH_COUNT			},
	{ "weight",			TOKH_WEIGHT			},
	{ "groupby",		TOKH_GROUPBY		},
	{ "distinct",		TOKH_DISTINCT		},
	{ "and",			TOKH_AND			},
	{ "or",				TOKH_OR				},
	{ "not",			TOKH_NOT			},
	{ "div",			TOKH_DIV			},
	{ "mod",			TOKH_MOD			},
	{ "for",			TOKH_FOR			},
	{ "is",				TOKH_IS				},
	{ "null",			TOKH_NULL			},
};


// helper to generate input data for gperf
// change #if 0 to #if 1. Compile and run any code includes this file (for example, searchd or gmanticoretests)
// grap output and place to file '1.p'. Execute command printed at the end of 1.p.
// copy dAsso from asso_values in that C source
// modify iHash switch according to that C source, if needed
// compile and run the program and copy dIndexes from the output
// to ignore case: in asso table values 65..90 (A..Z) copy from 97..122 (a..z), and change strcmp to strcasecmp
#if 0
int HashGen()
{
	printf ( "struct func { char *name; int num; };\n%%%%\n" );
	for ( int i=0; i<int( sizeof ( g_dKeyValTokens )/sizeof ( g_dKeyValTokens[0] )); ++i )
	printf ( "%s, %d\n", g_dKeyValTokens[i].m_sName, i );
	printf ( "%%%%\n" );
	printf ( "void main()\n" );
	printf ( "{\n" );
	printf ( "\tint i;\n" );
	printf ( "\tfor ( i=0; i<=MAX_HASH_VALUE; ++i )\n" );
	printf ( "\t\tprintf ( \"%%d,%%s\", wordlist[i].name[0] ? wordlist[i].num : -1, (i%%10)==9 ? \"\\n\" : \" \" );\n" );
	printf ( "}\n" );
	printf ( "// gperf -Gt -tm5000 1.p > 1.c\n" );
	exit(0);
//	sphDie ( "INTERNAL: HashGen() finished. Grab result, then change #if 1 to #if 0 few lines above %s:%d", __FILE__, __LINE__ );
}

static int G_HASHGEN = HashGen();
#endif

static Tokh_e TokHashLookup ( Str_t sKey )
{
	assert ( sKey.first && sKey.second && sKey.first[0] );

	const static BYTE dAsso[] =
	{
		167, 167, 167, 167, 167, 167, 167, 167, 167, 167,
		167, 167, 167, 167, 167, 167, 167, 167, 167, 167,
		167, 167, 167, 167, 167, 167, 167, 167, 167, 167,
		167, 167, 167, 167, 167, 167, 167, 167, 167, 167,
		167, 167, 167, 167, 167, 167, 167, 167, 10, 10,
		27, 49, 8, 6, 167, 167, 167, 167, 167, 167,
		167, 167, 167, 167, 167, 29, 64, 14, 5, 5,
		31, 25, 64, 6, 167, 14, 41, 7, 7, 38,
		16, 16, 20, 13, 6, 36, 75, 58, 35, 32,
		15, 167, 167, 167, 167, 49, 167, 29, 64, 14,
		5, 5, 31, 25, 64, 6, 167, 14, 41, 7,
		7, 38, 16, 16, 20, 13, 6, 36, 75, 58,
		35, 32, 15, 167, 167, 167, 167, 167, 167, 167,
		167, 167, 167, 167, 167, 167, 167, 167, 167, 167,
		167, 167, 167, 167, 167, 167, 167, 167, 167, 167,
		167, 167, 167, 167, 167, 167, 167, 167, 167, 167,
		167, 167, 167, 167, 167, 167, 167, 167, 167, 167,
		167, 167, 167, 167, 167, 167, 167, 167, 167, 167,
		167, 167, 167, 167, 167, 167, 167, 167, 167, 167,
		167, 167, 167, 167, 167, 167, 167, 167, 167, 167,
		167, 167, 167, 167, 167, 167, 167, 167, 167, 167,
		167, 167, 167, 167, 167, 167, 167, 167, 167, 167,
		167, 167, 167, 167, 167, 167, 167, 167, 167, 167,
		167, 167, 167, 167, 167, 167, 167, 167, 167, 167,
		167, 167, 167, 167, 167, 167, 167, 167, 167, 167,
		167, 167, 167, 167, 167, 167
	};

	const static short dIndexes[] =
	{
		-1, -1, -1, -1, -1, -1, -1, -1, -1, -1,
		-1, -1, -1, -1, -1, 37, -1, -1, -1, -1,
		103, 105, 101, -1, 29, 63, 34, 62, -1, 70,
		4, 93, -1, 87, 65, 41, 12, 94, 98, 33,
		9, 80, 99, 5, 52, 45, 73, 46, 44, 10,
		6, 61, 60, 88, 76, 69, 64, 68, 1, 57,
		100, 24, 91, 58, -1, 48, 36, -1, 95, -1,
		49, 50, 16, 56, 104, -1, 25, 39, 59, 85,
		30, 40, 83, 77, 15, 89, 72, 38, 71, 18,
		81, 8, 28, 43, 55, 17, 75, 79, 26, 92,
		42, 96, 47, 22, 27, 19, 2, 11, -1, 13,
		-1, -1, 66, -1, 74, -1, 53, -1, -1, 78,
		-1, -1, 90, -1, 7, 21, 0, -1, 67, 84,
		-1, -1, 3, 51, 106, 31, -1, -1, 97, 86,
		82, -1, -1, 54, 23, -1, -1, -1, 14, -1,
		35, -1, -1, -1, 20, -1, -1, -1, 102, -1,
		-1, -1, -1, -1, -1, -1, 32,
	};

	auto * s = (const BYTE*) sKey.first;
	auto iLen = sKey.second;
	auto iHash = iLen;

	switch ( iHash )
	{
	default:
		iHash += dAsso[(unsigned char)s[3]];
		/*FALLTHROUGH*/
	case 3:
		iHash += dAsso[(unsigned char)s[2]];
		/*FALLTHROUGH*/
	case 2:
	case 1:
		iHash += dAsso[(unsigned char)s[0]];
		break;
	}
	iHash += dAsso[(unsigned char)s[iLen-1]];

	if ( iHash>=(int)(sizeof(dIndexes)/sizeof(dIndexes[0])) )
		return TOKH_UNKNOWN;

	auto iFunc = dIndexes[iHash];
	if ( iFunc>=0 && strncasecmp ( g_dKeyValTokens[iFunc].m_sName, sKey.first, iLen )==0 && g_dKeyValTokens[iFunc].m_iLen==iLen )
		return g_dKeyValTokens[iFunc].m_eTok;
	return TOKH_UNKNOWN;
}


static int TokHashCheck()
{
	// //in asso table values 65..90 (A..Z) copy from 97..122 (a..z), and change strcmp to strcasecmp
	// //values 66..91 (A..Z) copy from 98..123 (a..z)
	//int iFrom = 65;
	//int iTo = 90;
	//int iBase = 97;
	//for ( int i=0; i<=iTo-iFrom; i++ )
	//	g_dAsso[iFrom+i] = g_dAsso[iBase+i];

	//for ( int i=0; i<sizeof(g_dAsso); i++ )
	//{
	//	if ( (i%10)==0 )
	//		printf ( "\n");
	//	printf ( "%d, ", g_dAsso[i] );
	//}

	for ( const auto & kv : g_dKeyValTokens )
	{
		CSphString sKey ( kv.m_sName );
		sKey.ToLower ();
		Str_t sKeyStr { sKey.cstr (), sKey.Length () };
		auto uHash = TokHashLookup ( sKeyStr );
		if ( uHash!=kv.m_eTok )
			sphDie ( "INTERNAL ERROR: lookup for %s failed, got %d, expected %d, rebuild token hash", sKey.cstr(), uHash, kv.m_eTok );
		sKey.ToUpper ();
		uHash = TokHashLookup ( sKeyStr );
		if ( uHash!=kv.m_eTok )
			sphDie ( "INTERNAL ERROR: lookup for %s failed, got %d, expected %d, rebuild token hash", sKey.cstr(), uHash, kv.m_eTok );
	}
	if ( TokHashLookup ( { "A", 1 } )!=TOKH_UNKNOWN )
		sphDie ( "INTERNAL ERROR: lookup for A() succeeded, rebuild token hash" );
	return 1;
}

static int VARIABLE_IS_NOT_USED G_FUNC_HASH_CHECK = TokHashCheck();

// additional functions traits

struct FuncDesc_t
{
	//const char *	m_sName;
	int				m_iArgs;	// positive assume exact N, negative assume 'at least'
	int				m_iNodeType; // usually TOK_FUNC, but sometimes not
	//	Tokh_e			m_eFunc;
	ESphAttr		m_eRet;
};

static FuncDesc_t g_dFuncs[FUNC_FUNCS_COUNT] = // Keep same order as in Tokh_e
{
	{ /*"now",			*/		0,	TOK_FUNC,		/*FUNC_NOW,				*/	SPH_ATTR_INTEGER },

	{ /*"abs",			*/		1,	TOK_FUNC,		/*FUNC_ABS,				*/	SPH_ATTR_NONE },
	{ /*"ceil",			*/		1,	TOK_FUNC,		/*FUNC_CEIL,			*/	SPH_ATTR_BIGINT },
	{ /*"floor",		*/		1,	TOK_FUNC,		/*FUNC_FLOOR,			*/	SPH_ATTR_BIGINT },
	{ /*"sin",			*/		1,	TOK_FUNC,		/*FUNC_SIN,				*/	SPH_ATTR_FLOAT },
	{ /*"cos",			*/		1,	TOK_FUNC,		/*FUNC_COS,				*/	SPH_ATTR_FLOAT },
	{ /*"ln",			*/		1,	TOK_FUNC,		/*FUNC_LN,				*/	SPH_ATTR_FLOAT },
	{ /*"log2",			*/		1,	TOK_FUNC,		/*FUNC_LOG2,			*/	SPH_ATTR_FLOAT },
	{ /*"log10",		*/		1,	TOK_FUNC,		/*FUNC_LOG10,			*/	SPH_ATTR_FLOAT },
	{ /*"exp",			*/		1,	TOK_FUNC,		/*FUNC_EXP,				*/	SPH_ATTR_FLOAT },
	{ /*"sqrt",			*/		1,	TOK_FUNC,		/*FUNC_SQRT,			*/	SPH_ATTR_FLOAT },
	{ /*"bigint",		*/		1,	TOK_FUNC,		/*FUNC_BIGINT,			*/	SPH_ATTR_BIGINT },	// type-enforcer special as-if-function
	{ /*"sint",			*/		1,	TOK_FUNC,		/*FUNC_SINT,			*/	SPH_ATTR_BIGINT },	// type-enforcer special as-if-function
	{ /*"crc32",		*/		1,	TOK_FUNC,		/*FUNC_CRC32,			*/	SPH_ATTR_INTEGER },
	{ /*"fibonacci",	*/		1,	TOK_FUNC,		/*FUNC_FIBONACCI,		*/	SPH_ATTR_INTEGER },
	{ /*"knn_dist"",	*/		0,	TOK_FUNC,		/*FUNC_KNN_DIST,		*/	SPH_ATTR_FLOAT },

	{ /*"day",			*/		1,	TOK_FUNC_DAY,	/*FUNC_DAY,				*/	SPH_ATTR_INTEGER },
	{ /*"week",			*/		-1,	TOK_FUNC_WEEK,	/*FUNC_WEEK,			*/	SPH_ATTR_INTEGER },
	{ /*"month",		*/		1,	TOK_FUNC_MONTH,	/*FUNC_MONTH,			*/	SPH_ATTR_INTEGER },
	{ /*"year",			*/		1,	TOK_FUNC_YEAR,	/*FUNC_YEAR,			*/	SPH_ATTR_INTEGER },
	{ /*"yearmonth",	*/		1,	TOK_FUNC,		/*FUNC_YEARMONTH,		*/	SPH_ATTR_INTEGER },
	{ /*"yearmonthday",	*/		1,	TOK_FUNC,		/*FUNC_YEARMONTHDAY,	*/	SPH_ATTR_INTEGER },
	{ /*"yearweek",		*/		1,	TOK_FUNC,		/*FUNC_YEARWEEK,		*/	SPH_ATTR_INTEGER },
	{ /*"hour",			*/		1,	TOK_FUNC_HOUR,	/*FUNC_HOUR,			*/	SPH_ATTR_INTEGER },
	{ /*"minute",		*/		1,	TOK_FUNC_MINUTE,/*FUNC_MINUTE,			*/	SPH_ATTR_INTEGER },
	{ /*"second",		*/		1,	TOK_FUNC_SECOND,/*FUNC_SECOND,			*/	SPH_ATTR_INTEGER },
	{ /*"dayofweek",	*/		1,	TOK_FUNC,		/*FUNC_DAYOFWEEK,		*/	SPH_ATTR_INTEGER },
	{ /*"dayofyear",	*/		1,	TOK_FUNC,		/*FUNC_DAYOFYEAR,		*/	SPH_ATTR_INTEGER },
	{ /*"quarter",		*/		1,	TOK_FUNC_QUARTER,/*FUNC_QUARTER,		*/	SPH_ATTR_INTEGER },

	{ /*"min",			*/		2,	TOK_FUNC,		/*FUNC_MIN,				*/	SPH_ATTR_NONE },
	{ /*"max",			*/		2,	TOK_FUNC,		/*FUNC_MAX,				*/	SPH_ATTR_NONE },
	{ /*"pow",			*/		2,	TOK_FUNC,		/*FUNC_POW,				*/	SPH_ATTR_FLOAT },
	{ /*"idiv",			*/		2,	TOK_FUNC,		/*FUNC_IDIV,			*/	SPH_ATTR_NONE },

	{ /*"if",			*/		3,	TOK_FUNC,		/*FUNC_IF,				*/	SPH_ATTR_NONE },
	{ /*"madd",			*/		3,	TOK_FUNC,		/*FUNC_MADD,			*/	SPH_ATTR_NONE },
	{ /*"mul3",			*/		3,	TOK_FUNC,		/*FUNC_MUL3,			*/	SPH_ATTR_NONE },

	{ /*"interval",		*/		-2,	TOK_FUNC_INTERVAL,/*FUNC_INTERVAL,		*/	SPH_ATTR_INTEGER },
	{ /*"in",			*/		-1,	TOK_FUNC_IN,	/*FUNC_IN,				*/	SPH_ATTR_INTEGER },
	{ /*"bitdot",		*/		-1, TOK_FUNC,		/*FUNC_BITDOT,			*/	SPH_ATTR_NONE },
	{ /*"remap",		*/		4,	TOK_FUNC_REMAP,	/*FUNC_REMAP,			*/	SPH_ATTR_INTEGER },

	{ /*"geodist",		*/		-4,	TOK_FUNC,		/*FUNC_GEODIST,			*/	SPH_ATTR_FLOAT },
	{ /*"exist",		*/		2,	TOK_FUNC,		/*FUNC_EXIST,			*/	SPH_ATTR_NONE },
	{ /*"poly2d",		*/		-1,	TOK_FUNC,		/*FUNC_POLY2D,			*/	SPH_ATTR_POLY2D },
	{ /*"geopoly2d",	*/		-1,	TOK_FUNC,		/*FUNC_GEOPOLY2D,		*/	SPH_ATTR_POLY2D },
	{ /*"contains",		*/		3,	TOK_FUNC,		/*FUNC_CONTAINS,		*/	SPH_ATTR_INTEGER },
	{ /*"zonespanlist",	*/		0,	TOK_FUNC,		/*FUNC_ZONESPANLIST,	*/	SPH_ATTR_STRINGPTR },
	{ /*"concat",		*/		-1,	TOK_FUNC,		/*FUNC_CONCAT,			*/	SPH_ATTR_STRINGPTR },
	{ /*"to_string",	*/		1,	TOK_FUNC,		/*FUNC_TO_STRING,		*/	SPH_ATTR_STRINGPTR },
	{ /*"rankfactors",	*/		0,	TOK_FUNC,		/*FUNC_RANKFACTORS,		*/	SPH_ATTR_STRINGPTR },
	{ /*"packedfactors",*/		0,	TOK_FUNC_PF,	/*FUNC_FACTORS, 		*/	SPH_ATTR_FACTORS }, // and also 'factors'
	{ /*"bm25f",		*/		-2,	TOK_FUNC,		/*FUNC_BM25F,			*/	SPH_ATTR_FLOAT },
	{ /*"integer",		*/		1,	TOK_FUNC,		/*FUNC_INTEGER,			*/	SPH_ATTR_BIGINT },
	{ /*"double",		*/		1,	TOK_FUNC,		/*FUNC_DOUBLE,			*/	SPH_ATTR_FLOAT },
	{ /*"length",		*/		1,	TOK_FUNC,		/*FUNC_LENGTH,			*/	SPH_ATTR_INTEGER },
	{ /*"least",		*/		1,	TOK_FUNC,		/*FUNC_LEAST,			*/	SPH_ATTR_STRINGPTR },
	{ /*"greatest",		*/		1,	TOK_FUNC,		/*FUNC_GREATEST,		*/	SPH_ATTR_STRINGPTR },
	{ /*"uint",			*/		1,	TOK_FUNC,		/*FUNC_UINT,			*/	SPH_ATTR_INTEGER },
	{ /*"uint64",		*/		1,	TOK_FUNC,		/*FUNC_UINT64,			*/	SPH_ATTR_UINT64 },
	{ /*"query",		*/		0,	TOK_FUNC,		/*FUNC_QUERY,			*/	SPH_ATTR_STRINGPTR },

	{ /*"curtime",		*/		0,	TOK_FUNC,		/*FUNC_CURTIME,			*/	SPH_ATTR_STRINGPTR }, // also evals numerics
	{ /*"curdate",		*/		0,	TOK_FUNC,		/*FUNC_CURDATE,			*/	SPH_ATTR_STRINGPTR },
	{ /*"time",			*/		1,	TOK_FUNC,		/*FUNC_TIME,			*/	SPH_ATTR_STRINGPTR },
	{ /*"date",			*/		1,	TOK_FUNC,		/*FUNC_DATE,			*/	SPH_ATTR_STRINGPTR },
	{ /*"dayname",		*/		1,	TOK_FUNC,		/*FUNC_DAYNAME,			*/	SPH_ATTR_STRINGPTR },
	{ /*"monthname",	*/		1,	TOK_FUNC,		/*FUNC_MONTHNAME,		*/	SPH_ATTR_STRINGPTR },
	{ /*"utc_time",		*/		0,	TOK_FUNC,		/*FUNC_UTC_TIME,		*/	SPH_ATTR_STRINGPTR }, // also evals numerics
	{ /*"utc_timestamp",*/		0,	TOK_FUNC,		/*FUNC_UTC_TIMESTAMP,	*/	SPH_ATTR_STRINGPTR }, // also evals numerics
	{ /*"timediff",		*/		2,	TOK_FUNC,		/*FUNC_TIMEDIFF,		*/	SPH_ATTR_STRINGPTR }, // also evals numerics
	{ /*"datediff",		*/		2,	TOK_FUNC,		/*FUNC_DATEDIFF,		*/	SPH_ATTR_BIGINT },
	{ /*"date_add",		*/		-1,	TOK_FUNC_DATE,	/*FUNC_DATEADD,			*/	SPH_ATTR_BIGINT },
	{ /*"date_sub",		*/		-1,	TOK_FUNC_DATE,	/*FUNC_DATESUB,			*/	SPH_ATTR_BIGINT },

	{ /*"current_user",	*/		0,	TOK_FUNC,		/*FUNC_CURRENT_USER,	*/	SPH_ATTR_STRINGPTR },
	{ /*"connection_id",*/		0,	TOK_FUNC,		/*FUNC_CONNECTION_ID,	*/	SPH_ATTR_INTEGER },
	{ /*"all",			*/		-1,	TOK_FUNC_JA,	/*FUNC_ALL,				*/	SPH_ATTR_INTEGER },
	{ /*"any",			*/		-1,	TOK_FUNC_JA,	/*FUNC_ANY,				*/	SPH_ATTR_INTEGER },
	{ /*"indexof",		*/		-1,	TOK_FUNC_JA,	/*FUNC_INDEXOF,			*/	SPH_ATTR_BIGINT },

	{ /*"min_top_weight",*/		0,	TOK_FUNC,		/*FUNC_MIN_TOP_WEIGHT,	*/	SPH_ATTR_INTEGER },
	{ /*"min_top_sortval",*/	0,	TOK_FUNC,		/*FUNC_MIN_TOP_SORTVAL,	*/	SPH_ATTR_FLOAT },

	{ /*"atan2",		*/		2,	TOK_FUNC,		/*FUNC_ATAN2,			*/	SPH_ATTR_FLOAT },
	{ /*"rand",		*/			-1,	TOK_FUNC_RAND,	/*FUNC_RAND,			*/	SPH_ATTR_FLOAT },

	{  /*"regex",		*/		2,	TOK_FUNC,		/*FUNC_REGEX,			*/	SPH_ATTR_INTEGER },

	{  /*"substring_index",*/	3,	TOK_FUNC,		/*FUNC_SUBSTRING_INDEX,	*/	SPH_ATTR_STRINGPTR }, // also evals numerics
	{  /*"upper",          */	1,	TOK_FUNC,		/*FUNC_UPPER,           */	SPH_ATTR_STRINGPTR }, // also evals numerics
	{  /*"lower",          */	1,	TOK_FUNC,		/*FUNC_LOWER,           */	SPH_ATTR_STRINGPTR }, // also evals numerics

	{  /*"last_insert_id",*/	0,	TOK_FUNC,		/*FUNC_LAST_INSERT_ID,	*/	SPH_ATTR_STRINGPTR },
	{ /*"levenshtein", */		-1,	TOK_FUNC,		/*FUNC_LEVENSHTEIN,		*/	SPH_ATTR_NONE },
	{ /*"date_format", */		2,	TOK_FUNC,		/*FUNC_DATE_FORMAT,		*/	SPH_ATTR_STRINGPTR },
	{ /*"database", */			0,	TOK_FUNC,		/*FUNC_DATABASE,		*/	SPH_ATTR_STRINGPTR },
	{ /*"user", */				0,	TOK_FUNC,		/*FUNC_USER,			*/	SPH_ATTR_STRINGPTR },
	{ /*"version", */			0,	TOK_FUNC,		/*FUNC_VERSION,			*/	SPH_ATTR_STRINGPTR },

	{ /*"range",	*/			-2,	TOK_FUNC,		/*FUNC_RANGE,			*/	SPH_ATTR_INTEGER },
	{ /*"histogram",*/			2,	TOK_FUNC,		/*FUNC_HISTOGRAM,		*/	SPH_ATTR_INTEGER },
	{ /*"date_range",	*/		-2,	TOK_FUNC,		/*FUNC_DATE_RANGE,		*/	SPH_ATTR_INTEGER },
	{ /*"date_histogram",*/		2,	TOK_FUNC,		/*FUNC_DATE_HISTOGRAM,	*/	SPH_ATTR_INTEGER },
};


static inline const char* FuncNameByHash ( int iFunc )
{
	if ( iFunc<0 || iFunc >=FUNC_FUNCS_COUNT )
		return ( "unknown");

	static const char * dNames[FUNC_FUNCS_COUNT] =
		{ "now", "abs", "ceil", "floor", "sin", "cos", "ln", "log2", "log10", "exp", "sqrt", "bigint"
		, "sint", "crc32", "fibonacci", "knn_dist", "day", "week", "month", "year", "yearmonth"
		, "yearmonthday", "yearweek", "hour", "minute", "second", "dayofweek", "dayofyear", "quarter"
		, "min", "max", "pow", "idiv", "if", "madd", "mul3", "interval", "in", "bitdot", "remap"
		, "geodist", "exist", "poly2d", "geopoly2d", "contains", "zonespanlist", "concat", "to_string"
		, "rankfactors", "packedfactors", "bm25f", "integer", "double", "length", "least", "greatest"
		, "uint", "uint64", "query", "curtime", "curdata", "time", "date", "dayname", "monthname"
		, "utc_time", "utc_timestamp", "timediff", "datediff", "date_add", "date_sub", "current_user"
		, "connection_id", "all", "any", "indexof", "min_top_weight", "min_top_sortval", "atan2", "rand"
		, "regex", "substring_index", "upper", "lower", "last_insert_id", "levenshtein", "date_format"
		, "database", "user", "version", "range", "histogram", "date_range", "date_histogram" };

	return dNames[iFunc];
}

// set of functions which evals to SPH_ATTR_STRINGPTR, but also can eval to numerics
static inline bool CanEvalNumbers ( int iFunc )
{
	switch (iFunc)
	{
	case FUNC_CURTIME:
	case FUNC_UTC_TIME:
	case FUNC_UTC_TIMESTAMP:
	case FUNC_TIMEDIFF:
	case FUNC_SUBSTRING_INDEX:
	case FUNC_UPPER:
	case FUNC_LOWER:
	case FUNC_DATE_FORMAT:
		return true;
	default: return false;
	}
}

//////////////////////////////////////////////////////////////////////////

static ISphExpr * ConvertExprJson ( ISphExpr * pExpr );
static void ConvertArgsJson ( VecRefPtrs_t<ISphExpr*> & dArgs );

/// check whether the type is int or bigint
static inline bool IsInt ( ESphAttr eType )
{
	return eType==SPH_ATTR_INTEGER || eType==SPH_ATTR_BIGINT;
}

/// check whether the type can be promoted to integer
static inline bool IsNumericLike ( ESphAttr eType )
{
	switch ( eType )
	{
	case SPH_ATTR_INTEGER:
	case SPH_ATTR_TIMESTAMP:
	case SPH_ATTR_BOOL:
	case SPH_ATTR_BIGINT:
	case SPH_ATTR_TOKENCOUNT:
	case SPH_ATTR_UINT64: return true;
	default: return false;
	}
}

/// check whether the type can be promoted to float
static inline bool IsFloatLike ( ESphAttr eType )
{
	switch ( eType )
	{
	case SPH_ATTR_FLOAT:
	case SPH_ATTR_DOUBLE: return true;
	default: return false;
	}
}

static inline bool IsJson ( ESphAttr eAttr )
{
	return ( eAttr==SPH_ATTR_JSON_FIELD );
}

/// {title=2, body=1}
/// {in=deg, out=mi}
/// argument to functions like BM25F() and GEODIST()
class MapArg_c
{
public:
	CSphVector<CSphNamedVariant> m_dPairs;

public:
	void Add ( CSphString sKey, const char * sValue, int64_t iValue, float fValue, VariantType_e eType )
	{
		CSphNamedVariant & t = m_dPairs.Add();
		t.m_sKey = std::move(sKey);
		t.m_eType = eType;
		switch ( eType )
		{
		case VariantType_e::BIGINT: t.m_iValue = iValue; break;
		case VariantType_e::FLOAT: t.m_fValue = fValue; break;
		case VariantType_e::STRING:
		default: t.m_sValue = sValue;
		};
	}
};


/// expression tree node
/// used to build an AST (Abstract Syntax Tree)
struct ExprNode_t
{
	int				m_iToken = 0;	///< token type, including operators
	ESphAttr		m_eRetType { SPH_ATTR_NONE };	///< result type
	ESphAttr		m_eArgType { SPH_ATTR_NONE };	///< args type
	CSphAttrLocator	m_tLocator;	///< attribute locator, for TOK_ATTR type
	int				m_iLocator = -1; ///< index of attribute locator in schema

	union
	{
		int64_t			m_iConst;		///< constant value, for TOK_CONST_INT type
		float			m_fConst;		///< constant value, for TOK_CONST_FLOAT type
		int				m_iFunc;		///< built-in function id, for TOK_FUNC type
		int				m_iArgs;		///< args count, for arglist (token==',') type
		ConstList_c *	m_pConsts;		///< constants list, for TOK_CONST_LIST type
		MapArg_c	*	m_pMapArg;		///< map argument (maps name to const or name to expr), for TOK_MAP_ARG type
		const char	*	m_sIdent;		///< pointer to const char, for TOK_IDENT type
		SphAttr_t	*	m_pAttr;		///< pointer to 64-bit value, for TOK_ITERATOR type
		INIT_WITH_0 ( int64_t, float, int, ConstList_c*, MapArg_c*, const char*, SphAttr_t* );
	};
	int				m_iLeft = -1;
	int				m_iRight = -1;
};

struct StackNode_t
{
	int m_iNode;
	int m_iLeft;
	int m_iRight;
};

/// expression parser
class ExprParser_t
{
	friend int				yy1lex ( YYSTYPE * lvalp, void * yyscanner, ExprParser_t * pParser );
	friend int				yy1lex ( YYSTYPE *, ExprParser_t * );
	friend int				yylex ( YYSTYPE * lvalp, ExprParser_t * pParser );
	friend int				yyparse ( ExprParser_t * pParser );
	friend void				yyerror ( ExprParser_t * pParser, const char * sMessage );

public:
	ExprParser_t ( ISphExprHook * pHook, QueryProfile_c * pProfiler, ESphCollation eCollation )
		: m_pHook ( pHook )
		, m_pProfiler ( pProfiler )
		, m_eCollation ( eCollation )
	{
		m_dGatherStack.Reserve ( 64 );
	}

							~ExprParser_t ();
	ISphExpr *				Parse ( const char * szExpr, const ISphSchema & tSchema, const CSphString * pJoinIdx, ESphAttr * pAttrType, bool * pUsesWeight, CSphString & sError );

protected:
	int						m_iParsed = 0;	///< filled by yyparse() at the very end
	CSphString				m_sLexerError;
	CSphString				m_sParserError;
	CSphString				m_sCreateError;
	ISphExprHook *			m_pHook;
	QueryProfile_c *		m_pProfiler;

protected:
	ESphAttr				GetWidestRet ( int iLeft, int iRight );

	int						AddNodeInt ( int64_t iValue );
	int						AddNodeFloat ( float fValue );
	int						AddNodeString ( int64_t iValue );
	int						AddNodeAttr ( int iTokenType, uint64_t uAttrLocator );
	int						AddNodeField ( int iTokenType, uint64_t uAttrLocator );
	int						AddNodeColumnar ( int iTokenType, uint64_t uAttrLocator );
	int						AddNodeWeight();
	int						AddNodeOp ( int iOp, int iLeft, int iRight );
	int						AddNodeFunc0 ( int iFunc );
	int						AddNodeFunc ( int iFunc, int iArg );
	int						AddNodeFor ( int iFunc, int iExpr, int iLoop );
	int						AddNodeDate ( int iFunc, int iExpr1, int iExpr2, int iUnit );
	int						AddNodeIn ( int iArg, int iList );
	int						AddNodeRemap ( int iExpr1, int iExpr2, int iList1, int iList2 );
	int						AddNodeRand ( int iArg );
	int						AddNodeUdf ( int iCall, int iArg );
	int						AddNodePF ( int iFunc, int iArg );
	int						AddNodeConstlist ( int64_t iValue, bool bPackedString );
	int						AddNodeConstlist ( float iValue );
	void					AppendToConstlist ( int iNode, int64_t iValue );
	void					AppendToConstlist ( int iNode, float iValue );
	int						AddNodeUservar ( int iUservar );
	int						AddNodeHookIdent ( int iID );
	int						AddNodeHookFunc ( int iID, int iLeft );
	int						AddNodeHookFunc ( int iID );
	int						AddNodeMapArg ( const char * szKey, const char * szValue, int64_t iValue, float fValue, VariantType_e eType );
	void					AppendToMapArg ( int iNode, const char * szKey, const char * szValue, int64_t iValue, float fValue, VariantType_e eType );
	const char *			Attr2Ident ( uint64_t uAttrLoc );
	const char *			Field2Ident ( uint64_t uAttrLoc );
	int						AddNodeJsonField ( uint64_t uAttrLocator, int iLeft );
	int						AddNodeJsonSubkey ( int64_t iValue );
	int						AddNodeDotNumber ( int64_t iValue );
	int						AddNodeIdent ( const char * sKey, int iLeft );

	int						AddNodeWithTable ( const char * szTable, uint64_t uOffset );
	uint64_t				ParseAttrWithTable ( const char * szTable, uint64_t uOffset );

private:
	void *					m_pScanner = nullptr;
	Str_t					m_sExpr;
	const ISphSchema *		m_pSchema = nullptr;
	const CSphString *		m_pJoinIdx = nullptr;
	CSphVector<ExprNode_t>	m_dNodes;
	StrVec_t				m_dUservars;
	CSphVector<char*>		m_dIdents;
	int						m_iConstNow = 0;
	CSphVector<StackNode_t>	m_dGatherStack;
	CSphVector<UdfCall_t*>	m_dUdfCalls;

public:
	bool					m_bHasZonespanlist = false;
	DWORD					m_uPackedFactorFlags { SPH_FACTOR_DISABLE };
	ESphEvalStage			m_eEvalStage { SPH_EVAL_FINAL };
	ESphCollation			m_eCollation;
	DWORD					m_uStoredField = CSphColumnInfo::FIELD_NONE;
	bool					m_bNeedDocIds = false;

private:
	bool					CheckGeodist ( YYSTYPE * lvalp );
	void					AddUservar (  const char * sBegin, int iLen, YYSTYPE * lvalp );
	int						ProcessRawToken (  const char * sBegin, int iLen, YYSTYPE * lvalp );
	int						ProcessAtRawToken (  const char * sBegin, int iLen, YYSTYPE * lvalp );
	int						ErrLex ( const char * sTemplate, ...); // issue lexer error
	int						CheckForFields ( Tokh_e eTok, YYSTYPE * lvalp );

	CSphVector<int>			GatherArgTypes ( int iNode );
	CSphVector<int>			GatherArgNodes ( int iNode );
	void					GatherArgRetTypes ( int iNode, CSphVector<ESphAttr> & dTypes );
	template < typename FN >
	void					GatherArgFN ( int iNode, FN && fnFunctor );

	bool					CheckForConstSet ( int iArgsNode, int iSkip );
	int						ParseAttr ( int iAttr, const char* sTok, YYSTYPE * lvalp );
	static int				ParseField ( int iField, const char* sTok, YYSTYPE * lvalp );
	int						ParseAttrsAndFields ( const char * szTok, YYSTYPE * lvalp );
	int						ParseJoinAttr ( const char * szTable, uint64_t uOffset );

	template < typename T >
	void					WalkTree ( int iRoot, T & FUNCTOR );

	void					Optimize ( int iNode );
	void					CanonizePass ( int iNode );
	void					ConstantFoldPass ( int iNode );
	void					VariousOptimizationsPass ( int iNode );
	void					MultiNEPass ( int iNode );
	bool					MultiNEMatch ( const ExprNode_t * pLeft, const ExprNode_t * pRight, ExprNode_t & tRes, CSphVector<int64_t> & dValues );
	bool					TransformNENE ( ExprNode_t * pRoot, ExprNode_t * pLeft, ExprNode_t * pRight );
	bool					TransformInNE ( ExprNode_t * pRoot, ExprNode_t * pLeft, ExprNode_t * pRight );
	void					Dump ( int iNode );

	ISphExpr *				CreateTree ( int iNode );
	ISphExpr *				CreateIntervalNode ( int iArgsNode, CSphVector<ISphExpr *> & dArgs );
	ISphExpr *				CreateInNode ( int iNode );
	ISphExpr *				CreateLengthNode ( const ExprNode_t & tNode, ISphExpr * pLeft );
	ISphExpr *				CreateGeodistNode ( int iArgs );
	ISphExpr *				CreatePFNode ( int iArg );
	ISphExpr *				CreateBitdotNode ( int iArgsNode, CSphVector<ISphExpr *> & dArgs );
	ISphExpr *				CreateUdfNode ( int iCall, ISphExpr * pLeft );
	ISphExpr *				CreateExistNode ( const ExprNode_t & tNode );
	ISphExpr *				CreateContainsNode ( const ExprNode_t & tNode );
	ISphExpr *				CreateAggregateNode ( const ExprNode_t & tNode, ESphAggrFunc eFunc, ISphExpr * pLeft );
	ISphExpr *				CreateForInNode ( int iNode );
	ISphExpr *				CreateExprDateAdd ( int iNode, bool bAdd );
	ISphExpr *				CreateRegexNode ( ISphExpr * pAttr, ISphExpr * pString );
	ISphExpr *				CreateConcatNode ( int iArgsNode, CSphVector<ISphExpr *> & dArgs );
	ISphExpr *				CreateFieldNode ( int iField );

	ISphExpr *				CreateColumnarIntNode ( int iAttr, ESphAttr eAttrType );
	ISphExpr *				CreateColumnarFloatNode ( int iAttr );
	ISphExpr *				CreateColumnarStringNode ( int iAttr );
	ISphExpr *				CreateColumnarMvaNode ( int iAttr );

	void					FixupIterators ( int iNode, const char * sKey, SphAttr_t * pAttr );
	ISphExpr *				CreateLevenshteinNode ( ISphExpr * pPattern, ISphExpr * pAttr, ISphExpr * pOpts );

	ISphExpr *				CreateCmp ( const ExprNode_t & tNode, ISphExpr * pLeft, ISphExpr * pRight );

	bool					CheckStoredArg ( ISphExpr * pExpr );
	bool					PrepareFuncArgs ( const ExprNode_t & tNode, bool bSkipChildren, CSphRefcountedPtr<ISphExpr> & pLeft, CSphRefcountedPtr<ISphExpr> & pRight, VecRefPtrs_t<ISphExpr*> & dArgs );
	ISphExpr *				CreateFuncExpr ( int iNode, VecRefPtrs_t<ISphExpr*> & dArgs );

	bool					GetError () const { return !( m_sLexerError.IsEmpty() && m_sParserError.IsEmpty() && m_sCreateError.IsEmpty() ); }
	bool					GetCreateError () const { return !m_sCreateError.IsEmpty(); }

	ISphExpr *				Create ( bool * pUsesWeight, CSphString & sError );
};

//////////////////////////////////////////////////////////////////////////

// used to store in 8 bytes in Bison lvalp variable
static uint64_t sphPackAttrLocator ( const CSphAttrLocator & tLoc, int iLocator )
{
	assert ( iLocator>=0 && iLocator<=0x7fff );

	uint64_t uIndex = 0;
	bool bBlob = tLoc.m_iBlobAttrId>=0;
	if ( bBlob )
	{
		assert ( tLoc.m_nBlobAttrs>=0 && tLoc.m_nBlobAttrs<=0x7fff );
		uIndex = tLoc.m_iBlobAttrId + ( tLoc.m_nBlobAttrs<<15 ) + ( tLoc.m_iBlobRowOffset<<30 ) + ( (uint64_t)iLocator<<32 );
	}
	else
		uIndex = tLoc.m_iBitCount + ( tLoc.m_iBitOffset<<16 ) + ( (uint64_t)iLocator<<32 );

	if ( tLoc.m_bDynamic )
		uIndex |= ( U64C(1)<<63 );

	if ( bBlob )
		uIndex |= ( U64C(1)<<62 );

	return uIndex;
}

static void sphUnpackAttrLocator ( uint64_t uIndex, ExprNode_t * pNode )
{
	assert ( pNode );
	bool bBlob = ( uIndex & ( U64C(1)<<62 ) )!=0;

	if ( bBlob )
	{
		pNode->m_tLocator.m_iBlobAttrId = (int)( uIndex & 0x7fff );
		pNode->m_tLocator.m_nBlobAttrs = (int)( ( uIndex>>15 ) & 0x7fff );
		pNode->m_tLocator.m_iBlobRowOffset = (int)( ( uIndex>>30 ) & 1 );

		pNode->m_tLocator.m_iBitCount = -1;
		pNode->m_tLocator.m_iBitOffset = -1;
	}
	else
	{
		pNode->m_tLocator.m_iBitCount = (int)( uIndex & 0xffff );
		pNode->m_tLocator.m_iBitOffset = (int)( ( uIndex>>16 ) & 0xffff );

		pNode->m_tLocator.m_iBlobAttrId = -1;
		pNode->m_tLocator.m_nBlobAttrs = 0;
	}

	pNode->m_tLocator.m_bDynamic = ( ( uIndex & ( U64C(1)<<63 ) )!=0 );
	pNode->m_iLocator = (int)( ( uIndex>>32 ) & 0x7fff );
}


static int GetConstStrOffset ( const ExprNode_t & tNode )
{
	return GetConstStrOffset ( tNode.m_iConst );
}


static int GetConstStrLength ( const ExprNode_t & tNode )
{
	return GetConstStrLength ( tNode.m_iConst );
}

/// format error
int ExprParser_t::ErrLex ( const char * sTemplate, ... )
{
	va_list ap;
	va_start ( ap, sTemplate );
	m_sLexerError.SetSprintfVa ( sTemplate, ap );
	va_end ( ap );
	return -1;
}

static int ConvertToColumnarType ( ESphAttr eAttr )
{
	switch ( eAttr )
	{
	case SPH_ATTR_INTEGER:		return TOK_COLUMNAR_INT;
	case SPH_ATTR_TIMESTAMP:	return TOK_COLUMNAR_TIMESTAMP;
	case SPH_ATTR_FLOAT:		return TOK_COLUMNAR_FLOAT;
	case SPH_ATTR_BIGINT:		return TOK_COLUMNAR_BIGINT;
	case SPH_ATTR_BOOL:			return TOK_COLUMNAR_BOOL;
	case SPH_ATTR_STRING:		return TOK_COLUMNAR_STRING;
	case SPH_ATTR_UINT32SET:	return TOK_COLUMNAR_UINT32SET;
	case SPH_ATTR_INT64SET:		return TOK_COLUMNAR_INT64SET;
	case SPH_ATTR_FLOAT_VECTOR:	return TOK_COLUMNAR_FLOATVEC;
	default:
		assert ( 0 && "Unknown columnar type" );
		return -1;
	}
}


int ExprParser_t::ParseAttr ( int iAttr, const char* sTok, YYSTYPE * lvalp )
{
	// check attribute type and width
	const CSphColumnInfo & tCol = m_pSchema->GetAttr ( iAttr );

	// check for a duplicate attribute created for showing a stored field in the result set
	if ( tCol.m_uFieldFlags & CSphColumnInfo::FIELD_STORED )
	{
		const CSphVector<CSphColumnInfo> & dFields = m_pSchema->GetFields();
		ARRAY_FOREACH ( i, dFields )
			if ( dFields[i].m_sName==tCol.m_sName )
			{
				lvalp->iAttrLocator = i;
				return TOK_FIELD;
			}
	}

	if ( tCol.IsColumnar() )
	{
		lvalp->iAttrLocator = iAttr;
		return ConvertToColumnarType ( tCol.m_eAttrType );
	}

	int iRes = -1;
	switch ( tCol.m_eAttrType )
	{
	case SPH_ATTR_FLOAT:			iRes = TOK_ATTR_FLOAT;	break;

	case SPH_ATTR_UINT32SET:
	case SPH_ATTR_UINT32SET_PTR:	iRes = TOK_ATTR_MVA32; break;

	case SPH_ATTR_INT64SET:
	case SPH_ATTR_INT64SET_PTR:		iRes = TOK_ATTR_MVA64; break;

	case SPH_ATTR_STRING:
	case SPH_ATTR_STRINGPTR:		iRes = TOK_ATTR_STRING; break;

	case SPH_ATTR_JSON:
	case SPH_ATTR_JSON_PTR:
	case SPH_ATTR_JSON_FIELD:
	case SPH_ATTR_JSON_FIELD_PTR:	iRes = TOK_ATTR_JSON; break;

	case SPH_ATTR_FACTORS:			iRes = TOK_ATTR_FACTORS; break;

	case SPH_ATTR_INTEGER:
	case SPH_ATTR_TIMESTAMP:
	case SPH_ATTR_BOOL:
	case SPH_ATTR_BIGINT:
	case SPH_ATTR_TOKENCOUNT:
		iRes = tCol.m_tLocator.IsBitfield() ? TOK_ATTR_BITS : TOK_ATTR_INT;
		break;
	default:
		m_sLexerError.SetSprintf ( "attribute '%s' is of unsupported type (type=%d)", sTok, tCol.m_eAttrType );
		return -1;
	}

	lvalp->iAttrLocator = sphPackAttrLocator ( tCol.m_tLocator, iAttr );
	return iRes;
}


int ExprParser_t::ParseField ( int iField, const char* sTok, YYSTYPE * lvalp )
{
	lvalp->iAttrLocator = iField;
	return TOK_FIELD;
}

bool ExprParser_t::CheckGeodist ( YYSTYPE * lvalp )
{
	int iGeodist = m_pSchema->GetAttrIndex ( "@geodist" );
	if ( iGeodist==-1 )
		return false;
	const CSphAttrLocator & tLoc = m_pSchema->GetAttr ( iGeodist ).m_tLocator;
	lvalp->iAttrLocator = sphPackAttrLocator ( tLoc, iGeodist );
	return true;
}

void ExprParser_t::AddUservar ( const char* sBegin, int iLen, YYSTYPE * lvalp )
{
	lvalp->iNode = m_dUservars.GetLength ();
	CSphString sTok { sBegin, iLen };
	m_dUservars.Add ( sTok );
}

int ExprParser_t::ParseAttrsAndFields ( const char * szTok, YYSTYPE * lvalp )
{
	// check for attribute
	int iCol = m_pSchema->GetAttrIndex ( szTok );
	if ( iCol>=0 )
		return ParseAttr ( iCol, szTok, lvalp );

	// check for field
	iCol = m_pSchema->GetFieldIndex ( szTok );
	if ( iCol>=0 )
		return ParseField ( iCol, szTok, lvalp );

	return -1;
}

// process tokens starting with @
int ExprParser_t::ProcessAtRawToken ( const char * sBegin, int iLen, YYSTYPE * lvalp )
{
	int iRes = -1;
	if ( strncasecmp ( sBegin, "@id", iLen )==0 )
		return ParseAttrsAndFields ( "id", lvalp );
	else if ( strncasecmp ( sBegin, "@geodist", iLen )==0 )
	{
		iRes = ParseAttrsAndFields ( "@geodist", lvalp );
		if (iRes<0)
			m_sLexerError = "geoanchor is not set, @geodist expression unavailable";
		return iRes;
	} else if ( strncasecmp ( sBegin, "@weight", iLen )==0 )
		return TOK_ATWEIGHT;

	CSphString sTok { sBegin, iLen };
	lvalp->iNode = m_dUservars.GetLength ();
	m_dUservars.Add ( sTok );
	return TOK_USERVAR;
}

inline static bool IsFunc ( Tokh_e e )
{
	return e<FUNC_FUNCS_COUNT;
}

inline static bool IsTok ( Tokh_e e )
{
	return e<TOKH_TOKH_COUNT && e>=FUNC_FUNCS_COUNT;
}


int ExprParser_t::CheckForFields ( Tokh_e eTok, YYSTYPE * lvalp )
{
	if ( eTok==TOKH_COUNT ) // in case someone used 'count' as a name for an attribute
		return ParseAttrsAndFields ("count", lvalp);

	if ( eTok==TOKH_WEIGHT ) // in case someone used 'weight' as a name for an attribute
		return ParseAttrsAndFields ("weight", lvalp);

	return -1;
}

// general flow: flex parser do most generic tokenization, and provides raw token.
// here we look it in the schema, perfect hash, overrides, udfs, etc. and provide concrete result
int ExprParser_t::ProcessRawToken ( const char * sToken, int iLen, YYSTYPE * lvalp )
{
	int iRes = -1;

	auto eTok = TokHashLookup ( { sToken, iLen } );
	if ( IsTok(eTok) )
	{
		iRes = CheckForFields ( eTok, lvalp );
		if ( iRes>=0 ) 
			return iRes;

		return g_dHash2Op[eTok-FUNC_FUNCS_COUNT];
	}

	CSphString sTok;
	sTok.SetBinary ( sToken, iLen );
	sTok.ToLower ();

	// check for attributes and fields
	iRes = ParseAttrsAndFields ( sTok.cstr(), lvalp );
	if ( iRes>=0 )
		return iRes;

	// check for table name
	if ( m_pJoinIdx && *m_pJoinIdx==sTok )
	{
		CSphString sTokMixed { sToken, iLen };
		m_dIdents.Add ( sTokMixed.Leak() );
		lvalp->sIdent = m_dIdents.Last();
		return TOK_TABLE_NAME;
	}

	if ( sToken[0]=='@' )
		return ProcessAtRawToken ( sToken, iLen, lvalp );

	// ask hook func, it may override
	if ( m_pHook && eTok==FUNC_BM25F ) // tiny ad-hoc - as only known override bm25f, so hardcode it
	{
		int iID = m_pHook->IsKnownFunc ( sTok.cstr () );
		if ( iID>=0 )
		{
			lvalp->iFunc = iID;
			return TOK_HOOK_FUNC;
		}
	}

	// check for function
	if ( IsFunc ( eTok ) )
	{
		lvalp->iFunc = eTok;
		return g_dFuncs[eTok].m_iNodeType;
	}

	// ask hook ident
	if ( m_pHook )
	{
		int iID = m_pHook->IsKnownFunc ( sTok.cstr () );
		if ( iID>=0 )
		{
			lvalp->iFunc = iID;
			return TOK_HOOK_FUNC;
		}
		iID = m_pHook->IsKnownIdent ( sTok.cstr () );
		if ( iID>=0 )
		{
			lvalp->iNode = iID;
			return TOK_HOOK_IDENT;
		}
	}

	// check for UDF
	auto pUdf = PluginGet<PluginUDF_c> ( PLUGIN_FUNCTION, sTok.cstr() );
	if ( pUdf )
	{
		lvalp->iNode = m_dUdfCalls.GetLength();
		m_dUdfCalls.Add ( new UdfCall_t() );
		m_dUdfCalls.Last()->m_pUdf = std::move ( pUdf );
		return TOK_UDF;
	}

	// arbitrary identifier, then
	CSphString sTokMixed { sToken, iLen };
	m_dIdents.Add ( sTokMixed.Leak() );
	lvalp->sIdent = m_dIdents.Last();
	return TOK_IDENT;
}

/// is add/sub?
static inline bool IsAddSub ( const ExprNode_t * pNode )
{
	if ( pNode )
		return pNode->m_iToken=='+' || pNode->m_iToken=='-';
	assert ( 0 && "null node passed to IsAddSub()" );
	return false;
}

/// is unary operator?
static inline bool IsUnary ( const ExprNode_t * pNode )
{
	if ( pNode )
		return pNode->m_iToken==TOK_NEG || pNode->m_iToken==TOK_NOT;
	assert ( 0 && "null node passed to IsUnary() ");
	return false;
}

/// is arithmetic?
static inline bool IsAri ( const ExprNode_t * pNode )
{
	if ( pNode )
	{
		int iTok = pNode->m_iToken;
		return iTok=='+' || iTok=='-' || iTok=='*' || iTok=='/';
	}
	assert ( 0 && "null node passed to IsAri()" );
	return false;
}

/// is constant?
static inline bool IsConst ( const ExprNode_t * pNode )
{
	if ( pNode )
		return pNode->m_iToken==TOK_CONST_INT || pNode->m_iToken==TOK_CONST_FLOAT;
	assert ( 0 && "null node passed to IsConst()" );
	return false;
}

/// float value of a constant
static inline float FloatVal ( const ExprNode_t * pNode )
{
	assert ( IsConst(pNode) );
	return pNode->m_iToken==TOK_CONST_INT
		? (float)pNode->m_iConst
		: pNode->m_fConst;
}

void ExprParser_t::CanonizePass ( int iNode )
{
	if ( iNode<0 )
		return;

	CanonizePass ( m_dNodes [ iNode ].m_iLeft );
	CanonizePass ( m_dNodes [ iNode ].m_iRight );

	ExprNode_t * pRoot = &m_dNodes [ iNode ];
	ExprNode_t * pLeft = ( pRoot->m_iLeft>=0 ) ? &m_dNodes [ pRoot->m_iLeft ] : nullptr;
	ExprNode_t * pRight = ( pRoot->m_iRight>=0 ) ? &m_dNodes [ pRoot->m_iRight ] : nullptr;

	// canonize (expr op const), move const to the left
	if ( pLeft && pRight && IsAri ( pRoot ) && !IsConst ( pLeft ) && IsConst ( pRight ) )
	{
		Swap ( pRoot->m_iLeft, pRoot->m_iRight );
		Swap ( pLeft, pRight );

		// fixup (expr-const) to ((-const)+expr)
		if ( pRoot->m_iToken=='-' )
		{
			pRoot->m_iToken = '+';
			if ( pLeft->m_iToken==TOK_CONST_INT )
				pLeft->m_iConst *= -1;
			else
				pLeft->m_fConst *= -1;
		}

		// fixup (expr/const) to ((1/const)*expr)
		if ( pRoot->m_iToken=='/' )
		{
			pRoot->m_iToken = '*';
			pLeft->m_fConst = 1.0f / FloatVal ( pLeft );
			pLeft->m_iToken = TOK_CONST_FLOAT;
		}
	}

	// promote children constants
	if ( pLeft && IsAri ( pRoot ) && IsAri ( pLeft ) && IsAddSub ( pLeft )==IsAddSub ( pRoot ) &&
		IsConst ( &m_dNodes [ pLeft->m_iLeft ] ) )
	{
		// ((const op lr) op2 right) gets replaced with (const op (lr op2/op right))
		// constant gets promoted one level up
		int iConst = pLeft->m_iLeft;
		int iCenter = pLeft->m_iRight;
		int iRight = pRoot->m_iRight;
		int iOpLeft = pLeft->m_iToken;
		int iOp = pRoot->m_iToken;

		int iOpNode = pRoot->m_iLeft;

		// swap here is necessary in order to keep constraight (iRoot>iLeft) && (iRoot>iRight)
		// that is, in turn, makes possible to create tree sequentally instead of recursive.
		Swap ( m_dNodes[iOpNode], m_dNodes[iRight] );
		Swap ( iOpNode, iRight );

		switch ( iOpLeft )
		{
		case '+':
		case '*':
			// (c + lr) op r -> c + (lr op r)
			// (c * lr) op r -> c * (lr op r)
			Swap ( iOpLeft, iOp );
			break;

		case '-':
			// (c - lr) + r -> c - (lr - r)
			// (c - lr) - r -> c - (lr + r)
			iOpLeft = ( iOp=='+' ? '-' : '+' );
			iOp = '-';
			break;

		case '/':
			// (c / lr) * r -> c * (r / lr)
			// (c / lr) / r -> c / (r * lr)
			Swap ( iCenter, iRight );
			iOpLeft = ( iOp=='*' ? '/' : '*' );
			break;

		default:
			assert ( 0 && "internal error: unhandled op in left-const promotion" );
		}

		pRoot->m_iLeft = iConst;

		pRoot->m_iRight = iOpNode;
		m_dNodes[iOpNode].m_iLeft = iCenter;
		m_dNodes[iOpNode].m_iRight = iRight;
		m_dNodes[iOpNode].m_iToken = iOpLeft;
		pRoot->m_iToken = iOp;
	}
}

void ExprParser_t::ConstantFoldPass ( int iNode )
{
	if ( iNode<0 )
		return;

	ConstantFoldPass ( m_dNodes [ iNode ].m_iLeft );
	ConstantFoldPass ( m_dNodes [ iNode ].m_iRight );

	ExprNode_t * pRoot = &m_dNodes [ iNode ];
	ExprNode_t * pLeft = ( pRoot->m_iLeft>=0 ) ? &m_dNodes [ pRoot->m_iLeft ] : nullptr;
	ExprNode_t * pRight = ( pRoot->m_iRight>=0 ) ? &m_dNodes [ pRoot->m_iRight ] : nullptr;

	// unary arithmetic expression with constant
	if ( IsUnary ( pRoot ) && pLeft && IsConst ( pLeft ) )
	{
		if ( pLeft->m_iToken==TOK_CONST_INT )
		{
			switch ( pRoot->m_iToken )
			{
				case TOK_NEG:	pRoot->m_iConst = -pLeft->m_iConst; break;
				case TOK_NOT:	pRoot->m_iConst = !pLeft->m_iConst; break;
				default:		assert ( 0 && "internal error: unhandled arithmetic token during const-int optimization" );
			}

		} else
		{
			switch ( pRoot->m_iToken )
			{
				case TOK_NEG:	pRoot->m_fConst = -pLeft->m_fConst; break;
				case TOK_NOT:	pRoot->m_fConst = pLeft->m_fConst==0.0f; break;
				default:		assert ( 0 && "internal error: unhandled arithmetic token during const-float optimization" );
			}
		}

		pRoot->m_iToken = pLeft->m_iToken;
		pRoot->m_iLeft = -1;
		pLeft->m_iToken = 0;
		return;
	}

	// arithmetic expression with constants
	if ( IsAri ( pRoot ) )
	{
		assert ( pLeft && pRight );

		// optimize fully-constant expressions
		if ( IsConst ( pLeft ) && IsConst ( pRight ) )
		{
			if ( pLeft->m_iToken==TOK_CONST_INT && pRight->m_iToken==TOK_CONST_INT && pRoot->m_iToken!='/' )
			{
				switch ( pRoot->m_iToken )
				{
					case '+':	pRoot->m_iConst = pLeft->m_iConst + pRight->m_iConst; break;
					case '-':	pRoot->m_iConst = pLeft->m_iConst - pRight->m_iConst; break;
					case '*':	pRoot->m_iConst = pLeft->m_iConst * pRight->m_iConst; break;
					default:	assert ( 0 && "internal error: unhandled arithmetic token during const-int optimization" );
				}
				pRoot->m_iToken = TOK_CONST_INT;

			} else
			{
				float fLeft = FloatVal ( pLeft );
				float fRight = FloatVal ( pRight );
				switch ( pRoot->m_iToken )
				{
					case '+':	pRoot->m_fConst = fLeft + fRight; break;
					case '-':	pRoot->m_fConst = fLeft - fRight; break;
					case '*':	pRoot->m_fConst = fLeft * fRight; break;
					case '/':	pRoot->m_fConst = fRight!=0.0f ? fLeft / fRight : 0.0f; break; // FIXME! We don't have 'NULL', cant distinguish from 0.0f
					default:	assert ( 0 && "internal error: unhandled arithmetic token during const-float optimization" );
				}
				pRoot->m_iToken = TOK_CONST_FLOAT;
			}
			pRoot->m_iLeft = -1;
			pLeft->m_iToken = 0;
			pRoot->m_iRight = -1;
			pRight->m_iToken = 0;
			return;
		}

		if ( IsConst ( pLeft ) && IsAri ( pRight ) && IsAddSub ( pRoot )==IsAddSub ( pRight ) &&
			IsConst ( &m_dNodes[pRight->m_iLeft] ) )
		{
			ExprNode_t * pConst = &m_dNodes[pRight->m_iLeft];
			assert ( !IsConst ( &m_dNodes [ pRight->m_iRight ] ) ); // must had been optimized

			// optimize (left op (const op2 expr)) to ((left op const) op*op2 expr)
			if ( IsAddSub ( pRoot ) )
			{
				// fold consts
				int iSign = ( ( pRoot->m_iToken=='+' ) ? 1 : -1 );
				if ( pLeft->m_iToken==TOK_CONST_INT && pConst->m_iToken==TOK_CONST_INT )
				{
					pLeft->m_iConst += iSign*pConst->m_iConst;
				} else
				{
					pLeft->m_iToken = TOK_CONST_FLOAT;
					pLeft->m_fConst = FloatVal ( pLeft ) + iSign*FloatVal ( pConst );
				}

				// fold ops
				pRoot->m_iToken = ( pRoot->m_iToken==pRight->m_iToken ) ? '+' : '-';

			} else
			{
				// fold consts
				if ( pRoot->m_iToken=='*' && pLeft->m_iToken==TOK_CONST_INT && pConst->m_iToken==TOK_CONST_INT )
				{
					pLeft->m_iConst *= pConst->m_iConst;
				} else
				{
					if ( pRoot->m_iToken=='*' )
						pLeft->m_fConst = FloatVal ( pLeft ) * FloatVal ( pConst );
					else
						pLeft->m_fConst = FloatVal ( pLeft ) / FloatVal ( pConst );
					pLeft->m_iToken = TOK_CONST_FLOAT;
				}

				// fold ops
				pRoot->m_iToken = ( pRoot->m_iToken==pRight->m_iToken ) ? '*' : '/';
			}

			// promote expr arg
			pRoot->m_iRight = pRight->m_iRight;
			pRight->m_iToken = 0;
		}
	}

	// unary function from a constant
	if ( pRoot->m_iToken==TOK_FUNC && g_dFuncs [ pRoot->m_iFunc ].m_iArgs==1 && IsConst ( pLeft ) )
	{
		float fArg = pLeft->m_iToken==TOK_CONST_FLOAT ? pLeft->m_fConst : float ( pLeft->m_iConst );
		switch ( pRoot->m_iFunc )
		{
		case FUNC_ABS:
			pRoot->m_iToken = pLeft->m_iToken;
			pRoot->m_iLeft = -1;
			if ( pLeft->m_iToken==TOK_CONST_INT )
				pRoot->m_iConst = IABS ( pLeft->m_iConst );
			else
				pRoot->m_fConst = (float)fabs ( fArg );
			pLeft->m_iToken = 0;
			break;
		case FUNC_CEIL:		pRoot->m_iToken = TOK_CONST_INT; pRoot->m_iLeft = -1; pRoot->m_iConst = (int64_t)ceil ( fArg ); pLeft->m_iToken = 0; break;
		case FUNC_FLOOR:	pRoot->m_iToken = TOK_CONST_INT; pRoot->m_iLeft = -1; pRoot->m_iConst = (int64_t)floor ( fArg ); pLeft->m_iToken = 0; break;
		case FUNC_SIN:		pRoot->m_iToken = TOK_CONST_FLOAT; pRoot->m_iLeft = -1; pRoot->m_fConst = float ( sin ( fArg) ); pLeft->m_iToken = 0; break;
		case FUNC_COS:		pRoot->m_iToken = TOK_CONST_FLOAT; pRoot->m_iLeft = -1; pRoot->m_fConst = float ( cos ( fArg ) ); pLeft->m_iToken = 0; break;
		case FUNC_LN:		pRoot->m_iToken = TOK_CONST_FLOAT; pRoot->m_iLeft = -1; pRoot->m_fConst = fArg>0.0f ? (float) log(fArg) : 0.0f; pLeft->m_iToken = 0; break;
		case FUNC_LOG2:		pRoot->m_iToken = TOK_CONST_FLOAT; pRoot->m_iLeft = -1; pRoot->m_fConst = fArg>0.0f ? (float)( log(fArg)*M_LOG2E ) : 0.0f; pLeft->m_iToken = 0; break;
		case FUNC_LOG10:	pRoot->m_iToken = TOK_CONST_FLOAT; pRoot->m_iLeft = -1; pRoot->m_fConst = fArg>0.0f ? (float)( log(fArg)*M_LOG10E ) : 0.0f; pLeft->m_iToken = 0; break;
		case FUNC_EXP:		pRoot->m_iToken = TOK_CONST_FLOAT; pRoot->m_iLeft = -1; pRoot->m_fConst = float ( exp ( fArg ) ); pLeft->m_iToken = 0; break;
		case FUNC_SQRT:		pRoot->m_iToken = TOK_CONST_FLOAT; pRoot->m_iLeft = -1; pRoot->m_fConst = fArg>0.0f ? (float)sqrt(fArg) : 0.0f; pLeft->m_iToken = 0; break;
		default:			break;
		}
		return;
	}
}

void ExprParser_t::VariousOptimizationsPass ( int iNode )
{
	if ( iNode<0 )
		return;

	VariousOptimizationsPass ( m_dNodes [ iNode ].m_iLeft );
	VariousOptimizationsPass ( m_dNodes [ iNode ].m_iRight );

	ExprNode_t * pRoot = &m_dNodes [ iNode ];
	int iLeft = pRoot->m_iLeft;
	int iRight = pRoot->m_iRight;
	ExprNode_t * pLeft = ( iLeft>=0 ) ? &m_dNodes [ iLeft ] : nullptr;
	ExprNode_t * pRight = ( iRight>=0 ) ? &m_dNodes [ iRight ] : nullptr;

	// madd, mul3
	// FIXME! separate pass for these? otherwise (2+(a*b))+3 won't get const folding
	if ( ( pRoot->m_iToken=='+' || pRoot->m_iToken=='*' ) && pLeft && pRight && ( pLeft->m_iToken=='*' || pRight->m_iToken=='*' ) )
	{
		if ( pLeft->m_iToken!='*' )
		{
			Swap ( pRoot->m_iLeft, pRoot->m_iRight );
			Swap ( pLeft, pRight );
			Swap ( iLeft, iRight );
		}

		pLeft->m_iToken = ',';
		pRoot->m_iFunc = ( pRoot->m_iToken=='+' ) ? FUNC_MADD : FUNC_MUL3;
		pRoot->m_iToken = TOK_FUNC;
		return;
	}

	// division by a constant (replace with multiplication by inverse)
	if ( pRoot->m_iToken=='/' && pRight && pRight->m_iToken==TOK_CONST_FLOAT )
	{
		pRight->m_fConst = 1.0f / pRight->m_fConst;
		pRoot->m_iToken = '*';
		return;
	}


	// SINT(int-attr)
	if ( pRoot->m_iToken==TOK_FUNC && pRoot->m_iFunc==FUNC_SINT && pLeft )
	{
		if ( pLeft->m_iToken==TOK_ATTR_INT || pLeft->m_iToken==TOK_ATTR_BITS )
		{
			pRoot->m_iToken = TOK_ATTR_SINT;
			pRoot->m_tLocator = pLeft->m_tLocator;
			pRoot->m_iLeft = -1;
			pLeft->m_iToken = 0;
		}
	}
}


static bool IsSupportedNEType ( int iType )
{
	return iType==TOK_COLUMNAR_INT || iType==TOK_COLUMNAR_BIGINT || iType==TOK_COLUMNAR_BOOL || iType==TOK_ATTR_INT;
}


static bool CheckAndSwap ( ExprNode_t * & pLeft, ExprNode_t * & pRight )
{
	if ( IsSupportedNEType ( pRight->m_iToken ) && pLeft->m_iToken==TOK_CONST_INT )
		Swap ( pLeft, pRight );

	return IsSupportedNEType ( pLeft->m_iToken ) && pRight->m_iToken==TOK_CONST_INT;
}


bool ExprParser_t::MultiNEMatch ( const ExprNode_t * pLeft, const ExprNode_t * pRight, ExprNode_t & tRes, CSphVector<int64_t> & dValues )
{
	assert ( pLeft->m_iLeft!=-1 && pLeft->m_iRight!=-1 );
	assert ( pRight->m_iLeft!=-1 && pRight->m_iRight!=-1 );

	ExprNode_t * pLeft0 = &m_dNodes [ pLeft->m_iLeft ];
	ExprNode_t * pLeft1 = &m_dNodes [ pLeft->m_iRight ];
	ExprNode_t * pRight0 = &m_dNodes [ pRight->m_iLeft ];
	ExprNode_t * pRight1 = &m_dNodes [ pRight->m_iRight ];

	if ( !CheckAndSwap ( pLeft0, pLeft1 ) )
		return false;

	if ( !CheckAndSwap ( pRight0, pRight1 ) )
		return false;

	if ( pRight0->m_iLocator!=pLeft0->m_iLocator || pRight0->m_iToken!=pLeft0->m_iToken )
		return false;

	tRes = *pLeft0;

	dValues.Add ( pLeft1->m_iConst );
	dValues.Add ( pRight1->m_iConst );
	
	return true;
}


bool ExprParser_t::TransformNENE ( ExprNode_t * pRoot, ExprNode_t * pLeft, ExprNode_t * pRight )
{
	assert ( pRoot && pLeft && pRight );
	assert ( pRoot->m_iToken==TOK_AND && pLeft->m_iToken==TOK_NE && pRight->m_iToken==TOK_NE );

	ExprNode_t tRes;
	CSphVector<int64_t> dValues;
	if ( MultiNEMatch ( pLeft, pRight, tRes, dValues ) )
	{
		pRoot->m_iToken = TOK_NOT;
		pRoot->m_iRight = -1;

		// discard optimized tokens
		pRight->m_iToken = 0;
		m_dNodes[pRight->m_iLeft].m_iToken = 0;
		m_dNodes[pRight->m_iRight].m_iToken = 0;

		pLeft->m_iToken = TOK_FUNC;
		pLeft->m_iFunc = FUNC_IN;

		ExprNode_t * pLeft0 = &m_dNodes [ pLeft->m_iLeft ];
		ExprNode_t * pLeft1 = &m_dNodes [ pLeft->m_iRight ];

		pLeft0->m_iToken	= tRes.m_iToken;
		pLeft0->m_iLocator	= tRes.m_iLocator;
		pLeft0->m_tLocator	= tRes.m_tLocator;

		pLeft1->m_iToken = TOK_CONST_LIST;
		pLeft1->m_pConsts = new ConstList_c();
		for ( auto i : dValues )
			pLeft1->m_pConsts->Add(i);

		return true;
	}

	return false;
}


bool ExprParser_t::TransformInNE ( ExprNode_t * pRoot, ExprNode_t * pLeft, ExprNode_t * pRight )
{
	assert ( pRoot && pLeft && pRight );
	assert ( pRoot->m_iToken==TOK_AND && ( ( pLeft->m_iToken==TOK_NOT && pRight->m_iToken==TOK_NE ) || ( pLeft->m_iToken==TOK_NE && pRight->m_iToken==TOK_NOT ) ) );

	ExprNode_t * pNotNode = pLeft->m_iToken==TOK_NOT ? pLeft : pRight;
	ExprNode_t * pNENode = pLeft->m_iToken==TOK_NE ? pLeft : pRight;

	assert ( pNotNode->m_iLeft!=-1 && pNotNode->m_iRight==-1 );
	ExprNode_t * pInNode = &m_dNodes [ pNotNode->m_iLeft ];

	bool bCond = pInNode->m_iToken==TOK_FUNC && pInNode->m_iFunc==FUNC_IN;
	assert ( pInNode->m_iLeft!=-1 && pNotNode->m_iRight==-1 );
	ExprNode_t * pIn0 = &m_dNodes [ pInNode->m_iLeft ];
	ExprNode_t * pIn1 = &m_dNodes [ pInNode->m_iRight ];
	bCond &= IsSupportedNEType ( pIn0->m_iToken ) && pIn1->m_iToken==TOK_CONST_LIST;
	bCond &= pIn1->m_pConsts->m_eRetType==SPH_ATTR_INTEGER || pIn1->m_pConsts->m_eRetType==SPH_ATTR_BIGINT;

	ExprNode_t * pNE0 = &m_dNodes [ pNENode->m_iLeft ];
	ExprNode_t * pNE1 = &m_dNodes [ pNENode->m_iRight ];
	bCond &= CheckAndSwap ( pNE0, pNE1 );
	bCond &= pNE0->m_iToken == pIn0->m_iToken && pNE0->m_iLocator==pIn0->m_iLocator;

	if ( bCond )
	{
		pIn1->m_pConsts->Add ( pNE1->m_iConst );
		*pRoot = *pNotNode;
		// discard optimized tokens
		pNotNode->m_iToken = pNENode->m_iToken = pNE0->m_iToken = pNE1->m_iToken = 0;
		return true;
	}

	return false;
}

// transform "var<>1 AND var<>2 AND var<>3" into "not var in (1,2,3)"
void ExprParser_t::MultiNEPass ( int iNode )
{
	if ( iNode<0 )
		return;

	MultiNEPass ( m_dNodes [ iNode ].m_iLeft );
	MultiNEPass ( m_dNodes [ iNode ].m_iRight );

	ExprNode_t * pRoot = &m_dNodes[iNode];
	if ( pRoot->m_iLeft==-1 || pRoot->m_iRight==-1 )
		return;

	ExprNode_t * pLeft = &m_dNodes [ pRoot->m_iLeft ];
	ExprNode_t * pRight = &m_dNodes [ pRoot->m_iRight ];

	if ( pRoot->m_iToken==TOK_AND && pLeft->m_iToken==TOK_NE && pRight->m_iToken==TOK_NE )
	{
		if ( TransformNENE ( pRoot, pLeft, pRight ) )
			return;
	}

	if ( pRoot->m_iToken==TOK_AND && ( ( pLeft->m_iToken==TOK_NOT && pRight->m_iToken==TOK_NE ) || ( pLeft->m_iToken==TOK_NE && pRight->m_iToken==TOK_NOT ) ) )
	{
		if ( TransformInNE ( pRoot, pLeft, pRight ) )
			return;
	}
}

static const char * TokName (int iTok, int iFunc)
{
	if ( iTok<256 )
	{
		if ( iTok<-0 )
			return "deleted_token_fixme";
		static char onechar[2] = { 0 };
		onechar[0] = char(iTok);
		return onechar;
	}
	switch ( (yytokentype) iTok)
	{
		case TOK_CONST_INT:    return "const_int";
		case TOK_CONST_FLOAT:  return "const_float";
		case TOK_CONST_STRING: return "const_string";
		case TOK_SUBKEY:       return "subkey";
		case TOK_DOT_NUMBER:   return "dot_number";
		case TOK_ATTR_INT:     return "attr_int";
		case TOK_ATTR_BITS:    return "attr_bits";
		case TOK_ATTR_FLOAT:   return "attr_float";
		case TOK_ATTR_MVA32:   return "attr_mva32";
		case TOK_ATTR_MVA64:   return "attr_mva64";
		case TOK_ATTR_STRING:  return "attr_string";
		case TOK_ATTR_FACTORS: return "attr_factors";
		case TOK_IF:           return "if";
		case TOK_FUNC:         return FuncNameByHash ( iFunc );
		case TOK_FUNC_IN:      return "func_in";
		case TOK_FUNC_RAND:    return "func_rand";
		case TOK_FUNC_REMAP:   return "func_remap";
		case TOK_FUNC_PF:      return "func_pf";
		case TOK_FUNC_JA:      return "func_ja";
		case TOK_FUNC_DATE:    return "func_date";
		case TOK_USERVAR:      return "uservar";
		case TOK_UDF:          return "udf";
		case TOK_HOOK_IDENT:   return "hook_ident";
		case TOK_HOOK_FUNC:    return "hook_func";
		case TOK_IDENT:        return "ident";
		case TOK_ATTR_JSON:    return "attr_json";
		case TOK_FIELD:        return "field";
		case TOK_COLUMNAR_INT:       return "columnar_int";
		case TOK_COLUMNAR_TIMESTAMP: return "columnar_timestamp";
		case TOK_COLUMNAR_BIGINT:    return "columnar_bigint";
		case TOK_COLUMNAR_BOOL:      return "columnar_bool";
		case TOK_COLUMNAR_FLOAT:     return "columnar_float";
		case TOK_COLUMNAR_STRING:    return "columnar_string";
		case TOK_COLUMNAR_UINT32SET: return "columnar_uint32set";
		case TOK_COLUMNAR_INT64SET:  return "columnar_int64set";
		case TOK_COLUMNAR_FLOATVEC:  return "columnar_floatvec";
		case TOK_ATWEIGHT:     return "atweight";
		case TOK_GROUPBY:      return "groupby";
		case TOK_WEIGHT:       return "weight";
		case TOK_COUNT:        return "count";
		case TOK_DISTINCT:     return "distinct";
		case TOK_CONST_LIST:   return "const_list";
		case TOK_ATTR_SINT:    return "attr_sint";
		case TOK_MAP_ARG:      return "map_arg";
		case TOK_FOR:          return "for";
		case TOK_ITERATOR:     return "iterator";
		case TOK_IS:           return "is";
		case TOK_NULL:         return "null";
		case TOK_IS_NULL:      return "is_null";
		case TOK_IS_NOT_NULL:  return "is_not_null";
		case TOK_OR:           return "or";
		case TOK_AND:          return "and";
		case TOK_NE:           return "!=";
		case TOK_EQ:           return "=";
		case TOK_GTE:          return ">=";
		case TOK_LTE:          return "<=";
		case TOK_MOD:          return "mod";
		case TOK_DIV:          return "div";
		case TOK_NOT:          return "not";
		case TOK_NEG:          return "neg";
		default: return "Unknown_need_to_fix";
	}
}

// debug dump
static void Dump ( int iNode, const VecTraits_T<ExprNode_t>& dNodes, StringBuilder_c& tOut )
{
	if ( iNode<0 )
		return;

	ExprNode_t & tNode = dNodes[iNode];
	switch ( tNode.m_iToken )
	{
	case TOK_CONST_INT:
		tOut << tNode.m_iConst;
		break;

	case TOK_CONST_FLOAT:
		tOut << tNode.m_fConst;
		break;

	case TOK_ATTR_INT:
	case TOK_ATTR_SINT:
		tOut << "row[" << tNode.m_tLocator.m_iBitOffset / 32 << "]";
		break;

	default:
		tOut << "(";
		Dump ( tNode.m_iLeft, dNodes, tOut );
		tOut << " ";
		if ( tNode.m_iToken<256 )
			tOut.RawC ( (char) tNode.m_iToken);
		else
			tOut << TokName (tNode.m_iToken,tNode.m_iFunc);
		tOut << " ";
		Dump ( tNode.m_iRight, dNodes, tOut );
		tOut << ")";
		break;
	}
}

void ExprParser_t::Dump ( int iNode )
{
	if ( iNode<0 )
		return;

	StringBuilder_c tOut;
	::Dump ( iNode, m_dNodes, tOut );
	printf ("%s\n", tOut.cstr());
}

static void PrintArrow ( StringBuilder_c & tRes, CSphVector<int>& dPref, int iFrom, int iTo, const char* szSuff )
{
	const char* szColor = ( iTo>iFrom ) ? " color=red": "";
	dPref.Add ( tRes.GetLength () );
	tRes.Sprintf ( "_%d%s->", iFrom, szSuff );
	dPref.Add ( tRes.GetLength () );
	tRes.Sprintf ( "_%d[label=%d%s]\n", iTo, iTo, szColor );
	// 10:l -> 6 [label=6]
}

static void DumpNode2Dot (StringBuilder_c& tRes, CSphVector<int>& dPref, const VecTraits_T<ExprNode_t>& dNodes, int iNode )
{
	if ( iNode<0 )
		return;

	ExprNode_t & tNode = dNodes[iNode];

	if ( tNode.m_iToken<=0 )
		return;

	dPref.Add ( tRes.GetLength () );
	tRes << "_" << iNode; // node num

	switch ( tNode.m_iToken )
	{
	case TOK_CONST_INT:
		tRes.Sprintf ( "[shape=circle label=%d]\n", tNode.m_iConst );
		break;

	case TOK_CONST_FLOAT:
		tRes.Sprintf ( "[shape=circle label=%f]\n", tNode.m_fConst );
		break;

	case TOK_ATTR_INT:
	case TOK_ATTR_SINT:
		tRes.Sprintf ( "[shape=oval label=row_%d]\n", tNode.m_tLocator.m_iBitOffset / 32 );
		break;

	default:
		tRes << "[label=\"";
		if ( tNode.m_iLeft>=0 )
			tRes << "<l>|";
		tRes << TokName ( tNode.m_iToken, tNode.m_iFunc );
		if ( tNode.m_iRight>=0 )
			tRes << "|<r>";
		tRes << "\"]\n";
	break;
	}

	if ( tNode.m_iLeft>=0 )
		PrintArrow ( tRes, dPref, iNode, tNode.m_iLeft, ":l"  );

	if ( tNode.m_iRight>=0 )
		PrintArrow ( tRes, dPref, iNode, tNode.m_iRight, ":r" );
}

static void DumpTree2Dot ( StringBuilder_c& tRes, CSphVector<int>& dPref, const VecTraits_T<ExprNode_t>& dNodes, int iRoot )
{
	// use https://dreampuf.github.io/GraphvizOnline to visualize the graph
	// note, that is NOT recursive, so no stack hit expected.

	ARRAY_CONSTFOREACH ( i, dNodes )
		DumpNode2Dot ( tRes, dPref, dNodes, i );

	// output header (root node and pointer)
	tRes << "root";
	dPref.Add ( tRes.GetLength () );
	tRes << "_[shape=invhouse label=root]\nroot";
	dPref.Add ( tRes.GetLength () );
	tRes << "_->";
	dPref.Add ( tRes.GetLength () );
	tRes << "_" << iRoot << "[label=" << iRoot << "]";
}

using StrWithPlaces_t = std::pair<CSphString, CSphVector<int>>;
static void Render2Dot ( StrWithPlaces_t& tRes, VecTraits_T<ExprNode_t>& dNodes, int iRoot )
{
	auto & dPlaces = tRes.second;
	StringBuilder_c sDot;
	DumpTree2Dot ( sDot, dPlaces, dNodes, iRoot );
	sDot.MoveTo ( tRes.first );
}

using NamedDot = std::pair<CSphString, StrWithPlaces_t>;
static void RenderAndAddWithName ( NamedDot & tOut, VecTraits_T<ExprNode_t> & dNodes, int iRoot, const char* szName )
{
	tOut.first = szName;
	Render2Dot ( tOut.second, dNodes, iRoot );
}

static void PlacePrefix ( StrWithPlaces_t & tRes, const char* sPrefix )
{
	char c = *sPrefix;
	auto * sRes = const_cast<char *> (tRes.first.cstr ());
	tRes.second.Apply ( [sRes, c] ( int i ) { sRes[i] = c; } );
}

static CSphString Dots2String ( CSphVector<NamedDot>& dDots )
{
	static const BYTE uPREFIXES = 8;
	static const char* dPrefixes[uPREFIXES] = {"a", "b", "c", "d", "e", "f", "g", "h"};
	int iPrefix = 0;

	StringBuilder_c tOut;

	tOut << "digraph A {\nedge[fontsize=9]\nnode[shape=record]\ncolor=blue\n";
	int j = 0;

	for ( int i = 1; i<dDots.GetLength (); ++i )
	{
		if ( dDots[i].second.first == dDots[j].second.first )
			continue;
		tOut << "subgraph cluster_" << dPrefixes[iPrefix] << " {\nlabel=\"" << dDots[j].first << "\"\n";
		PlacePrefix ( dDots[j].second, dPrefixes[iPrefix] );
		tOut << dDots[j].second.first << "\n}\n";
		++iPrefix;
		j = i;
	}
	tOut << "subgraph cluster_" << dPrefixes[iPrefix] << " {\nlabel=\"" << dDots[j].first << "\"\n";
	PlacePrefix ( dDots[j].second, dPrefixes[iPrefix] );
	tOut << dDots[j].second.first << "\n}\n";
	tOut << "}";

	CSphString sResult;
	tOut.MoveTo(sResult);
	return sResult;
}

alignas ( 128 ) static const BYTE g_UrlEncodeTable[] = { // 0 if need escape, 1 if not
	0, 0, 0, 0, 0, 0, 0, 0, 0, 0, 0, 0, 0, 0, 0, 0,
	0, 0, 0, 0, 0, 0, 0, 0, 0, 0, 0, 0, 0, 0, 0, 0,
	0, 0, 0, 0, 0, 0, 0, 0, 0, 0, 0, 0, 0, 1, 1, 0, // -.
	1, 1, 1, 1, 1, 1, 1, 1, 1, 1, 0, 0, 0, 0, 0, 0, // 0123456789
	0, 1, 1, 1, 1, 1, 1, 1, 1, 1, 1, 1, 1, 1, 1, 1, // ABCDEFGHIJKLMNO
	1, 1, 1, 1, 1, 1, 1, 1, 1, 1, 1, 0, 0, 0, 0, 1, // PQRSTUVWXYZ_
	0, 1, 1, 1, 1, 1, 1, 1, 1, 1, 1, 1, 1, 1, 1, 1, // abcdefghijklmno
	1, 1, 1, 1, 1, 1, 1, 1, 1, 1, 1, 0, 0, 0, 1, 0, // pqrstuvwxyz~
};

static CSphString UrlEncode ( const CSphString& sSource )
{
	StringBuilder_c sRes;
	for ( const auto* pC = sSource.cstr (); *pC; ++pC )
	{
		auto c = (BYTE)*pC;
		if ( ( c & 0x80 ) || !g_UrlEncodeTable[c] )
			sRes.Sprintf("%%%02x",c);
		else
			sRes.RawC((char)c);
	}

	CSphString sResult;
	sRes.MoveTo (sResult);
	return sResult;
}

/// optimize subtree
void ExprParser_t::Optimize ( int iNode )
{
	auto eProfile = session::GetProfile();
	if ( eProfile==Profile_e::DOTEXPR || eProfile==Profile_e::DOTEXPRURL )
	{
		// fixme! m.b. iteratively repeat while something changes?
		CSphVector<NamedDot> dDots;
		RenderAndAddWithName ( dDots.Add (), m_dNodes, m_iParsed, "Raw (non-optimized)" );
		CanonizePass ( iNode );
		RenderAndAddWithName ( dDots.Add (), m_dNodes, m_iParsed, "CanonizePass" );
		ConstantFoldPass ( iNode );
		RenderAndAddWithName ( dDots.Add (), m_dNodes, m_iParsed, "ConstantFoldPass" );
		VariousOptimizationsPass ( iNode );
		RenderAndAddWithName ( dDots.Add (), m_dNodes, m_iParsed, "VariousOptimizationsPass" );
		MultiNEPass ( iNode );
		RenderAndAddWithName ( dDots.Add (), m_dNodes, m_iParsed, "MultiNEPass" );
		auto sDot = Dots2String ( dDots );
		dDots.Reset();

		StringBuilder_c tOut;
		tOut << "Expr was: " << m_sExpr << "\n";
		if ( eProfile==Profile_e::DOTEXPR )
			tOut << sDot;
		else
			tOut << "https://dreampuf.github.io/GraphvizOnline/#" << UrlEncode(sDot);
		printf ( "%s\n", tOut.cstr () );
		fflush ( stdout );
		return;
	}
	CanonizePass ( iNode );
	ConstantFoldPass ( iNode );
	VariousOptimizationsPass ( iNode );
	MultiNEPass ( iNode );
}

/// fold arglist into array
/// moves also ownership (so, 1-st param owned by dArgs on exit)
void MoveToArgList ( ISphExpr * pLeft, VecRefPtrs_t<ISphExpr*> &dArgs )
{
	if ( !pLeft || !pLeft->IsArglist ())
	{
		dArgs.Add ( pLeft );
		return;
	}

	auto * pArgs = (Expr_Arglist_c *)pLeft;
	if ( dArgs.IsEmpty () )
		dArgs.SwapData ( pArgs->m_dArgs );
	else {
		dArgs.Append ( pArgs->m_dArgs );
		pArgs->m_dArgs.Reset();
	}
	SafeRelease ( pArgs );
}


using UdfInt_fn = sphinx_int64_t ( * ) ( SPH_UDF_INIT *, SPH_UDF_ARGS *, char * );
using UdfDouble_fn = double ( * ) ( SPH_UDF_INIT *, SPH_UDF_ARGS *, char * );
using UdfCharptr_fn = char * ( * ) ( SPH_UDF_INIT *, SPH_UDF_ARGS *, char * );

class Expr_Udf_c : public ISphExpr
{
public:
	explicit Expr_Udf_c ( UdfCall_t * pCall, QueryProfile_c * pProfiler )
		: m_pCall ( pCall )
		, m_pProfiler ( pProfiler )
	{
		SPH_UDF_ARGS & tArgs = m_pCall->m_tArgs;

		assert ( tArgs.arg_values==nullptr );
		tArgs.arg_values = new char * [ tArgs.arg_count ];
		tArgs.str_lengths = new int [ tArgs.arg_count ];

		m_dArgvals.Resize ( tArgs.arg_count );
		ARRAY_FOREACH ( i, m_dArgvals )
			tArgs.arg_values[i] = (char*) &m_dArgvals[i];
	}

	~Expr_Udf_c () override
	{
		if ( m_pCall->m_pUdf->m_fnDeinit )
			m_pCall->m_pUdf->m_fnDeinit ( &m_pCall->m_tInit );
		SafeDelete ( m_pCall );
	}

	void FillArgs ( const CSphMatch & tMatch ) const
	{
		uint64_t uPacked = 0;
		ESphJsonType eJson = JSON_NULL;
		uint64_t uOff = 0;
		CSphVector<BYTE> dTmp;

		// FIXME? a cleaner way to reinterpret?
		SPH_UDF_ARGS & tArgs = m_pCall->m_tArgs;
		ARRAY_FOREACH ( i, m_dArgs )
		{
			switch ( tArgs.arg_types[i] )
			{
			case SPH_UDF_TYPE_UINT32:		*(DWORD*)&m_dArgvals[i] = m_dArgs[i]->IntEval ( tMatch ); break;
			case SPH_UDF_TYPE_INT64:		m_dArgvals[i] = m_dArgs[i]->Int64Eval ( tMatch ); break;
			case SPH_UDF_TYPE_FLOAT:		*(float*)&m_dArgvals[i] = m_dArgs[i]->Eval ( tMatch ); break;
			case SPH_UDF_TYPE_STRING:		tArgs.str_lengths[i] = m_dArgs[i]->StringEval ( tMatch, (const BYTE**)&tArgs.arg_values[i] ); break;
			case SPH_UDF_TYPE_UINT32SET:
			case SPH_UDF_TYPE_INT64SET:
			{
				auto dMva = m_dArgs[i]->MvaEval ( tMatch );
				tArgs.arg_values[i] = (char*)const_cast<BYTE*>(dMva.first);
				tArgs.str_lengths[i] = dMva.second / (( tArgs.arg_types[i]==SPH_UDF_TYPE_UINT32SET ) ? sizeof(DWORD) : sizeof(int64_t));
				break;
			}

			case SPH_UDF_TYPE_FACTORS:
				tArgs.arg_values[i] = (char *)const_cast<BYTE*>( m_dArgs[i]->FactorEval(tMatch) );
				break;

			case SPH_UDF_TYPE_JSON:
				uPacked = m_dArgs[i]->Int64Eval ( tMatch );

				eJson = sphJsonUnpackType ( uPacked );
				uOff = sphJsonUnpackOffset ( uPacked );

				if ( !uOff || eJson==JSON_NULL )
				{
					tArgs.arg_values[i] = nullptr;
					tArgs.str_lengths[i] = 0;
				} else
				{
					JsonEscapedBuilder sTmp;
					sphJsonFieldFormat ( sTmp, m_pBlobPool+uOff, eJson, false );
					tArgs.str_lengths[i] = sTmp.GetLength();
					tArgs.arg_values[i] = (char*) sTmp.Leak();
				}
			break;

			default:						assert ( 0 ); m_dArgvals[i] = 0; break;
			}
		}
	}

	void FreeArgs() const
	{
		assert ( !m_pCall->m_dArgs2Free.GetLength() || ( m_pCall->m_dArgs2Free.GetLength() && m_pCall->m_tArgs.arg_count )  );
		for ( int iAttr : m_pCall->m_dArgs2Free )
			SafeDeleteArray ( m_pCall->m_tArgs.arg_values[iAttr] );
	}

	void AdoptArgs ( ISphExpr * pArglist )
	{
		MoveToArgList ( pArglist, m_dArgs );
	}

	CSphVector<ISphExpr*> & GetArgs()
	{
		return m_dArgs;
	}

	void FixupLocator ( const ISphSchema * pOldSchema, const ISphSchema * pNewSchema ) override
	{
		for ( auto i : m_dArgs )
			i->FixupLocator ( pOldSchema, pNewSchema );
	}

	void Command ( ESphExprCommand eCmd, void * pArg ) override
	{
		switch ( eCmd )
		{
		case SPH_EXPR_GET_UDF:
			*((bool*)pArg) = true;
			return;

		case SPH_EXPR_GET_STATEFUL_UDF:
			if ( m_pCall && m_pCall->m_tInit.func_data )
				*((bool*)pArg) = true;
			return;

		case SPH_EXPR_SET_BLOB_POOL:
			m_pBlobPool = (const BYTE*)pArg;
			break;

		default:
			break;
		}

		for ( auto & pExpr : m_dArgs )
			pExpr->Command ( eCmd, pArg );
	}

	uint64_t GetHash ( const ISphSchema &, uint64_t, bool & bDisable ) override
	{
		bDisable = true;
		return 0;
	}

protected:
	UdfCall_t *						m_pCall {nullptr};
	VecRefPtrs_t<ISphExpr*>			m_dArgs;
	mutable CSphVector<int64_t>		m_dArgvals;
	const BYTE *					m_pBlobPool {nullptr};
	mutable char					m_bError  {0};
	QueryProfile_c *				m_pProfiler {nullptr};

	Expr_Udf_c ( const Expr_Udf_c& rhs )
		: m_pCall ( new UdfCall_t )
		, m_pProfiler ( rhs.m_pProfiler )
	{
		assert ( !rhs.m_pCall->m_tInit.func_data );

		m_pBlobPool = rhs.m_pBlobPool;

		m_pCall->m_pUdf = rhs.m_pCall->m_pUdf;
		m_pCall->m_dArgs2Free = rhs.m_pCall->m_dArgs2Free;
		SPH_UDF_ARGS & tArgs = m_pCall->m_tArgs;
		const SPH_UDF_ARGS & tSrcArgs = rhs.m_pCall->m_tArgs;

		tArgs.arg_count = tSrcArgs.arg_count;

		m_dArgs.Resize ( tArgs.arg_count );
		ARRAY_FOREACH ( i, m_dArgs )
			m_dArgs[i] = SafeClone ( rhs.m_dArgs[i] );

		tArgs.arg_types = new sphinx_udf_argtype [ tArgs.arg_count ];
		memcpy ( tArgs.arg_types, tSrcArgs.arg_types, sizeof ( sphinx_udf_argtype ) * tArgs.arg_count );

		tArgs.arg_values = new char * [tArgs.arg_count];
		tArgs.str_lengths = new int[tArgs.arg_count];

		m_dArgvals.Resize ( tArgs.arg_count );
		ARRAY_FOREACH ( i, m_dArgvals )
			tArgs.arg_values[i] = (char *) &m_dArgvals[i];
	}
};


class Expr_UdfInt_c : public Expr_Udf_c
{
public:
	explicit Expr_UdfInt_c ( UdfCall_t * pCall, QueryProfile_c * pProfiler )
		: Expr_Udf_c ( pCall, pProfiler )
	{
		assert ( IsInt ( pCall->m_pUdf->m_eRetType ) );
	}

	int64_t Int64Eval ( const CSphMatch & tMatch ) const final
	{
		if ( m_bError )
			return 0;

		CSphScopedProfile tProf ( m_pProfiler, SPH_QSTATE_EVAL_UDF );
		FillArgs ( tMatch );
		auto pFn = (UdfInt_fn) m_pCall->m_pUdf->m_fnFunc;
		auto iRes = (int64_t) pFn ( &m_pCall->m_tInit, &m_pCall->m_tArgs, &m_bError );
		FreeArgs();
		return iRes;
	}

	int IntEval ( const CSphMatch & tMatch ) const final { return (int) Int64Eval ( tMatch ); }
	float Eval ( const CSphMatch & tMatch ) const final { return (float) Int64Eval ( tMatch ); }

	ISphExpr * Clone () const final
	{
		return new Expr_UdfInt_c ( *this );
	}

private:
	Expr_UdfInt_c ( const Expr_UdfInt_c& ) = default;
};


class Expr_UdfFloat_c : public Expr_Udf_c
{
public:
	explicit Expr_UdfFloat_c ( UdfCall_t * pCall, QueryProfile_c * pProfiler )
		: Expr_Udf_c ( pCall, pProfiler )
	{
		assert ( pCall->m_pUdf->m_eRetType==SPH_ATTR_FLOAT );
		m_pFn = (UdfDouble_fn)m_pCall->m_pUdf->m_fnFunc;
	}

	float Eval ( const CSphMatch & tMatch ) const final
	{
		if ( m_bError )
			return 0;

		CSphScopedProfile tProf ( m_pProfiler, SPH_QSTATE_EVAL_UDF );
		FillArgs ( tMatch );
		assert ( m_pFn == m_pCall->m_pUdf->m_fnFunc );
		auto fRes = (float)m_pFn ( &m_pCall->m_tInit, &m_pCall->m_tArgs, &m_bError );
		FreeArgs();
		return fRes;
	}

	int IntEval ( const CSphMatch & tMatch ) const final { return (int) Eval ( tMatch ); }
	int64_t Int64Eval ( const CSphMatch & tMatch ) const final { return (int64_t) Eval ( tMatch ); }

	ISphExpr * Clone () const final
	{
		return new Expr_UdfFloat_c ( *this );
	}

private:
	Expr_UdfFloat_c ( const Expr_UdfFloat_c& ) = default;
	UdfDouble_fn m_pFn; // to avoid dereference on each Eval() call
};


class Expr_UdfStringptr_c : public Expr_Udf_c
{
public:
	explicit Expr_UdfStringptr_c ( UdfCall_t * pCall, QueryProfile_c * pProfiler )
		: Expr_Udf_c ( pCall, pProfiler )
	{
		assert ( pCall->m_pUdf->m_eRetType==SPH_ATTR_STRINGPTR );
	}

	float Eval ( const CSphMatch & ) const final
	{
		assert ( 0 && "internal error: stringptr udf evaluated as float" );
		return 0.0f;
	}

	int IntEval ( const CSphMatch & ) const final
	{
		assert ( 0 && "internal error: stringptr udf evaluated as int" );
		return 0;
	}

	int64_t Int64Eval ( const CSphMatch & ) const final
	{
		assert ( 0 && "internal error: stringptr udf evaluated as bigint" );
		return 0;
	}

	int StringEval ( const CSphMatch & tMatch, const BYTE ** ppStr ) const final
	{
		if ( m_bError )
		{
			*ppStr = nullptr;
			return 0;
		}

		CSphScopedProfile tProf ( m_pProfiler, SPH_QSTATE_EVAL_UDF );
		FillArgs ( tMatch );
		auto pFn = (UdfCharptr_fn) m_pCall->m_pUdf->m_fnFunc;
		char * pRes = pFn ( &m_pCall->m_tInit, &m_pCall->m_tArgs, &m_bError ); // owned now!
		*ppStr = (const BYTE*) pRes;
		int iLen = ( pRes ?(int) strlen(pRes) : 0 );
		FreeArgs();
		return iLen;
	}

	bool IsDataPtrAttr() const final
	{
		return true;
	}

	ISphExpr * Clone () const final
	{
		return new Expr_UdfStringptr_c ( *this );
	}

private:
	Expr_UdfStringptr_c ( const Expr_UdfStringptr_c& ) = default;
};


ISphExpr * ExprParser_t::CreateUdfNode ( int iCall, ISphExpr * pLeft )
{
	if ( !CheckStoredArg(pLeft) )
		return nullptr;

	Expr_Udf_c * pRes = nullptr;
	switch ( m_dUdfCalls[iCall]->m_pUdf->m_eRetType )
	{
		case SPH_ATTR_INTEGER:
		case SPH_ATTR_BIGINT:
			pRes = new Expr_UdfInt_c ( m_dUdfCalls[iCall], m_pProfiler );
			break;
		case SPH_ATTR_FLOAT:
			pRes = new Expr_UdfFloat_c ( m_dUdfCalls[iCall], m_pProfiler );
			break;
		case SPH_ATTR_STRINGPTR:
			pRes = new Expr_UdfStringptr_c ( m_dUdfCalls[iCall], m_pProfiler );
			break;
		default:
			m_sCreateError.SetSprintf ( "internal error: unhandled type %d in CreateUdfNode()", m_dUdfCalls[iCall]->m_pUdf->m_eRetType );
			break;
	}

	if ( pRes )
	{
		SafeAddRef ( pLeft );
		if ( pLeft )
			pRes->AdoptArgs ( pLeft );

		m_dUdfCalls[iCall] = nullptr; // evaluator owns it now
	}

	return pRes;
}


ISphExpr * ExprParser_t::CreateExistNode ( const ExprNode_t & tNode )
{
	assert ( m_dNodes[tNode.m_iLeft].m_iToken==',' );
	int iAttrName = m_dNodes[tNode.m_iLeft].m_iLeft;
	int iAttrDefault = m_dNodes[tNode.m_iLeft].m_iRight;
	assert ( iAttrName>=0 && iAttrName<m_dNodes.GetLength()
		&& iAttrDefault>=0 && iAttrDefault<m_dNodes.GetLength() );

	auto iNameStart = GetConstStrOffset ( m_dNodes[iAttrName] );
	auto iNameLen = GetConstStrLength ( m_dNodes[iAttrName] );
	// skip head and tail non attribute name symbols
	const char* sExpr = m_sExpr.first;
	while ( sExpr[iNameStart]!='\0' && ( sExpr[iNameStart]=='\'' || sExpr[iNameStart]==' ' ) && iNameLen )
	{
		iNameStart++;
		--iNameLen;
	}
	while ( sExpr[iNameStart+iNameLen-1]!='\0'
		&& ( sExpr[iNameStart+iNameLen-1]=='\'' || sExpr[iNameStart+iNameLen-1]==' ' )
		&& iNameLen )
	{
		--iNameLen;
	}

	if ( iNameLen<=0 )
	{
		m_sCreateError.SetSprintf ( "first EXIST() argument must be valid string" );
		return nullptr;
	}

	assert ( iNameStart>=0 && iNameLen>0 && iNameStart+iNameLen<=m_sExpr.second );

	CSphString sAttr ( sExpr+iNameStart, iNameLen );
	sphColumnToLowercase ( const_cast<char *>( sAttr.cstr() ) );
	int iLoc = m_pSchema->GetAttrIndex ( sAttr.cstr() );

	if ( iLoc>=0 )
	{
		const CSphColumnInfo & tCol = m_pSchema->GetAttr ( iLoc );
		if ( tCol.m_eAttrType==SPH_ATTR_UINT32SET || tCol.m_eAttrType==SPH_ATTR_INT64SET || tCol.m_eAttrType==SPH_ATTR_STRING )
		{
			m_sCreateError = "MVA and STRING in EXIST() prohibited";
			return nullptr;
		}

		bool bColumnar = tCol.IsColumnar();
		bool bStored = tCol.m_uAttrFlags & CSphColumnInfo::ATTR_STORED;
		const CSphAttrLocator & tLoc = tCol.m_tLocator;
		if ( tNode.m_eRetType==SPH_ATTR_FLOAT )
		{
			if ( bColumnar )
				return CreateExpr_GetColumnarFloat ( tCol.m_sName, bStored );
			else
				return new Expr_GetFloat_c ( tLoc, iLoc );
		}
		else
		{
			if ( bColumnar )
				return CreateExpr_GetColumnarInt ( tCol.m_sName, bStored );
			else
				return new Expr_GetInt_c ( tLoc, iLoc );
		}
	} else
	{
		if ( tNode.m_eRetType==SPH_ATTR_INTEGER )
			return new Expr_GetIntConst_c ( (int)m_dNodes[iAttrDefault].m_iConst );
		else if ( tNode.m_eRetType==SPH_ATTR_BIGINT )
			return new Expr_GetInt64Const_c ( m_dNodes[iAttrDefault].m_iConst );
		else
			return new Expr_GetConst_c ( m_dNodes[iAttrDefault].m_fConst );
	}
}

//////////////////////////////////////////////////////////////////////////

class Expr_Contains_c : public ISphExpr
{
protected:
	CSphRefcountedPtr<ISphExpr>	m_pLat;
	CSphRefcountedPtr<ISphExpr>	m_pLon;

	static bool Contains ( float x, float y, int n, const float * p )
	{
		bool bIn = false;
		for ( int ii=0; ii<n; ii+=2 )
		{
			// get that edge
			float ax = p[ii];
			float ay = p[ii+1];
			float bx = ( ii==n-2 ) ? p[0] : p[ii+2];
			float by = ( ii==n-2 ) ? p[1] : p[ii+3];

			// check point vs edge
			float t1 = (x-ax)*(by-ay);
			float t2 = (y-ay)*(bx-ax);
			if ( t1==t2 && !( ax==bx && ay==by ) )
			{
				// so AP and AB are colinear
				// because (AP dot (-AB.y, AB.x)) aka (t1-t2) is 0
				// check (AP dot AB) vs (AB dot AB) then
				float t3 = (x-ax)*(bx-ax) + (y-ay)*(by-ay); // AP dot AP
				float t4 = (bx-ax)*(bx-ax) + (by-ay)*(by-ay); // AB dot AB
				if ( t3>=0 && t3<=t4 )
					return true;
			}

			// count edge crossings
			if ( ( ay>y )!=(by>y) )
				if ( ( t1<t2 ) ^ ( by<ay ) )
					bIn = !bIn;
		}
		return bIn;
	}

public:
	Expr_Contains_c ( ISphExpr * pLat, ISphExpr * pLon )
		: m_pLat ( pLat )
		, m_pLon ( pLon )
	{
		SafeAddRef ( pLat );
		SafeAddRef ( pLon );
	}

	Expr_Contains_c() = default;

	float Eval ( const CSphMatch & tMatch ) const override
	{
		return (float)IntEval ( tMatch );
	}

	int64_t Int64Eval ( const CSphMatch & tMatch ) const override
	{
		return IntEval ( tMatch );
	}

	void FixupLocator ( const ISphSchema * pOldSchema, const ISphSchema * pNewSchema ) override
	{
		m_pLat->FixupLocator ( pOldSchema, pNewSchema );
		m_pLon->FixupLocator ( pOldSchema, pNewSchema );
	}

	void Command ( ESphExprCommand eCmd, void * pArg ) override
	{
		m_pLat->Command ( eCmd, pArg );
		m_pLon->Command ( eCmd, pArg );
	}

protected:
	uint64_t CalcHash ( const char * szTag, const ISphSchema & tSorterSchema, uint64_t uPrevHash, bool & bDisable )
	{
		EXPR_CLASS_NAME_NOCHECK(szTag);
		CALC_CHILD_HASH(m_pLat);
		CALC_CHILD_HASH(m_pLon);
		return CALC_DEP_HASHES();
	}

	// FIXME! implement SetBlobPool?

	Expr_Contains_c ( const Expr_Contains_c& rhs )
		: m_pLat ( SafeClone (rhs.m_pLat) )
		, m_pLon ( SafeClone (rhs.m_pLon) )
	{}
};


class Expr_ContainsConstvec_c : public Expr_Contains_c
{
protected:
	CSphVector<float> m_dPoly;
	float m_fMinX;
	float m_fMinY;
	float m_fMaxX;
	float m_fMaxY;

public:
	Expr_ContainsConstvec_c ( ISphExpr * pLat, ISphExpr * pLon, const CSphVector<int> & dNodes, const ExprNode_t * pNodes, bool bGeoTesselate )
		: Expr_Contains_c ( pLat, pLon )
	{
		// copy polygon data
		assert ( dNodes.GetLength()>=6 );
		m_dPoly.Resize ( dNodes.GetLength() );

		ARRAY_FOREACH ( i, dNodes )
			m_dPoly[i] = FloatVal ( &pNodes[dNodes[i]] );

		// handle (huge) geosphere polygons
		if ( bGeoTesselate )
			GeoTesselate ( m_dPoly );

		// compute bbox
		m_fMinX = m_fMaxX = m_dPoly[0];
		for ( int i=2; i<m_dPoly.GetLength(); i+=2 )
		{
			m_fMinX = Min ( m_fMinX, m_dPoly[i] );
			m_fMaxX = Max ( m_fMaxX, m_dPoly[i] );
		}

		m_fMinY = m_fMaxY = m_dPoly[1];
		for ( int i=3; i<m_dPoly.GetLength(); i+=2 )
		{
			m_fMinY = Min ( m_fMinY, m_dPoly[i] );
			m_fMaxY = Max ( m_fMaxY, m_dPoly[i] );
		}
	}

	int IntEval ( const CSphMatch & tMatch ) const final
	{
		// eval args, do bbox check
		float fLat = m_pLat->Eval(tMatch);
		if ( fLat<m_fMinX || fLat>m_fMaxX )
			return 0;

		float fLon = m_pLon->Eval(tMatch);
		if ( fLon<m_fMinY || fLon>m_fMaxY )
			return 0;

		// do the polygon check
		return Contains ( fLat, fLon, m_dPoly.GetLength(), m_dPoly.Begin() );
	}

	uint64_t GetHash ( const ISphSchema & tSorterSchema, uint64_t uPrevHash, bool & bDisable ) final
	{
		EXPR_CLASS_NAME("Expr_ContainsConstvec_c");
		CALC_POD_HASHES(m_dPoly);
		return CALC_PARENT_HASH();
	}

	ISphExpr * Clone () const final
	{
		return new Expr_ContainsConstvec_c ( *this );
	}

private:
	Expr_ContainsConstvec_c ( const Expr_ContainsConstvec_c& ) = default;
};


class Expr_ContainsExprvec_c : public Expr_Contains_c
{
protected:
	mutable CSphVector<float> m_dPoly;
	VecRefPtrs_t<ISphExpr*> m_dExpr;

public:
	Expr_ContainsExprvec_c ( ISphExpr * pLat, ISphExpr * pLon, CSphVector<ISphExpr*> & dExprs )
		: Expr_Contains_c ( pLat, pLon )
	{
		m_dExpr.SwapData ( dExprs );
		m_dPoly.Resize ( m_dExpr.GetLength() );
	}

	int IntEval ( const CSphMatch & tMatch ) const final
	{
		ARRAY_FOREACH ( i, m_dExpr )
			m_dPoly[i] = m_dExpr[i]->Eval ( tMatch );
		return Contains ( m_pLat->Eval(tMatch), m_pLon->Eval(tMatch), m_dPoly.GetLength(), m_dPoly.Begin() );
	}

	void FixupLocator ( const ISphSchema * pOldSchema, const ISphSchema * pNewSchema ) final
	{
		Expr_Contains_c::FixupLocator ( pOldSchema, pNewSchema );
		for ( auto i : m_dExpr )
			i->FixupLocator ( pOldSchema, pNewSchema );
	}

	void Command ( ESphExprCommand eCmd, void * pArg ) final
	{
		Expr_Contains_c::Command ( eCmd, pArg );
		ARRAY_FOREACH ( i, m_dExpr )
			m_dExpr[i]->Command ( eCmd, pArg );
	}

	uint64_t GetHash ( const ISphSchema & tSorterSchema, uint64_t uPrevHash, bool & bDisable ) final
	{
		EXPR_CLASS_NAME("Expr_ContainsExprvec_c");
		CALC_CHILD_HASHES(m_dExpr);
		return CALC_PARENT_HASH();
	}

	ISphExpr * Clone () const final
	{
		return new Expr_ContainsExprvec_c ( *this );
	}

private:
	Expr_ContainsExprvec_c ( const Expr_ContainsExprvec_c& rhs )
		: Expr_Contains_c ( rhs )
		, m_dPoly ( rhs.m_dPoly )
	{
		m_dExpr.Resize ( rhs.m_dExpr.GetLength () );
		ARRAY_FOREACH ( i, m_dExpr )
			m_dExpr[i] = SafeClone (rhs.m_dExpr[i]);
	}
};


class Expr_ContainsStrattr_c : public Expr_Contains_c
{
protected:
	CSphRefcountedPtr<ISphExpr> m_pStr;
	bool m_bGeo;

public:
	Expr_ContainsStrattr_c ( ISphExpr * pLat, ISphExpr * pLon, ISphExpr * pStr, bool bGeo )
		: Expr_Contains_c ( pLat, pLon )
		, m_pStr ( pStr )
		, m_bGeo ( bGeo )
	{
		SafeAddRef ( pStr );
	}

	static void ParsePoly ( const char * p, int iLen, CSphVector<float> & dPoly )
	{
		const char * pBegin = p;
		const char * pMax = sphFindLastNumeric ( p, iLen );
		while ( p<pMax )
		{
			if ( isdigit(p[0]) || ( p+1<pMax && p[0]=='-' && isdigit(p[1]) ) )
			{
				char * pValue = const_cast<char*>(p);
				dPoly.Add ( (float)strtod ( p, &pValue ) );
				p = pValue;
			}
			else
				p++;
		}

		// edge case - last numeric touches the end
		iLen -= pMax - pBegin;
		if ( iLen )
			dPoly.Add ( (float)strtod ( CSphString(pMax, iLen).cstr (), nullptr ) );
	}

	int IntEval ( const CSphMatch & tMatch ) const final
	{
		const char * pStr;
		assert ( !m_pStr->IsDataPtrAttr() ); // aware of mem leaks caused by some StringEval implementations
		int iLen = m_pStr->StringEval ( tMatch, (const BYTE **)&pStr );

		CSphVector<float> dPoly;
		ParsePoly ( pStr, iLen, dPoly );
		if ( dPoly.GetLength()<6 )
			return 0;
		// OPTIMIZE? add quick bbox check too?

		if ( m_bGeo )
			GeoTesselate ( dPoly );
		return Contains ( m_pLat->Eval(tMatch), m_pLon->Eval(tMatch), dPoly.GetLength(), dPoly.Begin() );
	}

	void FixupLocator ( const ISphSchema * pOldSchema, const ISphSchema * pNewSchema ) final
	{
		Expr_Contains_c::FixupLocator ( pOldSchema, pNewSchema );
		m_pStr->FixupLocator ( pOldSchema, pNewSchema );
	}

	void Command ( ESphExprCommand eCmd, void * pArg ) final
	{
		Expr_Contains_c::Command ( eCmd, pArg );
		m_pStr->Command ( eCmd, pArg );
	}

	uint64_t GetHash ( const ISphSchema & tSorterSchema, uint64_t uPrevHash, bool & bDisable ) final
	{
		EXPR_CLASS_NAME("Expr_ContainsStrattr_c");
		CALC_CHILD_HASH(m_pStr);
		return CALC_PARENT_HASH();
	}

	ISphExpr * Clone () const final
	{
		return new Expr_ContainsStrattr_c ( *this );
	}

private:
	Expr_ContainsStrattr_c ( const Expr_ContainsStrattr_c& rhs )
		: Expr_Contains_c ( rhs )
		, m_pStr ( SafeClone (rhs.m_pStr) )
		, m_bGeo ( rhs.m_bGeo )
	{}
};


ISphExpr * ExprParser_t::CreateContainsNode ( const ExprNode_t & tNode )
{
	// get and check them args
	const ExprNode_t & tArglist = m_dNodes [ tNode.m_iLeft ];
	const int iPoly = m_dNodes [ tArglist.m_iLeft ].m_iLeft;
	const int iLat = m_dNodes [ tArglist.m_iLeft ].m_iRight;
	const int iLon = tArglist.m_iRight;
	assert ( IsNumeric ( m_dNodes[iLat].m_eRetType ) || IsJson ( m_dNodes[iLat].m_eRetType )  );
	assert ( IsNumeric ( m_dNodes[iLon].m_eRetType ) || IsJson ( m_dNodes[iLon].m_eRetType ) );
	assert ( m_dNodes[iPoly].m_eRetType==SPH_ATTR_POLY2D );

	// create evaluator
	// gotta handle an optimized constant poly case
	CSphVector<int> dPolyArgs = GatherArgNodes ( m_dNodes[iPoly].m_iLeft );

	CSphRefcountedPtr<ISphExpr> pLat { ConvertExprJson ( CreateTree ( iLat ) ) };
	CSphRefcountedPtr<ISphExpr> pLon { ConvertExprJson ( CreateTree ( iLon ) ) };

	bool bGeoTesselate = ( m_dNodes[iPoly].m_iToken==TOK_FUNC && m_dNodes[iPoly].m_iFunc==FUNC_GEOPOLY2D );

	if ( dPolyArgs.GetLength()==1 && ( m_dNodes[dPolyArgs[0]].m_iToken==TOK_ATTR_STRING || m_dNodes[dPolyArgs[0]].m_iToken==TOK_COLUMNAR_STRING || m_dNodes[dPolyArgs[0]].m_iToken==TOK_ATTR_JSON ) )
	{
		CSphRefcountedPtr<ISphExpr> dPolyArgs0 { ConvertExprJson ( CreateTree ( dPolyArgs[0] ) ) };
		return new Expr_ContainsStrattr_c ( pLat, pLon, dPolyArgs0, bGeoTesselate );
	}

	if ( dPolyArgs.all_of ( [&] ( int iArg ) { return IsConst ( &m_dNodes[iArg] ); } ) )
	{
		// POLY2D(numeric-consts)
		return new Expr_ContainsConstvec_c ( pLat, pLon, dPolyArgs, m_dNodes.Begin(), bGeoTesselate );
	} else
	{
		// POLY2D(generic-exprs)
		VecRefPtrs_t<ISphExpr*> dExprs;
		dExprs.Resize ( dPolyArgs.GetLength() );
		ARRAY_FOREACH ( i, dExprs )
			dExprs[i] = CreateTree ( dPolyArgs[i] );

		ConvertArgsJson ( dExprs );

		// will adopt dExprs and utilize them on d-tr
		return new Expr_ContainsExprvec_c ( pLat, pLon, dExprs );
	}
}

class Expr_Remap_c : public ISphExpr
{
	struct CondValPair_t
	{
		int64_t m_iCond;
		union
		{
			int64_t m_iVal;
			float m_fVal;
		};

		explicit CondValPair_t ( int64_t iCond=0 ) : m_iCond ( iCond ), m_iVal ( 0 ) {}
		bool operator< ( const CondValPair_t & rhs ) const { return m_iCond<rhs.m_iCond; }
		bool operator== ( const CondValPair_t & rhs ) const { return m_iCond==rhs.m_iCond; }
	};

	CSphRefcountedPtr<ISphExpr> m_pCond;
	CSphRefcountedPtr<ISphExpr> m_pVal;
	CSphVector<CondValPair_t> m_dPairs;

public:
	Expr_Remap_c ( ISphExpr * pCondExpr, ISphExpr * pValExpr, const CSphVector<int64_t> & dConds, const ConstList_c & tVals )
		: m_pCond ( pCondExpr )
		, m_pVal ( pValExpr )
		, m_dPairs ( dConds.GetLength() )
	{
		assert ( pCondExpr && pValExpr );
		assert ( dConds.GetLength() );
		assert ( dConds.GetLength()==tVals.m_dInts.GetLength() ||
				dConds.GetLength()==tVals.m_dFloats.GetLength() );

		SafeAddRef ( pCondExpr );
		SafeAddRef ( pValExpr );

		if ( tVals.m_dInts.GetLength() )
			ARRAY_FOREACH ( i, m_dPairs )
			{
				m_dPairs[i].m_iCond = dConds[i];
				m_dPairs[i].m_iVal = tVals.m_dInts[i];
			}
		else
			ARRAY_FOREACH ( i, m_dPairs )
			{
				m_dPairs[i].m_iCond = dConds[i];
				m_dPairs[i].m_fVal = tVals.m_dFloats[i];
			}

		m_dPairs.Uniq();
	}

	float Eval ( const CSphMatch & tMatch ) const final
	{
		const CondValPair_t * p = m_dPairs.BinarySearch ( CondValPair_t ( m_pCond->Int64Eval ( tMatch ) ) );
		if ( p )
			return p->m_fVal;
		return m_pVal->Eval ( tMatch );
	}

	int IntEval ( const CSphMatch & tMatch ) const final
	{
		return (int)Int64Eval ( tMatch );
	}

	int64_t Int64Eval ( const CSphMatch & tMatch ) const final
	{
		const CondValPair_t * p = m_dPairs.BinarySearch ( CondValPair_t ( m_pCond->Int64Eval ( tMatch ) ) );
		if ( p )
			return p->m_iVal;
		return m_pVal->Int64Eval ( tMatch );
	}

	void FixupLocator ( const ISphSchema * pOldSchema, const ISphSchema * pNewSchema ) final
	{
		m_pCond->FixupLocator ( pOldSchema, pNewSchema );
		m_pVal->FixupLocator ( pOldSchema, pNewSchema );
	}

	void Command ( ESphExprCommand eCmd, void * pArg ) final
	{
		m_pCond->Command ( eCmd, pArg );
		m_pVal->Command ( eCmd, pArg );
	}

	uint64_t GetHash ( const ISphSchema & tSorterSchema, uint64_t uPrevHash, bool & bDisable ) final
	{
		EXPR_CLASS_NAME("Expr_Remap_c");
		CALC_POD_HASHES(m_dPairs);
		CALC_CHILD_HASH(m_pCond);
		CALC_CHILD_HASH(m_pVal);
		return CALC_DEP_HASHES();
	}

	ISphExpr * Clone () const final
	{
		return new Expr_Remap_c ( *this );
	}

private:
	Expr_Remap_c ( const Expr_Remap_c& rhs )
		: m_pCond ( SafeClone (rhs.m_pCond) )
		, m_pVal ( SafeClone (rhs.m_pVal) )
		, m_dPairs ( rhs.m_dPairs )
	{}
};

//////////////////////////////////////////////////////////////////////////

class Expr_GetQuery_c final : public Expr_StrNoLocator_c
{
public:
	Expr_GetQuery_c() = default;

	int StringEval ( const CSphMatch &, const BYTE ** ppStr ) const final
	{
		assert ( ppStr );
		CSphString sVal = m_sQuery;
		int iLen = sVal.Length();
		*ppStr = (const BYTE *)sVal.Leak();
		return iLen;
	}

	void Command ( ESphExprCommand eCmd, void * pArg ) final
	{
		if ( eCmd==SPH_EXPR_SET_QUERY )
			m_sQuery = (const char*)pArg;
	}

	bool IsDataPtrAttr() const final { return true; }

	uint64_t GetHash ( const ISphSchema & tSorterSchema, uint64_t uPrevHash, bool & bDisable ) final
	{
		EXPR_CLASS_NAME("Expr_GetQuery_c");
		CALC_STR_HASH(m_sQuery, m_sQuery.Length());
		return CALC_DEP_HASHES();
	}

	ISphExpr * Clone () const final
	{
		return new Expr_GetQuery_c ( *this );
	}

private:
	Expr_GetQuery_c ( const Expr_GetQuery_c& rhs )
		: m_sQuery ( rhs.m_sQuery )
	{}
	CSphString m_sQuery;
};


//////////////////////////////////////////////////////////////////////////

class Expr_LastInsertID_c : public Expr_StrNoLocator_c
{
public:

	int StringEval ( const CSphMatch &, const BYTE ** ppStr ) const final
	{
		assert ( ppStr );
		if ( m_sIds.IsEmpty() )
		{
			*ppStr = nullptr;
			return 0;
		}

		CSphString sVal = m_sIds;
		int iLen = sVal.Length();
		*ppStr = (const BYTE *)sVal.Leak();
		return iLen;
	}

	void Command ( ESphExprCommand eCmd, void * pArg ) final
	{
		if ( eCmd==SPH_EXPR_SET_EXTRA_DATA )
		{
			static_cast<ISphExtra*>(pArg)->ExtraData ( EXTRA_GET_LAST_INSERT_ID, (void **)&m_sIds );
		}
	}

	bool IsDataPtrAttr() const final { return true; }

	uint64_t GetHash ( const ISphSchema &, uint64_t, bool & bDisable ) final
	{
		bDisable = true;
		return 0;
	}

	ISphExpr * Clone () const final
	{
		return new Expr_LastInsertID_c;
	}

private:
	CSphString m_sIds;
};


//////////////////////////////////////////////////////////////////////////

ISphExpr * ConvertExprJson ( ISphExpr * pExpr )
{
	if ( !pExpr )
		return nullptr;

	bool bConverted = false;
	bool bJson = pExpr->IsJson ( bConverted );
	if ( bJson && !bConverted )
	{
		ISphExpr * pConv = new Expr_JsonFieldConv_c ( pExpr );
		pExpr->Release();
		return pConv;
	} else
	{
		return pExpr;
	}
}

void ConvertArgsJson ( VecRefPtrs_t<ISphExpr*> & dArgs )
{
	ARRAY_FOREACH ( i, dArgs )
	{
		dArgs[i] = ConvertExprJson ( dArgs[i] );
	}
}


ISphExpr * ExprParser_t::CreateFieldNode ( int iField )
{
	m_eEvalStage = SPH_EVAL_POSTLIMIT;
	m_uStoredField = CSphColumnInfo::FIELD_STORED;
	m_bNeedDocIds = true;

	const CSphColumnInfo & tField = m_pSchema->GetField(iField);
	if ( !(tField.m_uFieldFlags & CSphColumnInfo::FIELD_STORED) )
	{
		m_sCreateError.SetSprintf ( "field '%s' is not stored, see 'stored_fields' option", tField.m_sName.cstr() );
		return nullptr;
	}

	return CreateExpr_GetStoredField ( tField.m_sName );
}


ISphExpr * ExprParser_t::CreateColumnarIntNode ( int iAttr, ESphAttr eAttrType )
{
	const CSphColumnInfo & tAttr = m_pSchema->GetAttr(iAttr);
	return CreateExpr_GetColumnarInt ( tAttr.m_sName, tAttr.m_uAttrFlags & CSphColumnInfo::ATTR_STORED );
}


ISphExpr * ExprParser_t::CreateColumnarFloatNode ( int iAttr )
{
	const CSphColumnInfo & tAttr = m_pSchema->GetAttr(iAttr);
	return CreateExpr_GetColumnarFloat ( tAttr.m_sName, tAttr.m_uAttrFlags & CSphColumnInfo::ATTR_STORED );
}


ISphExpr * ExprParser_t::CreateColumnarStringNode ( int iAttr )
{
	const CSphColumnInfo & tAttr = m_pSchema->GetAttr(iAttr);
	return CreateExpr_GetColumnarString ( tAttr.m_sName, tAttr.m_uAttrFlags & CSphColumnInfo::ATTR_STORED );
}


ISphExpr * ExprParser_t::CreateColumnarMvaNode ( int iAttr )
{
	const CSphColumnInfo & tAttr = m_pSchema->GetAttr(iAttr);
	return CreateExpr_GetColumnarMva ( tAttr.m_sName, tAttr.m_uAttrFlags & CSphColumnInfo::ATTR_STORED );
}

//////////////////////////////////////////////////////////////////////////

struct LevenshteinOptions_t
{
	bool	m_bNormalize = false;
	int		m_iLengthDelta = 0;
};

static LevenshteinOptions_t GetOptions ( const CSphNamedVariant * pValues, int iCount )
{
	LevenshteinOptions_t tOpts;

	for ( int i=0; i<iCount; i++, pValues++ )
	{
		if ( pValues->m_sKey=="normalize" )
			tOpts.m_bNormalize = ( !!pValues->m_iValue );
		else if ( pValues->m_sKey=="length_delta" )
			tOpts.m_iLengthDelta = pValues->m_iValue;
	}

	return tOpts;
}

template<bool PATTERN_STRING>
class Expr_Levenshtein_c : public Expr_Binary_c
{
public:
	Expr_Levenshtein_c ( ISphExpr * pPattern, ISphExpr * pAttr, const LevenshteinOptions_t tOpts )
		: Expr_Binary_c ( "Expr_Levenshtein_c", pPattern, pAttr )
		, m_tOpts ( tOpts )
	{
		if_const(PATTERN_STRING)
		{
			const BYTE * pBuf = nullptr;
			CSphMatch tTmp;
			m_iPattersLen = pPattern->StringEval ( tTmp, &pBuf );
			m_sPattern.SetBinary ( (const char *)pBuf, m_iPattersLen );
			FreeDataPtr ( *pPattern, pBuf );
		}
	}

	int IntEval ( const CSphMatch & tMatch ) const final
	{
		assert ( !m_tOpts.m_bNormalize );
		return GetDistance ( tMatch ).first;
	}

	float Eval ( const CSphMatch & tMatch ) const final
	{
		assert ( m_tOpts.m_bNormalize );
		auto tDist = GetDistance ( tMatch );

		float fDist = 1.0f;
		if ( tDist.second )
			fDist = (float)tDist.first / tDist.second;

		return fDist;
	}

	ISphExpr * Clone () const final
	{
		return new Expr_Levenshtein_c ( *this );
	}

private:
	LevenshteinOptions_t	m_tOpts;
	CSphString				m_sPattern;
	int						m_iPattersLen = 0;
	mutable CSphVector<int>	m_dTmp;

	Expr_Levenshtein_c ( const Expr_Levenshtein_c& rhs )
		: Expr_Binary_c ( rhs )
		, m_tOpts ( rhs.m_tOpts )
		, m_sPattern ( rhs.m_sPattern )
		, m_iPattersLen ( rhs.m_iPattersLen )
	{}

	std::pair<int, int> GetDistance ( const CSphMatch & tMatch ) const
	{
		const BYTE * sPattern = (const BYTE *)m_sPattern.cstr();
		int iPatternLen = m_iPattersLen;
		if_const(!PATTERN_STRING)
			iPatternLen = m_pFirst->StringEval ( tMatch, &sPattern );

		const BYTE * pStr = nullptr;
		int iLen = m_pSecond->StringEval ( tMatch, &pStr );

		std::pair<int, int> tDist;
		tDist.second = Max ( iPatternLen, iLen );
		tDist.first = tDist.second;
		if ( !m_tOpts.m_iLengthDelta || ( abs ( iPatternLen-iLen )<m_tOpts.m_iLengthDelta ) )
			tDist.first = sphLevenshtein ( (const char *)sPattern, iPatternLen, (const char *)pStr, iLen, m_dTmp );

		FreeDataPtr ( *m_pSecond, pStr );
		if_const(!PATTERN_STRING)
			FreeDataPtr ( *m_pFirst, sPattern );

		return tDist;
	}
};

ISphExpr * ExprParser_t::CreateLevenshteinNode ( ISphExpr * pPattern, ISphExpr * pAttr, ISphExpr * pOpts )
{
	LevenshteinOptions_t tOpts;
	if ( pOpts )
	{
		Expr_MapArg_c * pOptsArg = (Expr_MapArg_c *)pOpts;
		tOpts = GetOptions ( pOptsArg->m_pValues, int ( pOptsArg->m_iCount ) );
	}

	if ( pPattern->IsConst() )
		return new Expr_Levenshtein_c<true> ( pPattern, pAttr, tOpts );
	else
		return new Expr_Levenshtein_c<false> ( pPattern, pAttr, tOpts );
}

//////////////////////////////////////////////////////////////////////////

bool ExprParser_t::CheckStoredArg ( ISphExpr * pExpr )
{
	if ( pExpr && pExpr->UsesDocstore() )
	{
		m_sCreateError.SetSprintf ( "stored fields can't be used in expressions" );
		return false;
	}

	return true;
}

ISphExpr * ExprParser_t::CreateCmp ( const ExprNode_t & tNode, ISphExpr * pLeft, ISphExpr * pRight )
{
	int iOp = tNode.m_iToken;

	// str case
	if ( ( m_dNodes[tNode.m_iLeft].m_eRetType==SPH_ATTR_STRING
			|| m_dNodes[tNode.m_iLeft].m_eRetType==SPH_ATTR_STRINGPTR
			|| m_dNodes[tNode.m_iLeft].m_eRetType==SPH_ATTR_JSON_FIELD
		)
		&& ( m_dNodes[tNode.m_iRight].m_eRetType==SPH_ATTR_STRING
			|| m_dNodes[tNode.m_iRight].m_eRetType==SPH_ATTR_STRINGPTR )
		)
	{
		if ( !CheckStoredArg(pLeft) || !CheckStoredArg(pRight) )
			return nullptr;

		switch ( iOp )
		{
		case '<':
			return new Expr_StrCmp_c ( pLeft, pRight, m_eCollation, false, EStrCmpDir::LT );
		case '>':
			return new Expr_StrCmp_c ( pLeft, pRight, m_eCollation, false, EStrCmpDir::GT );
		case TOK_LTE:
			return new Expr_StrCmp_c ( pLeft, pRight, m_eCollation, true, EStrCmpDir::GT );
		case TOK_GTE:
			return new Expr_StrCmp_c ( pLeft, pRight, m_eCollation, true, EStrCmpDir::LT );
		case TOK_EQ:
			return new Expr_StrCmp_c ( pLeft, pRight, m_eCollation, false, EStrCmpDir::EQ );
		case TOK_NE:
			return new Expr_StrCmp_c ( pLeft, pRight, m_eCollation, true, EStrCmpDir::EQ );

		default:				assert ( 0 && "unhandled token type" ); break;
		}
	}

	// numeric case
#define LOC_SPAWN_POLY(_classname) switch (tNode.m_eArgType) { \
	case SPH_ATTR_INTEGER:	return new _classname##Int_c ( pLeft, pRight ); \
	case SPH_ATTR_BIGINT:	return new _classname##Int64_c ( pLeft, pRight ); \
	default:				return new _classname##Float_c ( pLeft, pRight ); }

	switch ( iOp )
	{
		case '<':				LOC_SPAWN_POLY ( Expr_Lt );
		case '>':				LOC_SPAWN_POLY ( Expr_Gt );
		case TOK_LTE:			LOC_SPAWN_POLY ( Expr_Lte );
		case TOK_GTE:			LOC_SPAWN_POLY ( Expr_Gte );
		case TOK_EQ:			LOC_SPAWN_POLY ( Expr_Eq );
		case TOK_NE:			LOC_SPAWN_POLY ( Expr_Ne );

		default:				assert ( 0 && "unhandled token type" ); break;
	}
#undef LOC_SPAWN_POLY

	return nullptr;
}


bool ExprParser_t::PrepareFuncArgs ( const ExprNode_t & tNode, bool bSkipChildren, CSphRefcountedPtr<ISphExpr> & pLeft, CSphRefcountedPtr<ISphExpr> & pRight, VecRefPtrs_t<ISphExpr*> & dArgs )
{
	// fold arglist to array
	if ( !bSkipChildren )
	{
		SafeAddRef (pLeft);
		MoveToArgList ( pLeft, dArgs );
		if ( pRight )
		{
			pRight->AddRef ();
			MoveToArgList ( pRight, dArgs );
		}
	}

	for ( auto & i : dArgs )
		if ( !CheckStoredArg(i) )
			return false;

	// spawn proper function
	assert ( tNode.m_iFunc>=0 && tNode.m_iFunc<int(sizeof(g_dFuncs)/sizeof(g_dFuncs[0])) );
	assert (
		( bSkipChildren ) || // function will handle its arglist,
		( g_dFuncs[tNode.m_iFunc].m_iArgs>=0 && g_dFuncs[tNode.m_iFunc].m_iArgs==dArgs.GetLength() ) || // arg count matches,
		( g_dFuncs[tNode.m_iFunc].m_iArgs<0 && -g_dFuncs[tNode.m_iFunc].m_iArgs<=dArgs.GetLength() ) ); // or min vararg count reached

	auto eFunc = (Tokh_e)tNode.m_iFunc;
	switch ( eFunc )
	{
	case FUNC_TO_STRING:
	case FUNC_INTERVAL:
	case FUNC_IN:
	case FUNC_LENGTH:
	case FUNC_LEAST:
	case FUNC_GREATEST:
	case FUNC_ALL:
	case FUNC_ANY:
	case FUNC_INDEXOF:
		break; // these have its own JSON converters

		// all others will get JSON auto-converter
	default:
		ConvertArgsJson ( dArgs );
		break;
	}

	return true;
}


ISphExpr * ExprParser_t::CreateFuncExpr ( int iNode, VecRefPtrs_t<ISphExpr*> & dArgs )
{
	const ExprNode_t & tNode = m_dNodes[iNode];
	auto eFunc = (Tokh_e)tNode.m_iFunc;
	switch ( eFunc )
	{
	case FUNC_NOW:		return CreateExprNow(m_iConstNow);

	case FUNC_ABS:		return new Expr_Abs_c ( dArgs[0] );
	case FUNC_CEIL:		return new Expr_Ceil_c ( dArgs[0] );
	case FUNC_FLOOR:	return new Expr_Floor_c ( dArgs[0] );
	case FUNC_SIN:		return new Expr_Sin_c ( dArgs[0] );
	case FUNC_COS:		return new Expr_Cos_c ( dArgs[0] );
	case FUNC_LN:		return new Expr_Ln_c ( dArgs[0] );
	case FUNC_LOG2:		return new Expr_Log2_c ( dArgs[0] );
	case FUNC_LOG10:	return new Expr_Log10_c ( dArgs[0] );
	case FUNC_EXP:		return new Expr_Exp_c ( dArgs[0] );
	case FUNC_SQRT:		return new Expr_Sqrt_c ( dArgs[0] );
	case FUNC_SINT:		return new Expr_Sint_c ( dArgs[0] );
	case FUNC_CRC32:	return new Expr_Crc32_c ( dArgs[0] );
	case FUNC_FIBONACCI:return new Expr_Fibonacci_c ( dArgs[0] );
	case FUNC_KNN_DIST:	return new Expr_GetFloat_c ( m_pSchema->GetAttr ( GetKnnDistAttrName() )->m_tLocator, m_pSchema->GetAttrIndex ( GetKnnDistAttrName() ) );

	case FUNC_DAY:			return CreateExprDay ( dArgs[0] );
	case FUNC_WEEK:			return CreateExprWeek ( dArgs[0], dArgs.GetLength()>1 ? dArgs[1] : nullptr );
	case FUNC_MONTH:		return CreateExprMonth ( dArgs[0] );
	case FUNC_YEAR:			return CreateExprYear ( dArgs[0] );
	case FUNC_YEARMONTH:	return CreateExprYearMonth ( dArgs[0] );
	case FUNC_YEARMONTHDAY:	return CreateExprYearMonthDay ( dArgs[0] );
	case FUNC_YEARWEEK:		return CreateExprYearWeek ( dArgs[0] );
	case FUNC_HOUR:			return CreateExprHour ( dArgs[0] );
	case FUNC_MINUTE:		return CreateExprMinute ( dArgs[0] );
	case FUNC_SECOND:		return CreateExprSecond ( dArgs[0] );
	case FUNC_DAYOFWEEK:	return CreateExprDayOfWeek ( dArgs[0] );
	case FUNC_DAYOFYEAR:	return CreateExprDayOfYear ( dArgs[0] );
	case FUNC_QUARTER:		return CreateExprQuarter ( dArgs[0] );

	case FUNC_MIN:		return new Expr_Min_c ( dArgs[0], dArgs[1] );
	case FUNC_MAX:		return new Expr_Max_c ( dArgs[0], dArgs[1] );
	case FUNC_POW:		return new Expr_Pow_c ( dArgs[0], dArgs[1] );
	case FUNC_IDIV:		return new Expr_Idiv_c ( dArgs[0], dArgs[1] );

	case FUNC_IF:		return new Expr_If_c ( dArgs[0], dArgs[1], dArgs[2] );
	case FUNC_MADD:		return new Expr_Madd_c ( dArgs[0], dArgs[1], dArgs[2] );
	case FUNC_MUL3:		return new Expr_Mul3_c ( dArgs[0], dArgs[1], dArgs[2] );
	case FUNC_ATAN2:	return new Expr_Atan2_c ( dArgs[0], dArgs[1] );
	case FUNC_RAND:		return new Expr_Rand_c ( dArgs.GetLength() ? dArgs[0] : nullptr,
		tNode.m_iLeft<0 ? false : IsConst ( &m_dNodes[tNode.m_iLeft] ));

	case FUNC_INTERVAL:	return CreateIntervalNode ( tNode.m_iLeft, dArgs );
	case FUNC_IN:		return CreateInNode ( iNode );
	case FUNC_LENGTH:	return CreateLengthNode ( tNode, dArgs[0] );
	case FUNC_BITDOT:	return CreateBitdotNode ( tNode.m_iLeft, dArgs );
	case FUNC_REMAP:
	{
		CSphRefcountedPtr<ISphExpr> pCond ( CreateTree ( tNode.m_iLeft ) );
		CSphRefcountedPtr<ISphExpr> pVal ( CreateTree ( tNode.m_iRight ) );
		assert ( pCond && pVal );
		// This is a hack. I know how parser fills m_dNodes and thus know where to find constlists.
		const CSphVector<int64_t> & dConds = m_dNodes [ iNode-2 ].m_pConsts->m_dInts;
		const ConstList_c & tVals = *m_dNodes [ iNode-1 ].m_pConsts;
		return new Expr_Remap_c ( pCond, pVal, dConds, tVals );
	}

	case FUNC_GEODIST:	return CreateGeodistNode ( tNode.m_iLeft );
	case FUNC_EXIST:	return CreateExistNode ( tNode );
	case FUNC_CONTAINS:	return CreateContainsNode ( tNode );

	case FUNC_POLY2D:
	case FUNC_GEOPOLY2D:break; // just make gcc happy

	case FUNC_ZONESPANLIST:
		m_bHasZonespanlist = true;
		m_eEvalStage = SPH_EVAL_PRESORT;
		return new Expr_GetZonespanlist_c ();
	case FUNC_TO_STRING:
		if ( !CheckStoredArg(dArgs[0]) )
			return nullptr;

		return new Expr_ToString_c ( dArgs[0], m_dNodes [ tNode.m_iLeft ].m_eRetType );
	case FUNC_CONCAT:
		return CreateConcatNode ( tNode.m_iLeft, dArgs );
	case FUNC_RANKFACTORS:
		m_eEvalStage = SPH_EVAL_PRESORT;
		return new Expr_GetRankFactors_c();
	case FUNC_FACTORS:
		return CreatePFNode ( tNode.m_iLeft );
	case FUNC_BM25F:
	{
		m_uPackedFactorFlags |= SPH_FACTOR_ENABLE;

		CSphVector<int> dBM25FArgs = GatherArgNodes ( tNode.m_iLeft );
		const ExprNode_t & tLeft = m_dNodes [ dBM25FArgs[0] ];
		const ExprNode_t & tRight = m_dNodes [ dBM25FArgs[1] ];
		float fK1 = tLeft.m_fConst;
		float fB = tRight.m_fConst;
		fK1 = Max ( fK1, 0.001f );
		fB = Min ( Max ( fB, 0.0f ), 1.0f );

		CSphVector<CSphNamedVariant> * pFieldWeights = nullptr;
		if ( dBM25FArgs.GetLength()>2 )
			pFieldWeights = &m_dNodes [ dBM25FArgs[2] ].m_pMapArg->m_dPairs;

		return new Expr_BM25F_c ( fK1, fB, pFieldWeights );
	}

	case FUNC_QUERY:
		return new Expr_GetQuery_c;

	case FUNC_BIGINT:
	case FUNC_INTEGER:
	case FUNC_DOUBLE:
	case FUNC_UINT:
	case FUNC_UINT64:
		SafeAddRef ( dArgs[0] );
		return dArgs[0];

	case FUNC_LEAST:	return CreateAggregateNode ( tNode, SPH_AGGR_MIN, dArgs[0] );
	case FUNC_GREATEST:	return CreateAggregateNode ( tNode, SPH_AGGR_MAX, dArgs[0] );

	case FUNC_CURTIME:			return CreateExprCurTime ( false, false );
	case FUNC_CURDATE:			return CreateExprCurDate();
	case FUNC_TIME:				return CreateExprTime ( dArgs[0] );
	case FUNC_DATE:				return CreateExprDate ( dArgs[0] );
	case FUNC_DAYNAME:			return CreateExprDayName ( dArgs[0] );
	case FUNC_MONTHNAME:		return CreateExprMonthName ( dArgs[0] );
	case FUNC_UTC_TIME:			return CreateExprCurTime ( true, false );
	case FUNC_UTC_TIMESTAMP:	return CreateExprCurTime ( true, true );
	case FUNC_TIMEDIFF:			return CreateExprTimeDiff ( dArgs[0], dArgs[1] );
	case FUNC_DATEDIFF:			return CreateExprDateDiff ( dArgs[0], dArgs[1] );
	case FUNC_DATEADD:			return CreateExprDateAdd ( iNode, true );
	case FUNC_DATESUB:			return CreateExprDateAdd ( iNode, false );

	case FUNC_ALL:
	case FUNC_ANY:
	case FUNC_INDEXOF:
		return CreateForInNode ( iNode );

	case FUNC_MIN_TOP_WEIGHT:
		m_eEvalStage = SPH_EVAL_PRESORT;
		return new Expr_MinTopWeight_c();

	case FUNC_MIN_TOP_SORTVAL:
		m_eEvalStage = SPH_EVAL_PRESORT;
		return new Expr_MinTopSortval_c();

	case FUNC_REGEX:
		return CreateRegexNode ( dArgs[0], dArgs[1] );

	case FUNC_SUBSTRING_INDEX:
		if ( !CheckStoredArg(dArgs[0]) || !CheckStoredArg(dArgs[1]) )
			return nullptr;

		return new Expr_SubstringIndex_c ( dArgs[0], dArgs[1], dArgs[2] );

	case FUNC_UPPER:
	{
		if ( IsGlobalLocaleSet() && GlobalLocale()==std::locale::classic() )
			return new ExprCaseTrival_c<true> ( dArgs[0] );
		else
			return new ExprCaseComplex_c<true> ( dArgs[0] );
	}
	case FUNC_LOWER:
	{
		if ( IsGlobalLocaleSet() && GlobalLocale()==std::locale::classic() )
			return new ExprCaseTrival_c<false> ( dArgs[0] );
		else
			return new ExprCaseComplex_c<false> ( dArgs[0] );
	}

	case FUNC_LAST_INSERT_ID: return new Expr_LastInsertID_c();
	case FUNC_CURRENT_USER:
	case FUNC_USER:
	{
		auto sUser = CurrentUser();
		return new Expr_GetStrConst_c ( sUser.first, sUser.second, false );
	}
	case FUNC_CONNECTION_ID: return new Expr_GetIntConst_c ( ConnID() );
	case FUNC_LEVENSHTEIN: return CreateLevenshteinNode ( dArgs[0], dArgs[1], ( dArgs.GetLength()>2 ? dArgs[2] : nullptr ) );

	case FUNC_DATE_FORMAT: return CreateExprDateFormat ( dArgs[0], dArgs[1] );
	case FUNC_DATABASE: return new Expr_GetStrConst_c ( FROMS ( "Manticore" ), false ) ;
	case FUNC_VERSION: return new Expr_GetStrConst_c ( FromStr ( sphinxexpr::MySQLVersion() ), false );
	
	case FUNC_RANGE:
	case FUNC_DATE_RANGE:
	{
		CSphRefcountedPtr<ISphExpr> pVal ( nullptr );
		CSphVector<VecTraits_T < CSphNamedVariant > > dSrcRanges;
		GatherArgFN ( tNode.m_iLeft, [&] ( int i )
		{
			if ( m_dNodes[i].m_eRetType==SPH_ATTR_MAPARG )
				dSrcRanges.Add ( m_dNodes[i].m_pMapArg->m_dPairs );
			else
				pVal = CreateTree ( i );
		});
		AggrRangeSetting_t tRanges;
		if ( !ParseAggrRange ( dSrcRanges, ( eFunc==FUNC_DATE_RANGE ), m_iConstNow, tRanges, m_sCreateError ) )
			return nullptr;
		return CreateExprRange ( pVal, tRanges );
	}

	case FUNC_HISTOGRAM:
	case FUNC_DATE_HISTOGRAM:
	{
		CSphRefcountedPtr<ISphExpr> pVal;
		VecTraits_T < CSphNamedVariant > dSrcOpt;
		GatherArgFN ( tNode.m_iLeft, [&] ( int i )
		{
			if ( m_dNodes[i].m_eRetType==SPH_ATTR_MAPARG )
				dSrcOpt = m_dNodes[i].m_pMapArg->m_dPairs;
			else
				pVal = CreateTree ( i );
		});
		if ( eFunc==FUNC_HISTOGRAM )
		{
			AggrHistSetting_t tHist;
			if ( !ParseAggrHistogram ( dSrcOpt, tHist, m_sCreateError ) )
				return nullptr;
			return CreateExprHistogram ( pVal, tHist );
		} else
		{
			AggrDateHistSetting_t tHist;
			if ( !ParseAggrDateHistogram ( dSrcOpt, tHist, m_sCreateError ) )
				return nullptr;
			return CreateExprDateHistogram ( pVal, tHist );
		}
	}

	default: // just make gcc happy
		assert ( 0 && "unhandled function id" );
	}

	return nullptr;
}

/// fold nodes subtree into opcodes
ISphExpr * ExprParser_t::CreateTree ( int iNode )
{
	if ( iNode<0 || GetCreateError() )
		return nullptr;

	const ExprNode_t & tNode = m_dNodes[iNode];
	int iOp = tNode.m_iToken;

	if ( iOp<=0 )	// tree doesn't need to be created (usually it was optimized away).
		return nullptr;

	// avoid spawning argument node in some cases
	bool bSkipChildren = false;
	if ( iOp==TOK_FUNC )
	{
		switch ( tNode.m_iFunc )
		{
		case FUNC_NOW:
		case FUNC_IN:
		case FUNC_EXIST:
		case FUNC_GEODIST:
		case FUNC_CONTAINS:
		case FUNC_ZONESPANLIST:
		case FUNC_RANKFACTORS:
		case FUNC_FACTORS:
		case FUNC_BM25F:
		case FUNC_CURTIME:
		case FUNC_CURDATE:
		case FUNC_UTC_TIME:
		case FUNC_UTC_TIMESTAMP:
		case FUNC_ALL:
		case FUNC_ANY:
		case FUNC_INDEXOF:
		case FUNC_MIN_TOP_WEIGHT:
		case FUNC_MIN_TOP_SORTVAL:
		case FUNC_REMAP:
		case FUNC_LAST_INSERT_ID:
		case FUNC_QUERY:
		case FUNC_CURRENT_USER:
		case FUNC_CONNECTION_ID:
		case FUNC_DATABASE:
		case FUNC_USER:
		case FUNC_VERSION:
		case FUNC_KNN_DIST:
		case FUNC_RANGE:
		case FUNC_HISTOGRAM:
		case FUNC_DATE_RANGE:
		case FUNC_DATE_HISTOGRAM:
			bSkipChildren = true;
			break;
		default:
			break;
		}
	}

	CSphRefcountedPtr<ISphExpr> pLeft ( (tNode.m_iLeft<0 || bSkipChildren) ? nullptr : CreateTree ( tNode.m_iLeft ) );
	CSphRefcountedPtr<ISphExpr> pRight ( (tNode.m_iRight<0 || bSkipChildren) ? nullptr : CreateTree ( tNode.m_iRight ) );

	if ( GetCreateError() )
		return nullptr;

#define LOC_SPAWN_POLY(_classname) switch (tNode.m_eArgType) { \
	case SPH_ATTR_INTEGER:	return new _classname##Int_c ( pLeft, pRight ); \
	case SPH_ATTR_BIGINT:	return new _classname##Int64_c ( pLeft, pRight ); \
	default:				return new _classname##Float_c ( pLeft, pRight ); }

	switch (iOp)
	{
		case '+':
		case '-':
		case '*':
		case '/':
		case '&':
		case '|':
		case '%':
		case '<':
		case '>':
		case TOK_LTE:
		case TOK_GTE:
		case TOK_EQ:
		case TOK_NE:
		case TOK_AND:
		case TOK_OR:
		case TOK_NOT:
		if ( pLeft && m_dNodes[tNode.m_iLeft].m_eRetType==SPH_ATTR_JSON_FIELD && m_dNodes[tNode.m_iLeft].m_iToken==TOK_ATTR_JSON )
			pLeft = new Expr_JsonFieldConv_c ( pLeft );
		if ( pRight && m_dNodes[tNode.m_iRight].m_eRetType==SPH_ATTR_JSON_FIELD && m_dNodes[tNode.m_iRight].m_iToken==TOK_ATTR_JSON )
			pRight = new Expr_JsonFieldConv_c ( pRight );
		break;

		default:
			break;
	}

	switch (iOp)
	{
		case TOK_ATTR_INT:		return new Expr_GetInt_c ( tNode.m_tLocator, tNode.m_iLocator );
		case TOK_ATTR_BITS:		return new Expr_GetBits_c ( tNode.m_tLocator, tNode.m_iLocator );
		case TOK_ATTR_FLOAT:	return new Expr_GetFloat_c ( tNode.m_tLocator, tNode.m_iLocator );
		case TOK_ATTR_SINT:		return new Expr_GetSint_c ( tNode.m_tLocator, tNode.m_iLocator );
		case TOK_ATTR_STRING:	return new Expr_GetString_c ( tNode.m_tLocator, tNode.m_iLocator );
		case TOK_ATTR_MVA64:
		case TOK_ATTR_MVA32:	return new Expr_GetMva_c ( tNode.m_tLocator, tNode.m_iLocator );
		case TOK_ATTR_FACTORS:	return new Expr_GetFactorsAttr_c ( tNode.m_tLocator, tNode.m_iLocator );

		case TOK_COLUMNAR_INT:		return CreateColumnarIntNode ( tNode.m_iLocator, SPH_ATTR_INTEGER );
		case TOK_COLUMNAR_TIMESTAMP:return CreateColumnarIntNode ( tNode.m_iLocator, SPH_ATTR_TIMESTAMP );
		case TOK_COLUMNAR_BIGINT:	return CreateColumnarIntNode ( tNode.m_iLocator, SPH_ATTR_BIGINT );
		case TOK_COLUMNAR_BOOL:		return CreateColumnarIntNode ( tNode.m_iLocator, SPH_ATTR_BOOL );
		case TOK_COLUMNAR_FLOAT:	return CreateColumnarFloatNode ( tNode.m_iLocator );
		case TOK_COLUMNAR_STRING:	return CreateColumnarStringNode ( tNode.m_iLocator );

		case TOK_COLUMNAR_UINT32SET:
		case TOK_COLUMNAR_INT64SET:
		case TOK_COLUMNAR_FLOATVEC:	return CreateColumnarMvaNode ( tNode.m_iLocator );

		case TOK_FIELD:			return CreateFieldNode ( tNode.m_iLocator );

		case TOK_CONST_FLOAT:	return new Expr_GetConst_c ( tNode.m_fConst );
		case TOK_CONST_INT:
			switch (tNode.m_eRetType)
			{
				case SPH_ATTR_INTEGER:	return new Expr_GetIntConst_c ( (int) tNode.m_iConst );
				case SPH_ATTR_BIGINT:	return new Expr_GetInt64Const_c ( tNode.m_iConst );
				default:				return new Expr_GetConst_c ( float ( tNode.m_iConst ) );
			}
		case TOK_CONST_STRING:
			return new Expr_GetStrConst_c ( m_sExpr.first+GetConstStrOffset(tNode), GetConstStrLength(tNode), true );
		case TOK_SUBKEY:
			return new Expr_GetStrConst_c ( m_sExpr.first+GetConstStrOffset(tNode), GetConstStrLength(tNode), false );

		case TOK_WEIGHT:		return new Expr_GetWeight_c();

		case '+':				return new Expr_Add_c ( pLeft, pRight );
		case '-':				return new Expr_Sub_c ( pLeft, pRight );
		case '*':				return new Expr_Mul_c ( pLeft, pRight );
		case '/':				return new Expr_Div_c ( pLeft, pRight );
		case '&':				return new Expr_BitAnd_c ( pLeft, pRight );
		case '|':				return new Expr_BitOr_c ( pLeft, pRight );
		case '%':				return new Expr_Mod_c ( pLeft, pRight );

		case '<':
		case '>':
		case TOK_LTE:
		case TOK_GTE:
		case TOK_EQ:
		case TOK_NE:
			return CreateCmp ( tNode, pLeft, pRight );

		case TOK_AND:			LOC_SPAWN_POLY ( Expr_And );
		case TOK_OR:			LOC_SPAWN_POLY ( Expr_Or );
		case TOK_NOT:
			return ( tNode.m_eArgType==SPH_ATTR_BIGINT )
				? (ISphExpr * ) new Expr_NotInt64_c ( pLeft )
				: (ISphExpr * ) new Expr_NotInt_c ( pLeft );

		case ',':
			if ( pLeft && pRight )
				return new Expr_Arglist_c ( pLeft, pRight );
			break;

		case TOK_NEG:			assert ( !pRight ); return new Expr_Neg_c ( pLeft );
		case TOK_FUNC:
			{
				VecRefPtrs_t<ISphExpr*> dArgs;
				if ( !PrepareFuncArgs ( tNode, bSkipChildren, pLeft, pRight, dArgs ) )
					return nullptr;

				return CreateFuncExpr ( iNode, dArgs );
			}

		case TOK_UDF:			return CreateUdfNode ( tNode.m_iFunc, pLeft );
		case TOK_HOOK_IDENT:	return m_pHook->CreateNode ( tNode.m_iFunc, nullptr, nullptr, nullptr, nullptr, m_sCreateError );
		case TOK_HOOK_FUNC:		return m_pHook->CreateNode ( tNode.m_iFunc, pLeft, m_pSchema, &m_eEvalStage, &m_bNeedDocIds, m_sCreateError );

		case TOK_MAP_ARG:
			// tricky bit
			// data gets moved (!) from node to ISphExpr at this point
			return new Expr_MapArg_c ( tNode.m_pMapArg->m_dPairs );

		case TOK_ATTR_JSON:
			if ( pLeft && m_dNodes[tNode.m_iLeft].m_iToken==TOK_SUBKEY && !tNode.m_tLocator.m_bDynamic )
			{
				// json key is a single static subkey, switch to fastpath
				return new Expr_JsonFastKey_c ( tNode.m_tLocator, tNode.m_iLocator, pLeft );
			} else
			{
				// json key is a generic expression, use generic catch-all JsonField
				VecRefPtrs_t<ISphExpr*> dArgs;
				CSphVector<ESphAttr> dTypes;
				if ( pLeft ) // may be NULL (top level array)
				{
					MoveToArgList ( pLeft.Leak (), dArgs );
					GatherArgRetTypes ( tNode.m_iLeft, dTypes );
				}
				return new Expr_JsonField_c ( tNode.m_tLocator, tNode.m_iLocator, dArgs, dTypes );
			}

		case TOK_ITERATOR:
			{
				// iterator, e.g. handles "x.gid" in SELECT ALL(x.gid=1 FOR x IN json.array)
				VecRefPtrs_t<ISphExpr*> dArgs;
				CSphVector<ESphAttr> dTypes;
				if ( pLeft )
				{
					MoveToArgList ( pLeft.Leak (), dArgs );
					GatherArgRetTypes ( tNode.m_iLeft, dTypes );
				}
				CSphRefcountedPtr<ISphExpr> pIterator { new Expr_Iterator_c ( tNode.m_tLocator, tNode.m_iLocator, dArgs, dTypes, tNode.m_pAttr ) };
				return new Expr_JsonFieldConv_c ( pIterator );
			}
		case TOK_IDENT:			m_sCreateError.SetSprintf ( "unknown column: %s", tNode.m_sIdent ); break;

		case TOK_IS_NULL:
		case TOK_IS_NOT_NULL:
			if ( m_dNodes[tNode.m_iLeft].m_eRetType==SPH_ATTR_JSON_FIELD )
				return new Expr_JsonFieldIsNull_c ( pLeft, tNode.m_iToken==TOK_IS_NULL );
			else
				return new Expr_GetIntConst_c ( tNode.m_iToken!=TOK_IS_NULL );

		default:				assert ( 0 && "unhandled token type" ); break;
	}

#undef LOC_SPAWN_POLY

	// fire exit
	return nullptr;
}

//////////////////////////////////////////////////////////////////////////

/// INTERVAL() evaluator for constant turn point values case
template < typename T >
class Expr_IntervalConst_c : public Expr_ArgVsConstSet_T<T>
{
public:
	/// pre-evaluate and dismiss turn points
	explicit Expr_IntervalConst_c ( CSphVector<ISphExpr *> & dArgs )
		: Expr_ArgVsConstSet_T<T> ( dArgs[0], dArgs, 1 )
	{}

	/// evaluate arg, return interval id
	int IntEval ( const CSphMatch & tMatch ) const final
	{
		T val = this->ExprEval ( this->m_pArg, tMatch ); // 'this' fixes gcc braindamage
		ARRAY_FOREACH ( i, this->m_dValues ) // FIXME! OPTIMIZE! perform binary search here
			if ( val<this->m_dValues[i] )
				return i;
		return this->m_dValues.GetLength();
	}

	uint64_t GetHash ( const ISphSchema & tSorterSchema, uint64_t uPrevHash, bool & bDisable ) final
	{
		EXPR_CLASS_NAME("Expr_IntervalConst_c");		
		return Expr_ArgVsConstSet_T<T>::CalcHash ( szClassName, tSorterSchema, uHash, bDisable );		// can't do CALC_PARENT_HASH because of gcc and templates
	}

	ISphExpr* Clone () const final
	{
		return new Expr_IntervalConst_c ( *this );
	}

private:
	Expr_IntervalConst_c ( const Expr_IntervalConst_c& ) = default;
};


/// generic INTERVAL() evaluator
template < typename T >
class Expr_Interval_c : public Expr_ArgVsSet_T<T>
{
protected:
	VecRefPtrs_t<ISphExpr*> m_dTurnPoints;

public:

	explicit Expr_Interval_c ( const CSphVector<ISphExpr *> & dArgs )
		: Expr_ArgVsSet_T<T> ( dArgs[0] )
	{
		for ( int i=1; i<dArgs.GetLength(); ++i )
		{
			SafeAddRef ( dArgs[i] );
			m_dTurnPoints.Add ( dArgs[i] );
		}
	}

	/// evaluate arg, return interval id
	int IntEval ( const CSphMatch & tMatch ) const final
	{
		T val = this->ExprEval ( this->m_pArg, tMatch ); // 'this' fixes gcc braindamage
		ARRAY_FOREACH ( i, m_dTurnPoints )
			if ( val < Expr_ArgVsSet_T<T>::ExprEval ( m_dTurnPoints[i], tMatch ) )
				return i;
		return m_dTurnPoints.GetLength();
	}

	void Command ( ESphExprCommand eCmd, void * pArg ) final
	{
		Expr_ArgVsSet_T<T>::Command ( eCmd, pArg );
		ARRAY_FOREACH ( i, m_dTurnPoints )
			m_dTurnPoints[i]->Command ( eCmd, pArg );
	}

	uint64_t GetHash ( const ISphSchema & tSorterSchema, uint64_t uPrevHash, bool & bDisable ) final
	{
		EXPR_CLASS_NAME("Expr_Interval_c");
		CALC_CHILD_HASHES(m_dTurnPoints);
		return Expr_ArgVsSet_T<T>::CalcHash ( szClassName, tSorterSchema, uHash, bDisable );		// can't do CALC_PARENT_HASH because of gcc and templates
	}

	ISphExpr * Clone () const final
	{
		return new Expr_Interval_c ( *this );
	}

private:
	Expr_Interval_c ( const Expr_Interval_c& rhs )
		: Expr_ArgVsSet_T<T> ( rhs )
	{
		m_dTurnPoints.Resize ( rhs.m_dTurnPoints.GetLength() );
		ARRAY_FOREACH ( i, m_dTurnPoints )
			m_dTurnPoints[i] = rhs.m_dTurnPoints[i]->Clone();
	}
};

//////////////////////////////////////////////////////////////////////////

/// IN() evaluator, arbitrary scalar expression vs. constant values
template < typename T, bool BINARY >
class Expr_In_c : public Expr_ArgVsConstSet_T<T>
{
public:
	/// pre-sort values for binary search
	Expr_In_c ( ISphExpr * pArg, ConstList_c * pConsts ) :
		Expr_ArgVsConstSet_T<T> ( pArg, pConsts, false )
	{
		this->m_dValues.Uniq();
	}

	/// evaluate arg, check if the value is within set
	int IntEval ( const CSphMatch & tMatch ) const final
	{
		T val = this->ExprEval ( this->m_pArg, tMatch ); // 'this' fixes gcc braindamage

		if_const ( BINARY )
			return this->m_dValues.BinarySearch ( val )!=nullptr;
		else
		{
			for ( auto i : this->m_dValues )
				if ( i==val )
					return 1;

			return 0;
		}
	}

	uint64_t GetHash ( const ISphSchema & tSorterSchema, uint64_t uPrevHash, bool & bDisable ) final
	{
		EXPR_CLASS_NAME("Expr_In_c");
		return Expr_ArgVsConstSet_T<T>::CalcHash ( szClassName, tSorterSchema, uHash, bDisable );		// can't do CALC_PARENT_HASH because of gcc and templates
	}

	ISphExpr * Clone () const final
	{
		return new Expr_In_c ( *this );
	}

private:
	Expr_In_c ( const Expr_In_c& ) = default;
};


/// IN() evaluator, arbitrary scalar expression vs. uservar
/// (for the sake of evaluator, uservar is a pre-sorted, refcounted external vector)
class Expr_InUservar_c : public Expr_ArgVsConstSet_T<int64_t>
{
public:
	/// just get hold of args
	explicit Expr_InUservar_c ( ISphExpr * pArg, const UservarIntSet_c& pConsts )
		: Expr_ArgVsConstSet_T<int64_t> ( pArg, pConsts )
	{
		this->m_dValues.Sort ();
	}

	/// evaluate arg, check if the value is within set
	int IntEval ( const CSphMatch & tMatch ) const final
	{
		int64_t iVal = ExprEval ( this->m_pArg, tMatch ); // 'this' fixes gcc braindamage
		return this->m_dValues.BinarySearch ( iVal )!=nullptr;
	}

	uint64_t GetHash ( const ISphSchema & tSorterSchema, uint64_t uPrevHash, bool & bDisable ) final
	{
		EXPR_CLASS_NAME("Expr_InUservar_c");
		return Expr_ArgVsConstSet_T<int64_t>::CalcHash ( szClassName, tSorterSchema, uHash, bDisable );
	}

	ISphExpr * Clone () const final
	{
		return new Expr_InUservar_c ( *this );
	}

private:
	Expr_InUservar_c ( const Expr_InUservar_c& ) = default;
};


/// IN() evaluator, MVA attribute vs. constant values
template < typename T >
class Expr_MVAIn_c : public Expr_ArgVsConstSet_T<int64_t>, public ExprLocatorTraits_t
{
public:
	/// pre-sort values for binary search
	Expr_MVAIn_c ( const CSphAttrLocator & tLoc, int iLocator, ConstList_c * pConsts )
		: Expr_ArgVsConstSet_T<int64_t> ( nullptr, pConsts, false )
		, ExprLocatorTraits_t ( tLoc, iLocator )
	{
		assert ( pConsts );
		this->m_dValues.Sort();
	}

	ByteBlob_t MvaEval ( const CSphMatch & ) const final { assert ( 0 && "not implemented" ); return {nullptr,0}; }

	/// evaluate arg, check if any values are within set
	int IntEval ( const CSphMatch & tMatch ) const final
	{
		auto dMva = tMatch.FetchAttrData ( m_tLocator, m_pBlobPool );
		return MvaEval_Any<T> ( dMva, m_dValues );
	}

	void Command ( ESphExprCommand eCmd, void * pArg ) final
	{
		Expr_ArgVsConstSet_T<int64_t>::Command ( eCmd, pArg );
		ExprLocatorTraits_t::HandleCommand ( eCmd, pArg );

		if ( eCmd==SPH_EXPR_SET_BLOB_POOL )
			m_pBlobPool = (const BYTE *)pArg;
	}

	uint64_t GetHash ( const ISphSchema & tSorterSchema, uint64_t uPrevHash, bool & bDisable ) final
	{
		EXPR_CLASS_NAME("Expr_MVAIn_c");
		return CALC_DEP_HASHES_EX(m_uValueHash);
	}

	ISphExpr * Clone () const final
	{
		return new Expr_MVAIn_c ( *this );
	}

protected:
	const BYTE *		m_pBlobPool {nullptr};

private:
	Expr_MVAIn_c ( const Expr_MVAIn_c & rhs )
		: Expr_ArgVsConstSet_T<int64_t> ( rhs )
		, ExprLocatorTraits_t ( rhs )
	{}
};

/// IN() evaluator, MVA attribute vs. uservars
template < typename T >
class Expr_MVAInU_c : public Expr_ArgVsConstSet_T<int64_t>, public ExprLocatorTraits_t
{
public:
	/// pre-sort values for binary search
	Expr_MVAInU_c ( const CSphAttrLocator & tLoc, int iLocator, const UservarIntSet_c& pUservar )
		: Expr_ArgVsConstSet_T<int64_t> ( nullptr, pUservar )
		, ExprLocatorTraits_t ( tLoc, iLocator )
	{
		assert ( pUservar );
		this->m_dValues.Sort();
	}

	ByteBlob_t MvaEval ( const CSphMatch & ) const final { assert ( 0 && "not implemented" ); return { nullptr, 0}; }

	/// evaluate arg, check if any values are within set
	int IntEval ( const CSphMatch & tMatch ) const final
	{
		auto dMva = tMatch.FetchAttrData ( m_tLocator, m_pBlobPool );
		return MvaEval_Any<T> ( dMva, m_dValues );
	}

	void Command ( ESphExprCommand eCmd, void * pArg ) final
	{
		Expr_ArgVsConstSet_T<int64_t>::Command ( eCmd, pArg );
		ExprLocatorTraits_t::HandleCommand ( eCmd, pArg );

		if ( eCmd==SPH_EXPR_SET_BLOB_POOL )
			m_pBlobPool = (const BYTE *)pArg;
	}

	uint64_t GetHash ( const ISphSchema & tSorterSchema, uint64_t uPrevHash, bool & bDisable ) final
	{
		EXPR_CLASS_NAME("Expr_MVAInU_c");
		return CALC_DEP_HASHES_EX(m_uValueHash);
	}

	ISphExpr * Clone () const final
	{
		return new Expr_MVAInU_c ( *this );
	}

protected:
	const BYTE *		m_pBlobPool {nullptr};

private:
	Expr_MVAInU_c ( const Expr_MVAInU_c & rhs )
		: Expr_ArgVsConstSet_T<int64_t> ( rhs )
		, ExprLocatorTraits_t ( rhs )
	{}
};


/// LENGTH() evaluator for MVAs
class Expr_MVALength_c : public Expr_WithLocator_c
{
public:
	Expr_MVALength_c ( const CSphAttrLocator & tLoc, int iLocator, bool b64 )
		: Expr_WithLocator_c ( tLoc, iLocator )
		, m_b64 ( b64 )
	{}

	int IntEval ( const CSphMatch & tMatch ) const final
	{
		auto dMva = tMatch.FetchAttrData ( m_tLocator, m_pBlobPool );
		return (int)( m_b64 ? dMva.second/sizeof(int64_t) : dMva.second/sizeof(DWORD) );
	}

	void Command ( ESphExprCommand eCmd, void * pArg ) final
	{
		Expr_WithLocator_c::Command ( eCmd, pArg );

		if ( eCmd==SPH_EXPR_SET_BLOB_POOL )
			m_pBlobPool = (const BYTE*)pArg;
	}

	float Eval ( const CSphMatch & tMatch ) const final { return (float)IntEval ( tMatch ); }

	uint64_t GetHash ( const ISphSchema & tSorterSchema, uint64_t uPrevHash, bool & bDisable ) final
	{
		EXPR_CLASS_NAME("Expr_MVALength_c");
		CALC_POD_HASH(m_b64);
		return CALC_DEP_HASHES();
	}

	ISphExpr * Clone () const final
	{
		return new Expr_MVALength_c ( *this );
	}

protected:
	bool				m_b64;
	const BYTE *		m_pBlobPool { nullptr };

private:
	Expr_MVALength_c ( const Expr_MVALength_c& rhs )
		: Expr_WithLocator_c ( rhs )
		, m_b64 ( rhs.m_b64 )
	{}
};


/// aggregate functions evaluator for MVA attribute
template < typename T >
class Expr_MVAAggr_c : public Expr_WithLocator_c
{
public:
	Expr_MVAAggr_c ( const CSphAttrLocator & tLoc, int iLocator, ESphAggrFunc eFunc )
		: Expr_WithLocator_c ( tLoc, iLocator )
		, m_eFunc ( eFunc )
	{}

	int64_t Int64Eval ( const CSphMatch & tMatch ) const final
	{
		auto dMva = tMatch.FetchAttrData ( m_tLocator, m_pBlobPool );
		int nValues = dMva.second / sizeof(T);

		const T * L = (const T *)dMva.first;
		const T * R = L+nValues-1;

		switch ( m_eFunc )
		{
			case SPH_AGGR_MIN:	return *L;
			case SPH_AGGR_MAX:	return *R;
			default:			return 0;
		}
	}

	void Command ( ESphExprCommand eCmd, void * pArg ) final
	{
		Expr_WithLocator_c::Command ( eCmd, pArg );

		if ( eCmd==SPH_EXPR_SET_BLOB_POOL )
			m_pBlobPool = (const BYTE *)pArg;
	}

	float	Eval ( const CSphMatch & tMatch ) const final { return (float)Int64Eval ( tMatch ); }
	int		IntEval ( const CSphMatch & tMatch ) const final { return (int)Int64Eval ( tMatch ); }

	uint64_t GetHash ( const ISphSchema & tSorterSchema, uint64_t uPrevHash, bool & bDisable ) final
	{
		EXPR_CLASS_NAME("Expr_MVAAggr_c");
		CALC_POD_HASH(m_eFunc);
		return CALC_DEP_HASHES();
	}

	ISphExpr * Clone () const final
	{
		return new Expr_MVAAggr_c ( *this );
	}

protected:
	const BYTE *	m_pBlobPool {nullptr};
	ESphAggrFunc	m_eFunc {SPH_AGGR_NONE};

private:
	Expr_MVAAggr_c ( const Expr_MVAAggr_c& rhs )
		: Expr_WithLocator_c ( rhs )
		, m_eFunc ( rhs.m_eFunc )
	{}
};

/// IN() evaluator, JSON array vs. constant values
class Expr_JsonFieldIn_c : public Expr_ArgVsConstSet_T<int64_t>
{
public:
	Expr_JsonFieldIn_c ( ConstList_c * pConsts, ISphExpr * pArg )
		: Expr_ArgVsConstSet_T<int64_t> ( pArg, pConsts, true )
	{
		assert ( pConsts );

		const char * szExpr = pConsts->m_sExpr.first;
		int iExprLen = pConsts->m_sExpr.second;

		if ( pConsts->m_bPackedStrings )
		{
			for ( int64_t iVal : m_dValues )
			{
				auto iOfs = GetConstStrOffset ( iVal );
				auto iLen = GetConstStrLength ( iVal );
				if ( iOfs>0 && iLen>0 && iOfs+iLen<=iExprLen )
				{
					auto tRes = SqlUnescapeN ( szExpr + iOfs, iLen );
					m_dHashes.Add ( sphFNV64 ( tRes.first.cstr(), tRes.second ) );
					m_dStrings.Add ( tRes.first );
				}
			}
			m_dHashes.Sort();
		}
	}

	Expr_JsonFieldIn_c ( const UservarIntSet_c& pUserVar, ISphExpr * pArg )
		: Expr_ArgVsConstSet_T<int64_t> ( pArg, pUserVar )
	{
		assert ( pUserVar );
		m_dHashes.Sort();
	}

	Expr_JsonFieldIn_c ( const VecTraits_T<CSphString> & dVals, ISphExpr * pArg )
		: Expr_ArgVsConstSet_T<int64_t> ( pArg )
	{
		m_dHashes.Resize ( dVals.GetLength() );
		m_dStrings.Resize ( dVals.GetLength() );
		m_uValueHash = SPH_FNV64_SEED;
		ARRAY_FOREACH ( i, dVals )
		{
			const CSphString & sVal = dVals[i];
			m_dStrings[i] = sVal;
			m_dHashes[i] = sphFNV64 ( sVal.cstr() );
			m_uValueHash = sphFNV64cont ( sVal.cstr(), m_uValueHash );
		}
		m_dHashes.Uniq();
	}

	Expr_JsonFieldIn_c ( const VecTraits_T<int64_t> & dVals, ISphExpr * pArg )
		: Expr_ArgVsConstSet_T<int64_t> ( pArg )
	{
		m_dValues.Resize ( dVals.GetLength() );
		ARRAY_FOREACH ( i, dVals )
			m_dValues[i] = dVals[i];

		m_dValues.Uniq();
	}

	void Command ( ESphExprCommand eCmd, void * pArg ) final
	{
		Expr_ArgVsConstSet_T<int64_t>::Command ( eCmd, pArg );

		if ( eCmd==SPH_EXPR_SET_BLOB_POOL )
			m_pBlobPool = (const BYTE*)pArg;
	}

	/// evaluate arg, check if any values are within set
	int IntEval ( const CSphMatch & tMatch ) const final
	{
		const BYTE * pVal = nullptr;
		ESphJsonType eJson = GetKey ( &pVal, tMatch );
		int64_t iVal = 0;
		switch ( eJson )
		{
			case JSON_INT32_VECTOR:		return ArrayEval<int> ( pVal );
			case JSON_INT64_VECTOR:		return ArrayEval<int64_t> ( pVal );
			case JSON_STRING_VECTOR:	return StringArrayEval ( pVal, false );
			case JSON_DOUBLE_VECTOR:	return ArrayFloatEval ( pVal );
			case JSON_STRING:			return StringArrayEval ( pVal, true );
			case JSON_INT32:
			case JSON_INT64:
				iVal = ( eJson==JSON_INT32 ? sphJsonLoadInt ( &pVal ) : sphJsonLoadBigint ( &pVal ) );
				if ( m_bFloat )
					return FloatEval ( (float)iVal );
				else
					return ValueEval ( iVal  );
			case JSON_DOUBLE:
				iVal = sphJsonLoadBigint ( &pVal );
				if ( m_bFloat )
					return FloatEval ( sphQW2D ( iVal ) );
				else
					return ValueEval ( iVal  );

			case JSON_MIXED_VECTOR:
				{
					const BYTE * p = pVal;
					sphJsonUnpackInt ( &p ); // skip node length
					int iLen = sphJsonUnpackInt ( &p );
					for ( int i=0; i<iLen; i++ )
					{
						auto eType = (ESphJsonType)*p++;
						pVal = p;
						int iRes = 0;
						switch (eType)
						{
							case JSON_STRING:
								iRes =  StringArrayEval ( pVal, true );
							break;
							case JSON_INT32:
							case JSON_INT64:
								iVal = ( eType==JSON_INT32 ? sphJsonLoadInt ( &pVal ) : sphJsonLoadBigint ( &pVal ) );
								if ( m_bFloat )
									iRes = FloatEval ( (float)iVal );
								else
									iRes = ValueEval ( iVal );
							break;
							case JSON_DOUBLE:
								iVal = sphJsonLoadBigint ( &pVal );
								if ( m_bFloat )
									iRes = FloatEval ( sphQW2D ( iVal ) );
								else
									iRes = ValueEval ( iVal  );
								break;
							default: break; // for weird subobjects, just let IN() return false
						}
						if ( iRes )
							return 1;
						sphJsonSkipNode ( eType, &p );
					}
					return 0;
				}
			default:					return 0;
		}
	}

	bool SetupAsFilter ( CSphFilterSettings & tFilter, const ISphSchema & tSchema, const SIContainer_c & tSI ) const override
	{
		if ( !m_dValues.GetLength() || tFilter.m_dValues.GetLength()!=1 )
			return false;

		// fixme! this means "return nothing"
		if ( tFilter.m_dValues[0]!=0 && tFilter.m_dValues[0]!=1 )
			return false;

		std::pair<const ISphSchema*,CSphString> tSchemaWithName;
		tSchemaWithName.first = &tSchema;
		m_pArg->Command ( SPH_EXPR_FORMAT_AS_TEXT, (void*)&tSchemaWithName );
		if ( tSchemaWithName.second.IsEmpty() )
			return false;

		if ( !tSI.IsEnabled ( tSchemaWithName.second ) )
			return false;

		tFilter.m_bExclude = tFilter.m_dValues[0]==0;
		if ( m_dStrings.IsEmpty() )
		{
			tFilter.m_dValues.Resize(0);
			for ( auto i : m_dValues )
				tFilter.m_dValues.Add(i);
		}
		else
		{
			tFilter.m_eType = m_dStrings.GetLength()==1 ? SPH_FILTER_STRING : SPH_FILTER_STRING_LIST;
			tFilter.m_dStrings = m_dStrings;
		}

		tFilter.m_sAttrName = tSchemaWithName.second;	
		return true;
	}

	uint64_t GetHash ( const ISphSchema & tSorterSchema, uint64_t uPrevHash, bool & bDisable ) final
	{
		EXPR_CLASS_NAME("Expr_JsonFieldIn_c");
		return CALC_PARENT_HASH_EX(m_uValueHash);
	}

	ISphExpr * Clone () const final
	{
		return new Expr_JsonFieldIn_c ( *this );
	}

protected:
	const BYTE *		m_pBlobPool {nullptr};
	CSphVector<int64_t>	m_dHashes;
	StrVec_t			m_dStrings;

	ESphJsonType GetKey ( const BYTE ** ppKey, const CSphMatch & tMatch ) const
	{
		return ::GetKey ( ppKey, tMatch, m_pBlobPool, m_pArg );
	}

	int ValueEval ( const int64_t iVal ) const
	{
		for ( int64_t iValue: m_dValues )
			if ( iVal==iValue )
				return 1;
		return 0;
	}

	int FloatEval ( const double fVal ) const
	{
		assert ( m_bFloat );
		for ( int64_t iFilterVal : m_dValues )
		{
			double fFilterVal = sphDW2F ( (DWORD)iFilterVal );
			if ( fabs ( fVal - fFilterVal )<=1e-6 )
				return 1;
		}
		return 0;
	}

	// cannot apply MvaEval() on unordered JSON arrays, using linear search
	template <typename T>
	int ArrayEval ( const BYTE * pVal ) const
	{
		int iLen = sphJsonUnpackInt ( &pVal );
		auto * pArray = (const T *)pVal;
		const T * pArrayMax = pArray+iLen;
		for ( int64_t dValue : m_dValues )
		{
			auto iVal = (T)dValue;
			for ( const T * m = pArray; m<pArrayMax; ++m )
				if ( iVal==*m )
					return 1;
		}
		return 0;
	}

	int StringArrayEval ( const BYTE * pVal, bool bValueEval ) const
	{
		if ( !bValueEval )
			sphJsonUnpackInt ( &pVal );
		int iCount = bValueEval ? 1 : sphJsonUnpackInt ( &pVal );

		while ( iCount-- )
		{
			int iLen = sphJsonUnpackInt ( &pVal );
			if ( m_dHashes.BinarySearch ( sphFNV64 ( pVal, iLen ) ) )
				return 1;
			pVal += iLen;
		}
		return 0;
	}

	int ArrayFloatEval ( const BYTE * pVal ) const
	{
		int iLen = sphJsonUnpackInt ( &pVal );

		for ( int64_t iFilterVal : m_dValues )
		{
			double fFilterVal = ( m_bFloat ? sphDW2F ( (DWORD)iFilterVal ) : iFilterVal );

			const BYTE * p = pVal;
			for ( int i=0; i<iLen; i++ )
			{
				double fStored = sphQW2D ( sphJsonLoadBigint ( &p ) );
				if ( fabs ( fStored - fFilterVal )<=1e-6 )
					return 1;
			}
		}
		return 0;
	}

	bool IsJson ( bool & bConverted ) const final
	{
		bConverted = true;
		return true;
	}

private:
	Expr_JsonFieldIn_c ( const Expr_JsonFieldIn_c& rhs )
		: Expr_ArgVsConstSet_T<int64_t> ( rhs )
		, m_dHashes ( rhs.m_dHashes )
	{}
};

ISphExpr * ExprJsonIn ( const VecTraits_T<CSphString> & dVals, ISphExpr * pArg )
{
	return new Expr_JsonFieldIn_c ( dVals, pArg );
}


ISphExpr * ExprJsonIn ( const VecTraits_T<int64_t> & dVals, ISphExpr * pArg )
{
	return new Expr_JsonFieldIn_c ( dVals, pArg );
}

////////////////////////////////////////////////////////////////////
/// JSON field vs constant range
class Expr_JsonFieldRange_c : public Expr_ArgVsSet_T<int64_t>
{
	using BASE = Expr_ArgVsSet_T<int64_t>;

public:
	Expr_JsonFieldRange_c ( const CommonFilterSettings_t & tFilter, ISphExpr * pArg )
		: BASE ( pArg )
		, m_tFilter ( tFilter )
	{}

	void Command ( ESphExprCommand eCmd, void * pArg ) final
	{
		BASE::Command ( eCmd, pArg );

		if ( eCmd==SPH_EXPR_SET_BLOB_POOL )
			m_pBlobPool = (const BYTE*)pArg;
	}

	int IntEval ( const CSphMatch & tMatch ) const final
	{
		const BYTE * pVal = nullptr;
		ESphJsonType eJson = GetKey ( &pVal, tMatch );
		switch ( eJson )
		{
		case JSON_INT32_VECTOR:		return ArrayEval<int>(pVal);
		case JSON_INT64_VECTOR:		return ArrayEval<int64_t>(pVal);
		case JSON_DOUBLE_VECTOR:	return ArrayFloatEval(pVal);
		case JSON_INT32:
		case JSON_INT64:			return ValueEval ( eJson==JSON_INT32 ? sphJsonLoadInt ( &pVal ) : sphJsonLoadBigint ( &pVal ) );
		case JSON_DOUBLE:			return ValueEval ( sphQW2D ( sphJsonLoadBigint ( &pVal ) ) );
		default:
			return 0;
		}
	}

	uint64_t GetHash ( const ISphSchema & tSorterSchema, uint64_t uPrevHash, bool & bDisable ) final
	{
		EXPR_CLASS_NAME("Expr_JsonFieldRange_c");
		CALC_POD_HASH ( m_tFilter.m_iMinValue );
		CALC_POD_HASH ( m_tFilter.m_iMaxValue );
		CALC_POD_HASH ( m_tFilter.m_bHasEqualMin );
		CALC_POD_HASH ( m_tFilter.m_bHasEqualMax );
		CALC_POD_HASH ( m_tFilter.m_bOpenLeft );
		CALC_POD_HASH ( m_tFilter.m_bOpenRight );
		return CALC_DEP_HASHES();
	}

	ISphExpr * Clone () const final
	{
		return new Expr_JsonFieldRange_c ( *this );
	}

protected:
	const BYTE *			m_pBlobPool {nullptr};
	CommonFilterSettings_t	m_tFilter;

	ESphJsonType GetKey ( const BYTE ** ppKey, const CSphMatch & tMatch ) const
	{
		return ::GetKey ( ppKey, tMatch, m_pBlobPool, m_pArg );
	}

	template<typename T>
	int ValueEval ( T tVal ) const
	{
		if ( m_tFilter.m_eType==SPH_FILTER_FLOATRANGE )
		{
			if ( EvalRange ( (float)tVal, m_tFilter ) )
				return 1;
		}
		else
		{
			if ( EvalRange ( tVal, m_tFilter ) )
				return 1;
		}

		return 0;
	}

	template <typename T>
	int ArrayEval ( const BYTE * pVal ) const
	{
		int iLen = sphJsonUnpackInt ( &pVal );
		auto * pArray = (const T *)pVal;
		if ( m_tFilter.m_eType==SPH_FILTER_FLOATRANGE )
		{
			for ( const T * pValue = pArray; pValue < pArray+iLen; pValue++ )
				if ( EvalRange ( (float)*pValue, m_tFilter ) )
					return 1;
		}
		else
		{
			for ( const T * pValue = pArray; pValue < pArray+iLen; pValue++ )
				if ( EvalRange ( *pValue, m_tFilter ) )
					return 1;
		}

		return 0;
	}

	int ArrayFloatEval ( const BYTE * pVal ) const
	{
		int iLen = sphJsonUnpackInt ( &pVal );
		const BYTE * p = pVal;
		for ( int i=0; i<iLen; i++ )
			if ( EvalRange ( sphQW2D ( sphJsonLoadBigint ( &p ) ), m_tFilter ) )
				return 1;

		return 0;
	}

	bool IsJson ( bool & bConverted ) const final
	{
		bConverted = true;
		return true;
	}

private:
	Expr_JsonFieldRange_c ( const Expr_JsonFieldRange_c & rhs )
		: Expr_ArgVsSet_T<int64_t> ( rhs )
		, m_tFilter ( rhs.m_tFilter )
	{}
};


ISphExpr * ExprJsonRange ( const CommonFilterSettings_t & tFilter, ISphExpr * pArg )
{
	return new Expr_JsonFieldRange_c ( tFilter, pArg );
}

////////////////////////////////////////////////////////////////////

// fixme! Expr_ArgVsConstSet_T collects raw packed strings in the case.
// m.b. store FNV hashes there instead, and use them to boost search speed?
class Expr_StrIn_c : public Expr_ArgVsConstSet_T<int64_t>, public ExprLocatorTraits_t
{
public:
	Expr_StrIn_c ( const CSphAttrLocator & tLoc, int iLocator, ConstList_c * pConsts, ESphCollation eCollation )
		: Expr_ArgVsConstSet_T<int64_t> ( nullptr, pConsts, false )
		, ExprLocatorTraits_t ( tLoc, iLocator )
	{
		assert ( pConsts );

		m_fnStrCmp = GetStringCmpFunc ( eCollation );

		const char * sExpr = pConsts->m_sExpr.first;
		int iExprLen = pConsts->m_sExpr.second;

		for ( int64_t iVal : m_dValues  )
		{
			auto iOfs = GetConstStrOffset ( iVal );
			auto iLen = GetConstStrLength ( iVal );
			if ( iOfs>0 && iOfs+iLen<=iExprLen )
			{
				auto sRes = SqlUnescape ( sExpr + iOfs, iLen );
				m_dStringValues.Add ( sRes );
			}
		}
	}

	int IntEval ( const CSphMatch & tMatch ) const final
	{
		auto tVal = tMatch.FetchAttrData ( m_tLocator, m_pBlobPool );
		for ( const auto & tString : m_dStringValues )
			if ( m_fnStrCmp ( tVal, ByteBlob_t ( tString ), false )==0 )
				return 1;

		return 0;
	}

	void Command ( ESphExprCommand eCmd, void * pArg ) final
	{
		Expr_ArgVsConstSet_T<int64_t>::Command ( eCmd, pArg );
		ExprLocatorTraits_t::HandleCommand ( eCmd, pArg );

		if ( eCmd==SPH_EXPR_SET_BLOB_POOL )
			m_pBlobPool = (const BYTE*)pArg;
	}

	uint64_t GetHash ( const ISphSchema & tSorterSchema, uint64_t uPrevHash, bool & bDisable ) final
	{
		EXPR_CLASS_NAME("Expr_StrIn_c");
		CALC_POD_HASH(m_fnStrCmp);
		return CALC_PARENT_HASH_EX(m_uValueHash);
	}

	ISphExpr* Clone() const final
	{
		return new Expr_StrIn_c ( *this );
	}

protected:
	const BYTE *			m_pBlobPool {nullptr};
	SphStringCmp_fn			m_fnStrCmp {nullptr};
	StrVec_t				m_dStringValues;

private:
	Expr_StrIn_c ( const Expr_StrIn_c& rhs )
		: Expr_ArgVsConstSet_T<int64_t> (rhs)
		, ExprLocatorTraits_t (rhs)
		, m_fnStrCmp ( rhs.m_fnStrCmp )
		, m_dStringValues ( rhs.m_dStringValues )
	{}
};

// fixme! m.b. it is better to keep uservar ref instead of deep copy in Expr_ArgVsConstSet_T<int64_t>?
class Expr_StrInU_c : public Expr_ArgVsConstSet_T<int64_t>, public ExprLocatorTraits_t
{
public:
	Expr_StrInU_c ( const CSphAttrLocator & tLoc, int iLocator, const UservarIntSet_c& pUservar, ESphCollation eCollation )
		: Expr_ArgVsConstSet_T<int64_t> ( nullptr, pUservar )
		, ExprLocatorTraits_t ( tLoc, iLocator )
		, m_fnStrCmp ( GetStringCmpFunc ( eCollation ))
	{
		assert ( pUservar );
	}

	int IntEval ( const CSphMatch & tMatch ) const final
	{
		return 0;
	}

	void Command ( ESphExprCommand eCmd, void * pArg ) final
	{
		Expr_ArgVsConstSet_T<int64_t>::Command ( eCmd, pArg );
		ExprLocatorTraits_t::HandleCommand ( eCmd, pArg );

		if ( eCmd==SPH_EXPR_SET_BLOB_POOL )
			m_pBlobPool = (const BYTE*)pArg;
	}

	uint64_t GetHash ( const ISphSchema & tSorterSchema, uint64_t uPrevHash, bool & bDisable ) final
	{
		EXPR_CLASS_NAME("Expr_StrInU_c");
		CALC_POD_HASH(m_fnStrCmp);
		return CALC_PARENT_HASH_EX(m_uValueHash);
	}

	ISphExpr * Clone () const final
	{
		return new Expr_StrInU_c ( *this );
	}

protected:
	const BYTE *			m_pBlobPool {nullptr};
	SphStringCmp_fn			m_fnStrCmp {nullptr};

private:
	Expr_StrInU_c ( const Expr_StrInU_c& rhs )
		: Expr_ArgVsConstSet_T<int64_t> (rhs)
		, ExprLocatorTraits_t (rhs)
		, m_fnStrCmp ( rhs.m_fnStrCmp )
	{}
};

//////////////////////////////////////////////////////////////////////////

/// generic BITDOT() evaluator
/// first argument is a bit mask and the rest ones are bit weights
/// function returns sum of bits multiplied by their weights
/// BITDOT(5, 11, 33, 55) => 1*11 + 0*33 + 1*55 = 66
/// BITDOT(4, 11, 33, 55) => 0*11 + 0*33 + 1*55 = 55
template < typename T >
class Expr_Bitdot_c : public Expr_ArgVsSet_T<T>
{
public:
	/// take ownership of arg and turn points
	explicit Expr_Bitdot_c ( const CSphVector<ISphExpr *> & dArgs )
			: Expr_ArgVsSet_T<T> ( dArgs[0] )
	{
		for ( int i = 1; i<dArgs.GetLength (); ++i )
		{
			SafeAddRef ( dArgs[i] );
			m_dBitWeights.Add ( dArgs[i] );
		}
	}

	float Eval ( const CSphMatch & tMatch ) const final
	{
		return (float) DoEval ( tMatch );
	}

	int IntEval ( const CSphMatch & tMatch ) const final
	{
		return (int) DoEval ( tMatch );
	}

	int64_t Int64Eval ( const CSphMatch & tMatch ) const final
	{
		return (int64_t) DoEval ( tMatch );
	}

	void Command ( ESphExprCommand eCmd, void * pArg ) final
	{
		Expr_ArgVsSet_T<T>::Command ( eCmd, pArg );
		ARRAY_FOREACH ( i, m_dBitWeights )
			m_dBitWeights[i]->Command ( eCmd, pArg );
	}

	uint64_t GetHash ( const ISphSchema & tSorterSchema, uint64_t uPrevHash, bool & bDisable ) final
	{
		EXPR_CLASS_NAME("Expr_Bitdot_c");
		CALC_CHILD_HASHES(m_dBitWeights);
		return Expr_ArgVsSet_T<T>::CalcHash ( szClassName, tSorterSchema, uHash, bDisable );		// can't do CALC_PARENT_HASH because of gcc and templates
	}

	ISphExpr* Clone() const final
	{
		return new Expr_Bitdot_c ( *this );
	}

protected:
	VecRefPtrs_t<ISphExpr*> m_dBitWeights;

	/// generic evaluate
	T DoEval ( const CSphMatch & tMatch ) const
	{
		int64_t uArg = this->m_pArg->Int64Eval ( tMatch ); // 'this' fixes gcc braindamage
		T tRes = 0;

		int iBit = 0;
		while ( uArg && iBit<m_dBitWeights.GetLength() )
		{
			if ( uArg & 1 )
				tRes += Expr_ArgVsSet_T<T>::ExprEval ( m_dBitWeights[iBit], tMatch );
			uArg >>= 1;
			iBit++;
		}

		return tRes;
	}

private:
	Expr_Bitdot_c ( const Expr_Bitdot_c& rhs )
		: Expr_ArgVsSet_T<T> ( rhs )
	{
		m_dBitWeights.Resize ( rhs.m_dBitWeights.GetLength () );
		ARRAY_FOREACH ( i, m_dBitWeights )
			m_dBitWeights[i] = SafeClone (rhs.m_dBitWeights[i]);
	}
};

//////////////////////////////////////////////////////////////////////////
/// geodist() - attr point, constant anchor
class Expr_GeodistAttrConst_c : public ISphExpr, public GeoDistSettings_t
{
public:
	Expr_GeodistAttrConst_c ( Geofunc_fn pFunc, float fOut, CSphAttrLocator tLat, CSphAttrLocator tLon, float fAnchorLat, float fAnchorLon, int iLat, int iLon )
		: m_tLat ( tLat )
		, m_tLon ( tLon )
	{
		m_pFunc = pFunc;
		m_fScale = fOut;
		m_fAnchorLat = fAnchorLat;
		m_fAnchorLon = fAnchorLon;
		m_iAttrLat = iLat;
		m_iAttrLon = iLon;
	}

	float Eval ( const CSphMatch & tMatch ) const final
	{
		return m_fScale*m_pFunc ( tMatch.GetAttrFloat ( m_tLat ), tMatch.GetAttrFloat ( m_tLon ), m_fAnchorLat, m_fAnchorLon );
	}

	void FixupLocator ( const ISphSchema * pOldSchema, const ISphSchema * pNewSchema ) final
	{
		sphFixupLocator ( m_tLat, pOldSchema, pNewSchema );
		sphFixupLocator ( m_tLon, pOldSchema, pNewSchema );
	}

	void Command ( ESphExprCommand eCmd, void * pArg ) final
	{
		switch ( eCmd )
		{
			case SPH_EXPR_GET_GEODIST_SETTINGS:
			{
				auto pSettings = (std::pair<GeoDistSettings_t *, bool>*)pArg;
				assert ( pSettings );
				pSettings->first = this;
				pSettings->second = true;
			}
			break;

			case SPH_EXPR_GET_DEPENDENT_COLS:
				static_cast < CSphVector<int>* > ( pArg )->Add ( m_iAttrLat );
				static_cast < CSphVector<int>* > ( pArg )->Add ( m_iAttrLon );
				break;

			case SPH_EXPR_UPDATE_DEPENDENT_COLS:
			{
				int iRef = *static_cast<int*>(pArg);
				if ( m_iAttrLat>=iRef )	m_iAttrLat--;
				if ( m_iAttrLon>=iRef )	m_iAttrLon--;
			}
			break;

			default:
				break;
		}
	}

	uint64_t GetHash ( const ISphSchema & tSorterSchema, uint64_t uPrevHash, bool & bDisable ) final
	{
		EXPR_CLASS_NAME("Expr_GeodistAttrConst_c");
		CALC_POD_HASH(m_fAnchorLat);
		CALC_POD_HASH(m_fAnchorLon);
		CALC_POD_HASH(m_fScale);
		CALC_POD_HASH(m_pFunc);
		return CALC_DEP_HASHES();
	}

	ISphExpr * Clone() const final
	{
		return new Expr_GeodistAttrConst_c ( *this );
	}

private:
	CSphAttrLocator	m_tLat;
	CSphAttrLocator	m_tLon;

	Expr_GeodistAttrConst_c ( const Expr_GeodistAttrConst_c& rhs )
		: m_tLat ( rhs.m_tLat )
		, m_tLon ( rhs.m_tLon )
	{
		*((GeoDistSettings_t*)this) = rhs;
	}
};

/// geodist() - expr point, constant anchor
class Expr_GeodistConst_c: public ISphExpr, public GeoDistSettings_t
{
public:
	Expr_GeodistConst_c ( Geofunc_fn pFunc, float fOut, ISphExpr * pLat, ISphExpr * pLon, float fAnchorLat, float fAnchorLon, int iLat, int iLon )
		: m_pLat ( pLat )
		, m_pLon ( pLon )
	{
		SafeAddRef ( pLat );
		SafeAddRef ( pLon );

		m_pFunc = pFunc;
		m_fScale = fOut;
		m_fAnchorLat = fAnchorLat;
		m_fAnchorLon = fAnchorLon;
		m_iAttrLat = iLat;
		m_iAttrLon = iLon;
	}

	float Eval ( const CSphMatch & tMatch ) const final
	{
		return m_fScale*m_pFunc ( m_pLat->Eval(tMatch), m_pLon->Eval(tMatch), m_fAnchorLat, m_fAnchorLon );
	}

	void FixupLocator ( const ISphSchema * pOldSchema, const ISphSchema * pNewSchema ) final
	{
		m_pLat->FixupLocator ( pOldSchema, pNewSchema );
		m_pLon->FixupLocator ( pOldSchema, pNewSchema );
	}

	void Command ( ESphExprCommand eCmd, void * pArg ) final
	{
		m_pLat->Command ( eCmd, pArg );
		m_pLon->Command ( eCmd, pArg );

		if ( eCmd==SPH_EXPR_GET_GEODIST_SETTINGS )
		{
			auto pSettings = (std::pair<GeoDistSettings_t *, bool>*)pArg;
			assert ( pSettings );
			pSettings->first = this;
			pSettings->second = true;
		}
	}

	uint64_t GetHash ( const ISphSchema & tSorterSchema, uint64_t uPrevHash, bool & bDisable ) final
	{
		EXPR_CLASS_NAME("Expr_GeodistConst_c");
		CALC_POD_HASH(m_fAnchorLat);
		CALC_POD_HASH(m_fAnchorLon);
		CALC_POD_HASH(m_fScale);
		CALC_POD_HASH(m_pFunc);
		CALC_CHILD_HASH(m_pLat);
		CALC_CHILD_HASH(m_pLon);
		return CALC_DEP_HASHES();
	}

	ISphExpr * Clone () const final
	{
		return new Expr_GeodistConst_c ( *this );
	}

private:
	CSphRefcountedPtr<ISphExpr>	m_pLat;
	CSphRefcountedPtr<ISphExpr>	m_pLon;

	Expr_GeodistConst_c ( const Expr_GeodistConst_c& rhs )
		: m_pLat ( SafeClone (rhs.m_pLat) )
		, m_pLon ( SafeClone (rhs.m_pLon) )
	{
		*((GeoDistSettings_t*)this) = rhs;
	}
};

/// geodist() - expr point, expr anchor
class Expr_Geodist_c: public ISphExpr
{
public:
	Expr_Geodist_c ( Geofunc_fn pFunc, float fOut, ISphExpr * pLat, ISphExpr * pLon, ISphExpr * pAnchorLat, ISphExpr * pAnchorLon )
		: m_pFunc ( pFunc )
		, m_fOut ( fOut )
		, m_pLat ( pLat )
		, m_pLon ( pLon )
		, m_pAnchorLat ( pAnchorLat )
		, m_pAnchorLon ( pAnchorLon )
	{
		SafeAddRef ( pLat );
		SafeAddRef ( pLon );
		SafeAddRef ( pAnchorLat );
		SafeAddRef ( pAnchorLon );
	}

	float Eval ( const CSphMatch & tMatch ) const final
	{
		return m_fOut*m_pFunc ( m_pLat->Eval(tMatch), m_pLon->Eval(tMatch), m_pAnchorLat->Eval(tMatch), m_pAnchorLon->Eval(tMatch) );
	}

	void FixupLocator ( const ISphSchema * pOldSchema, const ISphSchema * pNewSchema ) final
	{
		m_pLat->FixupLocator ( pOldSchema, pNewSchema );
		m_pLon->FixupLocator ( pOldSchema, pNewSchema );
		m_pAnchorLat->FixupLocator ( pOldSchema, pNewSchema );
		m_pAnchorLon->FixupLocator ( pOldSchema, pNewSchema );
	}

	void Command ( ESphExprCommand eCmd, void * pArg ) final
	{
		m_pLat->Command ( eCmd, pArg );
		m_pLon->Command ( eCmd, pArg );
		m_pAnchorLat->Command ( eCmd, pArg );
		m_pAnchorLon->Command ( eCmd, pArg );
	}

	uint64_t GetHash ( const ISphSchema & tSorterSchema, uint64_t uPrevHash, bool & bDisable ) final
	{
		EXPR_CLASS_NAME("Expr_Geodist_c");
		CALC_POD_HASH(m_fOut);
		CALC_POD_HASH(m_pFunc);
		CALC_CHILD_HASH(m_pLat);
		CALC_CHILD_HASH(m_pLon);
		CALC_CHILD_HASH(m_pAnchorLat);
		CALC_CHILD_HASH(m_pAnchorLon);
		return CALC_DEP_HASHES();
	}

	ISphExpr * Clone () const final
	{
		return new Expr_Geodist_c ( *this );
	}

private:
	Geofunc_fn	m_pFunc;
	float		m_fOut;
	CSphRefcountedPtr<ISphExpr>	m_pLat;
	CSphRefcountedPtr<ISphExpr>	m_pLon;
	CSphRefcountedPtr<ISphExpr>	m_pAnchorLat;
	CSphRefcountedPtr<ISphExpr>	m_pAnchorLon;

	Expr_Geodist_c ( const Expr_Geodist_c& rhs )
		: m_pFunc ( rhs.m_pFunc )
		, m_fOut ( rhs.m_fOut )
		, m_pLat ( SafeClone (rhs.m_pLat) )
		, m_pLon ( SafeClone (rhs.m_pLon) )
		, m_pAnchorLat ( SafeClone (rhs.m_pAnchorLat) )
		, m_pAnchorLon ( SafeClone (rhs.m_pAnchorLon) )
	{}
};

class Expr_Regex_c final : public Expr_ArgVsSet_T<int>
{
public:
	Expr_Regex_c ( ISphExpr * pAttr, ISphExpr * pString )
		: Expr_ArgVsSet_T ( pAttr )
	{
		CSphMatch tTmp;
		const BYTE * sVal = nullptr;
		int iLen = pString->StringEval ( tTmp, &sVal );
		m_sRegex = CSphString ( (const char*)sVal, iLen );
		if ( iLen )
			m_uFilterHash = sphFNV64 ( sVal, iLen );

		SetupRE2();
	}

#if WITH_RE2
	RE2 * GetRE2() const { return m_pRE2; }
#endif

	~Expr_Regex_c() final
	{
#if WITH_RE2
		SafeDelete ( m_pRE2 );
#endif
	}

	int IntEval ( const CSphMatch & tMatch ) const final
	{
		int iRes = 0;
#if WITH_RE2
		if ( !m_pRE2 )
			return 0;

		const BYTE * sVal = nullptr;
		int iLen = m_pArg->StringEval ( tMatch, &sVal );

		re2::StringPiece tBuf ( (const char *)sVal, iLen );
		iRes = !!( RE2::PartialMatchN ( tBuf, *m_pRE2, nullptr, 0 ) );
		if ( m_pArg->IsDataPtrAttr () ) SafeDeleteArray ( sVal );
#endif

		return iRes;
	}

	uint64_t GetHash ( const ISphSchema & tSorterSchema, uint64_t uPrevHash, bool & bDisable ) final
	{
		EXPR_CLASS_NAME("Expr_Regex_c");
		uHash ^= m_uFilterHash;
		return CALC_DEP_HASHES();
	}

	ISphExpr* Clone() const final
	{
		return new Expr_Regex_c ( *this );
	}

protected:
	CSphString	m_sRegex;
	uint64_t	m_uFilterHash = SPH_FNV64_SEED;
#if WITH_RE2
	RE2 *		m_pRE2 = nullptr;
#endif

	void SetupRE2()
	{
#if WITH_RE2
		SafeDelete(m_pRE2);

		re2::StringPiece tBuf ( m_sRegex.cstr(), m_sRegex.Length() );
		RE2::Options tOpts;
		tOpts.set_encoding ( RE2::Options::Encoding::EncodingUTF8 );
		m_pRE2 = new RE2 ( tBuf, tOpts );
#endif
	}

private:
	Expr_Regex_c ( const Expr_Regex_c & rhs )
		: Expr_ArgVsSet_T ( rhs )
		, m_sRegex ( rhs.m_sRegex )
		, m_uFilterHash ( rhs.m_uFilterHash )
	{
		SetupRE2();
	}
};


//////////////////////////////////////////////////////////////////////////

struct DistanceUnit_t
{
	CSphString	m_dNames[3];
	float		m_fConversion;
};


bool sphGeoDistanceUnit ( const char * szUnit, float & fCoeff )
{
	static DistanceUnit_t dUnits[] = 
	{
		{ { "mi", "miles" },				1609.34f },
		{ { "yd", "yards" },				0.9144f },
		{ { "ft", "feet" },					0.3048f },
		{ { "in", "inch" },					0.0254f },
		{ { "km", "kilometers" },			1000.0f },
		{ { "m", "meters" },				1.0f },
		{ { "cm", "centimeters" },			0.01f },
		{ { "mm", "millimeters" },			0.001f },
		{ { "NM", "nmi", "nauticalmiles" },	1852.0f }
	};

	if ( !szUnit || !*szUnit )
	{
		fCoeff = 1.0f;
		return true;
	}

	for ( const auto & i : dUnits )
		for ( const auto & j : i.m_dNames )
			if ( j==szUnit )
			{
				fCoeff = i.m_fConversion;
				return true;
			}

	return false;
}


CSphVector<int> ExprParser_t::GatherArgTypes ( int iNode )
{
	CSphVector<int> dTypes;
	GatherArgFN ( iNode, [this, &dTypes] ( int i ) { dTypes.Add ( m_dNodes[i].m_iToken ); } );
	return dTypes;
}

CSphVector<int> ExprParser_t::GatherArgNodes ( int iNode )
{
	CSphVector<int> dNodes;
	GatherArgFN ( iNode, [&dNodes] ( int i ) { dNodes.Add ( i ); } );
	return dNodes;
}

void ExprParser_t::GatherArgRetTypes ( int iNode, CSphVector<ESphAttr> & dTypes )
{
	GatherArgFN ( iNode, [this, &dTypes] ( int i ) { dTypes.Add ( m_dNodes[i].m_eRetType ); } );
}

template < typename FN >
void ExprParser_t::GatherArgFN ( int iNode, FN && fnFunctor )
{
	if ( iNode<0 )
		return;

	m_dGatherStack.Resize ( 0 );
	StackNode_t & tInitial = m_dGatherStack.Add();
	const ExprNode_t & tNode = m_dNodes[iNode];
	tInitial.m_iNode = iNode;
	tInitial.m_iLeft = tNode.m_iLeft;
	tInitial.m_iRight = tNode.m_iRight;

	while ( !m_dGatherStack.IsEmpty() )
	{
		StackNode_t & tCur = m_dGatherStack.Last();
		if ( m_dNodes[tCur.m_iNode].m_iToken!=',' )
		{
			fnFunctor ( tCur.m_iNode );
			m_dGatherStack.Pop();
			continue;
		}
		if ( tCur.m_iLeft==-1 && tCur.m_iRight==-1 )
		{
			m_dGatherStack.Pop();
			continue;
		}

		int iChild = -1;
		if ( tCur.m_iLeft>=0 )
			Swap ( iChild, tCur.m_iLeft );
		else if ( tCur.m_iRight>=0 )
			Swap ( iChild, tCur.m_iRight );
		else
			continue;

		assert ( iChild>=0 );
		const ExprNode_t & tChild = m_dNodes[iChild];
		StackNode_t & tNext = m_dGatherStack.Add();
		tNext.m_iNode = iChild;
		tNext.m_iLeft = tChild.m_iLeft;
		tNext.m_iRight = tChild.m_iRight;
	}
}

bool ExprParser_t::CheckForConstSet ( int iArgsNode, int iSkip )
{
	CSphVector<int> dTypes = GatherArgTypes ( iArgsNode );
	return dTypes.Slice ( iSkip ).all_of (
			[] ( int t ) { return t==TOK_CONST_INT || t==TOK_CONST_FLOAT || t==TOK_MAP_ARG; } );
}


template < typename T >
void ExprParser_t::WalkTree ( int iRoot, T & FUNCTOR )
{
	if ( iRoot>=0 )
	{
		const ExprNode_t & tNode = m_dNodes[iRoot];
		FUNCTOR.Enter ( tNode, m_dNodes );
		WalkTree ( tNode.m_iLeft, FUNCTOR );
		WalkTree ( tNode.m_iRight, FUNCTOR );
		FUNCTOR.Exit ( tNode );
	}
}


ISphExpr * ExprParser_t::CreateIntervalNode ( int iArgsNode, CSphVector<ISphExpr *> & dArgs )
{
	assert ( dArgs.GetLength()>=2 );

	CSphVector<ESphAttr> dTypes;
	GatherArgRetTypes ( iArgsNode, dTypes );

	// force type conversion, where possible
	if ( dTypes[0]==SPH_ATTR_JSON_FIELD )
	{
		auto pConverted = new Expr_JsonFieldConv_c ( dArgs[0] );
		SafeRelease ( dArgs[0] );
		dArgs[0] = pConverted;
	}

	bool bConst = CheckForConstSet ( iArgsNode, 1 );
	ESphAttr eAttrType = m_dNodes[iArgsNode].m_eArgType;
	if ( bConst )
	{
		switch ( eAttrType )
		{
			case SPH_ATTR_INTEGER:	return new Expr_IntervalConst_c<int> ( dArgs );
			case SPH_ATTR_BIGINT:	return new Expr_IntervalConst_c<int64_t> ( dArgs );
			default:				return new Expr_IntervalConst_c<float> ( dArgs );
		}
	} else
	{
		switch ( eAttrType )
		{
			case SPH_ATTR_INTEGER:	return new Expr_Interval_c<int> ( dArgs );
			case SPH_ATTR_BIGINT:	return new Expr_Interval_c<int64_t> ( dArgs );
			default:				return new Expr_Interval_c<float> ( dArgs );
		}
	}
#if !_WIN32
	return nullptr;
#endif
}


ISphExpr * ExprParser_t::CreateInNode ( int iNode )
{
	const ExprNode_t & tLeft = m_dNodes[m_dNodes[iNode].m_iLeft];
	const ExprNode_t & tRight = m_dNodes[m_dNodes[iNode].m_iRight];

	switch ( tRight.m_iToken )
	{
		// create IN(arg,constlist)
		case TOK_CONST_LIST:
			switch ( tLeft.m_iToken )
			{
				case TOK_ATTR_MVA32:		return new Expr_MVAIn_c<DWORD> ( tLeft.m_tLocator, tLeft.m_iLocator, tRight.m_pConsts );
				case TOK_ATTR_MVA64:		return new Expr_MVAIn_c<int64_t> ( tLeft.m_tLocator, tLeft.m_iLocator, tRight.m_pConsts );
				case TOK_ATTR_STRING:		return new Expr_StrIn_c ( tLeft.m_tLocator, tLeft.m_iLocator, tRight.m_pConsts, m_eCollation );
				case TOK_ATTR_JSON:			return new Expr_JsonFieldIn_c ( tRight.m_pConsts, CSphRefcountedPtr<ISphExpr> { CreateTree ( m_dNodes [ iNode ].m_iLeft ) } );
				case TOK_COLUMNAR_UINT32SET:return CreateExpr_ColumnarMva32In ( m_pSchema->GetAttr ( tLeft.m_iLocator ).m_sName, tRight.m_pConsts );
				case TOK_COLUMNAR_INT64SET:	return CreateExpr_ColumnarMva64In ( m_pSchema->GetAttr ( tLeft.m_iLocator ).m_sName, tRight.m_pConsts );
				case TOK_COLUMNAR_STRING:	return CreateExpr_ColumnarStringIn ( m_pSchema->GetAttr ( tLeft.m_iLocator ).m_sName, tRight.m_pConsts, m_eCollation );

				default:
				{
					CSphRefcountedPtr<ISphExpr> pArg ( CreateTree ( m_dNodes[iNode].m_iLeft ) );
					int iConsts = tRight.m_pConsts->m_eRetType==SPH_ATTR_INTEGER ? tRight.m_pConsts->m_dInts.GetLength() : tRight.m_pConsts->m_dFloats.GetLength();
					bool bBinary = iConsts>128;
					switch ( WidestType ( tLeft.m_eRetType, tRight.m_pConsts->m_eRetType ) )
					{
						case SPH_ATTR_INTEGER:
							if ( bBinary )
								return new Expr_In_c<int,true> ( pArg, tRight.m_pConsts );
							else
								return new Expr_In_c<int,false> ( pArg, tRight.m_pConsts );

						case SPH_ATTR_BIGINT:
							if ( bBinary )
								return new Expr_In_c<int64_t,true> ( pArg, tRight.m_pConsts );
							else
								return new Expr_In_c<int64_t,false> ( pArg, tRight.m_pConsts );

						default:
							if ( bBinary )
								return new Expr_In_c<float,true> ( pArg, tRight.m_pConsts );
							else
								return new Expr_In_c<float,false> ( pArg, tRight.m_pConsts );
					}
				}
			}

		// create IN(arg,uservar)
		case TOK_USERVAR:
		{
			if ( !UservarsAvailable() )
			{
				m_sCreateError.SetSprintf ( "internal error: no uservars hook" );
				return nullptr;
			}

			UservarIntSet_c pUservar = Uservars ( m_dUservars[(int)tRight.m_iConst] );
			if ( !pUservar )
			{
				m_sCreateError.SetSprintf ( "undefined user variable '%s'", m_dUservars[(int)tRight.m_iConst].cstr() );
				return nullptr;
			}

			switch ( tLeft.m_iToken )
			{
				case TOK_ATTR_MVA32:	return new Expr_MVAInU_c<DWORD> ( tLeft.m_tLocator, tLeft.m_iLocator, pUservar );
				case TOK_ATTR_MVA64:	return new Expr_MVAInU_c<int64_t> ( tLeft.m_tLocator, tLeft.m_iLocator, pUservar );
				case TOK_ATTR_STRING:	return new Expr_StrInU_c ( tLeft.m_tLocator, tLeft.m_iLocator, pUservar, m_eCollation );
				case TOK_ATTR_JSON:		return new Expr_JsonFieldIn_c ( pUservar, CSphRefcountedPtr<ISphExpr> { CreateTree ( m_dNodes[iNode].m_iLeft ) } );
				default:				return new Expr_InUservar_c ( CSphRefcountedPtr<ISphExpr> { CreateTree ( m_dNodes[iNode].m_iLeft ) }, pUservar );
			}
		}

		// oops, unhandled case
		default:
			m_sCreateError = "IN() arguments must be constants (except the 1st one)";
	}
	return nullptr;
}


ISphExpr * ExprParser_t::CreateLengthNode ( const ExprNode_t & tNode, ISphExpr * pLeft )
{
	const ExprNode_t & tLeft = m_dNodes [ tNode.m_iLeft ];
	switch ( tLeft.m_iToken )
	{
		case TOK_FUNC:					
		case TOK_ATTR_STRING:			return new Expr_StrLength_c(pLeft);
		case TOK_ATTR_MVA32:
		case TOK_ATTR_MVA64:			return new Expr_MVALength_c ( tLeft.m_tLocator, tLeft.m_iLocator, tLeft.m_iToken==TOK_ATTR_MVA64 );
		case TOK_COLUMNAR_UINT32SET:	return CreateExpr_ColumnarMva32Length ( m_pSchema->GetAttr(tLeft.m_iLocator).m_sName );
		case TOK_COLUMNAR_INT64SET:		return CreateExpr_ColumnarMva64Length ( m_pSchema->GetAttr(tLeft.m_iLocator).m_sName );
		case TOK_COLUMNAR_STRING:		return CreateExpr_ColumnarStringLength ( m_pSchema->GetAttr(tLeft.m_iLocator).m_sName );
		case TOK_ATTR_JSON:				return new Expr_JsonFieldLength_c ( pLeft );
		default:
			m_sCreateError = "LENGTH() argument must be MVA or JSON or STRING field";
			return nullptr;
	}
}


ISphExpr * ExprParser_t::CreateGeodistNode ( int iArgs )
{
	CSphVector<int> dArgs = GatherArgNodes ( iArgs );
	assert ( dArgs.GetLength()==4 || dArgs.GetLength()==5 );

	float fOut = 1.0f; // result scale, defaults to out=meters
	bool bDeg = false; // arg units, defaults to in=radians
	GeoFunc_e eMethod = GEO_ADAPTIVE; // geodist function to use, defaults to adaptive

	if ( dArgs.GetLength()==5 )
	{
		assert ( m_dNodes [ dArgs[4] ].m_eRetType==SPH_ATTR_MAPARG );

		// FIXME! handle errors in options somehow?
		for ( const auto& t : m_dNodes[dArgs[4]].m_pMapArg->m_dPairs )
		{
			if ( t.m_sKey=="in" )
			{
				if ( t.m_sValue=="deg" || t.m_sValue=="degrees" )
					bDeg = true;
				else if ( t.m_sValue=="rad" || t.m_sValue=="radians" )
					bDeg = false;

			} else if ( t.m_sKey=="out" )
			{
				float fCoeff = 1.0f;
				if ( sphGeoDistanceUnit ( t.m_sValue.cstr(), fCoeff ) )
					fOut = 1.0f / fCoeff;
			} else if ( t.m_sKey=="method" )
			{
				if ( t.m_sValue=="haversine" )
					eMethod = GEO_HAVERSINE;
				else if ( t.m_sValue=="adaptive" )
					eMethod = GEO_ADAPTIVE;
			}
		}
	}

	bool bConst1 = ( IsConst ( &m_dNodes[dArgs[0]] ) && IsConst ( &m_dNodes[dArgs[1]] ) );
	bool bConst2 = ( IsConst ( &m_dNodes[dArgs[2]] ) && IsConst ( &m_dNodes[dArgs[3]] ) );

	if ( bConst1 && bConst2 )
	{
		float t[4];
		for ( int i=0; i<4; i++ )
			t[i] = FloatVal ( &m_dNodes[dArgs[i]] );
		return new Expr_GetConst_c ( fOut*CalcGeodist ( eMethod, bDeg, t[0], t[1], t[2], t[3] ) );
	}

	if ( bConst1 )
	{
		Swap ( dArgs[0], dArgs[2] );
		Swap ( dArgs[1], dArgs[3] );
		Swap ( bConst1, bConst2 );
	}

	if ( bConst2 )
	{
		// constant anchor
		if ( m_dNodes[dArgs[0]].m_iToken==TOK_ATTR_FLOAT && m_dNodes[dArgs[1]].m_iToken==TOK_ATTR_FLOAT )
		{
			// attr point
			return new Expr_GeodistAttrConst_c ( GetGeodistFn ( eMethod, bDeg ), fOut,
				m_dNodes[dArgs[0]].m_tLocator, m_dNodes[dArgs[1]].m_tLocator,
				FloatVal ( &m_dNodes[dArgs[2]] ), FloatVal ( &m_dNodes[dArgs[3]] ),
				m_dNodes[dArgs[0]].m_iLocator, m_dNodes[dArgs[1]].m_iLocator );
		} else
		{
			CSphRefcountedPtr<ISphExpr> pAttr0 { ConvertExprJson ( CreateTree ( dArgs[0] ) ) };
			CSphRefcountedPtr<ISphExpr> pAttr1 { ConvertExprJson ( CreateTree ( dArgs[1] ) ) };

			// expr point
			return new Expr_GeodistConst_c ( GetGeodistFn ( eMethod, bDeg ), fOut,
				pAttr0, pAttr1,
				FloatVal ( &m_dNodes[dArgs[2]] ), FloatVal ( &m_dNodes[dArgs[3]] ),
				m_dNodes[dArgs[0]].m_iLocator, m_dNodes[dArgs[1]].m_iLocator );
		}
	}

	// four expressions
	VecRefPtrs_t<ISphExpr*> dExpr;
	MoveToArgList ( CreateTree ( iArgs ), dExpr );
	assert ( dExpr.GetLength()==4 );
	ConvertArgsJson ( dExpr );
	return new Expr_Geodist_c ( GetGeodistFn ( eMethod, bDeg ), fOut, dExpr[0], dExpr[1], dExpr[2], dExpr[3] );
}


ISphExpr * ExprParser_t::CreatePFNode ( int iArg )
{
	m_eEvalStage = SPH_EVAL_FINAL;

	DWORD uNodeFactorFlags = SPH_FACTOR_ENABLE | SPH_FACTOR_CALC_ATC;

	CSphVector<int> dArgs = GatherArgNodes ( iArg );
	assert ( dArgs.GetLength()==0 || dArgs.GetLength()==1 );

	bool bNoATC = false;
	bool bJsonOut = false;

	if ( dArgs.GetLength()==1 )
	{
		assert ( m_dNodes[dArgs[0]].m_eRetType==SPH_ATTR_MAPARG );

		for ( const auto& dOpt : m_dNodes[dArgs[0]].m_pMapArg->m_dPairs )
		{
			if ( dOpt.m_sKey=="no_atc" && dOpt.m_iValue>0)
				bNoATC = true;
			else if ( dOpt.m_sKey=="json" && dOpt.m_iValue>0 )
				bJsonOut = true;
		}
	}

	if ( bNoATC )
		uNodeFactorFlags &= ~SPH_FACTOR_CALC_ATC;
	if ( bJsonOut )
		uNodeFactorFlags |= SPH_FACTOR_JSON_OUT;

	m_uPackedFactorFlags |= uNodeFactorFlags;

	return new Expr_GetPackedFactors_c();
}



ISphExpr * ExprParser_t::CreateBitdotNode ( int iArgsNode, CSphVector<ISphExpr *> & dArgs )
{
	assert ( dArgs.GetLength()>=1 );

	ESphAttr eAttrType = m_dNodes[iArgsNode].m_eRetType;
	switch ( eAttrType )
	{
		case SPH_ATTR_INTEGER:	return new Expr_Bitdot_c<int> ( dArgs );
		case SPH_ATTR_BIGINT:	return new Expr_Bitdot_c<int64_t> ( dArgs );
		default:				return new Expr_Bitdot_c<float> ( dArgs );
	}
}


ISphExpr * ExprParser_t::CreateAggregateNode ( const ExprNode_t & tNode, ESphAggrFunc eFunc, ISphExpr * pLeft )
{
	const ExprNode_t & tLeft = m_dNodes [ tNode.m_iLeft ];
	switch ( tLeft.m_iToken )
	{
		case TOK_ATTR_JSON:			return new Expr_JsonFieldAggr_c ( pLeft, eFunc );
		case TOK_ATTR_MVA32:		return new Expr_MVAAggr_c<DWORD> ( tLeft.m_tLocator, tLeft.m_iLocator, eFunc );
		case TOK_ATTR_MVA64:		return new Expr_MVAAggr_c<int64_t> ( tLeft.m_tLocator, tLeft.m_iLocator, eFunc );
		case TOK_COLUMNAR_UINT32SET:return CreateExpr_ColumnarMva32Aggr ( pLeft, eFunc );
		case TOK_COLUMNAR_INT64SET:	return CreateExpr_ColumnarMva64Aggr ( pLeft, eFunc );
		default:					return nullptr;
	}
}


void ExprParser_t::FixupIterators ( int iNode, const char * sKey, SphAttr_t * pAttr )
{
	if ( iNode==-1 )
		return;

	ExprNode_t & tNode = m_dNodes[iNode];

	if ( tNode.m_iToken==TOK_IDENT && !strcmp ( sKey, tNode.m_sIdent ) )
	{
		tNode.m_iToken = TOK_ITERATOR;
		tNode.m_pAttr = pAttr;
	}

	FixupIterators ( tNode.m_iLeft, sKey, pAttr );
	FixupIterators ( tNode.m_iRight, sKey, pAttr );
}


ISphExpr * ExprParser_t::CreateForInNode ( int iNode )
{
	ExprNode_t & tNode = m_dNodes[iNode];

	int iFunc = tNode.m_iFunc;
	int iExprNode = tNode.m_iLeft;
	int iNameNode = tNode.m_iRight;
	int iDataNode = m_dNodes[iNameNode].m_iLeft;

	auto * pFunc = new Expr_ForIn_c ( CSphRefcountedPtr<ISphExpr> { CreateTree ( iDataNode )} , iFunc==FUNC_ALL, iFunc==FUNC_INDEXOF );

	FixupIterators ( iExprNode, m_dNodes[iNameNode].m_sIdent, pFunc->GetRef() );
	pFunc->SetExpr ( CSphRefcountedPtr<ISphExpr> { CreateTree ( iExprNode ) } );

	return pFunc;
}


ISphExpr * ExprParser_t::CreateExprDateAdd ( int iNode, bool bAdd )
{
	ExprNode_t & tNode = m_dNodes[iNode];

	int iExprNode1 = tNode.m_iLeft;
	int iExprNode2 = tNode.m_iRight;

	auto pExpr1 = CreateTree ( iExprNode1 );
	auto pExpr2 = CreateTree ( iExprNode2 );

	// This is a hack ala REMAP
	int iUnit = m_dNodes [ iNode-1 ].m_iConst;
	return ::CreateExprDateAdd ( pExpr1, pExpr2, TimeUnit_e(iUnit), bAdd );
}


ISphExpr * ExprParser_t::CreateRegexNode ( ISphExpr * pAttr, ISphExpr * pString )
{
	auto pExpr = new Expr_Regex_c ( pAttr, pString );
#if WITH_RE2
	auto* pRe2 = pExpr->GetRE2();
	if ( !pRe2->ok() )
	{
		m_sCreateError.SetSprintf ( "RE2: error parsing '%s': %s", pRe2->pattern().c_str(), pRe2->error().c_str() );
		SafeDelete ( pExpr );
	}
#endif
	return pExpr;
}


ISphExpr * ExprParser_t::CreateConcatNode ( int iArgsNode, CSphVector<ISphExpr *> & dArgs )
{
	for ( auto & i : dArgs )
		if ( !CheckStoredArg(i) )
			return nullptr;

	CSphVector<ESphAttr> dTypes;
	GatherArgRetTypes ( iArgsNode, dTypes );

	ARRAY_FOREACH ( i, dTypes )
		if ( dTypes[i]!=SPH_ATTR_STRING && dTypes[i]!=SPH_ATTR_STRINGPTR )
		{
			m_sCreateError.SetSprintf ( "all CONCAT() arguments must be strings (arg %d is not)", i+1 );
			return nullptr;
		}


	CSphVector<bool> dConstStr;
	GatherArgFN ( iArgsNode, [this, &dConstStr] (int i) { dConstStr.Add ( m_dNodes[i].m_iToken==TOK_CONST_STRING );});

	return new Expr_Concat_c ( dArgs, dConstStr );
}


//////////////////////////////////////////////////////////////////////////
#define YY_DECL inline int yy1lex ( YYSTYPE * lvalp, void * yyscanner, ExprParser_t * pParser )

#include "flexsphinxexpr.c"

#ifndef NDEBUG
// using a proxy to be possible to debug inside yylex
inline int yylex ( YYSTYPE * lvalp, ExprParser_t * pParser )
{
	int res = yy1lex ( lvalp, pParser->m_pScanner, pParser );
	return res;
}
#else
inline int yylex ( YYSTYPE * lvalp, ExprParser_t * pParser )
{
	return yy1lex ( lvalp, pParser->m_pScanner, pParser );
}
#endif

void yyerror ( ExprParser_t * pParser, const char * sMessage )
{
	// flex put a zero at last token boundary; make it undo that
	const auto* szToken = yy1lex_unhold ( pParser->m_pScanner );
	pParser->m_sParserError.SetSprintf ( "P09: %s near '%s'", sMessage, szToken );
}

#include "bissphinxexpr.c"

//////////////////////////////////////////////////////////////////////////

ExprParser_t::~ExprParser_t ()
{
	// i kinda own those things
	ARRAY_FOREACH ( i, m_dNodes )
	{
		if ( m_dNodes[i].m_iToken==TOK_CONST_LIST )
			SafeDelete ( m_dNodes[i].m_pConsts );
		if ( m_dNodes[i].m_iToken==TOK_MAP_ARG )
			SafeDelete ( m_dNodes[i].m_pMapArg );
	}

	// free any UDF calls that weren't taken over
	ARRAY_FOREACH ( i, m_dUdfCalls )
		SafeDelete ( m_dUdfCalls[i] );

	// free temp map arguments storage
	ARRAY_FOREACH ( i, m_dIdents )
		SafeDeleteArray ( m_dIdents[i] );
}

ESphAttr ExprParser_t::GetWidestRet ( int iLeft, int iRight )
{
	ESphAttr uLeftType = ( iLeft<0 ) ? SPH_ATTR_INTEGER : m_dNodes[iLeft].m_eRetType;
	ESphAttr uRightType = ( iRight<0 ) ? SPH_ATTR_INTEGER : m_dNodes[iRight].m_eRetType;

	if ( uLeftType==SPH_ATTR_INTEGER && uRightType==SPH_ATTR_INTEGER )
		return SPH_ATTR_INTEGER;

	if ( IsInt ( uLeftType ) && IsInt ( uRightType ) )
		return SPH_ATTR_BIGINT;

	// if json vs numeric then return numeric type (for the autoconversion)
	if ( uLeftType==SPH_ATTR_JSON_FIELD && IsNumeric ( uRightType ) )
		return uRightType;

	if ( uRightType==SPH_ATTR_JSON_FIELD && IsNumeric ( uLeftType ) )
		return uLeftType;

	return SPH_ATTR_FLOAT;
}

int ExprParser_t::AddNodeInt ( int64_t iValue )
{
	ExprNode_t & tNode = m_dNodes.Add ();
	tNode.m_iToken = TOK_CONST_INT;
	tNode.m_eRetType = GetIntType ( iValue );
	tNode.m_iConst = iValue;
	return m_dNodes.GetLength()-1;
}

int ExprParser_t::AddNodeFloat ( float fValue )
{
	ExprNode_t & tNode = m_dNodes.Add ();
	tNode.m_iToken = TOK_CONST_FLOAT;
	tNode.m_eRetType = SPH_ATTR_FLOAT;
	tNode.m_fConst = fValue;
	return m_dNodes.GetLength()-1;
}

int ExprParser_t::AddNodeString ( int64_t iValue )
{
	ExprNode_t & tNode = m_dNodes.Add ();
	tNode.m_iToken = TOK_CONST_STRING;
	tNode.m_eRetType = SPH_ATTR_STRING;
	tNode.m_iConst = iValue;
	return m_dNodes.GetLength()-1;
}

int ExprParser_t::AddNodeAttr ( int iTokenType, uint64_t uAttrLocator )
{
	assert ( iTokenType==TOK_ATTR_INT || iTokenType==TOK_ATTR_BITS || iTokenType==TOK_ATTR_FLOAT
		|| iTokenType==TOK_ATTR_MVA32 || iTokenType==TOK_ATTR_MVA64 || iTokenType==TOK_ATTR_STRING
		|| iTokenType==TOK_ATTR_FACTORS || iTokenType==TOK_ATTR_JSON );

	ExprNode_t & tNode = m_dNodes.Add ();
	tNode.m_iToken = iTokenType;
	sphUnpackAttrLocator ( uAttrLocator, &tNode );

	bool bPtrAttr = tNode.m_tLocator.m_iBlobAttrId<0;

	switch ( iTokenType )
	{
	case TOK_ATTR_FLOAT:	tNode.m_eRetType = SPH_ATTR_FLOAT;			break;
	case TOK_ATTR_MVA32:	tNode.m_eRetType = bPtrAttr ? SPH_ATTR_UINT32SET_PTR : SPH_ATTR_UINT32SET;	break;
	case TOK_ATTR_MVA64:	tNode.m_eRetType = bPtrAttr ? SPH_ATTR_INT64SET_PTR : SPH_ATTR_INT64SET;	break;
	case TOK_ATTR_STRING:	tNode.m_eRetType = SPH_ATTR_STRING;			break;
	case TOK_ATTR_FACTORS:	tNode.m_eRetType = SPH_ATTR_FACTORS;		break;
	case TOK_ATTR_JSON:		tNode.m_eRetType = SPH_ATTR_JSON_FIELD;		break;
	default:
		tNode.m_eRetType = ( tNode.m_tLocator.m_iBitCount>32 ) ? SPH_ATTR_BIGINT : SPH_ATTR_INTEGER;
	}
	return m_dNodes.GetLength()-1;
}


int ExprParser_t::AddNodeColumnar ( int iTokenType, uint64_t uAttrLocator )
{
	ExprNode_t & tNode = m_dNodes.Add();
	tNode.m_iToken = iTokenType;
	tNode.m_iLocator = (int)uAttrLocator;

	switch ( iTokenType )
	{
	case TOK_COLUMNAR_INT:			tNode.m_eRetType = SPH_ATTR_INTEGER; break;
	case TOK_COLUMNAR_BOOL:			tNode.m_eRetType = SPH_ATTR_BOOL; break;
	case TOK_COLUMNAR_TIMESTAMP:	tNode.m_eRetType = SPH_ATTR_TIMESTAMP; break;
	case TOK_COLUMNAR_FLOAT:		tNode.m_eRetType = SPH_ATTR_FLOAT; break;
	case TOK_COLUMNAR_BIGINT:		tNode.m_eRetType = SPH_ATTR_BIGINT; break;
	case TOK_COLUMNAR_STRING:		tNode.m_eRetType = SPH_ATTR_STRINGPTR; break;
	case TOK_COLUMNAR_UINT32SET:	tNode.m_eRetType = SPH_ATTR_UINT32SET_PTR; break;
	case TOK_COLUMNAR_INT64SET:		tNode.m_eRetType = SPH_ATTR_INT64SET_PTR; break;
	case TOK_COLUMNAR_FLOATVEC:		tNode.m_eRetType = SPH_ATTR_FLOAT_VECTOR_PTR; break;
	default:
		assert ( 0 && "Unsupported columnar type" );
		break;
	}
	return m_dNodes.GetLength()-1;
}



int ExprParser_t::AddNodeField ( int iTokenType, uint64_t uAttrLocator )
{
	assert ( iTokenType==TOK_FIELD );

	ExprNode_t & tNode = m_dNodes.Add();
	tNode.m_iToken = iTokenType;
	tNode.m_iLocator = (int)uAttrLocator;
	tNode.m_eRetType = SPH_ATTR_STRINGPTR;
	return m_dNodes.GetLength()-1;
}


int ExprParser_t::AddNodeWeight ()
{
	ExprNode_t & tNode = m_dNodes.Add ();
	tNode.m_iToken = TOK_WEIGHT;
	tNode.m_eRetType = SPH_ATTR_BIGINT;
	return m_dNodes.GetLength()-1;
}


int ExprParser_t::AddNodeOp ( int iOp, int iLeft, int iRight )
{
	ExprNode_t & tNode = m_dNodes.Add ();
	tNode.m_iToken = iOp;

	// deduce type
	tNode.m_eRetType = SPH_ATTR_FLOAT; // default to float
	switch (iOp)
	{
	case TOK_NEG: // NEG just inherits the type
		tNode.m_eArgType = m_dNodes[iLeft].m_eRetType;
		tNode.m_eRetType = tNode.m_eArgType;
		break;

	case TOK_NOT: // NOT result is integer, and its argument must be integer
		tNode.m_eArgType = m_dNodes[iLeft].m_eRetType;
		tNode.m_eRetType = SPH_ATTR_INTEGER;
		if ( !IsInt ( tNode.m_eArgType ) )
		{
			m_sParserError.SetSprintf ( "NOT argument must be integer" );
			return -1;
		}
		break;

	case '&': case '|':
		tNode.m_eArgType = GetWidestRet ( iLeft, iRight );
		tNode.m_eRetType = tNode.m_eArgType;

		if ( !IsInt ( tNode.m_eArgType ) ) // bitwise AND/OR can only be over ints
		{
			m_sParserError.SetSprintf ( "%s arguments must be integer", ( iOp=='&' ) ? "&" : "|" );
			return -1;
		}
		break;

	case TOK_LTE: case TOK_GTE: case TOK_EQ: case TOK_NE:
	case '<': case '>': case TOK_IS_NULL: case TOK_IS_NOT_NULL:
		tNode.m_eArgType = GetWidestRet ( iLeft, iRight );
		tNode.m_eRetType = SPH_ATTR_INTEGER;
		break;

	case TOK_AND: case TOK_OR:
		tNode.m_eArgType = GetWidestRet ( iLeft, iRight );
		tNode.m_eRetType = SPH_ATTR_INTEGER;

		if ( !IsInt ( tNode.m_eArgType )) // logical AND/OR can only be over ints
		{
			m_sParserError.SetSprintf ( "%s arguments must be integer", ( iOp==TOK_AND ) ? "AND" : "OR" );
			return -1;
		}
		break;

	case '+': case '-': case '*': case ',':
		tNode.m_eArgType = GetWidestRet ( iLeft, iRight );
		tNode.m_eRetType = tNode.m_eArgType;
		break;

	case '%':
		tNode.m_eArgType = GetWidestRet ( iLeft, iRight );
		tNode.m_eRetType = tNode.m_eArgType;

		// MOD can only be over ints
		if ( !IsInt ( tNode.m_eArgType ) )
		{
			m_sParserError.SetSprintf ( "MOD arguments must be integer" );
			return -1;
		}
		break;
	default:
		// check for unknown op
		assert ( iOp=='/' && "unknown op in AddNodeOp() type deducer" );
	}

	tNode.m_iArgs = 0;
	if ( iOp==',' )
	{
		if ( iLeft>=0 )		tNode.m_iArgs += ( m_dNodes[iLeft].m_iToken==',' ) ? m_dNodes[iLeft].m_iArgs : 1;
		if ( iRight>=0 )	tNode.m_iArgs += ( m_dNodes[iRight].m_iToken==',' ) ? m_dNodes[iRight].m_iArgs : 1;
	}

	// argument type conversion for functions like INDEXOF(), ALL() and ANY()
	// we need no conversion for operands of comma!
	if ( iOp!=',' && iLeft>=0 && iRight>=0 )
	{
		if ( m_dNodes[iRight].m_eRetType==SPH_ATTR_STRING && m_dNodes[iLeft].m_iToken==TOK_IDENT )
			m_dNodes[iLeft].m_eRetType = SPH_ATTR_STRING;
		else if ( m_dNodes[iLeft].m_eRetType==SPH_ATTR_STRING && m_dNodes[iRight].m_iToken==TOK_IDENT )
			m_dNodes[iRight].m_eRetType = SPH_ATTR_STRING;
	}

	tNode.m_iLeft = iLeft;
	tNode.m_iRight = iRight;
	return m_dNodes.GetLength()-1;
}

// functions without args
int ExprParser_t::AddNodeFunc0 ( int iFunc )
{
	// regular case, iFirst is entire arglist, iSecond is -1
	// special case for IN(), iFirst is arg, iSecond is constlist
	// special case for REMAP(), iFirst and iSecond are expressions, iThird and iFourth are constlists
	assert ( iFunc>=0 && iFunc<int ( sizeof ( g_dFuncs ) / sizeof ( g_dFuncs[0] ) ) );
//	assert ( g_dFuncs[iFunc].m_eFunc==(Tokh_e ) iFunc );

	// check args count
	int iExpectedArgc = g_dFuncs[iFunc].m_iArgs;
	if ( iExpectedArgc )
	{
		m_sParserError.SetSprintf ( "%s() called without args, %d args expected", FuncNameByHash(iFunc), iExpectedArgc );
		return -1;
	}
	// do add
	ExprNode_t &tNode = m_dNodes.Add ();
	tNode.m_iToken = TOK_FUNC;
	tNode.m_iFunc = iFunc;
	tNode.m_iLeft = -1;
	tNode.m_iRight = -1;
	tNode.m_eArgType = SPH_ATTR_INTEGER;
	tNode.m_eRetType = g_dFuncs[iFunc].m_eRet;

	// all ok
	assert ( tNode.m_eRetType!=SPH_ATTR_NONE );
	return m_dNodes.GetLength () - 1;
}

// functions with 1 arg
int ExprParser_t::AddNodeFunc ( int iFunc, int iArg )
{
	// regular case, iFirst is entire arglist, iSecond is -1
	// special case for IN(), iFirst is arg, iSecond is constlist
	// special case for REMAP(), iFirst and iSecond are expressions, iThird and iFourth are constlists
	assert ( iFunc>=0 && iFunc< int ( sizeof ( g_dFuncs )/sizeof ( g_dFuncs[0]) ) );
	auto eFunc = (Tokh_e)iFunc;
//	assert ( g_dFuncs [ iFunc ].m_eFunc==eFunc );
	const char * sFuncName = FuncNameByHash ( iFunc );

	// check args count
	int iExpectedArgc = g_dFuncs [ iFunc ].m_iArgs;
	int iArgc = 0;
	if ( iArg>=0 )
		iArgc = ( m_dNodes [ iArg ].m_iToken==',' ) ? m_dNodes [ iArg ].m_iArgs : 1;

	if ( iExpectedArgc<0 )
	{
		if ( iArgc < -iExpectedArgc ) // space placed to avoid confusing ligature <-
		{
			m_sParserError.SetSprintf ( "%s() called with %d args, at least %d args expected", sFuncName, iArgc, -iExpectedArgc );
			return -1;
		}
	} else if ( iArgc!=iExpectedArgc )
	{
		m_sParserError.SetSprintf ( "%s() called with %d args, %d args expected", sFuncName, iArgc, iExpectedArgc );
		return -1;
	}

	// check arg types
	//
	// check for string args
	// most builtin functions take numeric args only
	bool bGotString = false, bGotMva = false;
	CSphVector<ESphAttr> dRetTypes;
	GatherArgRetTypes ( iArg, dRetTypes );
	for ( ESphAttr eRetType: dRetTypes )
	{
		switch ( eRetType )
		{
			case SPH_ATTR_UINT32SET: case SPH_ATTR_INT64SET: case SPH_ATTR_UINT32SET_PTR: case SPH_ATTR_INT64SET_PTR: bGotMva = true; break;
			case SPH_ATTR_STRING : bGotString = true;
			default:;
		}
	}

	if ( bGotString )
	{
		switch ( eFunc )
		{
			default: m_sParserError.SetSprintf ( "%s() arguments can not be string", sFuncName ); return -1;
			case FUNC_LENGTH: case FUNC_TO_STRING: case FUNC_CONCAT: case FUNC_SUBSTRING_INDEX: case FUNC_UPPER: case FUNC_LOWER: case FUNC_CRC32:
			case FUNC_EXIST: case FUNC_POLY2D: case FUNC_GEOPOLY2D: case FUNC_REGEX: case FUNC_LEVENSHTEIN: case FUNC_DATE_FORMAT: case FUNC_BIGINT:
			case FUNC_DAY: case FUNC_MONTH: case FUNC_YEAR: case FUNC_YEARMONTH: case FUNC_YEARMONTHDAY:
			case FUNC_SECOND: case FUNC_MINUTE: case FUNC_HOUR:
			break;
		}
	}

	if ( bGotMva )
	{
		switch ( eFunc )
		{
			default: m_sParserError.SetSprintf ( "%s() arguments can not be MVA", sFuncName ); return -1;
			case FUNC_TO_STRING: case FUNC_LENGTH: case FUNC_LEAST: case FUNC_GREATEST:;
		}
	}

	auto & dArg = m_dNodes[iArg];

	switch ( eFunc )
	{
	case FUNC_BITDOT:
		{    // check that first BITDOT arg is integer or bigint

			int iLeftmost = iArg;
			while ( m_dNodes[iLeftmost].m_iToken==',' )
				iLeftmost = m_dNodes[iLeftmost].m_iLeft;

			ESphAttr eArg = m_dNodes[iLeftmost].m_eRetType;
			if ( !IsInt ( eArg ) )
			{
				m_sParserError.SetSprintf ( "first %s() argument must be integer", sFuncName );
				return -1;
			}
		}
		break;
	case FUNC_EXIST:
		{
			ESphAttr eLeft = m_dNodes[dArg.m_iLeft].m_eRetType, eRight = m_dNodes[dArg.m_iRight].m_eRetType;
			bool bIsLeftGood = ( eLeft==SPH_ATTR_STRING );
			bool bIsRightGood = ( eRight==SPH_ATTR_INTEGER || eRight==SPH_ATTR_TIMESTAMP || eRight==SPH_ATTR_BOOL || eRight==SPH_ATTR_FLOAT || eRight==SPH_ATTR_BIGINT );
			if ( !bIsLeftGood || !bIsRightGood )
			{
				if ( bIsRightGood )
					m_sParserError.SetSprintf ( "first %s() argument must be string", sFuncName );
				else
					m_sParserError.SetSprintf ( "ill-formed %s", sFuncName );
				return -1;
			}
		}
		break;

	case FUNC_SINT: 		// check that first SINT or timestamp family arg is integer or timestamp
	case FUNC_FIBONACCI:
	case FUNC_DAY:
	case FUNC_MONTH:
	case FUNC_YEAR:
	case FUNC_YEARMONTH:
	case FUNC_YEARMONTHDAY:
	case FUNC_HOUR:
	case FUNC_MINUTE:
	case FUNC_SECOND:
		assert ( iArg >= 0 );
		if ( !( dArg.m_eRetType==SPH_ATTR_INTEGER
				 || dArg.m_eRetType==SPH_ATTR_TIMESTAMP
				 || dArg.m_eRetType==SPH_ATTR_BIGINT
				 || dArg.m_eRetType==SPH_ATTR_JSON_FIELD
				 || dArg.m_eRetType==SPH_ATTR_STRING
				 || CanEvalNumbers ( dArg.m_iFunc ) ) )
		{
			m_sParserError.SetSprintf ( "%s() argument must be integer, bigint, timestamp, json, string or evaluated to number", sFuncName );
			return -1;
		}
		break;

	case FUNC_BIGINT:
		assert ( iArg >= 0 );
		if ( !( dArg.m_eRetType == SPH_ATTR_JSON_FIELD
				 || IsFloatLike ( dArg.m_eRetType )
				 || IsNumericLike ( dArg.m_eRetType )
				 || CanEvalNumbers ( dArg.m_iFunc ) ) )
		{
			m_sParserError.SetSprintf ( "%s() argument must be number, or evaluated to number", sFuncName );
			return -1;
		}
		break;

	case FUNC_CONTAINS: // check that CONTAINS args are poly, float, float
		assert ( dRetTypes.GetLength ()==3 );
		if ( dRetTypes[0]!=SPH_ATTR_POLY2D )
		{
			m_sParserError.SetSprintf ( "1st CONTAINS() argument must be a 2D polygon (see POLY2D)" );
			return -1;
		}
		if ( !( IsNumeric ( dRetTypes[1] ) || IsJson ( dRetTypes[1] ) ) || ! ( IsNumeric ( dRetTypes[2] ) || IsJson ( dRetTypes[2] ) ) )
		{
			m_sParserError.SetSprintf ( "2nd and 3rd CONTAINS() arguments must be numeric or JSON" );
			return -1;
		}
		break;
	case FUNC_POLY2D:
	case FUNC_GEOPOLY2D:
		if ( dRetTypes.GetLength ()==1 )
		{
			// handle 1 arg version, POLY2D(string-attr)
			if ( dRetTypes[0]!=SPH_ATTR_STRING && dRetTypes[0]!=SPH_ATTR_STRINGPTR && dRetTypes[0]!=SPH_ATTR_JSON_FIELD )
			{
				m_sParserError.SetSprintf ( "%s() argument must be a string or JSON field attribute", sFuncName );
				return -1;
			}
		} else if ( dRetTypes.GetLength ()<6 )
		{
			// handle 2..5 arg versions, invalid
			m_sParserError.SetSprintf ( "bad %s() argument count, must be either 1 (string) or 6+ (x/y pairs list)"
										, sFuncName );
			return -1;
		} else
		{
			// handle 6+ arg version, POLY2D(xy-list)
			if ( dRetTypes.GetLength () & 1 )
			{
				m_sParserError.SetSprintf ( "bad %s() argument count, must be even", sFuncName );
				return -1;
			}
			ARRAY_FOREACH ( i, dRetTypes )
				if ( !( IsNumeric ( dRetTypes[i] ) || IsJson ( dRetTypes[i] ) ) )
				{
					m_sParserError.SetSprintf ( "%s() argument %d must be numeric or JSON field", sFuncName, 1 + i );
					return -1;
				}
		}
		break;
	case FUNC_BM25F: // check that BM25F args are float, float [, {file_name=weight}]
		if ( dRetTypes.GetLength ()>3 )
		{
			m_sParserError.SetSprintf ( "%s() called with %d args, at most 3 args expected", sFuncName
										, dRetTypes.GetLength () );
			return -1;
		}

		if ( dRetTypes[0]!=SPH_ATTR_FLOAT || dRetTypes[1]!=SPH_ATTR_FLOAT )
		{
			m_sParserError.SetSprintf ( "%s() arguments 1,2 must be numeric", sFuncName );
			return -1;
		}

		if ( dRetTypes.GetLength ()==3 && dRetTypes[2]!=SPH_ATTR_MAPARG )
		{
			m_sParserError.SetSprintf ( "%s() argument 3 must be map", sFuncName );
			return -1;
		}
		break;
	case FUNC_SUBSTRING_INDEX:
		if ( dRetTypes.GetLength()!=3 )
		{
			m_sParserError.SetSprintf ( "%s() called with %d args, but 3 args expected", sFuncName
				, dRetTypes.GetLength () );
			return -1;
		}
		
		if ( dRetTypes[0]!=SPH_ATTR_STRING && dRetTypes[0]!=SPH_ATTR_STRINGPTR && dRetTypes[0]!=SPH_ATTR_JSON && dRetTypes[0]!=SPH_ATTR_JSON_FIELD )
		{
			m_sParserError.SetSprintf ( "%s() argument 1 must be string or json", sFuncName );
			return -1;
		}

		if ( dRetTypes[1]!=SPH_ATTR_STRING )
		{
			m_sParserError.SetSprintf ( "%s() arguments 2 must be string", sFuncName );
			return -1;
		}

		if ( dRetTypes[2]!=SPH_ATTR_INTEGER )
		{
			m_sParserError.SetSprintf ( "%s() arguments 3 must be numeric", sFuncName );
			return -1;
		}
		break;
	case FUNC_UPPER:
	case FUNC_LOWER:
		if ( dRetTypes.GetLength()!=1 )
		{
			m_sParserError.SetSprintf ( "%s() called with %d args, but 1 arg expected", sFuncName, dRetTypes.GetLength () );
			return -1;
		}

		if ( dRetTypes[0]!=SPH_ATTR_STRING && dRetTypes[0]!=SPH_ATTR_STRINGPTR && dRetTypes[0]!=SPH_ATTR_JSON && dRetTypes[0]!=SPH_ATTR_JSON_FIELD )
		{
			m_sParserError.SetSprintf ( "%s() argument 1 must be string or json", sFuncName );
			return -1;
		}
		break;
	case FUNC_GEODIST: // check GEODIST args count, and that optional arg 5 is a map argument
		if ( dRetTypes.GetLength ()>5 )
		{
			m_sParserError.SetSprintf ( "%s() called with %d args, at most 5 args expected", sFuncName
										, dRetTypes.GetLength () );
			return -1;
		}

		if ( dRetTypes.GetLength ()==5 && dRetTypes[4]!=SPH_ATTR_MAPARG )
		{
			m_sParserError.SetSprintf ( "%s() argument 5 must be map", sFuncName );
			return -1;
		}
		break;
	case FUNC_REGEX:
		{
#if WITH_RE2
			ESphAttr eLeft = m_dNodes[dArg.m_iLeft].m_eRetType;
			bool bIsLeftGood = ( eLeft==SPH_ATTR_STRING || eLeft==SPH_ATTR_STRINGPTR || eLeft==SPH_ATTR_JSON_FIELD );
			if ( !bIsLeftGood )
			{
				m_sParserError.SetSprintf ( "first %s() argument must be string or JSON.field", sFuncName );
				return -1;
			}

			ESphAttr eRight = m_dNodes[dArg.m_iRight].m_eRetType;
			bool bIsRightGood = ( eRight==SPH_ATTR_STRING );
			if ( !bIsRightGood )
			{
				m_sParserError.SetSprintf ( "second %s() argument must be string", sFuncName );
				return -1;
			}
#else
			m_sParserError.SetSprintf ( "%s() used but no regexp support compiled", sFuncName );
			return -1;
#endif
		}
		break;
	case FUNC_DATE_FORMAT:
		if ( dRetTypes.GetLength()!=2 )
		{
			m_sParserError.SetSprintf ( "%s() called with %d args, but 2 args expected", sFuncName, dRetTypes.GetLength() );
			return -1;
		}
		if ( m_dNodes[0].m_eRetType!=SPH_ATTR_INTEGER && m_dNodes[0].m_eRetType!=SPH_ATTR_TIMESTAMP && m_dNodes[0].m_eRetType!=SPH_ATTR_BIGINT && m_dNodes[0].m_eRetType!=SPH_ATTR_STRING )
		{
			m_sParserError.SetSprintf ( "%s() argument 1 must be integer, bigint or timestamp, json, string", sFuncName );
			return -1;
		}
		if ( dRetTypes[1]!=SPH_ATTR_STRING )
		{
			m_sParserError.SetSprintf ( "%s() arguments 2 must be string", sFuncName );
			return -1;
		}
		break;

	default:;
	}

	// do add
	ExprNode_t & tNode = m_dNodes.Add ();
	tNode.m_iToken = TOK_FUNC;
	tNode.m_iFunc = iFunc;
	tNode.m_iLeft = iArg;
	tNode.m_iRight = -1;
	tNode.m_eArgType = ( iArg>=0 ) ? m_dNodes [ iArg ].m_eRetType : SPH_ATTR_INTEGER;
	tNode.m_eRetType = g_dFuncs [ iFunc ].m_eRet;

	// fixup return type in a few special cases
	switch ( eFunc )
	{
	case FUNC_MIN:
	case FUNC_MAX:
	case FUNC_MADD:
	case FUNC_MUL3:
	case FUNC_ABS:
	case FUNC_IDIV:
		if ( IsJson ( tNode.m_eArgType ) ) // auto-converter from JSON field for universal (SPH_ATTR_NONE return type) nodes
			tNode.m_eRetType = SPH_ATTR_BIGINT;
		else
			tNode.m_eRetType = tNode.m_eArgType;
		break;

	case FUNC_EXIST:
		{
			ESphAttr eType = m_dNodes[m_dNodes[iArg].m_iRight].m_eRetType;
			tNode.m_eArgType = eType;
			tNode.m_eRetType = eType;
			break;
		}
	case FUNC_BIGINT:
		if ( tNode.m_eArgType==SPH_ATTR_FLOAT )
			tNode.m_eRetType = SPH_ATTR_FLOAT; // enforce if we can; FIXME! silently ignores BIGINT() on floats; should warn or raise an error
		break;
	case FUNC_IF:
	case FUNC_BITDOT:
		tNode.m_eRetType = tNode.m_eArgType;
		break;

	case FUNC_GREATEST:
	case FUNC_LEAST: // fixup MVA return type according to the leftmost argument
		{
			int iLeftmost = iArg;
			while ( m_dNodes [ iLeftmost ].m_iToken==',' )
				iLeftmost = m_dNodes [ iLeftmost ].m_iLeft;
			ESphAttr eArg = m_dNodes [ iLeftmost ].m_eRetType;
			if ( eArg==SPH_ATTR_INT64SET || eArg==SPH_ATTR_INT64SET_PTR )
				tNode.m_eRetType = SPH_ATTR_BIGINT;
			if ( eArg==SPH_ATTR_UINT32SET || eArg==SPH_ATTR_UINT32SET_PTR )
				tNode.m_eRetType = SPH_ATTR_INTEGER;
		}
		break;
	case FUNC_LEVENSHTEIN:
	{
		if ( dRetTypes.GetLength()<2 )
		{
			m_sParserError.SetSprintf ( "%s() called with %d args, but at least 2 args expected", sFuncName, dRetTypes.GetLength () );
			return -1;
		}
		
		if ( dRetTypes[0]!=SPH_ATTR_STRING && dRetTypes[0]!=SPH_ATTR_STRINGPTR && dRetTypes[0]!=SPH_ATTR_JSON_FIELD )
		{
			m_sParserError.SetSprintf ( "%s() arguments 1 must be string", sFuncName );
			return -1;
		}

		if ( dRetTypes[1]!=SPH_ATTR_STRING && dRetTypes[1]!=SPH_ATTR_STRINGPTR && dRetTypes[1]!=SPH_ATTR_JSON_FIELD )
		{
			m_sParserError.SetSprintf ( "%s() arguments 2 must be string", sFuncName );
			return -1;
		}

		LevenshteinOptions_t tOpts;
		if ( dRetTypes.GetLength()>2 )
		{
			if ( dRetTypes[2]!=SPH_ATTR_MAPARG )
			{
				m_sParserError.SetSprintf ( "%s() arguments 3 must be a map", sFuncName );
				return -1;
			}

			CSphVector<int> dArgs = GatherArgNodes ( iArg );
			assert ( dArgs.GetLength()==dRetTypes.GetLength() );

			const CSphVector<CSphNamedVariant> & dOpts = m_dNodes[dArgs[2]].m_pMapArg->m_dPairs;
			tOpts = GetOptions ( dOpts.Begin(), dOpts.GetLength() );
		}

		tNode.m_eRetType = ( tOpts.m_bNormalize ? SPH_ATTR_FLOAT : SPH_ATTR_INTEGER );

		break;
	}

	case FUNC_RANGE:
	case FUNC_DATE_RANGE:
	{
		if ( dRetTypes.GetLength()<2 )
		{
			m_sParserError.SetSprintf ( "%s() called with %d args, but at least 2 args expected", sFuncName, dRetTypes.GetLength () );
			return -1;
		}

		if ( dRetTypes[0]!=SPH_ATTR_INTEGER && dRetTypes[0]!=SPH_ATTR_BIGINT && dRetTypes[0]!=SPH_ATTR_FLOAT && dRetTypes[0]!=SPH_ATTR_TIMESTAMP )
		{
			m_sParserError.SetSprintf ( "%s() arguments 1 must be number", sFuncName );
			return -1;
		}

		GatherArgFN ( iArg, [&] ( int i )
		{
			if ( i!=0 && m_dNodes[i].m_eRetType!=SPH_ATTR_MAPARG )
				m_sParserError.SetSprintf ( "%s() arguments %d must be a map", sFuncName, i+1 );
		} );
	}
	break;

	case FUNC_HISTOGRAM:
	case FUNC_DATE_HISTOGRAM:
	{
		if ( dRetTypes.GetLength()!=2 )
		{
			m_sParserError.SetSprintf ( "%s() called with %d args, but at 2 args expected", sFuncName, dRetTypes.GetLength () );
			return -1;
		}

		if ( dRetTypes[0]!=SPH_ATTR_INTEGER && dRetTypes[0]!=SPH_ATTR_BIGINT && dRetTypes[0]!=SPH_ATTR_FLOAT && dRetTypes[0]!=SPH_ATTR_TIMESTAMP )
		{
			m_sParserError.SetSprintf ( "%s() arguments 1 must be number", sFuncName );
			return -1;
		}

		if ( dRetTypes[1]!=SPH_ATTR_MAPARG )
		{
			m_sParserError.SetSprintf ( "%s() arguments 2 must be map", sFuncName );
			return -1;
		}
	}
	break;

	default:;
	}

	// all ok
	assert ( tNode.m_eRetType!=SPH_ATTR_NONE );
	return m_dNodes.GetLength()-1;
}

// special branch for all/any/indexof ( expr for x in arglist )
int ExprParser_t::AddNodeFor ( int iFunc, int iExpr, int iLoop )
{
	assert ( iFunc>=0 && iFunc<int ( sizeof ( g_dFuncs ) / sizeof ( g_dFuncs[0] ) ) );
//	assert ( g_dFuncs [ iFunc ].m_eFunc==eFunc );
	const char * sFuncName = FuncNameByHash ( iFunc );

	// check args count
	if ( iLoop<0 )
	{
		int iArgc = 0;
		if ( iExpr>=0 )
			iArgc = ( m_dNodes[iExpr].m_iToken==',' ) ? m_dNodes[iExpr].m_iArgs : 1;

		m_sParserError.SetSprintf ( "%s() called with %d args, at least 1 args expected", sFuncName, iArgc );
		return -1;
	}
	// do add
	ExprNode_t &tNode = m_dNodes.Add ();
	tNode.m_iToken = TOK_FUNC;
	tNode.m_iFunc = iFunc;
	tNode.m_iLeft = iExpr;
	tNode.m_iRight = iLoop;
	tNode.m_eArgType = ( iExpr>=0 ) ? m_dNodes[iExpr].m_eRetType : SPH_ATTR_INTEGER;
	tNode.m_eRetType = g_dFuncs[iFunc].m_eRet;

	// all ok
	assert ( tNode.m_eRetType!=SPH_ATTR_NONE );
	return m_dNodes.GetLength () - 1;
}

int ExprParser_t::AddNodeDate ( int iFunc, int iExpr1, int iExpr2, int iUnit )
{
	assert ( iFunc>=0 && iFunc<int ( sizeof ( g_dFuncs ) / sizeof ( g_dFuncs[0] ) ) );

	ExprNode_t & tNode = m_dNodes.Add();
	tNode.m_iToken = TOK_FUNC;
	tNode.m_iFunc = iFunc;
	tNode.m_iLeft = iExpr1;
	tNode.m_iRight = iExpr2;
	tNode.m_eArgType = SPH_ATTR_INTEGER;
	tNode.m_eRetType = g_dFuncs[iFunc].m_eRet;

	// all ok
	assert ( tNode.m_eRetType!=SPH_ATTR_NONE );
	return m_dNodes.GetLength () - 1;
}

int ExprParser_t::AddNodeIn ( int iArg, int iList )
{
//	assert ( g_dFuncs[FUNC_IN].m_eFunc==FUNC_IN );

	// check args count
	if ( iList<0 )
	{
		m_sParserError.SetSprintf ( "in() called with <2 args, at least 2 args expected" );
		return -1;
	}

	// do add
	ExprNode_t &tNode = m_dNodes.Add ();
	tNode.m_iToken = TOK_FUNC;
	tNode.m_iFunc = FUNC_IN;
	tNode.m_iLeft = iArg;
	tNode.m_iRight = iList;
	tNode.m_eArgType = ( iArg>=0 ) ? m_dNodes[iArg].m_eRetType : SPH_ATTR_INTEGER;
	tNode.m_eRetType = g_dFuncs[FUNC_IN].m_eRet;

	// all ok
	assert ( tNode.m_eRetType!=SPH_ATTR_NONE );
	return m_dNodes.GetLength () - 1;
}

int ExprParser_t::AddNodeRemap ( int iExpr1, int iExpr2, int iList1, int iList2 )
{
	//assert ( g_dFuncs[FUNC_REMAP].m_eFunc==FUNC_REMAP );

	if ( m_dNodes[iExpr1].m_iToken==TOK_IDENT )
	{
		m_sParserError.SetSprintf ( "remap() incorrect first argument (not integer?)" );
		return 1;
	}
	if ( m_dNodes[iExpr2].m_iToken==TOK_IDENT )
	{
		m_sParserError.SetSprintf ( "remap() incorrect second argument (not integer/float?)" );
		return 1;
	}

	if ( !IsInt ( m_dNodes[iExpr1].m_eRetType ) )
	{
		m_sParserError.SetSprintf ( "remap() first argument should result in integer value" );
		return -1;
	}

	ESphAttr eSecondRet = m_dNodes[iExpr2].m_eRetType;
	if ( !IsNumeric ( eSecondRet ) )
	{
		m_sParserError.SetSprintf ( "remap() second argument should result in integer or float value" );
		return -1;
	}

	ConstList_c &tFirstList = *m_dNodes[iList1].m_pConsts;
	ConstList_c &tSecondList = *m_dNodes[iList2].m_pConsts;
	if ( tFirstList.m_dInts.GetLength ()==0 )
	{
		m_sParserError.SetSprintf ( "remap() first constlist should consist of integer values" );
		return -1;
	}
	if ( tFirstList.m_dInts.GetLength ()!=tSecondList.m_dInts.GetLength () &&
		tFirstList.m_dInts.GetLength ()!=tSecondList.m_dFloats.GetLength () )
	{
		m_sParserError.SetSprintf ( "remap() both constlists should have the same length" );
		return -1;
	}

	if ( eSecondRet==SPH_ATTR_FLOAT && tSecondList.m_dFloats.GetLength ()==0 )
	{
		m_sParserError.SetSprintf ( "remap() second argument results in float value and thus fourth argument should be a list of floats" );
		return -1;
	}
	if ( eSecondRet!=SPH_ATTR_FLOAT && tSecondList.m_dInts.GetLength ()==0 )
	{
		m_sParserError.SetSprintf ("remap() second argument results in integer value and thus fourth argument should be a list of integers" );
		return -1;
	}

	// do add
	ExprNode_t &tNode = m_dNodes.Add ();
	tNode.m_iToken = TOK_FUNC;
	tNode.m_iFunc = FUNC_REMAP;
	tNode.m_iLeft = iExpr1;
	tNode.m_iRight = iExpr2;
	tNode.m_eArgType = m_dNodes[iExpr1].m_eRetType;
	tNode.m_eRetType = m_dNodes[iExpr2].m_eRetType;
	return m_dNodes.GetLength () - 1;
}

// functions RAND with 0 or 1 arg
int ExprParser_t::AddNodeRand ( int iArg )
{
//	assert ( g_dFuncs[FUNC_RAND].m_eFunc==FUNC_RAND );

	if ( iArg>=0 )
	{
		if ( !IsNumeric ( m_dNodes[iArg].m_eRetType ) )
		{
			m_sParserError.SetSprintf ( "rand() argument must be numeric" );
			return -1;
		}
		int iArgc = ( m_dNodes[iArg].m_iToken==',' ) ? m_dNodes[iArg].m_iArgs : 1;
		if ( iArgc>1 )
		{
			m_sParserError.SetSprintf ( "rand() called with %d args, either 0 or 1 args expected", iArgc );
			return -1;
		}
	}

	// do add
	ExprNode_t &tNode = m_dNodes.Add ();
	tNode.m_iToken = TOK_FUNC;
	tNode.m_iFunc = FUNC_RAND;
	tNode.m_iLeft = iArg;
	tNode.m_iRight = -1;
	tNode.m_eArgType = ( iArg>=0 ) ? m_dNodes[iArg].m_eRetType : SPH_ATTR_INTEGER;
	tNode.m_eRetType = g_dFuncs[FUNC_RAND].m_eRet;

	// all ok
	assert ( tNode.m_eRetType!=SPH_ATTR_NONE );
	return m_dNodes.GetLength () - 1;
}

int ExprParser_t::AddNodeUdf ( int iCall, int iArg )
{
	UdfCall_t * pCall = m_dUdfCalls[iCall];
	SPH_UDF_INIT & tInit = pCall->m_tInit;
	SPH_UDF_ARGS & tArgs = pCall->m_tArgs;

	// initialize UDF right here, at AST creation stage
	// just because it's easy to gather arg types here
	if ( iArg>=0 )
	{
		// gather arg types
		CSphVector<DWORD> dArgTypes;

		int iCur = iArg;
		while ( iCur>=0 )
		{
			if ( m_dNodes[iCur].m_iToken!=',' )
			{
				const ExprNode_t & tNode = m_dNodes[iCur];
				if ( tNode.m_iToken==TOK_FUNC && ( tNode.m_iFunc==FUNC_RANKFACTORS || tNode.m_iFunc==FUNC_FACTORS ) )
					pCall->m_dArgs2Free.Add ( dArgTypes.GetLength() );
				if ( tNode.m_eRetType==SPH_ATTR_JSON || tNode.m_eRetType==SPH_ATTR_JSON_FIELD )
					pCall->m_dArgs2Free.Add ( dArgTypes.GetLength() );
				dArgTypes.Add ( tNode.m_eRetType );
				break;
			}

			int iRight = m_dNodes[iCur].m_iRight;
			if ( iRight>=0 )
			{
				const ExprNode_t & tNode = m_dNodes[iRight];
				assert ( tNode.m_iToken!=',' );
				if ( tNode.m_iToken==TOK_FUNC && ( tNode.m_iFunc==FUNC_RANKFACTORS || tNode.m_iFunc==FUNC_FACTORS) )
					pCall->m_dArgs2Free.Add ( dArgTypes.GetLength() );
				if ( tNode.m_eRetType==SPH_ATTR_JSON || tNode.m_eRetType==SPH_ATTR_JSON_FIELD )
					pCall->m_dArgs2Free.Add ( dArgTypes.GetLength() );
				dArgTypes.Add ( tNode.m_eRetType );
			}

			iCur = m_dNodes[iCur].m_iLeft;
		}

		assert ( dArgTypes.GetLength() );
		tArgs.arg_count = dArgTypes.GetLength();
		tArgs.arg_types = new sphinx_udf_argtype [ tArgs.arg_count ];

		// we gathered internal type ids in right-to-left order
		// reverse and remap
		// FIXME! eliminate remap, maybe?
		ARRAY_FOREACH ( i, dArgTypes )
		{
			sphinx_udf_argtype & eRes = tArgs.arg_types [ tArgs.arg_count-1-i ];
			switch ( dArgTypes[i] )
			{
				case SPH_ATTR_INTEGER:
				case SPH_ATTR_TIMESTAMP:
				case SPH_ATTR_BOOL:
					eRes = SPH_UDF_TYPE_UINT32;
					break;
				case SPH_ATTR_FLOAT:
					eRes = SPH_UDF_TYPE_FLOAT;
					break;
				case SPH_ATTR_BIGINT:
					eRes = SPH_UDF_TYPE_INT64;
					break;
				case SPH_ATTR_STRING:
					eRes = SPH_UDF_TYPE_STRING;
					break;
				case SPH_ATTR_UINT32SET:
				case SPH_ATTR_UINT32SET_PTR:
					eRes = SPH_UDF_TYPE_UINT32SET;
					break;
				case SPH_ATTR_INT64SET:
				case SPH_ATTR_INT64SET_PTR:
					eRes = SPH_UDF_TYPE_INT64SET;
					break;
				case SPH_ATTR_FACTORS:
					eRes = SPH_UDF_TYPE_FACTORS;
					pCall->m_dArgs2Free.Add ( i );
					break;
				case SPH_ATTR_JSON_FIELD:
					eRes = SPH_UDF_TYPE_JSON;
					break;
				default:
					m_sParserError.SetSprintf ( "internal error: unmapped UDF argument type (arg=%d, type=%u)", i, dArgTypes[i] );
					return -1;
			}
		}

		ARRAY_FOREACH ( i, pCall->m_dArgs2Free )
			pCall->m_dArgs2Free[i] = tArgs.arg_count - 1 - pCall->m_dArgs2Free[i];
	}

	// init
	if ( pCall->m_pUdf->m_fnInit )
	{
		char sError [ SPH_UDF_ERROR_LEN ];
		if ( pCall->m_pUdf->m_fnInit ( &tInit, &tArgs, sError ) )
		{
			m_sParserError = sError;
			return -1;
		}
	}

	// do add
	ExprNode_t & tNode = m_dNodes.Add ();
	tNode.m_iToken = TOK_UDF;
	tNode.m_iFunc = iCall;
	tNode.m_iLeft = iArg;
	tNode.m_iRight = -1;

	// deduce type
	tNode.m_eArgType = ( iArg>=0 ) ? m_dNodes[iArg].m_eRetType : SPH_ATTR_INTEGER;
	tNode.m_eRetType = pCall->m_pUdf->m_eRetType;
	return m_dNodes.GetLength()-1;
}

int	ExprParser_t::AddNodePF ( int iFunc, int iArg )
{
	assert ( iFunc>=0 && iFunc< int ( sizeof ( g_dFuncs )/sizeof ( g_dFuncs[0]) ) );
	const char * sFuncName = FuncNameByHash ( iFunc );

	CSphVector<ESphAttr> dRetTypes;
	GatherArgRetTypes ( iArg, dRetTypes );

	assert ( dRetTypes.GetLength()==0 || dRetTypes.GetLength()==1 );

	if ( dRetTypes.GetLength()==1 && dRetTypes[0]!=SPH_ATTR_MAPARG )
	{
		m_sParserError.SetSprintf ( "%s() argument must be a map", sFuncName );
		return -1;
	}

	ExprNode_t & tNode = m_dNodes.Add ();
	tNode.m_iToken = TOK_FUNC;
	tNode.m_iFunc = iFunc;
	tNode.m_iLeft = iArg;
	tNode.m_iRight = -1;
	tNode.m_eArgType = SPH_ATTR_MAPARG;
	tNode.m_eRetType = g_dFuncs[iFunc].m_eRet;

	return m_dNodes.GetLength()-1;
}

int ExprParser_t::AddNodeConstlist ( int64_t iValue, bool bPackedString )
{
	ExprNode_t & tNode = m_dNodes.Add();
	tNode.m_iToken = TOK_CONST_LIST;
	tNode.m_pConsts = new ConstList_c();
	tNode.m_pConsts->Add ( iValue );
	tNode.m_pConsts->m_sExpr = m_sExpr;
	tNode.m_pConsts->m_bPackedStrings = bPackedString;
	return m_dNodes.GetLength()-1;
}

int ExprParser_t::AddNodeConstlist ( float iValue )
{
	ExprNode_t & tNode = m_dNodes.Add();
	tNode.m_iToken = TOK_CONST_LIST;
	tNode.m_pConsts = new ConstList_c();
	tNode.m_pConsts->Add ( iValue );
	return m_dNodes.GetLength()-1;
}

void ExprParser_t::AppendToConstlist ( int iNode, int64_t iValue )
{
	m_dNodes[iNode].m_pConsts->Add ( iValue );
}

void ExprParser_t::AppendToConstlist ( int iNode, float iValue )
{
	m_dNodes[iNode].m_pConsts->Add ( iValue );
}

int ExprParser_t::AddNodeUservar ( int iUservar )
{
	ExprNode_t & tNode = m_dNodes.Add();
	tNode.m_iToken = TOK_USERVAR;
	tNode.m_iConst = iUservar;
	return m_dNodes.GetLength()-1;
}

int ExprParser_t::AddNodeHookIdent ( int iID )
{
	ExprNode_t & tNode = m_dNodes.Add();
	tNode.m_iToken = TOK_HOOK_IDENT;
	tNode.m_iFunc = iID;
	tNode.m_eRetType = m_pHook->GetIdentType ( iID );
	return m_dNodes.GetLength()-1;
}

int ExprParser_t::AddNodeHookFunc ( int iID, int iLeft )
{
	CSphVector<ESphAttr> dArgTypes;
	GatherArgRetTypes ( iLeft, dArgTypes );

	ESphAttr eRet = m_pHook->GetReturnType ( iID, dArgTypes, CheckForConstSet ( iLeft, 0 ), m_sParserError );
	if ( eRet==SPH_ATTR_NONE )
		return -1;

	ExprNode_t & tNode = m_dNodes.Add();
	tNode.m_iToken = TOK_HOOK_FUNC;
	tNode.m_iFunc = iID;
	tNode.m_iLeft = iLeft;
	tNode.m_iRight = -1;

	// deduce type
	tNode.m_eArgType = ( iLeft>=0 ) ? m_dNodes[iLeft].m_eRetType : SPH_ATTR_INTEGER;
	tNode.m_eRetType = eRet;

	return m_dNodes.GetLength()-1;
}


int ExprParser_t::AddNodeHookFunc ( int iID )
{
	CSphVector<ESphAttr> dArgTypes;
	ESphAttr eRet = m_pHook->GetReturnType ( iID, dArgTypes, true, m_sParserError );
	if ( eRet==SPH_ATTR_NONE )
		return -1;

	ExprNode_t & tNode = m_dNodes.Add();
	tNode.m_iToken = TOK_HOOK_FUNC;
	tNode.m_iFunc = iID;
	tNode.m_eRetType = eRet;

	return m_dNodes.GetLength()-1;
}


int ExprParser_t::AddNodeMapArg ( const char * szKey, const char * szValue, int64_t iValue, float fValue, VariantType_e eType )
{
	ExprNode_t & tNode = m_dNodes.Add();
	tNode.m_iToken = TOK_MAP_ARG;
	tNode.m_pMapArg = new MapArg_c();

	CSphString sValue;
	if ( szKey )
	{
		if ( eType==VariantType_e::STRING )
		{
			sValue = SqlUnescape ( m_sExpr.first + GetConstStrOffset(iValue), GetConstStrLength(iValue) );
			szValue = sValue.cstr();
		}

		tNode.m_pMapArg->Add ( szKey, szValue, iValue, fValue, eType );
	}

	tNode.m_eRetType = SPH_ATTR_MAPARG;
	return m_dNodes.GetLength()-1;
}


void ExprParser_t::AppendToMapArg ( int iNode, const char * szKey, const char * szValue, int64_t iValue, float fValue, VariantType_e eType )
{
	CSphString sValue;
	if ( eType==VariantType_e::STRING )
	{
		sValue = SqlUnescape ( m_sExpr.first + GetConstStrOffset(iValue), GetConstStrLength(iValue) );
		szValue = sValue.cstr();
	}

	m_dNodes[iNode].m_pMapArg->Add ( szKey, szValue, iValue, fValue, eType );
}


const char * ExprParser_t::Attr2Ident ( uint64_t uAttrLoc )
{
	ExprNode_t tAttr;
	sphUnpackAttrLocator ( uAttrLoc, &tAttr );

	CSphString sIdent;
	sIdent = m_pSchema->GetAttr ( tAttr.m_iLocator ).m_sName;
	m_dIdents.Add ( sIdent.Leak() );
	return m_dIdents.Last();
}


const char * ExprParser_t::Field2Ident ( uint64_t uAttrLoc )
{
	CSphString sIdent;
	sIdent = m_pSchema->GetField ( (int)uAttrLoc ).m_sName;
	m_dIdents.Add ( sIdent.Leak() );
	return m_dIdents.Last();
}


int ExprParser_t::AddNodeJsonField ( uint64_t uAttrLocator, int iLeft )
{
	int iNode = AddNodeAttr ( TOK_ATTR_JSON, uAttrLocator );
	m_dNodes[iNode].m_iLeft = iLeft;
	return m_dNodes.GetLength()-1;
}


int ExprParser_t::AddNodeJsonSubkey ( int64_t iValue )
{
	ExprNode_t & tNode = m_dNodes.Add ();
	tNode.m_iToken = TOK_SUBKEY;
	tNode.m_eRetType = SPH_ATTR_STRING;
	tNode.m_iConst = iValue;
	return m_dNodes.GetLength()-1;
}


int ExprParser_t::AddNodeDotNumber ( int64_t iValue )
{
	ExprNode_t & tNode = m_dNodes.Add ();
	tNode.m_iToken = TOK_CONST_FLOAT;
	tNode.m_eRetType = SPH_ATTR_FLOAT;
	const char * pCur = m_sExpr.first + (int)( iValue>>32 );
	tNode.m_fConst = (float) strtod ( pCur-1, nullptr );
	return m_dNodes.GetLength()-1;
}


int ExprParser_t::AddNodeIdent ( const char * sKey, int iLeft )
{
	ExprNode_t & tNode = m_dNodes.Add ();
	tNode.m_sIdent = sKey;
	tNode.m_iLeft = iLeft;
	tNode.m_iToken = TOK_IDENT;
	tNode.m_eRetType = SPH_ATTR_JSON_FIELD;
	return m_dNodes.GetLength()-1;
}


int ExprParser_t::ParseJoinAttr ( const char * szTable, uint64_t uOffset )
{
	CSphString sAttrName;
	sAttrName.SetBinary ( m_sExpr.first + GetConstStrOffset(uOffset), GetConstStrLength(uOffset) );

	CSphString sAttrWithTable;
	sAttrWithTable.SetSprintf ( "%s.%s", szTable, sAttrName.cstr() );	
	int iAttr = m_pSchema->GetAttrIndex ( sAttrWithTable.cstr() );
	if ( iAttr==-1 )
		m_sParserError.SetSprintf ( "unknown attribute '%s'", sAttrWithTable.cstr() );

	return iAttr;
}


int	ExprParser_t::AddNodeWithTable ( const char * szTable, uint64_t uOffset )
{
	int iAttr = ParseJoinAttr ( szTable, uOffset );
	if ( iAttr==-1 )
		return -1;

	YYSTYPE yylval;
	int iType = ParseAttr ( iAttr, m_pSchema->GetAttr(iAttr).m_sName.cstr(), &yylval );

	bool bColumnar = iType==TOK_COLUMNAR_INT || iType==SPH_ATTR_TIMESTAMP || iType==TOK_COLUMNAR_TIMESTAMP || iType==SPH_ATTR_FLOAT || iType==TOK_COLUMNAR_FLOAT || iType==TOK_COLUMNAR_BIGINT || iType==TOK_COLUMNAR_BOOL || iType==TOK_COLUMNAR_STRING || iType==TOK_COLUMNAR_UINT32SET || iType==TOK_COLUMNAR_INT64SET || iType==TOK_COLUMNAR_FLOATVEC;
	return bColumnar ? AddNodeColumnar ( iType, yylval.iAttrLocator ) : AddNodeAttr ( iType, yylval.iAttrLocator );
}


uint64_t ExprParser_t::ParseAttrWithTable ( const char * szTable, uint64_t uOffset )
{
	int iAttr = ParseJoinAttr ( szTable, uOffset );
	if ( iAttr==-1 )
		return 0;

	// lvalp->iAttrLocator 
	return sphPackAttrLocator ( m_pSchema->GetAttr(iAttr).m_tLocator, iAttr );
}

//////////////////////////////////////////////////////////////////////////

// performs simple semantic analysis
// checks operand types for some arithmetic operators
struct TypeCheck_fn
{
	CSphString m_sError;

	void Enter ( const ExprNode_t & tNode, const CSphVector<ExprNode_t> & dNodes )
	{
		if ( !m_sError.IsEmpty() )
			return;

		bool bNumberOp = tNode.m_iToken=='+' || tNode.m_iToken=='-' || tNode.m_iToken=='*' || tNode.m_iToken=='/';
		if ( bNumberOp )
		{
			bool bLeftNumeric =	tNode.m_iLeft<0 ? false : IsNumericNode ( dNodes[tNode.m_iLeft] );
			bool bRightNumeric = tNode.m_iRight<0 ? false : IsNumericNode ( dNodes[tNode.m_iRight] );

			// if json vs numeric then let it pass (for the autoconversion)
			if ( ( bLeftNumeric && !bRightNumeric && dNodes[tNode.m_iRight].m_eRetType==SPH_ATTR_JSON_FIELD )
				|| ( bRightNumeric && !bLeftNumeric && dNodes[tNode.m_iLeft].m_eRetType==SPH_ATTR_JSON_FIELD ) )
					return;

			if ( !bLeftNumeric || !bRightNumeric )
			{
				m_sError = "numeric operation applied to non-numeric operands";
				return;
			}
		}

		if ( tNode.m_iToken==TOK_EQ )
		{
			// string equal must work with string columns only
			ESphAttr eLeftRet = tNode.m_iLeft<0 ? SPH_ATTR_NONE : dNodes[tNode.m_iLeft].m_eRetType;
			ESphAttr eRightRet = tNode.m_iRight<0 ? SPH_ATTR_NONE : dNodes[tNode.m_iRight].m_eRetType;
			bool bLeftStr = ( eLeftRet==SPH_ATTR_STRING || eLeftRet==SPH_ATTR_STRINGPTR || eLeftRet==SPH_ATTR_JSON_FIELD );
			bool bRightStr = ( eRightRet==SPH_ATTR_STRING || eRightRet==SPH_ATTR_STRINGPTR || eRightRet==SPH_ATTR_JSON_FIELD );
			if ( bLeftStr!=bRightStr && eLeftRet!=SPH_ATTR_JSON_FIELD && eRightRet!=SPH_ATTR_JSON_FIELD )
			{
				m_sError = "equal operation applied to part string operands";
				return;
			}
		}
	}

	void Exit ( const ExprNode_t & )
	{}

	bool IsNumericNode ( const ExprNode_t & tNode )
	{
		return tNode.m_eRetType==SPH_ATTR_INTEGER || tNode.m_eRetType==SPH_ATTR_BOOL || tNode.m_eRetType==SPH_ATTR_FLOAT ||
			tNode.m_eRetType==SPH_ATTR_BIGINT || tNode.m_eRetType==SPH_ATTR_TOKENCOUNT || tNode.m_eRetType==SPH_ATTR_TIMESTAMP;
	}
};


// checks whether we have a WEIGHT() in expression
struct WeightCheck_fn
{
	bool * m_pRes;

	explicit WeightCheck_fn ( bool * pRes )
		: m_pRes ( pRes )
	{
		assert ( m_pRes );
		*m_pRes = false;
	}

	void Enter ( const ExprNode_t & tNode, const CSphVector<ExprNode_t> & )
	{
		if ( tNode.m_iToken==TOK_WEIGHT )
			*m_pRes = true;
	}

	void Exit ( const ExprNode_t & )
	{}
};

// checks whether expression has functions defined not in this file like
// searchd-level function or ranker-level functions
struct HookCheck_fn
{
	ISphExprHook * m_pHook;

	explicit HookCheck_fn ( ISphExprHook * pHook )
		: m_pHook ( pHook )
	{}

	void Enter ( const ExprNode_t & tNode, const CSphVector<ExprNode_t> & )
	{
		if ( tNode.m_iToken==TOK_HOOK_IDENT || tNode.m_iToken==TOK_HOOK_FUNC )
			m_pHook->CheckEnter ( tNode.m_iFunc );
	}

	void Exit ( const ExprNode_t & tNode )
	{
		if ( tNode.m_iToken==TOK_HOOK_IDENT || tNode.m_iToken==TOK_HOOK_FUNC )
			m_pHook->CheckExit ( tNode.m_iFunc );
	}
};


static int EXPR_STACK_EVAL = 160;
static int EXPR_STACK_CREATE = 400;

void SetExprNodeStackItemSize ( int iCreateSize, int iEvalSize )
{
	if ( iCreateSize>EXPR_STACK_CREATE )
		EXPR_STACK_CREATE = iCreateSize;

	if ( iEvalSize>EXPR_STACK_EVAL )
		EXPR_STACK_EVAL = iEvalSize;
}


ISphExpr * ExprParser_t::Parse ( const char * sExpr, const ISphSchema & tSchema, const CSphString * pJoinIdx, ESphAttr * pAttrType, bool * pUsesWeight, CSphString & sError )
{
	const char* szExpr = sExpr;

	// fixme! provide shared access to semi-parsed items.
	CSphString sCopy ( sExpr ); szExpr = sCopy.cstr();

	m_sLexerError = ""; //lexer
	m_sParserError = "";
	m_sCreateError = "";

	// setup lexer
	m_sExpr = { szExpr, (int)strlen (szExpr) };
	m_pSchema = &tSchema;
	m_pJoinIdx = pJoinIdx;

	// setup constant functions
	m_iConstNow = (int) time ( nullptr );

	// build abstract syntax tree
	m_iParsed = -1;

	// alternative parser
	yy1lex_init ( &m_pScanner );

	char * sEnd = const_cast<char *>( szExpr+m_sExpr.second );
	char cMemLast = sEnd[1];
	if ( cMemLast )
		sEnd[1] = 0; // this is ok because string allocates a small gap

	YY_BUFFER_STATE tLexerBuffer = yy1_scan_buffer ( const_cast<char*>(szExpr), m_sExpr.second+2, m_pScanner );

	yyparse ( this );
	yy1_delete_buffer ( tLexerBuffer, m_pScanner );
	yy1lex_destroy ( m_pScanner );

	if ( cMemLast )
		sEnd[1] = cMemLast; // this is ok because string allocates a small gap

	// handle errors
	if ( m_iParsed<0 || !m_sLexerError.IsEmpty() || !m_sParserError.IsEmpty() )
	{
		sError = !m_sLexerError.IsEmpty() ? m_sLexerError : m_sParserError;
		if ( sError.IsEmpty() ) sError = "general parsing error";
		return nullptr;
	}

	// deduce return type
	ESphAttr eAttrType = m_dNodes[m_iParsed].m_eRetType;

	// pooled MVA/string attributes are ok to use in expressions, but storing them into schema requires their _PTR counterparts
	if ( eAttrType==SPH_ATTR_UINT32SET || eAttrType==SPH_ATTR_INT64SET || eAttrType==SPH_ATTR_STRING )
		eAttrType = sphPlainAttrToPtrAttr(eAttrType);

	// Check expression stack to fit for mutual recursive function calls.
	// This check is an approximation, because different compilers with
	// different settings produce code which requires different stack size.
	const int TREE_SIZE_THRESH = 20;
	const StackSizeTuplet_t tExprStack = { EXPR_STACK_CREATE, EXPR_STACK_EVAL };
	int iStackNeeded = -1;
	if ( !EvalStackForTree ( m_dNodes, m_iParsed, tExprStack, TREE_SIZE_THRESH, iStackNeeded, "expressions", sError ) )
		return nullptr;

	ISphExpr * pExpr = nullptr;

	Threads::Coro::Continue ( iStackNeeded, [&] {

	pExpr = Create ( pUsesWeight, sError );

	if ( pAttrType )
		*pAttrType = eAttrType;
	} );

	if ( pExpr && iStackNeeded>0 )
	{
		auto pChildExpr = pExpr;
		pExpr = new Expr_ProxyFat_c ( pChildExpr );
		pChildExpr->Release();
	}

	return pExpr;
}

#ifndef NDEBUG
static void CheckDescendingNodes ( const CSphVector<ExprNode_t> & dNodes )
{
	ARRAY_CONSTFOREACH( i, dNodes )
	{
		assert ( i>dNodes[i].m_iLeft );
		assert ( i>dNodes[i].m_iRight );
	}
}
#endif

ISphExpr * ExprParser_t::Create ( bool * pUsesWeight, CSphString & sError )
{
	if ( GetError () )
		return nullptr;

#ifndef NDEBUG
	CheckDescendingNodes ( m_dNodes );
#endif
	// perform optimizations (tree transformations)
	Optimize ( m_iParsed );

// fixme! canonize pass breaks constraight on "1+2+3*aaa"
#ifndef NDEBUG
//	CheckDescendingNodes ( m_dNodes );
#endif

	// simple semantic analysis
	TypeCheck_fn tTypeChecker;
	WalkTree ( m_iParsed, tTypeChecker );
	if ( !tTypeChecker.m_sError.IsEmpty() )
	{
		sError.Swap ( tTypeChecker.m_sError );
		return nullptr;
	}

	// create evaluator
	CSphRefcountedPtr<ISphExpr> pRes { CreateTree ( m_iParsed ) };
	if ( !m_sCreateError.IsEmpty() )
	{
		pRes = nullptr;
		sError = m_sCreateError;
	}
	else if ( !pRes )
	{
		sError.SetSprintf ( "empty expression" );
	}

	if ( pUsesWeight )
	{
		WeightCheck_fn tWeightFunctor ( pUsesWeight );
		WalkTree ( m_iParsed, tWeightFunctor );
	}

	if ( m_pHook )
	{
		HookCheck_fn tHookFunctor ( m_pHook );
		WalkTree ( m_iParsed, tHookFunctor );
	}

	return pRes.Leak();
}

//////////////////////////////////////////////////////////////////////////
// PUBLIC STUFF
//////////////////////////////////////////////////////////////////////////

JoinArgs_t::JoinArgs_t ( const ISphSchema & tJoinedSchema, const CSphString & sIndex1, const CSphString & sIndex2 )
	: m_tJoinedSchema ( tJoinedSchema )
	, m_sIndex1 ( sIndex1 )
	, m_sIndex2 ( sIndex2 )
{}

/// parser entry point
ISphExpr * sphExprParse ( const char * szExpr, const ISphSchema & tSchema, const CSphString * pJoinIdx, CSphString & sError, ExprParseArgs_t & tArgs )
{
	// parse into opcodes
	ExprParser_t tParser ( tArgs.m_pHook, tArgs.m_pProfiler, tArgs.m_eCollation );
	ISphExpr * pRes = tParser.Parse ( szExpr, tSchema, pJoinIdx, tArgs.m_pAttrType, tArgs.m_pUsesWeight, sError );
	if ( tArgs.m_pZonespanlist )
		*tArgs.m_pZonespanlist = tParser.m_bHasZonespanlist;
	if ( tArgs.m_pEvalStage )
		*tArgs.m_pEvalStage = tParser.m_eEvalStage;
	if ( tArgs.m_pPackedFactorsFlags )
		*tArgs.m_pPackedFactorsFlags = tParser.m_uPackedFactorFlags;
	if ( tArgs.m_pStoredField )
		*tArgs.m_pStoredField = tParser.m_uStoredField;
	if ( tArgs.m_pNeedDocIds )
		*tArgs.m_pNeedDocIds = tParser.m_bNeedDocIds;

	return pRes;
}

/// json type autoconversion
ISphExpr * sphJsonFieldConv ( ISphExpr * pExpr )
{
	return new Expr_JsonFieldConv_c ( pExpr );
}<|MERGE_RESOLUTION|>--- conflicted
+++ resolved
@@ -2927,21 +2927,13 @@
 };
 
 
-<<<<<<< HEAD
-class Expr_StrEq_c : public Expr_BinaryFilter_c
-{
-public:
-	Expr_StrEq_c ( ISphExpr * pLeft, ISphExpr * pRight, ESphCollation eCollation, bool bEq )
-		: Expr_BinaryFilter_c ( "Expr_StrEq_c", pLeft, pRight )
-=======
-class Expr_StrCmp_c : public Expr_Binary_c
+class Expr_StrCmp_c : public Expr_BinaryFilter_c
 {
 public:
 	Expr_StrCmp_c ( ISphExpr * pLeft, ISphExpr * pRight, ESphCollation eCollation, bool bExclude, EStrCmpDir eStrCmpDir )
-		: Expr_Binary_c ( "Expr_StrEq_c", pLeft, pRight )
+		: Expr_BinaryFilter_c ( "Expr_StrEq_c", pLeft, pRight )
 		, m_bExclude ( bExclude )
 		, m_eStrCmpDir ( eStrCmpDir )
->>>>>>> a75d9843
 	{
 		m_fnStrCmp = GetStringCmpFunc ( eCollation );
 	}
