//
// Copyright (c) 2017-2024, Manticore Software LTD (https://manticoresearch.com)
// All rights reserved
//
// This program is free software; you can redistribute it and/or modify
// it under the terms of the GNU General Public License. You should have
// received a copy of the GPL license along with this program; if you
// did not, you can find it at http://www.gnu.org/
//

#include "sphinxquery.h"
#include "sphinxsearch.h"
#include "sphinxplugin.h"
#include "sphinxutils.h"
#include "searchdaemon.h"
#include "jsonqueryfilter.h"
#include "attribute.h"
#include "searchdsql.h"
#include "knnmisc.h"
#include "datetime.h"

#include "json/cJSON.h"

static const char * g_szAll = "_all";
static const char * g_szHighlight = "_@highlight_";
static const char * g_szOrder = "_@order_";

class QueryTreeBuilder_c;
struct ErrorPathGuard_t
{
	ErrorPathGuard_t ( QueryTreeBuilder_c & tBuilder, bool bEnabled, const JsonObj_c & tPath );
	~ErrorPathGuard_t ();

	QueryTreeBuilder_c & m_tBuilder;
	const bool m_bEnabled;
};

class QueryTreeBuilder_c : public XQParseHelper_c
{
public:
					QueryTreeBuilder_c ( const CSphQuery * pQuery, TokenizerRefPtr_c pQueryTokenizerQL, const CSphIndexSettings & tSettings );

	void			CollectKeywords ( const char * szStr, XQNode_t * pNode, const XQLimitSpec_t & tLimitSpec, float fBoost );

	bool			HandleFieldBlockStart ( const char * & /*pPtr*/ ) override { return true; }
	bool			HandleSpecialFields ( const char * & pPtr, FieldMask_t & dFields ) override;
	bool			NeedTrailingSeparator() override { return false; }

	XQNode_t *		CreateNode ( XQLimitSpec_t & tLimitSpec );

	const TokenizerRefPtr_c &	GetQLTokenizer() { return m_pQueryTokenizerQL; }
	const CSphIndexSettings &	GetIndexSettings() { return m_tSettings; }
	const CSphQuery *			GetQuery() { return m_pQuery; }

	bool m_bHasFulltext = false;
	bool m_bHasFilter = false;
	void ResetNodesFlags() { m_bHasFulltext = m_bHasFilter = false; } 

	QueryTreeBuilder_c CreateCollectPath ( const CSphSchema * pSchema );
	void ErrorPrintPath ( QueryTreeBuilder_c & tOrig );
	ErrorPathGuard_t ErrorAddPath ( const JsonObj_c & tPath );

private:
	const CSphQuery *			m_pQuery {nullptr};
	const TokenizerRefPtr_c		m_pQueryTokenizerQL;
	const CSphIndexSettings &	m_tSettings;

	XQNode_t *		AddChildKeyword ( XQNode_t * pParent, const char * szKeyword, int iSkippedPosBeforeToken, const XQLimitSpec_t & tLimitSpec, float fBoost );

	friend ErrorPathGuard_t;
	CSphVector< std::pair<CSphString, const void *> > m_dErrorPath;
	bool m_bErrorCollectPath = false;
};


QueryTreeBuilder_c::QueryTreeBuilder_c ( const CSphQuery * pQuery, TokenizerRefPtr_c pQueryTokenizerQL, const CSphIndexSettings & tSettings )
	: m_pQuery ( pQuery )
	, m_pQueryTokenizerQL ( std::move (pQueryTokenizerQL) )
	, m_tSettings ( tSettings )
{}


void QueryTreeBuilder_c::CollectKeywords ( const char * szStr, XQNode_t * pNode, const XQLimitSpec_t & tLimitSpec, float fBoost )
{
	m_pTokenizer->SetBuffer ( (const BYTE*)szStr, (int) strlen ( szStr ) );

	while (true)
	{
		int iSkippedPosBeforeToken = 0;
		if ( m_bWasBlended )
		{
			iSkippedPosBeforeToken = m_pTokenizer->SkipBlended();
			// just add all skipped blended parts except blended head (already added to atomPos)
			if ( iSkippedPosBeforeToken>1 )
				m_iAtomPos += iSkippedPosBeforeToken - 1;
		}

		// FIXME!!! only wildcard node need tokes with wildcard symbols
		const char * sToken = (const char *) m_pTokenizer->GetToken ();
		if ( !sToken )
		{
			AddChildKeyword ( pNode, nullptr, iSkippedPosBeforeToken, tLimitSpec, fBoost );
			break;
		}

		// now let's do some token post-processing
		m_bWasBlended = m_pTokenizer->TokenIsBlended();

		int iPrevDeltaPos = 0;
		if ( m_pPlugin && m_pPlugin->m_fnPushToken )
			sToken = m_pPlugin->m_fnPushToken ( m_pPluginData, const_cast<char*>(sToken), &iPrevDeltaPos, m_pTokenizer->GetTokenStart(), int ( m_pTokenizer->GetTokenEnd() - m_pTokenizer->GetTokenStart() ) );

		m_iAtomPos += 1 + iPrevDeltaPos;

		bool bMultiDestHead = false;
		bool bMultiDest = false;
		int iDestCount = 0;
		// do nothing inside phrase
		if ( !m_pTokenizer->IsPhraseMode() )
			bMultiDest = m_pTokenizer->WasTokenMultiformDestination ( bMultiDestHead, iDestCount );

		// check for stopword, and create that node
		// temp buffer is required, because GetWordID() might expand (!) the keyword in-place
		BYTE sTmp [ MAX_TOKEN_BYTES ];

		strncpy ( (char*)sTmp, sToken, MAX_TOKEN_BYTES );
		sTmp[MAX_TOKEN_BYTES-1] = '\0';

		int iStopWord = 0;
		if ( m_pPlugin && m_pPlugin->m_fnPreMorph )
			m_pPlugin->m_fnPreMorph ( m_pPluginData, (char*)sTmp, &iStopWord );

		SphWordID_t uWordId = iStopWord ? 0 : m_pDict->GetWordID ( sTmp );

		if ( uWordId && m_pPlugin && m_pPlugin->m_fnPostMorph )
		{
			int iRes = m_pPlugin->m_fnPostMorph ( m_pPluginData, (char*)sTmp, &iStopWord );
			if ( iStopWord )
				uWordId = 0;
			else if ( iRes )
				uWordId = m_pDict->GetWordIDNonStemmed ( sTmp );
		}

		if ( !uWordId )
		{
			sToken = nullptr;
			// stopwords with step=0 must not affect pos
			if ( m_bEmptyStopword )
				m_iAtomPos--;
		}

		XQNode_t * pChildNode = nullptr;
		if ( bMultiDest && !bMultiDestHead )
		{
			assert ( m_dMultiforms.GetLength() );
			m_dMultiforms.Last().m_iDestCount++;
			m_dDestForms.Add ( sToken );
		} else
			pChildNode = AddChildKeyword ( pNode, sToken, iSkippedPosBeforeToken, tLimitSpec, fBoost );

		if ( bMultiDestHead )
		{
			MultiformNode_t & tMulti = m_dMultiforms.Add();
			tMulti.m_pNode = pChildNode;
			tMulti.m_iDestStart = m_dDestForms.GetLength();
			tMulti.m_iDestCount = 0;
		}
	}
}


bool QueryTreeBuilder_c::HandleSpecialFields ( const char * & pPtr, FieldMask_t & dFields )
{
	if ( *pPtr=='_' )
	{
		auto iLen = (int) strlen(g_szAll);
		if ( !strncmp ( pPtr, g_szAll, iLen ) )
		{
			pPtr += iLen;
			dFields.SetAll();
			return true;
		}
	}

	return false;
}


XQNode_t * QueryTreeBuilder_c::CreateNode ( XQLimitSpec_t & tLimitSpec )
{
	auto * pNode = new XQNode_t(tLimitSpec);
	m_dSpawned.Add ( pNode );
	return pNode;
}


XQNode_t * QueryTreeBuilder_c::AddChildKeyword ( XQNode_t * pParent, const char * szKeyword, int iSkippedPosBeforeToken, const XQLimitSpec_t & tLimitSpec, float fBoost )
{
	XQKeyword_t tKeyword ( szKeyword, m_iAtomPos );
	tKeyword.m_iSkippedBefore = iSkippedPosBeforeToken;
	tKeyword.m_fBoost = fBoost;
	auto * pNode = new XQNode_t ( tLimitSpec );
	pNode->m_pParent = pParent;
	pNode->m_dWords.Add ( tKeyword );
	pParent->m_dChildren.Add ( pNode );
	m_dSpawned.Add ( pNode );

	return pNode;
}

ErrorPathGuard_t QueryTreeBuilder_c::ErrorAddPath ( const JsonObj_c & tPath )
{
	return ErrorPathGuard_t ( *this, m_bErrorCollectPath, tPath );
}

void QueryTreeBuilder_c::ErrorPrintPath ( QueryTreeBuilder_c & tOrig )
{
	assert ( IsError() );

	StringBuilder_c tBuilder;
	tBuilder.Appendf ( "%s at '", tOrig.m_pParsed->m_sParseError.cstr() );

	const void * pLast = nullptr;
	for ( const auto & tEntry : m_dErrorPath )
	{
		// skip duplicates
		if ( !tEntry.second || pLast!=tEntry.second )
			tBuilder.Appendf ( "/%s", tEntry.first.scstr() );

		pLast = tEntry.second;
	}

	tBuilder << "'";

	tOrig.m_pParsed->m_sParseError = (CSphString)tBuilder;
}

QueryTreeBuilder_c QueryTreeBuilder_c::CreateCollectPath ( const CSphSchema * pSchema )
{
	QueryTreeBuilder_c tOther ( m_pQuery, std::move ( m_pQueryTokenizerQL ), m_tSettings );
	tOther.Setup ( pSchema, m_pTokenizer->Clone ( SPH_CLONE ), std::move ( m_pDict ), m_pParsed, m_tSettings );

	tOther.m_bErrorCollectPath = true;
	tOther.m_dErrorPath.Add ( { "query", nullptr } );

	return tOther;
}


ErrorPathGuard_t::ErrorPathGuard_t ( QueryTreeBuilder_c & tBuilder, bool bEnabled, const JsonObj_c & tPath )
	: m_tBuilder ( tBuilder )
	, m_bEnabled ( bEnabled )
{
	// add path entry only in the collect pass and only prior to error point
	if ( m_bEnabled && !m_tBuilder.IsError() )
		m_tBuilder.m_dErrorPath.Add ( { tPath.Name(), tPath.GetRoot() } );
}

ErrorPathGuard_t::~ErrorPathGuard_t ()
{
	if ( m_bEnabled && !m_tBuilder.IsError() )
		m_tBuilder.m_dErrorPath.Pop();
}


//////////////////////////////////////////////////////////////////////////

class QueryParserJson_c : public QueryParser_i
{
public:
	bool	IsFullscan ( const CSphQuery & tQuery ) const final;
	bool	IsFullscan ( const XQQuery_t & tQuery ) const final;
	bool	ParseQuery ( XQQuery_t & tParsed, const char * sQuery, const CSphQuery * pQuery, TokenizerRefPtr_c pQueryTokenizer, TokenizerRefPtr_c pQueryTokenizerJson, const CSphSchema * pSchema, const DictRefPtr_c& pDict, const CSphIndexSettings & tSettings, const CSphBitvec * pMorphFields ) const final;
	QueryParser_i * Clone() const final { return new QueryParserJson_c; }

private:
	XQNode_t *		ConstructMatchNode ( const JsonObj_c & tJson, bool bPhrase, bool bTerms, bool bSingleTerm, QueryTreeBuilder_c & tBuilder ) const;
	XQNode_t *		ConstructBoolNode ( const JsonObj_c & tJson, QueryTreeBuilder_c & tBuilder ) const;
	XQNode_t *		ConstructQLNode ( const JsonObj_c & tJson, QueryTreeBuilder_c & tBuilder ) const;
	XQNode_t *		ConstructMatchAllNode ( QueryTreeBuilder_c & tBuilder ) const;

	bool			ConstructBoolNodeItems ( const JsonObj_c & tClause, CSphVector<XQNode_t *> & dItems, QueryTreeBuilder_c & tBuilder ) const;
	bool			ConstructNodeOrFilter ( const JsonObj_c & tItem, CSphVector<XQNode_t *> & dNodes, QueryTreeBuilder_c & tBuilder ) const;

	XQNode_t *		ConstructNode ( const JsonObj_c & tJson, QueryTreeBuilder_c & tBuilder ) const;
};


bool QueryParserJson_c::IsFullscan ( const CSphQuery & tQuery ) const
{
	const char * szQ = tQuery.m_sQuery.cstr();
	if ( !szQ )									return true;
	if ( strstr ( szQ, R"("match")" ) )			return false;
	if ( strstr ( szQ, R"("terms")" ) )			return false;
	if ( strstr ( szQ, R"("match_phrase")" ) )	return false;
	if ( strstr ( szQ, R"("term")" ) )			return false;
	if ( strstr ( szQ, R"("query_string")" ) )	return false;
	if ( strstr ( szQ, R"("simple_query_string")" ) ) return false;

	return true;
}


bool QueryParserJson_c::IsFullscan ( const XQQuery_t & tQuery ) const
{
	return !( tQuery.m_pRoot && ( tQuery.m_pRoot->m_dChildren.GetLength () || tQuery.m_pRoot->m_dWords.GetLength () ) );
}

static bool IsFullText ( const CSphString & sName );
static bool IsBoolNode ( const CSphString & sName );

bool CheckRootNode ( const JsonObj_c & tRoot, CSphString & sError )
{
	bool bFilter = false;
	bool bBool = false;
	bool bFullText = false;
	for ( const auto & tItem : tRoot )
	{
		const CSphString & sName = tItem.Name();
		if ( IsFilter ( tItem ) )
		{
			if ( bFilter )
			{
				sError = "\"query\" has multiple filter properties, use bool node";
				return false;
			}
			bFilter = true;
		}
		else if ( IsBoolNode ( sName ) )
		{
			if ( bBool )
			{
				sError = "\"query\" has multiple bool properties";
				return false;
			}
			bBool = true;
		}
		else if ( IsFullText ( sName ) )
		{
			if ( bFullText )
			{
				sError = "\"query\" has multiple full-text properties, use bool node";
				return false;
			}
			bFullText = true;
		}
	}

	return true;
}

static JsonObj_c FindFullTextQueryNode ( const JsonObj_c & tRoot )
{
	for ( JsonObj_c tChild : tRoot )
	{
		if ( !IsFilter ( tChild ) )
			return tChild;
	}

	return tRoot[0];
}


bool QueryParserJson_c::ParseQuery ( XQQuery_t & tParsed, const char * szQuery, const CSphQuery * pQuery, TokenizerRefPtr_c pQueryTokenizerQL, TokenizerRefPtr_c pQueryTokenizerJson, const CSphSchema * pSchema, const DictRefPtr_c & pDict, const CSphIndexSettings & tSettings, const CSphBitvec * pMorphFields ) const
{
	JsonObj_c tRoot ( szQuery );

	// take only the first item of the query; ignore the rest
	int iNumIndexes = ( tRoot.Empty() ? 0 : tRoot.Size() );
	if ( !iNumIndexes )
	{
		tParsed.m_sParseError = "\"query\" property is empty";
		return false;
	}
	if ( iNumIndexes!=1 && !CheckRootNode ( tRoot, tParsed.m_sParseError ) )
		return false;

	assert ( pQueryTokenizerJson->IsQueryTok() );
	DictRefPtr_c pMyDict = GetStatelessDict ( pDict );

	QueryTreeBuilder_c tBuilder ( pQuery, std::move ( pQueryTokenizerQL ), tSettings );
	tBuilder.Setup ( pSchema, pQueryTokenizerJson->Clone ( SPH_CLONE ), pMyDict, &tParsed, tSettings );

	const JsonObj_c tFtNode = FindFullTextQueryNode ( tRoot );
	XQNode_t * pRoot = ConstructNode ( tFtNode, tBuilder );
	if ( tBuilder.IsError() )
	{
		tBuilder.Cleanup();

		QueryTreeBuilder_c tErrorBuilder { tBuilder.CreateCollectPath ( pSchema ) };
		ConstructNode ( tFtNode, tErrorBuilder );
		tErrorBuilder.Cleanup();
		tErrorBuilder.ErrorPrintPath ( tBuilder );

		return false;
	}

	XQLimitSpec_t tLimitSpec;
	pRoot = tBuilder.FixupTree ( pRoot, tLimitSpec, pMorphFields, IsAllowOnlyNot() );
	if ( tBuilder.IsError() )
	{
		tBuilder.Cleanup();
		return false;
	}

	tParsed.m_bSingleWord = ( pRoot && pRoot->m_dChildren.IsEmpty() && pRoot->m_dWords.GetLength() == 1 );
	tParsed.m_pRoot = pRoot;
	return true;
}


static const char * g_szOperatorNames[]=
{
	"and",
	"or"
};


static XQOperator_e StrToNodeOp ( const char * szStr )
{
	if ( !szStr )
		return SPH_QUERY_TOTAL;

	int iOp=0;
	for ( auto i : g_szOperatorNames )
	{
		if ( !strcmp ( szStr, i ) )
			return XQOperator_e(iOp);

		iOp++;
	}

	return SPH_QUERY_TOTAL;
}


static bool IsBoolNode ( const JsonObj_c & tJson )
{
	if ( !tJson )
		return false;

	return CSphString ( tJson.Name() )=="bool";
}

bool IsBoolNode ( const CSphString & sName )
{
	return ( sName=="bool" );
}

static float GetBoost ( const JsonObj_c & tFields )
{
	const float fBoostDefault = 1.0f;
	if ( !tFields.IsObj() )
		return fBoostDefault;

 	JsonObj_c tBoost = tFields.GetItem ( "boost" );
	if ( !tBoost || !tBoost.IsNum() )
		return fBoostDefault;
	
	return tBoost.FltVal();
}

XQNode_t * QueryParserJson_c::ConstructMatchNode ( const JsonObj_c & tJson, bool bPhrase, bool bTerms, bool bSingleTerm, QueryTreeBuilder_c & tBuilder ) const
{
	ErrorPathGuard_t tGuard = tBuilder.ErrorAddPath ( tJson );
	if ( !tJson.IsObj() )
	{
		tBuilder.Error ( "\"match\" value should be an object" );
		return nullptr;
	}

	if ( tJson.Size()!=1 )
	{
		tBuilder.Error ( "ill-formed \"match\" property" );
		return nullptr;
	}

	JsonObj_c tFields = tJson[0];
	tBuilder.SetString ( tFields.Name() );

	XQLimitSpec_t tLimitSpec;
	const char * szQuery = nullptr;
	XQOperator_e eNodeOp = bPhrase ? SPH_QUERY_PHRASE : SPH_QUERY_OR;
	bool bIgnore = false;
	StringBuilder_c tTermsBuf ( " " );

	if ( !tBuilder.ParseFields ( tLimitSpec.m_dFieldMask, tLimitSpec.m_iFieldMaxPos, bIgnore ) )
		return nullptr;

	if ( bIgnore )
	{
		tBuilder.Warning ( R"(ignoring fields in "%s", using "_all")", tFields.Name() );
		tLimitSpec.Reset();
	}

	tLimitSpec.m_bFieldSpec = true;

	if ( bTerms )
	{
		if ( !tFields.IsArray() )
		{
			tBuilder.Warning ( "values of properties in \"terms\" should be an array" );
			return nullptr;
		}

		for ( const auto & tTerm : tFields )
		{
			if ( !tTerm.IsStr() )
			{
				tBuilder.Error ( "\"terms\" value should be a string" );
				return nullptr;
			}

			tTermsBuf += tTerm.SzVal();
		}

		szQuery = tTermsBuf.cstr();

	} else if ( tFields.IsObj() )
	{
		// matching with flags
		CSphString sError;
		JsonObj_c tQuery = ( bSingleTerm ? tFields.GetStrItem ( "value", sError ) : tFields.GetStrItem ( "query", sError ) );
		if ( !tQuery )
		{
			tBuilder.Error ( "%s", sError.cstr() );
			return nullptr;
		}

		szQuery = tQuery.SzVal();

		if ( !bPhrase )
		{
			JsonObj_c tOp = tFields.GetItem ( "operator" );
			if ( tOp ) // "and", "or"
			{
				eNodeOp = StrToNodeOp ( tOp.SzVal() );
				if ( eNodeOp==SPH_QUERY_TOTAL )
				{
					tBuilder.Error ( "unknown operator: \"%s\"", tOp.SzVal() );
					return nullptr;
				}
			}
		}
	} else
	{
		// simple list of keywords
		if ( !tFields.IsStr() )
		{
			tBuilder.Warning ( "values of properties in \"match\" should be strings or objects" );
			return nullptr;
		}

		szQuery = tFields.SzVal();
	}

	assert ( szQuery );

	XQNode_t * pNewNode = tBuilder.CreateNode ( tLimitSpec );
	pNewNode->SetOp ( eNodeOp );
	float fBoost = GetBoost ( tFields );
	tBuilder.CollectKeywords ( szQuery, pNewNode, tLimitSpec, fBoost );

	return pNewNode;
}


bool QueryParserJson_c::ConstructNodeOrFilter ( const JsonObj_c & tItem, CSphVector<XQNode_t *> & dNodes, QueryTreeBuilder_c & tBuilder ) const
{
	if ( !tItem )
		return true;

	// we created filters before, no need to process them again
	if ( IsFilter(tItem) )
	{
		tBuilder.m_bHasFilter = true;
		return true;
	}

	XQNode_t * pNode = ConstructNode ( tItem, tBuilder );
	if ( !pNode )
		return IsBoolNode ( tItem ); // need walk down the tree for compart mode

	dNodes.Add ( pNode );

	return true;
}


bool QueryParserJson_c::ConstructBoolNodeItems ( const JsonObj_c & tClause, CSphVector<XQNode_t *> & dItems, QueryTreeBuilder_c & tBuilder ) const
{
	ErrorPathGuard_t tGuard = tBuilder.ErrorAddPath ( tClause );
	if ( tClause.IsArray() )
	{
		for ( const auto & tObject : tClause )
		{
			if ( !tObject.IsObj() )
			{
				tBuilder.Error ( "\"%s\" array value should be an object", tClause.Name() );
				return false;
			}

			if ( !ConstructNodeOrFilter ( tObject[0], dItems, tBuilder ) )
				return false;
		}
	} else if ( tClause.IsObj() )
	{
		if ( !ConstructNodeOrFilter ( tClause[0], dItems, tBuilder ) )
			return false;
	} else
	{
		tBuilder.Error ( "\"%s\" value should be an object or an array", tClause.Name() );
		return false;
	}

	return true;
}


XQNode_t * QueryParserJson_c::ConstructBoolNode ( const JsonObj_c & tJson, QueryTreeBuilder_c & tBuilder ) const
{
	ErrorPathGuard_t tGuard = tBuilder.ErrorAddPath ( tJson );
	if ( !tJson.IsObj() )
	{
		tBuilder.Error ( "\"bool\" value should be an object" );
		return nullptr;
	}

	CSphVector<XQNode_t *> dMust, dShould, dMustNot;

	for ( const auto & tClause : tJson )
	{
		tBuilder.ResetNodesFlags();
		CSphString sName = tClause.Name();
		if ( sName=="must" )
		{
			if ( !ConstructBoolNodeItems ( tClause, dMust, tBuilder ) )
				return nullptr;
		} else if ( sName=="should" )
		{
			if ( !ConstructBoolNodeItems ( tClause, dShould, tBuilder ) )
				return nullptr;
			if ( tBuilder.m_bHasFilter && tBuilder.m_bHasFulltext )
			{
				tBuilder.Error ( "filter and full-text can be used together only inside \"must\" node" );
				return nullptr;
			}

		} else if ( sName=="must_not" )
		{
			if ( !ConstructBoolNodeItems ( tClause, dMustNot, tBuilder ) )
				return nullptr;
		} else if ( sName=="filter" )
		{
			if ( !ConstructBoolNodeItems ( tClause, dMust, tBuilder ) )
				return nullptr;
		} else if ( sName=="minimum_should_match" ) // FIXME!!! add to should as option
		{
			continue;
		} else
		{
			tBuilder.Error ( "unknown bool query type: \"%s\"", sName.cstr() );
			return nullptr;
		}
	}

	XQNode_t * pMustNode = nullptr;
	XQNode_t * pShouldNode = nullptr;
	XQNode_t * pMustNotNode = nullptr;

	XQLimitSpec_t tLimitSpec;

	if ( dMust.GetLength() )
	{
		// no need to construct AND node for a single child
		if ( dMust.GetLength()==1 )
			pMustNode = dMust[0];
		else
		{
			XQNode_t * pAndNode = tBuilder.CreateNode ( tLimitSpec );
			pAndNode->SetOp ( SPH_QUERY_AND );

			for ( auto & i : dMust )
			{
				pAndNode->m_dChildren.Add(i);
				i->m_pParent = pAndNode;
			}

			pMustNode = pAndNode;
		}
	}

	if ( dShould.GetLength() )
	{
		if ( dShould.GetLength()==1 )
			pShouldNode = dShould[0];
		else
		{
			XQNode_t * pOrNode = tBuilder.CreateNode ( tLimitSpec );
			pOrNode->SetOp ( SPH_QUERY_OR );

			for ( auto & i : dShould )
			{
				pOrNode->m_dChildren.Add(i);
				i->m_pParent = pOrNode;
			}

			pShouldNode = pOrNode;
		}
	}

	// slightly different case - we need to construct the NOT node anyway
	if ( dMustNot.GetLength() )
	{
		XQNode_t * pNotNode = tBuilder.CreateNode ( tLimitSpec );
		pNotNode->SetOp ( SPH_QUERY_NOT );

		if ( dMustNot.GetLength()==1 )
		{
			pNotNode->m_dChildren.Add ( dMustNot[0] );
			dMustNot[0]->m_pParent = pNotNode;
		} else
		{
			XQNode_t * pOrNode = tBuilder.CreateNode ( tLimitSpec );
			pOrNode->SetOp ( SPH_QUERY_OR );

			for ( auto & i : dMustNot )
			{
				pOrNode->m_dChildren.Add ( i );
				i->m_pParent = pOrNode;
			}

			pNotNode->m_dChildren.Add ( pOrNode );
			pOrNode->m_pParent = pNotNode;
		}

		pMustNotNode = pNotNode;
	}

	int iTotalNodes = 0;
	iTotalNodes += pMustNode ? 1 : 0;
	iTotalNodes += pShouldNode ? 1 : 0;
	iTotalNodes += pMustNotNode ? 1 : 0;

	XQNode_t * pResultNode = nullptr;

	if ( !iTotalNodes )
		return nullptr;
	else if ( iTotalNodes==1 )
	{
		if ( pMustNode )
			pResultNode = pMustNode;
		else if ( pShouldNode )
			pResultNode = pShouldNode;
		else
			pResultNode = pMustNotNode;

		assert ( pResultNode );
	} else
	{
		pResultNode = pMustNode ? pMustNode : pMustNotNode;
		assert ( pResultNode );
		
		// combine 'must' and 'must_not' with AND
		if ( pMustNode && pMustNotNode )
		{
			XQNode_t * pAndNode = tBuilder.CreateNode(tLimitSpec);
			pAndNode->SetOp(SPH_QUERY_AND);
			pAndNode->m_dChildren.Add ( pMustNode );
			pAndNode->m_dChildren.Add ( pMustNotNode );
			pMustNode->m_pParent = pAndNode;
			pMustNotNode->m_pParent = pAndNode;

			pResultNode = pAndNode;
		}

		// combine 'result' node and 'should' node with MAYBE
		if ( pShouldNode )
		{
			XQNode_t * pMaybeNode = tBuilder.CreateNode ( tLimitSpec );
			pMaybeNode->SetOp ( SPH_QUERY_MAYBE );
			pMaybeNode->m_dChildren.Add ( pResultNode );
			pMaybeNode->m_dChildren.Add ( pShouldNode );
			pShouldNode->m_pParent = pMaybeNode;
			pResultNode->m_pParent = pMaybeNode;

			pResultNode = pMaybeNode;
		}
	}

	return pResultNode;
}


XQNode_t * QueryParserJson_c::ConstructQLNode ( const JsonObj_c & tJson, QueryTreeBuilder_c & tBuilder ) const
{
	ErrorPathGuard_t tGuard = tBuilder.ErrorAddPath ( tJson );
	if ( !tJson.IsStr() )
	{
		tBuilder.Error ( "\"query_string\" value should be an string" );
		return nullptr;
	}

	XQQuery_t tParsed;
	tParsed.m_dZones = tBuilder.GetZone(); // should keep the same zone list for whole tree
	// no need to pass morph fields here as upper level does fixup
	if ( !sphParseExtendedQuery ( tParsed, tJson.StrVal().cstr(), tBuilder.GetQuery(), tBuilder.GetQLTokenizer(), tBuilder.GetSchema(), tBuilder.GetDict(), tBuilder.GetIndexSettings(), nullptr ) )
	{
		tBuilder.Error ( "%s", tParsed.m_sParseError.cstr() );
		return nullptr;
	}

	if ( !tParsed.m_sParseWarning.IsEmpty() )
		tBuilder.Warning ( "%s", tParsed.m_sParseWarning.cstr() );

	XQNode_t * pRoot = tParsed.m_pRoot;
	tParsed.m_pRoot = nullptr;
	tBuilder.SetZone ( tParsed.m_dZones );
	return pRoot;
}


XQNode_t * QueryParserJson_c::ConstructMatchAllNode ( QueryTreeBuilder_c & tBuilder ) const
{
	XQLimitSpec_t tLimitSpec;
	XQNode_t * pNewNode = tBuilder.CreateNode ( tLimitSpec );
	pNewNode->SetOp ( SPH_QUERY_NULL );
	return pNewNode;
}

static bool IsFtMatch ( const CSphString & sName )
{
	return ( sName=="match" );
}

static bool IsFtTerms ( const CSphString & sName )
{
	return ( sName=="terms" );
}

static bool IsFtPhrase ( const CSphString & sName )
{
	return ( sName=="match_phrase" );
}

static bool IsFtTerm ( const CSphString & sName )
{
	return ( sName=="term" );
}

static bool IsFtMatchAll ( const CSphString & sName )
{
	return ( sName=="match_all" );
}

static bool IsFtQueryString ( const CSphString & sName )
{
	return ( sName=="query_string" );
}

static bool IsFtQueryStringSimple ( const CSphString & sName )
{
	return ( sName=="simple_query_string" );
}

bool IsFullText ( const CSphString & sName )
{
	return ( IsFtMatch ( sName ) || IsFtTerms ( sName ) || IsFtPhrase ( sName ) || IsFtTerm ( sName ) || IsFtMatchAll ( sName ) || IsFtQueryString ( sName ) || IsFtQueryStringSimple ( sName ));
}

XQNode_t * QueryParserJson_c::ConstructNode ( const JsonObj_c & tJson, QueryTreeBuilder_c & tBuilder ) const
{
	ErrorPathGuard_t tGuard = tBuilder.ErrorAddPath ( tJson );
	CSphString sName = tJson.Name();
	if ( !tJson || sName.IsEmpty() )
	{
		tBuilder.Error ( "empty json found" );
		return nullptr;
	}

	bool bMatch = IsFtMatch ( sName );
	bool bTerms = IsFtTerms ( sName );
	bool bPhrase = IsFtPhrase ( sName );
	bool bSingleTerm = IsFtTerm ( sName );
	if ( bMatch || bPhrase || bTerms || bSingleTerm )
	{
		tBuilder.m_bHasFulltext = true;
		return ConstructMatchNode ( tJson, bPhrase, bTerms, bSingleTerm, tBuilder );
	}

	if ( IsFtMatchAll ( sName ) )
	{
		tBuilder.m_bHasFulltext = true;
		return ConstructMatchAllNode ( tBuilder );
	}

	if ( IsBoolNode ( sName ) )
		return ConstructBoolNode ( tJson, tBuilder );

	if ( IsFtQueryString ( sName ) )
	{
		tBuilder.m_bHasFulltext = true;
		return ConstructQLNode ( tJson, tBuilder );
	}

	if ( IsFtQueryStringSimple ( sName ) && tJson.IsObj() )
	{
		tBuilder.m_bHasFulltext = true;
		return ConstructQLNode ( tJson.GetItem ( "query" ), tBuilder );
	}

	tBuilder.Error ( "unknown full-text node '%s'", sName.cstr() );
	return nullptr;
}

bool NonEmptyQuery ( const JsonObj_c & tQuery )
{
	return ( tQuery.HasItem("match")
	|| tQuery.HasItem("match_phrase")
	|| tQuery.HasItem("bool") )
	|| tQuery.HasItem("query_string");
}


//////////////////////////////////////////////////////////////////////////

static bool ParseSnippet ( const JsonObj_c & tSnip, CSphQuery & tQuery, CSphString & sError );
static bool ParseSort ( const JsonObj_c & tSort, JsonQuery_c & tQuery, bool & bGotWeight, CSphString & sError, CSphString & sWarning );
static bool ParseSelect ( const JsonObj_c & tSelect, CSphQuery & tQuery, CSphString & sError );
static bool ParseScriptFields ( const JsonObj_c & tExpr, CSphQuery & tQuery, CSphString & sError );
static bool ParseExpressions ( const JsonObj_c & tExpr, CSphQuery & tQuery, CSphString & sError );
static bool ParseDocFields ( const JsonObj_c & tDocFields, JsonQuery_c & tQuery, CSphString & sError );
static bool ParseAggregates ( const JsonObj_c & tAggs, JsonQuery_c & tQuery, CSphString & sError );

static bool ParseIndex ( const JsonObj_c & tRoot, SqlStmt_t & tStmt, CSphString & sError )
{
	if ( !tRoot )
	{
		sError.SetSprintf ( "unable to parse: %s", tRoot.GetErrorPtr() );
		return false;
	}

	JsonObj_c tIndex = tRoot.GetStrItem ( "table", sError );
	if ( !tIndex )
	{
		tIndex = tRoot.GetStrItem ( "index", sError, true );
		if ( !tIndex )
			return false;
	}

	tStmt.m_sIndex = tIndex.StrVal();
	tStmt.m_tQuery.m_sIndexes = tStmt.m_sIndex;

	const char * sIndexStart = strchr ( tStmt.m_sIndex.cstr(), ':' );
	if ( sIndexStart!=nullptr )
	{
		const char * sIndex = tStmt.m_sIndex.cstr();
		sError.SetSprintf ( "wrong table at cluster syntax, use \"cluster\": \"%.*s\" and \"index\": \"%s\" properties, instead of '%s'",
			(int)(sIndexStart-sIndex), sIndex, sIndexStart+1, sIndex );
		return false;
	}

	return true;
}


static bool ParseIndexId ( const JsonObj_c & tRoot, bool bArrayIds, SqlStmt_t & tStmt, DocID_t & tDocId, CSphString & sError )
{
	if ( !ParseIndex ( tRoot, tStmt, sError ) )
		return false;

	JsonObj_c tId = tRoot.GetItem ( "id" );
	if ( tId )
	{
		if ( !tId.IsInt() && !tId.IsUint() && !tId.IsArray() )
		{
			sError = "Document ids should be integer or array of integers";
			return false;
		}

		if ( !bArrayIds && tId.IsArray() )
		{
			sError = "Document ids should be integer";
			return false;
		}

		if ( !tId.IsArray() )
		{
			if ( tId.IsInt() && tId.IntVal()<0 )
			{
				sError = "Negative document ids are not allowed";
				return false;
			}
		} else
		{
			for ( const auto & tItem : tId )
			{
				if ( !tItem.IsInt() && !tItem.IsUint() )
				{
					sError = "Document ids should be integer";
					return false;
				}
				if ( tItem.IsInt() && tItem.IntVal()<0 )
				{
					sError = "Negative document ids are not allowed";
					return false;
				}
			}
		}
	}

	if ( tId && !tId.IsArray() )
		tDocId = tId.IntVal();
	else
		tDocId = 0; 	// enable auto-id

	return true;
}

static bool ParseCluster ( const JsonObj_c & tRoot, SqlStmt_t & tStmt, CSphString & sError )
{
	if ( !tRoot )
	{
		sError.SetSprintf ( "unable to parse: %s", tRoot.GetErrorPtr() );
		return false;
	}

	// cluster is optional
	JsonObj_c tCluster = tRoot.GetStrItem ( "cluster", sError, true );
	if ( tCluster )
		tStmt.m_sCluster = tCluster.StrVal();

	return true;
}


std::unique_ptr<QueryParser_i> sphCreateJsonQueryParser()
{
	return std::make_unique<QueryParserJson_c>();
}


static bool ParseLimits ( const JsonObj_c & tRoot, CSphQuery & tQuery, CSphString & sError )
{
	JsonObj_c tLimit = tRoot.GetIntItem ( "limit", "size", sError );
	if ( !sError.IsEmpty() )
		return false;

	if ( tLimit )
		tQuery.m_iLimit = (int)tLimit.IntVal();

	JsonObj_c tOffset = tRoot.GetIntItem ( "offset", "from", sError );
	if ( !sError.IsEmpty() )
		return false;

	if ( tOffset )
		tQuery.m_iOffset = (int)tOffset.IntVal();

	JsonObj_c tCutoff = tRoot.GetIntItem ( "cutoff", sError, true );
	if ( !sError.IsEmpty() )
		return false;

	if ( tCutoff )
		tQuery.m_iCutoff = (int)tCutoff.IntVal();

	JsonObj_c tMaxMatches = tRoot.GetIntItem ( "max_matches", sError, true );
	if ( !sError.IsEmpty() )
		return false;

	if ( tMaxMatches )
	{
		tQuery.m_iMaxMatches = (int)tMaxMatches.IntVal();
		tQuery.m_bExplicitMaxMatches = true;
	}

	return true;
}


static bool ParseOptions ( const JsonObj_c & tRoot, CSphQuery & tQuery, CSphString & sError )
{
	JsonObj_c tOptions = tRoot.GetItem("options");
	if ( !tOptions )
		return true;

	if ( !tOptions.IsObj() )
	{	
		sError = "\"options\" property value should be an object";
		return false;
	}

	for ( const auto & i : tOptions )
	{
		AddOption_e eAdd = AddOption_e::NOT_FOUND;
		CSphString sOpt = i.Name();
		if ( i.IsInt() )
			eAdd = AddOption ( tQuery, sOpt, i.StrVal(), i.IntVal(), STMT_SELECT, sError );
		else if ( i.IsStr() )
		{
			CSphString sRanker = i.StrVal();
			const char * szRanker = sRanker.cstr();
			while ( sphIsAlpha(*szRanker) )
				szRanker++;

			if ( *szRanker=='(' && sRanker.Ends(")")  )
			{
				int iRankerNameLen = szRanker-sRanker.cstr();
				CSphString sExpr = sRanker.SubString (iRankerNameLen+1, sRanker.Length()-iRankerNameLen-2 );
				sExpr.Unquote();

				sRanker = sRanker.SubString ( 0, iRankerNameLen );
				eAdd = ::AddOptionRanker ( tQuery, sOpt, sRanker, [sExpr]{ return sExpr; }, STMT_SELECT, sError );
			}

			if ( eAdd==AddOption_e::NOT_FOUND )
				eAdd = AddOption ( tQuery, sOpt, i.StrVal(), [&i]{ return i.StrVal(); }, STMT_SELECT, sError );
		}
		else if ( i.IsObj() )
		{
			CSphVector<CSphNamedInt> dNamed;
			for ( const auto & tNamed : i )
			{
				if ( !tNamed.IsInt() )
				{
					sError.SetSprintf ( "\"%s\" property of \"%s\"' option should be integer", sOpt.cstr(), tNamed.Name() );
					return false;
				}

				dNamed.Add ( { tNamed.Name(), tNamed.IntVal() } );
			}

			eAdd = ::AddOption ( tQuery, sOpt, dNamed, STMT_SELECT, sError );
		}

		if ( eAdd==AddOption_e::NOT_FOUND )
		{
			sError.SetSprintf ( "unknown option '%s'", sOpt.cstr () );
			return false;
		}
		else if ( eAdd==AddOption_e::FAILED )
			return false;
	}

	return true;
}


static bool ParseKNNQuery ( const JsonObj_c & tJson, CSphQuery & tQuery, CSphString & sError, CSphString & sWarning )
{
	if ( !tJson )
		return true;

	if ( !tJson.IsObj() )
	{	
		sError = "\"knn\" property value should be an object";
		return false;
	}

	if ( !tJson.FetchStrItem ( tQuery.m_sKNNAttr, "field", sError ) )	return false;
	if ( !tJson.FetchIntItem ( tQuery.m_iKNNK, "k", sError ) )			return false;
	if ( !tJson.FetchIntItem ( tQuery.m_iKnnEf, "ef", sError, true ) )		return false;

	JsonObj_c tQueryVec = tJson.GetArrayItem ( "query_vector", sError );
	if ( !tQueryVec )
		return false;

	for ( const auto & tArrayItem : tQueryVec )
	{
		if ( !tArrayItem.IsInt() && !tArrayItem.IsDbl() )
		{
			sError = "\"query_vector\" items should be integer of float";
			return false;
		}

		tQuery.m_dKNNVec.Add ( tArrayItem.FltVal() );
	}

	return true;
}


static bool ParseOnCond ( const JsonObj_c & tRoot, CSphString & sIdx, CSphString & sAttr, ESphAttr & eType, CSphString & sError )
{
	CSphString sType;
	if ( !tRoot.FetchStrItem ( sIdx, "table", sError ) ) return false;
	if ( !tRoot.FetchStrItem ( sAttr, "field", sError ) ) return false;
	if ( !tRoot.FetchStrItem ( sType, "type", sError, true ) ) return false;

	if ( !sType.IsEmpty() )
	{
		if ( sType=="int" || sType=="integer" )
			eType = SPH_ATTR_INTEGER;
		else if ( sType=="float" )
			eType = SPH_ATTR_FLOAT;
		else if ( sType=="string" )
			eType = SPH_ATTR_STRING;
		else
		{
			sError.SetSprintf ( "unknown \"type\" value: \"%s\"", sType.cstr() );
			return false;
		}
	}

	return true;
}


static bool ParseOnFilter ( const JsonObj_c & tRoot, OnFilter_t & tOnFilter, CSphString & sError )
{
	if ( !tRoot.IsObj() )
	{
		sError = "\"on\" items should be objects";
		return false;
	}

	CSphString sOp;
	if ( !tRoot.FetchStrItem ( sOp, "operator", sError ) )
		return false;

	if ( sOp!="eq" )
	{
		sError = "Unknown \"operator\" value";
		return false;
	}

	JsonObj_c tLeft = tRoot.GetObjItem ( "left", sError );
	if ( !tLeft )
		return false;

	JsonObj_c tRight = tRoot.GetObjItem ( "right", sError );
	if ( !tRight )
		return false;

	if ( !ParseOnCond ( tLeft, tOnFilter.m_sIdx1, tOnFilter.m_sAttr1, tOnFilter.m_eTypeCast1, sError ) )
		return false;

	if ( !ParseOnCond ( tRight, tOnFilter.m_sIdx2, tOnFilter.m_sAttr2, tOnFilter.m_eTypeCast2, sError ) )
		return false;

	return true;
}


static bool ParseJoin ( const JsonObj_c & tRoot, CSphQuery & tQuery, CSphString & sError, CSphString & sWarning )
{
	JsonObj_c tJoin = tRoot.GetArrayItem ( "join", sError, true );
	if ( !tJoin )
		return true;

	int iNumJoins = 0;
	for ( const auto & tJoinItem : tJoin )
	{
		if ( iNumJoins>0 )
		{
			sError = "Only single table joins are currently supported";
			return false;
		}

		CSphString sJoinType;
		if ( !tJoinItem.FetchStrItem ( sJoinType, "type", sError ) )
			return false;

		if ( sJoinType=="inner" )
			tQuery.m_eJoinType = JoinType_e::INNER;
		else if ( sJoinType=="left" )
			tQuery.m_eJoinType = JoinType_e::LEFT;
		else
		{	
			sError.SetSprintf ( "unknown join type '%s'", sJoinType.cstr() );
			return false;
		}

		if ( !tJoinItem.FetchStrItem ( tQuery.m_sJoinIdx, "table", sError ) )
			return false;

		JsonObj_c tMatchQuery = tJoinItem.GetObjItem ( "query", sError, true );
		if ( tMatchQuery )
			tQuery.m_sJoinQuery = tMatchQuery.AsString();
		
		JsonObj_c tOn = tJoinItem.GetArrayItem ( "on", sError );
		if ( !tOn )
			return false;

		for ( const auto & tCond : tOn )
		{
			OnFilter_t tOnFilter;
			if ( !ParseOnFilter ( tCond, tOnFilter, sError ) )
				return false;

			tQuery.m_dOnFilters.Add(tOnFilter);
		}

		iNumJoins++;
	}

	return true;
}


bool sphParseJsonQuery ( Str_t sQuery, ParsedJsonQuery_t & tPJQuery )
{
	JsonObj_c tRoot ( sQuery );
	tPJQuery.m_tQuery.m_sRawQuery = sQuery;

	return sphParseJsonQuery ( tRoot, tPJQuery );
}


bool sphParseJsonQuery ( const JsonObj_c & tRoot, ParsedJsonQuery_t & tPJQuery )
{
	TlsMsg::ResetErr();
	if ( !tRoot )
		return TlsMsg::Err ( "unable to parse: %s", tRoot.GetErrorPtr() );

	TLS_MSG_STRING ( sError );
	JsonObj_c tIndex = tRoot.GetStrItem ( "table", sError );
	if ( !tIndex )
	{
		tIndex = tRoot.GetStrItem ( "index", sError, true );
		if ( !tIndex )
			return false;
	}

	auto & tQuery = tPJQuery.m_tQuery;

	tQuery.m_sIndexes = tIndex.StrVal();
	if ( tQuery.m_sIndexes==g_szAll )
		tQuery.m_sIndexes = "*";

	if ( !ParseLimits ( tRoot, tQuery, sError ) )
		return false;

	JsonObj_c tJsonQuery = tRoot.GetItem("query");
	JsonObj_c tKNNQuery = tRoot.GetItem("knn");
	if ( tJsonQuery && tKNNQuery )
		return TlsMsg::Err ( "\"query\" can't be used together with \"knn\"" );

	// common code used by search queries and update/delete by query
	if ( !ParseJsonQueryFilters ( tJsonQuery, tQuery, sError, tPJQuery.m_sWarning ) )
		return false;

	if ( !ParseKNNQuery ( tKNNQuery, tQuery, sError, tPJQuery.m_sWarning ) )
		return false;

	if ( tKNNQuery && !ParseJsonQueryFilters ( tKNNQuery, tQuery, sError, tPJQuery.m_sWarning ) )
		return false;

	if ( !ParseJoin ( tRoot, tQuery, sError, tPJQuery.m_sWarning ) )
		return false;

	if ( !ParseOptions ( tRoot, tQuery, sError ) )
		return false;

	if ( !tRoot.FetchBoolItem ( tPJQuery.m_bProfile, "profile", sError, true ) )
		return false;

	if ( !tRoot.FetchIntItem ( tPJQuery.m_iPlan, "plan", sError, true ) )
		return false;

	// expression columns go first to select list
	JsonObj_c tScriptFields = tRoot.GetItem ( "script_fields" );
	if ( tScriptFields && !ParseScriptFields ( tScriptFields, tQuery, sError ) )
		return false;

	// a synonym to "script_fields"
	JsonObj_c tExpressions = tRoot.GetItem ( "expressions" );
	if ( tExpressions && !ParseExpressions ( tExpressions, tQuery, sError ) )
		return false;

	JsonObj_c tSnip = tRoot.GetObjItem ( "highlight", sError, true );
	if ( tSnip )
	{
		if ( !ParseSnippet ( tSnip, tQuery, sError ) )
			return false;
	}
	else if ( !sError.IsEmpty() )
		return false;

	JsonObj_c tSort = tRoot.GetItem("sort");
	if ( tSort && !( tSort.IsArray() || tSort.IsObj() ) )
	{
		sError = "\"sort\" property value should be an array or an object";
		return false;
	}

	if ( tSort )
	{
		bool bGotWeight = false;
		if ( !ParseSort ( tSort, tQuery, bGotWeight, sError, tPJQuery.m_sWarning ) )
			return false;

		JsonObj_c tTrackScore = tRoot.GetBoolItem ( "track_scores", sError, true );
		if ( !sError.IsEmpty() )
			return false;

		bool bTrackScore = tTrackScore && tTrackScore.BoolVal();
		if ( !bGotWeight && !bTrackScore )
			tQuery.m_eRanker = SPH_RANK_NONE;
	}
	else
	{
		// set defaults
		tQuery.m_eSort = SPH_SORT_EXTENDED;
		tQuery.m_sSortBy = "@weight desc";
		tQuery.m_sOrderBy = "@weight desc";
	}

	// source \ select filter
	JsonObj_c tSelect = tRoot.GetItem("_source");
	bool bParsedSelect = ( !tSelect || ParseSelect ( tSelect, tQuery, sError ) );
	if ( !bParsedSelect )
		return false;

	// docvalue_fields
	JsonObj_c tDocFields = tRoot.GetItem ( "docvalue_fields" );
	if ( tDocFields && !ParseDocFields ( tDocFields, tQuery, sError ) )
		return false;

	// aggs
	JsonObj_c tAggs = tRoot.GetItem ( "aggs" );
	if ( tAggs && !ParseAggregates ( tAggs, tQuery, sError ) )
		return false;

	return true;
}


bool ParseJsonInsert ( const JsonObj_c & tRoot, SqlStmt_t & tStmt, DocID_t & tDocId, bool bReplace, CSphString & sError )
{
	if ( !ParseIndexId ( tRoot, false, tStmt, tDocId, sError ) )
		return false;

	if ( !ParseCluster ( tRoot, tStmt, sError ) )
		return false;

	tStmt.m_dInsertSchema.Add ( sphGetDocidName() );
	SqlInsert_t & tId = tStmt.m_dInsertValues.Add();
	tId.m_iType = SqlInsert_t::CONST_INT;
	tId.SetValueInt ( (uint64_t)tDocId, false );

	// "doc" is optional
	JsonObj_c tSource = tRoot.GetItem("doc");

	return ParseJsonInsertSource ( tSource, tStmt, bReplace, sError );
}

static bool ParseJsonInsertSource ( const JsonObj_c & tSource, StrVec_t & dInsertSchema, CSphVector<SqlInsert_t> & dInsertValues, CSphString & sError )
{
	if ( !tSource )
		return true;

	for ( const auto & tItem : tSource )
	{
		dInsertSchema.Add ( tItem.Name() );
		dInsertSchema.Last().ToLower();

		SqlInsert_t & tNewValue = dInsertValues.Add();
		if ( tItem.IsStr() || tItem.IsNull() )
		{
			tNewValue.m_iType = ( tItem.IsStr() ? SqlInsert_t::QUOTED_STRING : SqlInsert_t::TOK_NULL );
			tNewValue.m_sVal = tItem.StrVal();
		} else if ( tItem.IsDbl() )
		{
			tNewValue.m_iType = SqlInsert_t::CONST_FLOAT;
			tNewValue.m_fVal = tItem.FltVal();
		} else if ( tItem.IsInt() || tItem.IsBool() || tItem.IsUint() )
		{
			tNewValue.m_iType = SqlInsert_t::CONST_INT;
			tNewValue.SetValueInt ( tItem.IntVal() );
		} else if ( tItem.IsArray() || tItem.IsObj() )
		{
			// could be either object or array
			// all fit to JSON attribute
			// array of int fits MVA attribute
			tNewValue.m_sVal = tItem.AsString();

			bool bMVA = false;

			if ( tItem.IsArray() )
			{
				tNewValue.m_iType = SqlInsert_t::CONST_MVA;
				tNewValue.m_pVals = new RefcountedVector_c<AttrValue_t>;
				for ( const auto & tArrayItem : tItem )
				{
					if ( !tArrayItem.IsInt() && !tArrayItem.IsDbl() )
						break;

					tNewValue.m_pVals->Add ( { tArrayItem.IntVal(), tArrayItem.FltVal() } );
					bMVA = true;
				}
				if ( !bMVA && !tItem.Size() )
					bMVA = true;
			}

			if ( !bMVA )
			{
				tNewValue.m_iType = SqlInsert_t::QUOTED_STRING;
				tNewValue.m_pVals = nullptr;
			}

		} else
		{
			sError.SetSprintf ( "unsupported value type '%s' in field '%s'", tItem.TypeName(), tItem.Name() );
			return false;
		}
	}

	return true;
}

bool ParseJsonInsertSource ( const JsonObj_c & tSource, SqlStmt_t & tStmt, bool bReplace, CSphString & sError )
{
	tStmt.m_eStmt = bReplace ? STMT_REPLACE : STMT_INSERT;

	if ( !ParseJsonInsertSource ( tSource, tStmt.m_dInsertSchema, tStmt.m_dInsertValues, sError ) )
		return false;

	if ( !tStmt.CheckInsertIntegrity() )
	{
		sError = "wrong number of values";
		return false;
	}

	return true;
}


bool sphParseJsonInsert ( const char * szInsert, SqlStmt_t & tStmt, DocID_t & tDocId, bool bReplace, CSphString & sError )
{
	JsonObj_c tRoot ( szInsert );
	return ParseJsonInsert ( tRoot, tStmt, tDocId, bReplace, sError );
}


static bool ParseUpdateDeleteQueries ( const JsonObj_c & tRoot, bool bDelete, SqlStmt_t & tStmt, DocID_t & tDocId, CSphString & sError )
{	
	tStmt.m_tQuery.m_sSelect = "id";
	if ( !ParseIndex ( tRoot, tStmt, sError ) )
		return false;

	if ( !ParseCluster ( tRoot, tStmt, sError ) )
		return false;

	JsonObj_c tId = tRoot.GetItem ( "id" );
	if ( tId )
	{
		if ( !ParseIndexId ( tRoot, bDelete, tStmt, tDocId, sError ) )
			return false;

		CSphFilterSettings & tFilter = tStmt.m_tQuery.m_dFilters.Add();
		tFilter.m_eType = SPH_FILTER_VALUES;
		if ( bDelete && tId.IsArray() )
		{
			for ( const auto & tItem : tId )
				tFilter.m_dValues.Add ( tItem.IntVal() );

		} else
		{
			tFilter.m_dValues.Add ( tId.IntVal() );
		}
		tFilter.m_sAttrName = "id";

		tDocId = tFilter.m_dValues[0];
	}

	// "query" is optional
	JsonObj_c tQuery = tRoot.GetItem("query");
	if ( tQuery && tId )
	{
		sError = R"(both "id" and "query" specified)";
		return false;
	}

	CSphString sWarning; // fixme: add to results
	return ParseJsonQueryFilters ( tQuery, tStmt.m_tQuery, sError, sWarning );
}


bool ParseJsonUpdate ( const JsonObj_c & tRoot, SqlStmt_t & tStmt, DocID_t & tDocId, CSphString & sError )
{
	CSphAttrUpdate & tUpd = tStmt.AttrUpdate();

	tStmt.m_eStmt = STMT_UPDATE;

	if ( !ParseUpdateDeleteQueries ( tRoot, false, tStmt, tDocId, sError ) )
		return false;

	JsonObj_c tSource = tRoot.GetObjItem ( "doc", sError );
	if ( !tSource )
		return false;

	CSphVector<int64_t> dMVA;

	for ( const auto & tItem : tSource )
	{
		bool bFloat = tItem.IsNum();
		bool bInt = tItem.IsInt();
		bool bBool = tItem.IsBool();
		bool bString = tItem.IsStr();
		bool bArray = tItem.IsArray();
		bool bObject = tItem.IsObj();

		if ( !bFloat && !bInt && !bBool && !bString && !bArray && !bObject )
		{
			sError.SetSprintf ( "unsupported value type '%s' in field '%s'", tItem.TypeName(), tItem.Name() );
			return false;
		}

		CSphString sAttr = tItem.Name();
		TypedAttribute_t & tTypedAttr = tUpd.m_dAttributes.Add();
		tTypedAttr.m_sName = sAttr.ToLower();

		if ( bInt || bBool )
		{
			int64_t iValue = tItem.IntVal();

			tUpd.m_dPool.Add ( (DWORD)iValue );
			auto uHi = (DWORD)( iValue>>32 );

			if ( uHi )
			{
				tUpd.m_dPool.Add ( uHi );
				tTypedAttr.m_eType = SPH_ATTR_BIGINT;
			} else
				tTypedAttr.m_eType = SPH_ATTR_INTEGER;
		}
		else if ( bFloat )
		{
			auto fValue = tItem.FltVal();
			tUpd.m_dPool.Add ( sphF2DW ( fValue ) );
			tTypedAttr.m_eType = SPH_ATTR_FLOAT;
		}
		else if ( bString || bObject )
		{
			CSphString sEncoded;
			const char * szValue = tItem.SzVal();
			if ( bObject )
			{
				sEncoded = tItem.AsString();
				szValue = sEncoded.cstr();
			}

			auto iLength = (int) strlen ( szValue );
			tUpd.m_dPool.Add ( tUpd.m_dBlobs.GetLength() );
			tUpd.m_dPool.Add ( iLength );

			if ( iLength )
			{
				BYTE * pBlob = tUpd.m_dBlobs.AddN ( iLength+2 );	// a couple of extra \0 for json parser to be happy
				memcpy ( pBlob, szValue, iLength );
				pBlob[iLength] = 0;
				pBlob[iLength+1] = 0;
			}

			tTypedAttr.m_eType = SPH_ATTR_STRING;
		} else if ( bArray )
		{
			dMVA.Resize ( 0 );
			for ( const auto & tArrayItem : tItem )
			{
				if ( !tArrayItem.IsInt() )
				{
					sError = "MVA elements should be integers";
					return false;
				}

				dMVA.Add ( tArrayItem.IntVal() );
			}
			dMVA.Uniq();

			tUpd.m_dPool.Add ( dMVA.GetLength()*2 ); // as 64 bit stored into DWORD vector
			tTypedAttr.m_eType = SPH_ATTR_UINT32SET;

			for ( int64_t uVal : dMVA )
			{
				if ( uVal>UINT_MAX )
					tTypedAttr.m_eType = SPH_ATTR_INT64SET;
				*(( int64_t* ) tUpd.m_dPool.AddN ( 2 )) = uVal;
			}
		}
	}

	return true;
}


bool sphParseJsonUpdate ( Str_t sUpdate, SqlStmt_t & tStmt, DocID_t & tDocId, CSphString & sError )
{
	JsonObj_c tRoot ( sUpdate );
	return ParseJsonUpdate ( tRoot, tStmt, tDocId, sError );
}


static bool ParseJsonDelete ( const JsonObj_c & tRoot, SqlStmt_t & tStmt, DocID_t & tDocId, CSphString & sError )
{
	tStmt.m_eStmt = STMT_DELETE;
	return ParseUpdateDeleteQueries ( tRoot, true, tStmt, tDocId, sError );
}


bool sphParseJsonDelete ( Str_t sDelete, SqlStmt_t & tStmt, DocID_t & tDocId, CSphString & sError )
{
	JsonObj_c tRoot ( sDelete );
	return ParseJsonDelete ( tRoot, tStmt, tDocId, sError );
}


bool sphParseJsonStatement ( const char * szStmt, SqlStmt_t & tStmt, CSphString & sStmt, CSphString & sQuery, DocID_t & tDocId, CSphString & sError )
{
	JsonObj_c tRoot ( szStmt );
	if ( !tRoot )
	{
		sError.SetSprintf ( "unable to parse: %s", tRoot.GetErrorPtr() );
		return false;
	}

	JsonObj_c tJsonStmt = tRoot[0];
	if ( !tJsonStmt )
	{
		sError = "no statement found";
		return false;
	}

	sStmt = tJsonStmt.Name();

	if ( !tJsonStmt.IsObj() )
	{
		sError.SetSprintf ( "statement %s should be an object", sStmt.cstr() );
		return false;
	}

	if ( sStmt=="index" || sStmt=="replace" )
	{
		if ( !ParseJsonInsert ( tJsonStmt, tStmt, tDocId, true, sError ) )
			return false;
	}  else if ( sStmt=="create" || sStmt=="insert" )
	{
		if ( !ParseJsonInsert ( tJsonStmt, tStmt, tDocId, false, sError ) )
			return false;
	} else if ( sStmt=="update" )
	{
		if ( !ParseJsonUpdate ( tJsonStmt, tStmt, tDocId, sError ) )
			return false;
	} else if ( sStmt=="delete" )
	{
		if ( !ParseJsonDelete ( tJsonStmt, tStmt, tDocId, sError ) )
			return false;
	} else
	{
		sError.SetSprintf ( "unknown bulk operation: %s", sStmt.cstr() );
		return false;
	}

	sQuery = tJsonStmt.AsString();

	return true;
}


//////////////////////////////////////////////////////////////////////////
static void PackedShortMVA2Json ( StringBuilder_c & tOut, const BYTE * pMVA )
{
	auto dMVA = sphUnpackPtrAttr ( pMVA );
	auto nValues = dMVA.second / sizeof ( DWORD );
	auto pValues = ( const DWORD * ) dMVA.first;
	for ( int i = 0; i<(int) nValues; ++i )
		tOut.NtoA(pValues[i]);
}


static void PackedWideMVA2Json ( StringBuilder_c & tOut, const BYTE * pMVA )
{
	auto dMVA = sphUnpackPtrAttr ( pMVA );
	auto nValues = dMVA.second / sizeof ( int64_t );
	auto pValues = ( const int64_t * ) dMVA.first;
	for ( int i = 0; i<(int) nValues; ++i )
		tOut.NtoA(pValues[i]);
}


static void PackedFloatVec2Json ( StringBuilder_c & tOut, const BYTE * pFV )
{
	auto tFV = sphUnpackPtrAttr(pFV);
	int iNumValues = tFV.second / sizeof(float);
	auto pValues = (const float *)tFV.first;
	for ( int i = 0; i<iNumValues; i++ )
		tOut.FtoA(pValues[i]);
}


static void JsonObjAddAttr ( JsonEscapedBuilder & tOut, ESphAttr eAttrType, const CSphMatch & tMatch, const CSphAttrLocator & tLoc, int iMulti=1 )
{
	switch ( eAttrType )
	{
	case SPH_ATTR_INTEGER:
	case SPH_ATTR_TIMESTAMP:
	case SPH_ATTR_TOKENCOUNT:
	case SPH_ATTR_BIGINT:
		tOut.NtoA ( tMatch.GetAttr(tLoc) * iMulti );
		break;

	case SPH_ATTR_UINT64:
		tOut.NtoA ( (uint64_t)tMatch.GetAttr(tLoc) * iMulti  );
		break;

	case SPH_ATTR_FLOAT:
		tOut.FtoA ( tMatch.GetAttrFloat(tLoc) * iMulti );
		break;

	case SPH_ATTR_DOUBLE:
		tOut.DtoA ( tMatch.GetAttrDouble(tLoc) * iMulti  );
		break;

	case SPH_ATTR_BOOL:
		tOut << ( tMatch.GetAttr ( tLoc ) ? "true" : "false" );
		break;

	case SPH_ATTR_UINT32SET_PTR:
	case SPH_ATTR_INT64SET_PTR:
	case SPH_ATTR_FLOAT_VECTOR_PTR:
	{
		auto _ = tOut.Array ();
		const auto * pMVA = ( const BYTE * ) tMatch.GetAttr ( tLoc );
		if ( eAttrType==SPH_ATTR_UINT32SET_PTR )
			PackedShortMVA2Json ( tOut, pMVA );
		else if ( eAttrType==SPH_ATTR_INT64SET_PTR )
			PackedWideMVA2Json ( tOut, pMVA );
		else
			PackedFloatVec2Json ( tOut, pMVA );
	}
	break;

	case SPH_ATTR_STRINGPTR:
	{
		const auto * pString = ( const BYTE * ) tMatch.GetAttr ( tLoc );
		auto dString = sphUnpackPtrAttr ( pString );

		// special process for legacy typed strings
		if ( dString.second>1 && dString.first[dString.second-2]=='\0')
		{
			auto uSubtype = dString.first[dString.second-1];
			dString.second -= 2;
			switch ( uSubtype)
			{
				case 1: // ql
				{
					ScopedComma_c sBrackets ( tOut, nullptr, R"({"ql":)", "}" );
					tOut.AppendEscapedWithComma (( const char* ) dString.first, dString.second);
					break;
				}
				case 0: // json
					tOut << ( const char* ) dString.first;
					break;

				default:
					tOut.Sprintf ("\"internal error! wrong subtype of stringptr %d\"", uSubtype );
			}
			break;
		}
		tOut.AppendEscapedWithComma ( ( const char * ) dString.first, dString.second );
	}
	break;

	case SPH_ATTR_JSON_PTR:
	{
		const auto * pJSON = ( const BYTE * ) tMatch.GetAttr ( tLoc );
		auto dJson = sphUnpackPtrAttr ( pJSON );

		// no object at all? return NULL
		if ( IsEmpty ( dJson ) )
			tOut << "null";
		else
			sphJsonFormat ( tOut, dJson.first );
	}
	break;

	case SPH_ATTR_FACTORS:
	case SPH_ATTR_FACTORS_JSON:
	{
		const auto * pFactors = ( const BYTE * ) tMatch.GetAttr ( tLoc );
		auto dFactors = sphUnpackPtrAttr ( pFactors );
		if ( IsEmpty ( dFactors ))
			tOut << "null";
		else
			sphFormatFactors ( tOut, (const unsigned int *) dFactors.first, true );
	}
	break;

	case SPH_ATTR_JSON_FIELD_PTR:
	{
		const auto * pField = ( const BYTE * ) tMatch.GetAttr ( tLoc );
		auto dField = sphUnpackPtrAttr ( pField );
		if ( IsEmpty ( dField ))
		{
			tOut << "null";
			break;
		}

		auto eJson = ESphJsonType ( *dField.first++ );
		if ( eJson==JSON_NULL )
			tOut << "null";
		else
			sphJsonFieldFormat ( tOut, dField.first, eJson, true );
	}
	break;

	default:
		assert ( 0 && "Unknown attribute" );
		break;
	}
}


static void JsonObjAddAttr ( JsonEscapedBuilder & tOut, ESphAttr eAttrType, const char * szCol, const CSphMatch & tMatch, const CSphAttrLocator & tLoc )
{
	assert ( sphPlainAttrToPtrAttr ( eAttrType )==eAttrType );
	tOut.AppendName ( szCol );
	JsonObjAddAttr ( tOut, eAttrType, tMatch, tLoc );
}


static bool IsHighlightAttr ( const CSphString & sName )
{
	return sName.Begins ( g_szHighlight );
}


static bool NeedToSkipAttr ( const CSphString & sName, const CSphQuery & tQuery )
{
	const char * szName = sName.cstr();

	if ( szName[0]=='i' && szName[1]=='d' && szName[2]=='\0' ) return true;
	if ( sName.Begins ( g_szHighlight ) ) return true;
	if ( sName.Begins ( GetFilterAttrPrefix() ) ) return true;
	if ( sName.Begins ( g_szOrder ) ) return true;
	if ( sName.Begins ( GetKnnDistAttrName() ) ) return true;

	if ( !tQuery.m_dIncludeItems.GetLength() && !tQuery.m_dExcludeItems.GetLength () )
		return false;

	// empty include - shows all select list items
	// exclude with only "*" - skip all select list items
	bool bInclude = ( tQuery.m_dIncludeItems.GetLength()==0 );
	for ( const auto &iItem: tQuery.m_dIncludeItems )
	{
		if ( sphWildcardMatch ( szName, iItem.cstr() ) )
		{
			bInclude = true;
			break;
		}
	}
	if ( bInclude && tQuery.m_dExcludeItems.GetLength() )
	{
		for ( const auto& iItem: tQuery.m_dExcludeItems )
		{
			if ( sphWildcardMatch ( szName, iItem.cstr() ) )
			{
				bInclude = false;
				break;
			}
		}
	}

	return !bInclude;
}

namespace { // static
void EncodeHighlight ( const CSphMatch & tMatch, int iAttr, const ISphSchema & tSchema, JsonEscapedBuilder & tOut )
{
	const CSphColumnInfo & tCol = tSchema.GetAttr(iAttr);

	ScopedComma_c tHighlightComma ( tOut, ",", R"("highlight":{)", "}", false );
	auto dSnippet = sphUnpackPtrAttr ((const BYTE *) tMatch.GetAttr ( tCol.m_tLocator ));

	SnippetResult_t tRes = UnpackSnippetData ( dSnippet );

	for ( const auto & tField : tRes.m_dFields )
	{
		tOut.AppendName ( tField.m_sName.cstr() );
		ScopedComma_c tHighlight ( tOut, ",", "[", "]", false );

		// we might want to add passage separators to field text here
		for ( const auto & tPassage : tField.m_dPassages )
			tOut.AppendEscapedWithComma ( (const char *)tPassage.m_dText.Begin(), tPassage.m_dText.GetLength() );
	}
}

static const char * GetName ( const CSphString & sName )
{
	return sName.cstr();
}

static const char * GetName ( const JsonDocField_t & tDF )
{
	return tDF.m_sName.cstr();
}

template <typename T>
void EncodeFields ( const CSphVector<T> & dFields, const AggrResult_t & tRes, const CSphMatch & tMatch, const ISphSchema & tSchema,
	bool bValArray, const char * sPrefix, const char * sEnd, JsonEscapedBuilder & tOut )
{
	JsonEscapedBuilder tDFVal;

	tOut.StartBlock ( ",", sPrefix, sEnd );
	for ( const T & tDF : dFields )
	{
		const CSphColumnInfo * pCol = tSchema.GetAttr ( GetName ( tDF ) );
		if ( !pCol )
		{
			tOut += R"("Default")";
			continue;
		}

		// FIXME!!! add format support
		tDFVal.Clear();
		JsonObjAddAttr ( tDFVal, pCol->m_eAttrType, tMatch, pCol->m_tLocator );

		if ( bValArray )
			tOut.Sprintf ( "%s", tDFVal.cstr() );
		else
			tOut.Sprintf ( R"("%s":["%s"])", GetName ( tDF ), tDFVal.cstr() );
	}
	tOut.FinishBlock ( false ); // close obj
}

struct CompositeLocator_t
{
	ESphAttr m_eAttrType = SPH_ATTR_NONE;
	CSphAttrLocator m_tLocator;
	const char * m_sName = nullptr;
	CompositeLocator_t ( const CSphColumnInfo & tCol, const char * sName )
		: m_eAttrType ( tCol.m_eAttrType )
		, m_tLocator ( tCol.m_tLocator )
		, m_sName ( sName )
	{}
	CompositeLocator_t() = default;
};

struct AggrKeyTrait_t
{
	const CSphColumnInfo * m_pKey = nullptr;
	CSphVector<CompositeLocator_t> m_dCompositeKeys;
	bool m_bKeyed = false;
	RangeNameHash_t m_tRangeNames;
};

static bool GetAggrKey ( const JsonAggr_t & tAggr, const CSphSchema & tSchema, int iAggrItem, int iNow, AggrKeyTrait_t & tRes )
{
	if ( tAggr.m_eAggrFunc==Aggr_e::NONE )
	{
		tRes.m_pKey = tSchema.GetAttr ( tAggr.m_sCol.cstr() );
	} else if ( tAggr.m_eAggrFunc==Aggr_e::COMPOSITE )
	{
		for ( const auto & tItem : tAggr.m_dComposite )
		{
			const CSphColumnInfo * pCol = tSchema.GetAttr ( tItem.m_sColumn.cstr() );
			CSphString sJsonCol;
			if ( !pCol && sphJsonNameSplit ( tItem.m_sColumn.cstr(), nullptr, &sJsonCol ) )
				pCol = tSchema.GetAttr ( sJsonCol.cstr() );
			
			if ( !pCol )
				return false;

			tRes.m_dCompositeKeys.Add ( CompositeLocator_t ( *pCol, tItem.m_sAlias.cstr() ) );
		}

	} else
	{
		tRes.m_pKey = tSchema.GetAttr ( GetAggrName ( iAggrItem, tAggr.m_sCol ).cstr() );
		switch ( tAggr.m_eAggrFunc )
		{
		case Aggr_e::RANGE:
			GetRangeKeyNames ( tAggr.m_tRange, tRes.m_tRangeNames );
			tRes.m_bKeyed = tAggr.m_tRange.m_bKeyed;
			break;

		case Aggr_e::DATE_RANGE:
			GetRangeKeyNames ( tAggr.m_tDateRange, iNow, tRes.m_tRangeNames );
			tRes.m_bKeyed = tAggr.m_tDateRange.m_bKeyed;
			break;

		case Aggr_e::HISTOGRAM:
			tRes.m_bKeyed = tAggr.m_tHist.m_bKeyed;
			break;

		case Aggr_e::DATE_HISTOGRAM:
			tRes.m_bKeyed = tAggr.m_tDateHist.m_bKeyed;
			break;

		default:
			break;
		}
	}

	return ( tRes.m_pKey || tRes.m_dCompositeKeys.GetLength() );
}

static const char * GetBucketPrefix ( const AggrKeyTrait_t & tKey, Aggr_e eAggrFunc, const RangeKeyDesc_t * pRange, const CSphMatch & tMatch, JsonEscapedBuilder & tPrefixBucketBlock )
{
	const char * sPrefix = "{";
	if ( tKey.m_bKeyed )
	{
		switch ( eAggrFunc )
		{
		case Aggr_e::RANGE:
		case Aggr_e::DATE_RANGE:
		{
			tPrefixBucketBlock.Clear();
			tPrefixBucketBlock.Appendf ( "\"%s\":{", pRange->m_sKey.cstr() );
			sPrefix = tPrefixBucketBlock.cstr();
		}
		break;

		case Aggr_e::HISTOGRAM:
		{
			tPrefixBucketBlock.Clear();
			tPrefixBucketBlock.Appendf ( "\"");
			JsonObjAddAttr ( tPrefixBucketBlock, tKey.m_pKey->m_eAttrType, tMatch, tKey.m_pKey->m_tLocator );
			tPrefixBucketBlock.Appendf ( "\":{" );
			sPrefix = tPrefixBucketBlock.cstr();
		}
		break;

		case Aggr_e::DATE_HISTOGRAM:
		{
			tPrefixBucketBlock.Clear();
			tPrefixBucketBlock.Appendf ( "\"");
			time_t tSrcTime = tMatch.GetAttr ( tKey.m_pKey->m_tLocator );
			FormatDate ( tSrcTime, tPrefixBucketBlock );
			tPrefixBucketBlock.Appendf ( "\":{" );
			sPrefix = tPrefixBucketBlock.cstr();
		}
		break;

		default: break;
		}
	}

	return sPrefix;
}

static void PrintKey ( const AggrKeyTrait_t & tKey, Aggr_e eAggrFunc, const RangeKeyDesc_t * pRange, const CSphMatch & tMatch, ResultSetFormat_e eFormat, const sph::StringSet & hDatetime, JsonEscapedBuilder & tBuf, JsonEscapedBuilder & tOut )
{
	if ( eAggrFunc==Aggr_e::DATE_RANGE )
	{
		if ( !tKey.m_bKeyed )
			tOut.Sprintf ( R"("key":"%s")", pRange->m_sKey.cstr() );
		if ( !pRange->m_sFrom.IsEmpty() )
			tOut.Sprintf ( R"("from":"%s")", pRange->m_sFrom.cstr() );
		if ( !pRange->m_sTo.IsEmpty() )
			tOut.Sprintf ( R"("to":"%s")", pRange->m_sTo.cstr() );

	} else if ( eAggrFunc==Aggr_e::RANGE )
	{
		if ( !tKey.m_bKeyed )
			tOut.Sprintf ( R"("key":"%s")", pRange->m_sKey.cstr() );
		if ( !pRange->m_sFrom.IsEmpty() )
			tOut.Sprintf ( R"("from":%s)", pRange->m_sFrom.cstr() );
		if ( !pRange->m_sTo.IsEmpty() )
			tOut.Sprintf ( R"("to":%s)", pRange->m_sTo.cstr() );

	} else if ( eAggrFunc==Aggr_e::DATE_HISTOGRAM )
	{
		tBuf.Clear();
		JsonObjAddAttr ( tBuf, tKey.m_pKey->m_eAttrType, tMatch, tKey.m_pKey->m_tLocator );
		tOut.Sprintf ( R"("key":%s)", tBuf.cstr() );

		tBuf.Clear();
		time_t tSrcTime = tMatch.GetAttr ( tKey.m_pKey->m_tLocator );
		FormatDate ( tSrcTime, tBuf );
		tOut.Sprintf ( R"("key_as_string":"%s")", tBuf.cstr() );

	} else if ( eAggrFunc==Aggr_e::COMPOSITE )
	{
		ScopedComma_c sBlock ( tOut, ",", R"("key":{)", "}" );
		for ( const auto & tItem : tKey.m_dCompositeKeys )
			JsonObjAddAttr ( tOut, tItem.m_eAttrType, tItem.m_sName, tMatch, tItem.m_tLocator );

	} else if ( eFormat==ResultSetFormat_e::MntSearch )
	{
		JsonObjAddAttr ( tOut, tKey.m_pKey->m_eAttrType, "key", tMatch, tKey.m_pKey->m_tLocator );

	} else
	{
		// FIXME!!! remove after proper data type added but now need to multiple datatime values by 1000 for compat aggs result set
		int iMulti = 1;
		if ( eFormat==ResultSetFormat_e::ES && hDatetime [ tKey.m_pKey->m_sName ] )
			iMulti = 1000;

		tBuf.Clear();
		JsonObjAddAttr ( tBuf, tKey.m_pKey->m_eAttrType, tMatch, tKey.m_pKey->m_tLocator, iMulti );
		tOut.Sprintf ( R"("key":%s)", tBuf.cstr() );

		if ( tKey.m_pKey->m_eAttrType==SPH_ATTR_STRINGPTR )
			tOut.Sprintf ( R"("key_as_string":%s)", tBuf.cstr() );
		else
			tOut.Sprintf ( R"("key_as_string":"%s")", tBuf.cstr() );
	}
}

static VecTraits_T<CSphMatch> GetResultMatches ( const VecTraits_T<CSphMatch> & dMatches, const CSphSchema & tSchema, int iOff, int iCount, const JsonAggr_t & tAggr )
{
	bool bHasCompositeAfter = ( dMatches.GetLength() && tAggr.m_eAggrFunc==Aggr_e::COMPOSITE && tAggr.m_dCompositeAfterKey.GetLength() );
	if ( !bHasCompositeAfter )
		return dMatches.Slice ( iOff, iCount );

	CSphString sError;
	CreateFilterContext_t tCtx;
	tCtx.m_pFilters = &tAggr.m_dCompositeAfterKey;
	tCtx.m_pMatchSchema = &tSchema;
	tCtx.m_bScan = true;
	if ( !sphCreateFilters ( tCtx, sError, sError ) || !sError.IsEmpty() )
	{
		sphWarning ( "failed to create \"after\" filter: %s", sError.cstr() );
		return dMatches.Slice ( iOff, iCount );
	}

	int iFound = dMatches.GetFirst (  [&] ( const CSphMatch & tMatch ) { return tCtx.m_pFilter->Eval ( tMatch ); } );
	if ( iOff<0 )
		return dMatches.Slice ( iOff, iCount );
	else
		return dMatches.Slice ( iFound+1, iCount );
}

static bool IsSingleValue ( Aggr_e eAggr )
{
	return ( eAggr==Aggr_e::MIN || eAggr==Aggr_e::MAX || eAggr==Aggr_e::SUM || eAggr==Aggr_e::AVG );
}

<<<<<<< HEAD
static void EncodeAggr ( const JsonAggr_t & tAggr, int iAggrItem, const AggrResult_t & tRes, ResultSetFormat_e eFormat, const sph::StringSet & hDatetime, int iNow, JsonEscapedBuilder & tOut )
=======
static void EncodeAggr ( const JsonAggr_t & tAggr, int iAggrItem, const AggrResult_t & tRes, bool bCompat, const sph::StringSet & hDatetime, int iNow, const CSphString & sDistinctName, JsonEscapedBuilder & tOut )
>>>>>>> 58dd6c71
{
	if ( tAggr.m_eAggrFunc==Aggr_e::COUNT )
		return;

	const CSphColumnInfo * pCount = tRes.m_tSchema.GetAttr ( "count(*)" );
	AggrKeyTrait_t tKey;
	bool bHasKey = GetAggrKey ( tAggr, tRes.m_tSchema, iAggrItem, iNow, tKey );
	const CSphColumnInfo * pDistinct = nullptr;
	if ( !sDistinctName.IsEmpty() )
		pDistinct = tRes.m_tSchema.GetAttr ( sDistinctName.cstr() );

	// might be null for empty result set
	auto dMatches = GetResultMatches ( tRes.m_dResults.First().m_dMatches, tRes.m_tSchema, tRes.m_iOffset, tRes.m_iCount, tAggr );

	CSphString sBucketName;
	sBucketName.SetSprintf ( R"("%s":{)", tAggr.m_sBucketName.cstr() );
	tOut.StartBlock ( ",", sBucketName.cstr(), "}" );

	// aggr.significant
	switch ( tAggr.m_eAggrFunc )
	{
	case Aggr_e::SIGNIFICANT: // FIXME!!! add support
		tOut.Appendf ( "\"doc_count\":" INT64_FMT ",", tRes.m_iTotalMatches  );
		tOut.Appendf ( "\"bg_count\":" INT64_FMT ",", tRes.m_iTotalMatches  );
		break;
	default: break;
	}

	// after_key for aggr.composite
	if ( bHasKey && pCount && tAggr.m_eAggrFunc==Aggr_e::COMPOSITE && dMatches.GetLength() )
	{
		tOut.StartBlock ( ",", R"("after_key":{)", "}" );
		for ( const auto & tItem : tKey.m_dCompositeKeys )
			JsonObjAddAttr ( tOut, tItem.m_eAttrType, tItem.m_sName, dMatches.Last(), tItem.m_tLocator );
		tOut.FinishBlock ( false ); // named bucket obj
	}

	if ( !IsSingleValue ( tAggr.m_eAggrFunc ) )
	{
		// buckets might be named objects or array
		if ( tKey.m_bKeyed )
			tOut.StartBlock ( ",", R"("buckets":{)", "}" );
		else
			tOut.StartBlock ( ",", R"("buckets":[)", "]" );

		// might be null for empty result set
		if ( bHasKey && pCount )
		{
			JsonEscapedBuilder tPrefixBucketBlock;
			JsonEscapedBuilder tBufMatch;

			for ( const CSphMatch & tMatch : dMatches )
			{
				RangeKeyDesc_t * pRange = nullptr;
				if ( tAggr.m_eAggrFunc==Aggr_e::RANGE || tAggr.m_eAggrFunc==Aggr_e::DATE_RANGE )
				{
					int iBucket = tMatch.GetAttr ( tKey.m_pKey->m_tLocator );
					pRange = tKey.m_tRangeNames ( iBucket );
					// lets skip bucket with out of ranges index, ie _all
					if ( !pRange )
						continue;
				}

				// bucket item is array item or dict item
				const char * sBucketPrefix = GetBucketPrefix ( tKey, tAggr.m_eAggrFunc, pRange, tMatch, tPrefixBucketBlock );
				ScopedComma_c sBucketBlock ( tOut, ",", sBucketPrefix, "}" );
				PrintKey ( tKey, tAggr.m_eAggrFunc, pRange, tMatch, eFormat, hDatetime, tBufMatch, tOut );

				JsonObjAddAttr ( tOut, pCount->m_eAttrType, "doc_count", tMatch, pCount->m_tLocator );
				// FIXME!!! add support
				if ( tAggr.m_eAggrFunc==Aggr_e::SIGNIFICANT )
				{
					tOut.Sprintf ( R"("score":0.001)" );
					JsonObjAddAttr ( tOut, pCount->m_eAttrType, "bg_count", tMatch, pCount->m_tLocator );
				}
				if ( pDistinct )
					JsonObjAddAttr ( tOut, pDistinct->m_eAttrType, pDistinct->m_sName.cstr(), tMatch, pDistinct->m_tLocator );
			}
		}
	
		tOut.FinishBlock ( false ); // buckets array

	} else
	{
		if ( bHasKey && pCount && dMatches.GetLength() )
		{
			const CSphMatch & tMatch = dMatches[0];
			JsonObjAddAttr ( tOut, tKey.m_pKey->m_eAttrType, "value", tMatch, tKey.m_pKey->m_tLocator );
		}
	}

	tOut.FinishBlock ( false ); // named bucket obj
}

void JsonRenderAccessSpecs ( JsonEscapedBuilder & tRes, const bson::Bson_c & tBson, bool bWithZones )
{
	using namespace bson;
	{
		ScopedComma_c sFieldsArray ( tRes, ",", "\"fields\":[", "]" );
		Bson_c ( tBson.ChildByName ( SZ_FIELDS ) ).ForEach ( [&tRes] ( const NodeHandle_t & tNode ) {
			tRes.AppendEscapedWithComma ( String ( tNode ).cstr() );
		} );
	}
	int iPos = (int)Int ( tBson.ChildByName ( SZ_MAX_FIELD_POS ) );
	if ( iPos )
		tRes.Sprintf ( "\"max_field_pos\":%d", iPos );

	if ( !bWithZones )
		return;

	auto tZones = tBson.GetFirstOf ( { SZ_ZONES, SZ_ZONESPANS } );
	ScopedComma_c dZoneDelim ( tRes, ", ", ( tZones.first==1 ) ? "\"zonespans\":[" : "\"zones\":[", "]" );
	Bson_c ( tZones.second ).ForEach ( [&tRes] ( const NodeHandle_t & tNode ) {
		tRes << String ( tNode );
	} );
}

bool JsonRenderKeywordNode ( JsonEscapedBuilder & tRes, const bson::Bson_c& tBson )
{
	using namespace bson;
	auto tWord = tBson.ChildByName ( SZ_WORD );
	if ( IsNullNode ( tWord ) )
		return false;

	ScopedComma_c sRoot ( tRes.Object() );
	tRes << R"("type":"KEYWORD")";
	tRes << "\"word\":";
	tRes.AppendEscapedSkippingComma ( String ( tWord ).cstr () );
	tRes.Sprintf ( R"("querypos":%d)", Int ( tBson.ChildByName ( SZ_QUERYPOS ) ) );

	if ( Bool ( tBson.ChildByName ( SZ_EXCLUDED ) ) )
		tRes << R"("excluded":true)";
	if ( Bool ( tBson.ChildByName ( SZ_EXPANDED ) ) )
		tRes << R"("expanded":true)";
	if ( Bool ( tBson.ChildByName ( SZ_FIELD_START ) ) )
		tRes << R"("field_start":true)";
	if ( Bool ( tBson.ChildByName ( SZ_FIELD_END ) ) )
		tRes << R"("field_end":true)";
	if ( Bool ( tBson.ChildByName ( SZ_FIELD_END ) ) )
		tRes << R"("morphed":true)";
	auto tBoost = tBson.ChildByName ( SZ_BOOST );
	if ( !IsNullNode ( tBoost ) )
	{
		auto fBoost = Double ( tBoost );
		if ( fBoost!=1.0f ) // really comparing floats?
			tRes.Sprintf ( R"("boost":%f)", fBoost );
	}
	return true;
}

void FormatJsonPlanFromBson ( JsonEscapedBuilder& tOut, bson::NodeHandle_t dBson, PLAN_FLAVOUR ePlanFlavour )
{
	using namespace bson;
	if ( dBson==nullnode )
		return;

	if ( ePlanFlavour == PLAN_FLAVOUR::EDESCR )
	{
		auto dRootBlock = tOut.ObjectBlock();
		tOut << "\"description\":";
		tOut.AppendEscapedSkippingComma ( sph::RenderBsonPlanBrief ( dBson ).cstr() );
		tOut.FinishBlocks ( dRootBlock );
		return;
	}

	Bson_c tBson ( dBson );

	if ( JsonRenderKeywordNode ( tOut, tBson) )
		return;

	auto dRootBlock = tOut.ObjectBlock();

	tOut << "\"type\":";
	tOut.AppendEscapedSkippingComma ( String ( tBson.ChildByName ( SZ_TYPE ) ).cstr() );

	if ( ePlanFlavour==PLAN_FLAVOUR::EBOTH )
	{
		tOut << "\"description\":";
		tOut.AppendEscapedSkippingComma ( sph::RenderBsonPlanBrief ( dBson ).cstr () );
	}

	Bson_c ( tBson.ChildByName ( SZ_OPTIONS ) ).ForEach ( [&tOut] ( CSphString&& sName, const NodeHandle_t & tNode ) {
		tOut.Sprintf ( R"("options":"%s=%d")", sName.cstr (), (int) Int ( tNode ) );
	} );

	JsonRenderAccessSpecs ( tOut, dBson, true );

	tOut.StartBlock ( ",", "\"children\":[", "]" );
	Bson_c ( tBson.ChildByName ( SZ_CHILDREN ) ).ForEach ( [&] ( const NodeHandle_t & tNode ) {
		FormatJsonPlanFromBson ( tOut, tNode, ePlanFlavour );
	} );
	tOut.FinishBlocks ( dRootBlock );
}

} // static

CSphString JsonEncodeResultError ( const CSphString & sError, int iStatus )
{
	JsonEscapedBuilder tOut;
	CSphString sResult;

	tOut.StartBlock ( ",", "{ \"error\":", "}" );
	tOut.AppendEscaped ( sError.cstr(), EscBld::eEscape );

	tOut.AppendName ( "status" );
	tOut << iStatus;

	tOut.FinishBlock ( false );

	tOut.MoveTo ( sResult ); // since simple return tOut.cstr() will cause copy of string, then returning it.
	return sResult;
}

static CSphString JsonEncodeResultError ( const CSphString & sError, const char * sErrorType=nullptr, int * pStatus=nullptr, const char * sIndex=nullptr )
{
	JsonEscapedBuilder tOut;
	CSphString sResult;

	tOut.StartBlock ( ",", "{", "}" );

	tOut.StartBlock ( ",", R"("error":{)", "}" );

	tOut.AppendName ( "type" );
	tOut.AppendEscaped ( ( sErrorType ? sErrorType : "Error" ), EscBld::eEscape );

	tOut.AppendName ( "reason" );
	tOut.AppendEscaped ( sError.cstr(), EscBld::eEscape );

	if ( sIndex )
	{
		tOut.AppendName ( "table" );
		tOut.AppendEscaped ( sIndex, EscBld::eEscape );
	}

	tOut.FinishBlock ( false );

	if ( pStatus )
	{
		tOut.AppendName ( "status" );
		tOut << *pStatus;
	}

	tOut.FinishBlock ( false );

	tOut.MoveTo ( sResult ); // since simple return tOut.cstr() will cause copy of string, then returning it.
	return sResult;
}


CSphString JsonEncodeResultError ( const CSphString & sError, const char * sErrorType, int iStatus )
{
	return JsonEncodeResultError ( sError, sErrorType, &iStatus );
}


CSphString JsonEncodeResultError ( const CSphString & sError, const char * sErrorType, int iStatus, const char * sIndex )
{
	return JsonEncodeResultError ( sError, sErrorType, &iStatus, sIndex );
}

CSphString HandleShowProfile ( const QueryProfile_c& p )
{
#define SPH_QUERY_STATE( _name, _desc ) _desc,
	static const char* dStates[SPH_QSTATE_TOTAL] = { SPH_QUERY_STATES };
#undef SPH_QUERY_STATES

	JsonEscapedBuilder sProfile;
	int64_t tmTotal = 0;
	int iCount = 0;
	for ( int i = 0; i < SPH_QSTATE_TOTAL; ++i )
	{
		if ( p.m_dSwitches[i] <= 0 )
			continue;
		tmTotal += p.m_tmTotal[i];
		iCount += p.m_dSwitches[i];
	}

	{
		auto arrayw = sProfile.ArrayW();

		for ( int i = 0; i < SPH_QSTATE_TOTAL; ++i )
		{
			if ( p.m_dSwitches[i] <= 0 )
				continue;

			auto _ = sProfile.ObjectW();
			sProfile.NamedString ( "status", dStates[i] );
			sProfile.NamedVal ( "duration", FixedFrac_T<int64_t, 6> ( p.m_tmTotal[i] ) );
			sProfile.NamedVal ( "switches", p.m_dSwitches[i] );
			sProfile.NamedVal ( "percent", FixedFrac_T<int64_t, 2> ( PercentOf ( p.m_tmTotal[i], tmTotal, 2 ) ) );
		}
		{
			auto _ = sProfile.ObjectW();
			sProfile.NamedString ( "status", "total" );
			sProfile.NamedVal ( "duration", FixedFrac_T<int64_t, 6> ( tmTotal ) );
			sProfile.NamedVal ( "switches", iCount );
			sProfile.NamedVal ( "percent", FixedFrac_T<int64_t, 2> ( PercentOf ( tmTotal, tmTotal, 2 ) ) );
		}
	}
	return (CSphString)sProfile;
}


CSphString sphEncodeResultJson ( const VecTraits_T<const AggrResult_t *> & dRes, const JsonQuery_c & tQuery, QueryProfile_c * pProfile, ResultSetFormat_e eFormat )
{
	assert ( dRes.GetLength()>=1 );
	assert ( dRes[0]!=nullptr );
	const AggrResult_t & tRes = *dRes[0];

	if ( !tRes.m_iSuccesses )
		return JsonEncodeResultError ( tRes.m_sError );

	JsonEscapedBuilder tOut;
	CSphString sResult;

	tOut.ObjectBlock();

	tOut.Sprintf (R"("took":%d,"timed_out":false)", tRes.m_iQueryTime);
	if ( !tRes.m_sWarning.IsEmpty() )
	{
		tOut.StartBlock ( nullptr, R"("warning":{"reason":)", "}" );
		tOut.AppendEscapedWithComma ( tRes.m_sWarning.cstr () );
		tOut.FinishBlock ( false );
	}

	if ( eFormat==ResultSetFormat_e::ES )
		tOut += R"("_shards":{ "total": 1, "successful": 1, "skipped": 0, "failed": 0 })";

	auto sHitMeta = tOut.StartBlock ( ",", R"("hits":{)", "}" );

	tOut.Sprintf ( R"("total":%d)", tRes.m_iTotalMatches );
	tOut.Sprintf ( R"("total_relation":%s)", tRes.m_bTotalMatchesApprox ? R"("gte")" : R"("eq")" );
	if ( eFormat==ResultSetFormat_e::ES )
		tOut += R"("max_score": null)";

	const ISphSchema & tSchema = tRes.m_tSchema;
	CSphVector<BYTE> dTmp;

	CSphBitvec tAttrsToSend;
	sphGetAttrsToSend ( tSchema, false, true, tAttrsToSend );

	int iHighlightAttr = -1;
	int nSchemaAttrs = tSchema.GetAttrsCount();
	CSphBitvec dSkipAttrs ( nSchemaAttrs );
	for ( int iAttr=0; iAttr<nSchemaAttrs; iAttr++ )
	{
		if ( !tAttrsToSend.BitGet(iAttr) )
			continue;

		const CSphColumnInfo & tCol = tSchema.GetAttr(iAttr);
		const CSphString & sName = tCol.m_sName;

		if ( IsHighlightAttr ( sName ) )
			iHighlightAttr = iAttr;

		if ( NeedToSkipAttr ( sName, tQuery ) )
			dSkipAttrs.BitSet ( iAttr );

		if ( eFormat==ResultSetFormat_e::ES && tCol.m_eAttrType==SPH_ATTR_TOKENCOUNT )
			dSkipAttrs.BitSet ( iAttr );
	}

	tOut.StartBlock ( ",", R"("hits":[)", "]" );

	const CSphColumnInfo * pId = tSchema.GetAttr ( sphGetDocidName() );
	const CSphColumnInfo * pKNNDist = tSchema.GetAttr ( GetKnnDistAttrName() );

	bool bCompatId = false;
	const CSphColumnInfo * pCompatRaw = nullptr;
	const CSphColumnInfo * pCompatVer = nullptr;
	if ( eFormat==ResultSetFormat_e::ES )
	{
		const CSphColumnInfo * pCompatId = tSchema.GetAttr ( "_id" );
		if ( pCompatId )
		{
			bCompatId = true;
			pId = pCompatId;
		}

		pCompatRaw = tSchema.GetAttr ( "_raw" );
		pCompatVer = tSchema.GetAttr ( "_version" );
	}

	bool bTag = tRes.m_bTagsAssigned;
	int iTag = ( bTag ? 0 : tRes.m_dResults.First().m_iTag );
	auto dMatches = tRes.m_dResults.First ().m_dMatches.Slice ( tRes.m_iOffset, tRes.m_iCount );
	for ( const auto & tMatch : dMatches )
	{
		ScopedComma_c sQueryComma ( tOut, ",", "{", "}" );

		// note, that originally there is string UID, so we just output number in quotes for docid here
		if ( bCompatId )
		{
			JsonObjAddAttr ( tOut, pId->m_eAttrType, "_id", tMatch, pId->m_tLocator );
			tOut.Sprintf ( R"("_score":%d)", tMatch.m_iWeight );
		}
		else if ( pId )
		{
			DocID_t tDocID = tMatch.GetAttr ( pId->m_tLocator );
			tOut.Sprintf ( R"("_id":%U,"_score":%d)", tDocID, tMatch.m_iWeight );
		}
		else
			tOut.Sprintf ( R"("_score":%d)", tMatch.m_iWeight );

		if ( eFormat==ResultSetFormat_e::ES )
		{
			tOut.Sprintf ( R"("_index":"%s")", tRes.m_dIndexNames[bTag ? tMatch.m_iTag : iTag].scstr() ); // FIXME!!! breaks for multiple indexes
			tOut += R"("_type": "doc")";
			if ( pCompatVer )
				JsonObjAddAttr ( tOut, pCompatVer->m_eAttrType, "_version", tMatch, pCompatVer->m_tLocator );
			else
				tOut += R"("_version": 1)";
		}

		if ( pKNNDist )
			tOut.Sprintf( R"("_knn_dist":%f)", tMatch.GetAttrFloat ( pKNNDist->m_tLocator ) );

		tOut.StartBlock ( ",", "\"_source\":{", "}");

		if ( pCompatRaw )
			JsonObjAddAttr ( tOut, pCompatRaw->m_eAttrType, "_raw", tMatch, pCompatRaw->m_tLocator );
		else
			for ( int iAttr=0; iAttr<nSchemaAttrs; iAttr++ )
			{
				if ( !tAttrsToSend.BitGet(iAttr) )
					continue;

				if ( dSkipAttrs.BitGet ( iAttr ) )
					continue;

				const CSphColumnInfo & tCol = tSchema.GetAttr(iAttr);
				JsonObjAddAttr ( tOut, tCol.m_eAttrType, tCol.m_sName.cstr(), tMatch, tCol.m_tLocator );
			}

		tOut.FinishBlock ( false ); // _source obj

		if ( iHighlightAttr!=-1 )
			EncodeHighlight ( tMatch, iHighlightAttr, tSchema, tOut );

		if ( eFormat==ResultSetFormat_e::ES )
		{
			if ( tQuery.m_dDocFields.GetLength() )
				EncodeFields ( tQuery.m_dDocFields, tRes, tMatch, tSchema, false, R"("fields":{)", "}", tOut );
			if ( tQuery.m_dSortFields.GetLength() )
				EncodeFields ( tQuery.m_dSortFields, tRes, tMatch, tSchema, true, R"("sort":[)", "]", tOut );
		}
	}

	tOut.FinishBlocks ( sHitMeta, false ); // hits array, hits meta

	if ( dRes.GetLength()>1 )
	{
		sph::StringSet hDatetime;
		if ( eFormat==ResultSetFormat_e::ES )
		{
			tQuery.m_dDocFields.for_each ( [&hDatetime]( const auto & tDocfield )
			{
					if ( tDocfield.m_bDateTime )
						hDatetime.Add ( tDocfield.m_sName );
			});
		}
		CSphString sDistinctName;
		tQuery.m_dItems.any_of ( [&]( const CSphQueryItem & tItem ) {
			if ( tItem.m_sExpr=="@distinct" )
			{
				sDistinctName = tItem.m_sAlias;
				return true;
			} else
				return false;
		});

		assert ( dRes.GetLength()==tQuery.m_dAggs.GetLength()+1 );
		tOut.StartBlock ( ",", R"("aggregations":{)", "}");
		ARRAY_FOREACH ( i, tQuery.m_dAggs )
<<<<<<< HEAD
			EncodeAggr ( tQuery.m_dAggs[i], i, *dRes[i+1], eFormat, hDatetime, tQuery.m_iNow, tOut );
=======
			EncodeAggr ( tQuery.m_dAggs[i], i, *dRes[i+1], bCompat, hDatetime, tQuery.m_iNow, sDistinctName, tOut );
>>>>>>> 58dd6c71
		tOut.FinishBlock ( false ); // aggregations obj
	}
	if ( eFormat==ResultSetFormat_e::ES )
		tOut += R"("status": 200)";

	if ( pProfile && pProfile->m_bNeedProfile )
	{
		auto sProfile = HandleShowProfile ( *pProfile );
		tOut.Sprintf ( R"("profile":{"query":%s})", sProfile.cstr () );
	}

	if ( pProfile && pProfile->m_eNeedPlan != PLAN_FLAVOUR::ENONE )
	{
		JsonEscapedBuilder sPlan;
		FormatJsonPlanFromBson ( sPlan, bson::MakeHandle ( pProfile->m_dPlan ), pProfile->m_eNeedPlan );
		if ( sPlan.IsEmpty() )
			tOut << R"("plan":null)";
		else
			tOut.Sprintf ( R"("plan":{"query":%s})", sPlan.cstr() );
	}

	tOut.FinishBlocks (); tOut.MoveTo ( sResult ); return sResult;
}


JsonObj_c sphEncodeInsertResultJson ( const char * szIndex, bool bReplace, DocID_t tDocId, ResultSetFormat_e eFormat )
{
	JsonObj_c tObj;

	tObj.AddStr ( ( eFormat==ResultSetFormat_e::ES ? "_index" : "table" ), szIndex );
	tObj.AddUint ( "_id", tDocId );
	tObj.AddBool ( "created", !bReplace );
	tObj.AddStr ( "result", bReplace ? "updated" : "created" );
	tObj.AddInt ( "status", bReplace ? 200 : 201 );

	return tObj;
}

JsonObj_c sphEncodeTxnResultJson ( const char* szIndex, DocID_t tDocId, int iInserts, int iDeletes, int iUpdates, ResultSetFormat_e eFormat )
{
	JsonObj_c tObj;

	tObj.AddStr ( ( eFormat==ResultSetFormat_e::ES ? "_index" : "table" ), szIndex );
	tObj.AddInt ( "_id", tDocId );
	tObj.AddInt ( "created", iInserts );
	tObj.AddInt ( "deleted", iDeletes );
	tObj.AddInt ( "updated", iUpdates );
	bool bReplaced = (iInserts!=0 && iDeletes!=0);
	tObj.AddStr ( "result", bReplaced ? "updated" : "created" );
	tObj.AddInt ( "status", bReplaced ? 200 : 201 );

	return tObj;
}


JsonObj_c sphEncodeUpdateResultJson ( const char * szIndex, DocID_t tDocId, int iAffected, ResultSetFormat_e eFormat )
{
	JsonObj_c tObj;

	tObj.AddStr ( ( eFormat==ResultSetFormat_e::ES ? "_index" : "table" ), szIndex );

	if ( !tDocId )
		tObj.AddInt ( "updated", iAffected );
	else
	{
		tObj.AddInt ( "_id", tDocId );
		tObj.AddStr ( "result", iAffected ? "updated" : "noop" );
	}

	return tObj;
}


JsonObj_c sphEncodeDeleteResultJson ( const char * szIndex, DocID_t tDocId, int iAffected, ResultSetFormat_e eFormat )
{
	JsonObj_c tObj;

	tObj.AddStr ( ( eFormat==ResultSetFormat_e::ES ? "_index" : "table" ), szIndex );

	if ( !tDocId )
		tObj.AddInt ( "deleted", iAffected );
	else
	{
		tObj.AddInt ( "_id", tDocId );
		tObj.AddBool ( "found", !!iAffected );
		tObj.AddStr ( "result", iAffected ? "deleted" : "not found" );
	}

	return tObj;
}


JsonObj_c sphEncodeInsertErrorJson ( const char * szIndex, const char * szError, ResultSetFormat_e eFormat )
{
	JsonObj_c tObj, tErr;

	tErr.AddStr ( "type", szError );
	tErr.AddStr ( ( eFormat==ResultSetFormat_e::ES ? "_index" : "table" ), szIndex );

	tObj.AddItem ( "error", tErr );
	tObj.AddInt ( "status", HttpGetStatusCodes ( EHTTP_STATUS::_409 ) );

	return tObj;
}


bool sphGetResultStats ( const char * szResult, int & iAffected, int & iWarnings, bool bUpdate )
{
	JsonObj_c tJsonRoot ( szResult );
	if ( !tJsonRoot )
		return false;

	// no warnings in json results for now
	iWarnings = 0;

	if ( tJsonRoot.HasItem("error") )
	{
		iAffected = 0;
		return true;
	}

	// its either update or delete
	CSphString sError;
	JsonObj_c tAffected = tJsonRoot.GetIntItem ( bUpdate ? "updated" : "deleted", sError );
	if ( tAffected )
	{
		iAffected = (int)tAffected.IntVal();
		return true;
	}

	// it was probably a query with an "_id"
	JsonObj_c tId = tJsonRoot.GetIntItem ( "_id", sError );
	if ( tId )
	{
		iAffected = 1;
		return true;
	}

	return false;
}


//////////////////////////////////////////////////////////////////////////
// Highlight

static void FormatSnippetOpts ( const CSphString & sQuery, const SnippetQuerySettings_t & tSnippetQuery, CSphQuery & tQuery )
{
	StringBuilder_c sItem;
	sItem << "HIGHLIGHT(";
	sItem << tSnippetQuery.AsString();
	sItem << ",";

	auto & hFieldHash = tSnippetQuery.m_hPerFieldLimits;
	if ( tSnippetQuery.m_hPerFieldLimits.GetLength() )
	{
		sItem.StartBlock ( ",", "'", "'" );

		for ( const auto& tField : hFieldHash )
			sItem << tField.first;

		sItem.FinishBlock(false);
	}
	else
		sItem << "''";

	if ( !sQuery.IsEmpty() )
		sItem.Appendf ( ",'%s'", sQuery.cstr() );

	sItem << ")";

	CSphQueryItem & tItem = tQuery.m_dItems.Add();
	tItem.m_sExpr = sItem.cstr ();
	tItem.m_sAlias.SetSprintf ( "%s", g_szHighlight );
}


static bool ParseFieldsArray ( const JsonObj_c & tFields, SnippetQuerySettings_t & tSettings, CSphString & sError )
{
	for ( const auto & tField : tFields )
	{
		if ( !tField.IsStr() )
		{
			sError.SetSprintf ( "\"%s\" field should be an string", tField.Name() );
			return false;
		}

		SnippetLimits_t tDefault;
		tSettings.m_hPerFieldLimits.Add( tDefault, tField.StrVal() );
	}

	return true;
}


static bool ParseSnippetLimitsElastic ( const JsonObj_c & tSnip, SnippetLimits_t & tLimits, CSphString & sError )
{
	if ( !tSnip.FetchIntItem ( tLimits.m_iLimit, "fragment_size", sError, true ) )					return false;
	if ( !tSnip.FetchIntItem ( tLimits.m_iLimitPassages, "number_of_fragments", sError, true ) )	return false;

	return true;
}


static bool ParseSnippetLimitsSphinx ( const JsonObj_c & tSnip, SnippetLimits_t & tLimits, CSphString & sError )
{
	if ( !tSnip.FetchIntItem ( tLimits.m_iLimit, "limit", sError, true ) )					return false;

	if ( !tSnip.FetchIntItem ( tLimits.m_iLimitPassages, "limit_passages", sError, true ) )	return false;
	if ( !tSnip.FetchIntItem ( tLimits.m_iLimitPassages, "limit_snippets", sError, true ) )	return false;

	if ( !tSnip.FetchIntItem ( tLimits.m_iLimitWords, "limit_words", sError, true ) )		return false;

	return true;
}


static bool ParseFieldsObject ( const JsonObj_c & tFields, SnippetQuerySettings_t & tSettings, CSphString & sError )
{
	for ( const auto & tField : tFields )
	{
		if ( !tField.IsObj() )
		{
			sError.SetSprintf ( "\"%s\" field should be an object", tField.Name() );
			return false;
		}

		SnippetLimits_t & tLimits = tSettings.m_hPerFieldLimits.AddUnique ( tField.Name() );

		if ( !ParseSnippetLimitsElastic ( tField, tLimits, sError ) )
			return false;

		if ( !ParseSnippetLimitsSphinx ( tField, tLimits, sError ) )
			return false;
	}

	return true;
}



static bool ParseSnippetFields ( const JsonObj_c & tSnip, SnippetQuerySettings_t & tSettings, CSphString & sError )
{
	JsonObj_c tFields = tSnip.GetItem("fields");
	if ( !tFields )
		return true;

	if ( tFields.IsArray() )
		return ParseFieldsArray ( tFields, tSettings, sError );

	if ( tFields.IsObj() )
		return ParseFieldsObject ( tFields, tSettings, sError );

	sError = R"("fields" property value should be an array or an object)";
	return false;
}


static bool FetchTags ( const char * sName, const JsonObj_c & tSnip, CSphString & sVal, CSphString & sError )
{
	JsonObj_c tTag = tSnip.GetItem ( sName );
	if ( !tTag )
		return true;

	if ( tTag.IsStr() )
	{
		sVal = tTag.StrVal();
		return true;
	}

	if ( tTag.IsArray() )
	{
		if ( tTag.Size() )
			sVal = tTag[0].StrVal();
		return true;
	}

	sError.SetSprintf ( R"("%s" property value should be an array or sting)", sName );
	return false;
}


static bool ParseSnippetOptsElastic ( const JsonObj_c & tSnip, CSphString & sQuery, SnippetQuerySettings_t & tQuery, CSphString & sError )
{
	JsonObj_c tEncoder = tSnip.GetStrItem ( "encoder", sError, true );
	if ( tEncoder )
	{
		if ( tEncoder.StrVal()=="html" )
			tQuery.m_sStripMode = "retain";
	}
	else if ( !sError.IsEmpty() )
		return false;

	JsonObj_c tHlQuery = tSnip.GetObjItem ( "highlight_query", sError, true );
	if ( tHlQuery )
		sQuery = tHlQuery.AsString();
	else if ( !sError.IsEmpty() )
		return false;

	if ( !FetchTags ( "pre_tags", tSnip, tQuery.m_sBeforeMatch, sError ) )		return false;
	if ( !FetchTags ( "post_tags", tSnip, tQuery.m_sAfterMatch, sError ) )		return false;

	JsonObj_c tNoMatchSize = tSnip.GetItem ( "no_match_size" );
	if ( tNoMatchSize )
	{
		int iNoMatch = 0;
		if ( !tSnip.FetchIntItem ( iNoMatch, "no_match_size", sError, true ) )
			return false;

		tQuery.m_bAllowEmpty = iNoMatch<1;
	}

	JsonObj_c tOrder = tSnip.GetStrItem ( "order", sError, true );
	if ( tOrder )
		tQuery.m_bWeightOrder = tOrder.StrVal()=="score";
	else if ( !sError.IsEmpty() )
		return false;

	if ( !ParseSnippetLimitsElastic ( tSnip, tQuery, sError ) )
		return false;

	return true;
}


static bool ParseSnippetOptsSphinx ( const JsonObj_c & tSnip, SnippetQuerySettings_t & tOpt, CSphString & sError )
{
	if ( !ParseSnippetLimitsSphinx ( tSnip, tOpt, sError ) )
		return false;

	if ( !tSnip.FetchStrItem ( tOpt.m_sBeforeMatch, "before_match", sError, true ) )		return false;
	if ( !tSnip.FetchStrItem ( tOpt.m_sAfterMatch, "after_match", sError, true ) )			return false;
	if ( !tSnip.FetchIntItem ( tOpt.m_iAround, "around", sError, true ) )					return false;
	if ( !tSnip.FetchBoolItem ( tOpt.m_bUseBoundaries, "use_boundaries", sError, true ) )	return false;
	if ( !tSnip.FetchBoolItem ( tOpt.m_bWeightOrder, "weight_order", sError, true ) )		return false;
	if ( !tSnip.FetchBoolItem ( tOpt.m_bForceAllWords, "force_all_words", sError, true ) )	return false;
	if ( !tSnip.FetchStrItem ( tOpt.m_sStripMode, "html_strip_mode", sError, true ) )		return false;
	if ( !tSnip.FetchBoolItem ( tOpt.m_bAllowEmpty, "allow_empty", sError, true ) )			return false;
	if ( !tSnip.FetchBoolItem ( tOpt.m_bEmitZones, "emit_zones", sError, true ) )			return false;

	if ( !tSnip.FetchBoolItem ( tOpt.m_bForcePassages, "force_passages", sError, true ) )	return false;
	if ( !tSnip.FetchBoolItem ( tOpt.m_bForcePassages, "force_snippets", sError, true ) )	return false;

	if ( !tSnip.FetchBoolItem ( tOpt.m_bPackFields, "pack_fields", sError, true ) )			return false;
	if ( !tSnip.FetchBoolItem ( tOpt.m_bLimitsPerField, "limits_per_field", sError, true ) )return false;

	JsonObj_c tBoundary = tSnip.GetStrItem ( "passage_boundary", "snippet_boundary", sError );
	if ( tBoundary )
		tOpt.m_ePassageSPZ = GetPassageBoundary ( tBoundary.StrVal() );
	else if ( !sError.IsEmpty() )
		return false;

	return true;
}


static bool ParseSnippet ( const JsonObj_c & tSnip, CSphQuery & tQuery, CSphString & sError )
{
	CSphString sQuery;
	SnippetQuerySettings_t tSettings;
	tSettings.m_bJsonQuery = true;
	tSettings.m_bPackFields = true;

	if ( !ParseSnippetFields ( tSnip, tSettings, sError ) )
		return false;

	// elastic-style options
	if ( !ParseSnippetOptsElastic ( tSnip, sQuery, tSettings, sError ) )
		return false;
	
	// sphinx-style options
	if ( !ParseSnippetOptsSphinx ( tSnip, tSettings, sError ) )
		return false;

	FormatSnippetOpts ( sQuery, tSettings, tQuery );
	return true;
}

//////////////////////////////////////////////////////////////////////////
// Sort
struct SortField_t : public GeoDistInfo_c
{
	CSphString m_sName;
	CSphString m_sMode;
	bool m_bAsc {true};
};


static void FormatSortBy ( const CSphVector<SortField_t> & dSort, JsonQuery_c & tQuery, bool & bGotWeight )
{
	StringBuilder_c sSortBuf;
	Comma_c sComma ({", ",2});

	for ( const SortField_t &tItem : dSort )
	{
		const char * sSort = ( tItem.m_bAsc ? " asc" : " desc" );
		if ( tItem.IsGeoDist() )
		{
			// ORDER BY statement
			sSortBuf << sComma << g_szOrder << tItem.m_sName << sSort;

			// query item
			CSphQueryItem & tQueryItem = tQuery.m_dItems.Add();
			tQueryItem.m_sExpr = tItem.BuildExprString();
			tQueryItem.m_sAlias.SetSprintf ( "%s%s", g_szOrder, tItem.m_sName.cstr() );

			// select list
			StringBuilder_c sTmp;
			sTmp << tQuery.m_sSelect << ", " << tQueryItem.m_sExpr << " as " << tQueryItem.m_sAlias;
			sTmp.MoveTo ( tQuery.m_sSelect );
		} else if ( tItem.m_sMode.IsEmpty() )
		{
			const char * sName = tItem.m_sName.cstr();
			if ( tItem.m_sName=="_score" )
				sName = "@weight";
			else if ( tItem.m_sName=="_count" )
				sName = "count(*)";

			// sort by attribute or weight
			sSortBuf << sComma << sName << sSort;
			bGotWeight |= ( tItem.m_sName=="_score" );
		} else
		{
			// sort by MVA
			// ORDER BY statement
			sSortBuf << sComma << g_szOrder << tItem.m_sName << sSort;

			// query item
			StringBuilder_c sTmp;
			sTmp << ( tItem.m_sMode=="min" ? "least" : "greatest" ) << "(" << tItem.m_sName << ")";
			CSphQueryItem & tQueryItem = tQuery.m_dItems.Add();
			sTmp.MoveTo (tQueryItem.m_sExpr);
			tQueryItem.m_sAlias.SetSprintf ( "%s%s", g_szOrder, tItem.m_sName.cstr() );

			// select list
			sTmp << tQuery.m_sSelect << ", " << tQueryItem.m_sExpr << " as " << tQueryItem.m_sAlias;
			sTmp.MoveTo ( tQuery.m_sSelect );
		}

		tQuery.m_dSortFields.Add ( tItem.m_sName );
	}

	if ( !dSort.GetLength() )
	{
		sSortBuf += "@weight desc";
		bGotWeight = true;
	}

	tQuery.m_eSort = SPH_SORT_EXTENDED;
	sSortBuf.MoveTo ( tQuery.m_sSortBy );
}

static bool ParseSortObj ( const JsonObj_c & tSortItem, CSphVector<SortField_t> & dSort, CSphString & sError, CSphString & sWarning )
{
	bool bSortString = tSortItem.IsStr();
	bool bSortObj = tSortItem.IsObj();

	CSphString sSortName = tSortItem.Name();
	if ( ( !bSortString && !bSortObj ) || !tSortItem.Name() || ( bSortString && !tSortItem.SzVal() ) )
	{
		sError.SetSprintf ( R"("sort" property 0("%s") should be %s)", sSortName.scstr(), ( bSortObj ? "a string" : "an object" ) );
		return false;
	}

	// [ { "attr_name" : "sort_mode" } ]
	if ( bSortString )
	{
		CSphString sOrder = tSortItem.StrVal();
		if ( sOrder!="asc" && sOrder!="desc" )
		{
			sError.SetSprintf ( R"("sort" property "%s" order is invalid %s)", sSortName.scstr(), sOrder.cstr() );
			return false;
		}

		SortField_t & tAscItem = dSort.Add();
		tAscItem.m_sName = sSortName;
		tAscItem.m_bAsc = ( sOrder=="asc" );
		return true;
	}

	// [ { "attr_name" : { "order" : "sort_mode" } } ]
	SortField_t & tSortField = dSort.Add();
	tSortField.m_sName = sSortName;

	JsonObj_c tAttrItems = tSortItem.GetItem("order");
	if ( tAttrItems )
	{
		if ( !tAttrItems.IsStr() )
		{
			sError.SetSprintf ( R"("sort" property "%s" order is invalid)", tAttrItems.Name() );
			return false;
		}

		CSphString sOrder = tAttrItems.StrVal();
		tSortField.m_bAsc = ( sOrder=="asc" );
	}

	JsonObj_c tMode = tSortItem.GetItem("mode");
	if ( tMode )
	{
		if ( tAttrItems && !tMode.IsStr() )
		{
			sError.SetSprintf ( R"("mode" property "%s" order is invalid)", tAttrItems.Name() );
			return false;
		}

		CSphString sMode = tMode.StrVal();
		if ( sMode!="min" && sMode!="max" )
		{
			sError.SetSprintf ( R"("mode" supported are "min" and "max", got "%s", not supported)", sMode.cstr() );
			return false;
		}

		tSortField.m_sMode = sMode;
	}

	// geodist
	if ( tSortField.m_sName=="_geo_distance" )
	{
		if ( tMode )
		{
			sError = R"("mode" property not supported with "_geo_distance")";
			return false;
		}

		if ( tSortItem.HasItem("unit") )
		{
			sError = R"("unit" property not supported with "_geo_distance")";
			return false;
		}

		if ( !tSortField.Parse ( tSortItem, false, sError, sWarning ) )
			return false;
	}

	// FXIME!!! "unmapped_type" should be replaced with expression EXIST
	// unsupported options
	const char * dUnsupported[] = { "missing", "nested_path", "nested_filter"};
	for ( auto szOption : dUnsupported )
	{
		if ( tSortItem.HasItem(szOption) )
		{
			sError.SetSprintf ( R"("%s" property not supported)", szOption );
			return false;
		}
	}

	return true;
}


static bool ParseSort ( const JsonObj_c & tSort, JsonQuery_c & tQuery, bool & bGotWeight, CSphString & sError, CSphString & sWarning )
{
	bGotWeight = false;

	// unsupported options
	if ( tSort.HasItem("_script") )
	{
		sError = "\"_script\" property not supported";
		return false;
	}

	CSphVector<SortField_t> dSort;
	dSort.Reserve ( tSort.Size() );

	if ( tSort.IsObj() )
	{
		if ( !ParseSortObj ( tSort[0], dSort, sError, sWarning ) )
			return false;
	} else
	{
		for ( const auto & tItem : tSort )
		{
			CSphString sName = tItem.Name();

			bool bString = tItem.IsStr();
			bool bObj = tItem.IsObj();
			if ( !bString && !bObj )
			{
				sError.SetSprintf ( R"("sort" property "%s" should be a string or an object)", sName.scstr() );
				return false;
			}

			if ( bObj && tItem.Size()!=1 )
			{
				sError.SetSprintf ( R"("sort" property "%s" should be an object)", sName.scstr() );
				return false;
			}

			// [ "attr_name" ]
			if ( bString )
			{
				SortField_t & tSortField = dSort.Add();
				tSortField.m_sName = tItem.StrVal();
				// order defaults to desc when sorting on the _score, and defaults to asc when sorting on anything else
				tSortField.m_bAsc = ( tSortField.m_sName!="_score" );
				continue;
			}

			JsonObj_c tSortItem = tItem[0];
			if ( !tSortItem )
			{
				sError = R"(invalid "sort" property item)";
				return false;
			}

			if ( !ParseSortObj ( tSortItem, dSort, sError, sWarning ) )
				return false;
		}
	}

	FormatSortBy ( dSort, tQuery, bGotWeight );

	return true;
}


//////////////////////////////////////////////////////////////////////////
// _source / select list

static bool ParseStringArray ( const JsonObj_c & tArray, const char * szProp, StrVec_t & dItems, CSphString & sError )
{
	for ( const auto & tItem : tArray )
	{
		if ( !tItem.IsStr() )
		{
			sError.SetSprintf ( R"("%s" property should be a string)", szProp );
			return false;
		}

		dItems.Add ( tItem.StrVal() );
	}

	return true;
}


static bool ParseSelect ( const JsonObj_c & tSelect, CSphQuery & tQuery, CSphString & sError )
{
	bool bString = tSelect.IsStr();
	bool bArray = tSelect.IsArray();
	bool bObj = tSelect.IsObj();

	if ( !bString && !bArray && !bObj )
	{
		sError = R"("_source" property should be a string or an array or an object)";
		return false;
	}

	if ( bString )
	{
		tQuery.m_dIncludeItems.Add ( tSelect.StrVal() );
		if ( tQuery.m_dIncludeItems[0]=="*" || tQuery.m_dIncludeItems[0].IsEmpty() )
			tQuery.m_dIncludeItems.Reset();

		return true;
	}

	if ( bArray )
		return ParseStringArray ( tSelect, R"("_source")", tQuery.m_dIncludeItems, sError );

	assert ( bObj );

	// includes part of _source object
	JsonObj_c tInclude = tSelect.GetArrayItem ( "includes", sError, true );
	if ( tInclude )
	{
		if ( !ParseStringArray ( tInclude, R"("_source" "includes")", tQuery.m_dIncludeItems, sError ) )
			return false;

		if ( tQuery.m_dIncludeItems.GetLength()==1 && tQuery.m_dIncludeItems[0]=="*" )
			tQuery.m_dIncludeItems.Reset();
	} else if ( !sError.IsEmpty() )
		return false;

	// excludes part of _source object
	JsonObj_c tExclude = tSelect.GetArrayItem ( "excludes", sError, true );
	if ( tExclude )
	{
		if ( !ParseStringArray ( tExclude, R"("_source" "excludes")", tQuery.m_dExcludeItems, sError ) )
			return false;
	} else if ( !sError.IsEmpty() )
		return false;

	return true;
}

//////////////////////////////////////////////////////////////////////////
// script_fields / expressions

static bool ParseScriptFields ( const JsonObj_c & tExpr, CSphQuery & tQuery, CSphString & sError )
{
	if ( !tExpr )
		return true;

	if ( !tExpr.IsObj() )
	{
		sError = R"("script_fields" property should be an object)";
		return false;
	}

	StringBuilder_c sSelect;
	sSelect << tQuery.m_sSelect;

	for ( const auto & tAlias : tExpr )
	{
		if ( !tAlias.IsObj() )
		{
			sError = R"("script_fields" properties should be objects)";
			return false;
		}

		if ( CSphString ( tAlias.Name() ).IsEmpty() )
		{
			sError = R"("script_fields" empty property name)";
			return false;
		}

		JsonObj_c tAliasScript = tAlias.GetItem("script");
		if ( !tAliasScript )
		{
			sError = R"("script_fields" property should have "script" object)";
			return false;
		}

		CSphString sExpr;
		if ( !tAliasScript.FetchStrItem ( sExpr, "inline", sError ) )
			return false;

		const char * dUnsupported[] = { "lang", "params", "stored", "file" };
		for ( auto szOption : dUnsupported )
			if ( tAliasScript.HasItem(szOption) )
			{
				sError.SetSprintf ( R"("%s" property not supported in "script_fields")", szOption );
				return false;
			}

		// add to query
		CSphQueryItem & tQueryItem = tQuery.m_dItems.Add();
		tQueryItem.m_sExpr = sExpr;
		tQueryItem.m_sAlias = tAlias.Name();

		// add to select list
		sSelect.Appendf ( ", %s as %s", tQueryItem.m_sExpr.cstr(), tQueryItem.m_sAlias.cstr() );
	}

	sSelect.MoveTo ( tQuery.m_sSelect );
	return true;
}


static bool ParseExpressions ( const JsonObj_c & tExpr, CSphQuery & tQuery, CSphString & sError )
{
	if ( !tExpr )
		return true;

	if ( !tExpr.IsObj() )
	{
		sError = R"("expressions" property should be an object)";
		return false;
	}

	StringBuilder_c sSelect;
	sSelect << tQuery.m_sSelect;

	for ( const auto & tAlias : tExpr )
	{
		if ( !tAlias.IsStr() )
		{
			sError = R"("expressions" properties should be strings)";
			return false;
		}

		if ( CSphString ( tAlias.Name() ).IsEmpty() )
		{
			sError = R"("expressions" empty property name)";
			return false;
		}

		// add to query
		CSphQueryItem & tQueryItem = tQuery.m_dItems.Add();
		tQueryItem.m_sExpr = tAlias.StrVal();
		tQueryItem.m_sAlias = tAlias.Name();

		// add to select list
		sSelect.Appendf ( ", %s as %s", tQueryItem.m_sExpr.cstr(), tQueryItem.m_sAlias.cstr() );
	}

	sSelect.MoveTo ( tQuery.m_sSelect );
	return true;
}

//////////////////////////////////////////////////////////////////////////
// docvalue_fields

bool ParseDocFields ( const JsonObj_c & tDocFields, JsonQuery_c & tQuery, CSphString & sError )
{
	if ( !tDocFields || !tDocFields.IsArray() )
	{
		sError = R"("docvalue_fields" property should be an array or an object")";
		return false;
	}

	for ( const auto & tItem : tDocFields )
	{
		if ( !tItem.IsObj() )
		{
			sError = R"("docvalue_fields" property item should be an object)";
			return false;
		}

		CSphString sFieldName;
		if ( !tItem.FetchStrItem ( sFieldName, "field", sError, false ) )
			return false;

		if ( tQuery.m_dItems.GetFirst ( [&sFieldName] ( const CSphQueryItem & tVal ) { return ( tVal.m_sExpr=="*" || tVal.m_sExpr==sFieldName ); } )==-1 )
		{
			CSphQueryItem & tDFItem = tQuery.m_dItems.Add();
			tDFItem.m_sExpr = sFieldName;
			tDFItem.m_sAlias = sFieldName;
		}

		// FIXME!!! collect format type
		bool bDateTime = false;
		CSphString sFormat;
		if ( tItem.FetchStrItem ( sFormat, "format", sError, true ) )
			bDateTime = ( sFormat=="date_time" );

		tQuery.m_dDocFields.Add ( { sFieldName, bDateTime } );
	}

	return true;
}

static Aggr_e GetAggrFunc ( const JsonObj_c & tBucket, bool bCheckAggType )
{
	if ( StrEq ( tBucket.Name(), "significant_terms" ) )
		return Aggr_e::SIGNIFICANT;
	if ( StrEq ( tBucket.Name(), "histogram" ) )
		return Aggr_e::HISTOGRAM;
	if ( StrEq ( tBucket.Name(), "date_histogram" ) )
		return Aggr_e::DATE_HISTOGRAM;
	if ( StrEq ( tBucket.Name(), "range") )
		return Aggr_e::RANGE;
	if ( StrEq ( tBucket.Name(), "date_range") )
		return Aggr_e::DATE_RANGE;
	if ( StrEq ( tBucket.Name(), "composite") )
		return Aggr_e::COMPOSITE;
	if ( StrEq ( tBucket.Name(), "min") )
		return Aggr_e::MIN;
	if ( StrEq ( tBucket.Name(), "max") )
		return Aggr_e::MAX;
	if ( StrEq ( tBucket.Name(), "sum") )
		return Aggr_e::SUM;
	if ( StrEq ( tBucket.Name(), "avg") )
		return Aggr_e::AVG;

	if ( bCheckAggType )
		sphWarning ( "unsupported aggregate type '%s'", tBucket.Name() );

	return Aggr_e::NONE;
}

static void SetRangeFrom ( const JsonObj_c & tSrc, bool bForceFloat, RangeSetting_t & tItem )
{
	if ( tSrc.IsDbl() )
		tItem.m_fFrom = tSrc.DblVal();
	else if ( bForceFloat )
		tItem.m_fFrom = tSrc.IntVal();
	else
		tItem.m_iFrom = tSrc.IntVal();
}

static void SetRangeTo ( const JsonObj_c & tSrc, bool bForceFloat, RangeSetting_t & tItem )
{
	if ( tSrc.IsDbl() )
		tItem.m_fTo = tSrc.DblVal();
	else if ( bForceFloat )
		tItem.m_fTo = tSrc.IntVal();
	else
		tItem.m_iTo = tSrc.IntVal();
}

static bool GetKeyed ( const JsonObj_c & tBucket, bool & bKeyed, CSphString & sError )
{
	if ( !tBucket.HasItem ( "keyed" ) )
		return true;

	const auto tKeyed = tBucket.GetBoolItem ( "keyed", sError, false );
	if ( !tKeyed )
		return false;

	bKeyed = tKeyed.BoolVal();
	return true;
}

static bool ParseAggrRange ( const JsonObj_c & tRanges, const CSphString & sCol, AggrRangeSetting_t & dRanges, CSphString & sError );
static bool ParseAggrRange ( const JsonObj_c & tRanges, const CSphString & sCol, AggrDateRangeSetting_t & dRanges, CSphString & sError );

static bool ParseAggrRange ( const JsonObj_c & tBucket, JsonAggr_t & tItem, bool bDate, CSphString & sError )
{
	JsonObj_c tRanges = tBucket.GetItem( "ranges" );
	if ( !tRanges || !tRanges.IsArray() )
	{
		if ( !tRanges )
			sError.SetSprintf ( "\"%s\" missed \"ranges\" property", tItem.m_sCol.cstr() );
		else
			sError.SetSprintf ( "\"%s\" \"ranges\" should be an array", tItem.m_sCol.cstr() );
		return false;
	}

	int iCount = tRanges.Size();
	if ( !iCount )
	{
		sError.SetSprintf ( "\"%s\" empty \"ranges\" property", tItem.m_sCol.cstr() );
		return false;
	}

	bool bKeyed = false;
	if ( !GetKeyed ( tBucket, bKeyed, sError ) )
		return false;

	if ( !bDate )
	{
		auto & dRanges = tItem.m_tRange;
		dRanges.Resize ( iCount );
		dRanges.m_bKeyed = bKeyed;
		return ParseAggrRange ( tRanges, tItem.m_sCol, dRanges, sError );
	} else
	{
		auto & dRanges = tItem.m_tDateRange;
		dRanges.Resize ( iCount );
		dRanges.m_bKeyed = bKeyed;
		return ParseAggrRange ( tRanges, tItem.m_sCol, dRanges, sError );
	}
}


bool ParseAggrRange ( const JsonObj_c & tRanges, const CSphString & sCol, AggrRangeSetting_t & dRanges, CSphString & sError )
{
	int iFloatStart = -1;
	for ( int i=0; i<dRanges.GetLength(); i++ )
	{
		const auto tRangeItem = tRanges[i];
		const auto tFrom = tRangeItem.GetItem ( "from" );
		const auto tTo = tRangeItem.GetItem ( "to" );
		const bool bHasFrom = tFrom;
		const bool bHasTo = tTo;

		if ( !bHasFrom && i!=0 )
		{
			sError.SetSprintf ( "\"%s\" ranges[%d] \"from\" empty", sCol.cstr(), i );
			return false;
		}
		if ( !bHasTo && i!=dRanges.GetLength()-1 )
		{
			sError.SetSprintf ( "\"%s\" ranges[%d] \"to\" empty", sCol.cstr(), i );
			return false;
		}

		if ( ( bHasFrom && tFrom.IsDbl() ) || ( bHasTo && tTo.IsDbl() ) )
		{
			dRanges.m_bFloat = true;
			if ( iFloatStart!=-1 )
				iFloatStart = i;
		}
		if ( bHasFrom )
			SetRangeFrom ( tFrom, ( iFloatStart!=-1 ), dRanges[i] );
		else
			dRanges.m_bOpenLeft = true;

		if ( bHasTo )
			SetRangeTo ( tTo, ( iFloatStart!=-1 ), dRanges[i] );
		else
			dRanges.m_bOpenRight = true;
	}

	// convert int to float values for head of array values
	if ( iFloatStart>0 )
	{
		for ( int i=iFloatStart; i<dRanges.GetLength(); i++ )
		{
			dRanges[i].m_fFrom = dRanges[i].m_iFrom;
			dRanges[i].m_fTo = dRanges[i].m_iTo;
		}
	}
	if ( dRanges.m_bOpenLeft )
	{
		if ( dRanges.m_bFloat )
			dRanges[0].m_fFrom = -FLT_MAX;
		else
			dRanges[0].m_iFrom = -LLONG_MAX;
	}
	if ( dRanges.m_bOpenRight )
	{
		if ( dRanges.m_bFloat )
			dRanges.Last().m_fTo = FLT_MAX;
		else
			dRanges.Last().m_iTo = LLONG_MAX;
	}

 	return true;
}

bool ParseAggrRange ( const JsonObj_c & tRanges, const CSphString & sCol, AggrDateRangeSetting_t & dRanges, CSphString & sError )
{
	for ( int i=0; i<dRanges.GetLength(); i++ )
	{
		const auto tRangeItem = tRanges[i];
		const auto tFrom = tRangeItem.GetItem ( "from" );
		const auto tTo = tRangeItem.GetItem ( "to" );
		const bool bHasFrom = tFrom;
		const bool bHasTo = tTo;

		if ( !bHasFrom && i!=0 )
		{
			sError.SetSprintf ( "\"%s\" ranges[%d] \"from\" empty", sCol.cstr(), i );
			return false;
		}
		if ( !bHasTo && i!=dRanges.GetLength()-1 )
		{
			sError.SetSprintf ( "\"%s\" ranges[%d] \"to\" empty", sCol.cstr(), i );
			return false;
		}

		if ( bHasFrom )
			dRanges[i].m_sFrom = tFrom.StrVal();

		if ( bHasTo )
			dRanges[i].m_sTo = tTo.StrVal();
	}

 	return true;
}

static bool ParseAggrHistogram ( const JsonObj_c & tBucket, JsonAggr_t & tItem, CSphString & sError )
{
	AggrHistSetting_t & tHist = tItem.m_tHist;

	JsonObj_c tInterval = tBucket.GetItem ( "interval" );
	if ( tInterval.Empty() )
	{
		sError.SetSprintf ( "\"%s\" interval missed", tItem.m_sCol.cstr() );
		return false;
	}
	if ( !tInterval.IsNum() )
	{
		sError.SetSprintf ( "\"%s\" interval should be numeric", tItem.m_sCol.cstr() );
		return false;
	}
	if ( tInterval.IsInt() )
		tHist.m_tInterval = tInterval.IntVal();
	else
		tHist.m_tInterval = tInterval.FltVal();

	JsonObj_c tOffset = tBucket.GetItem ( "offset" );
	if ( !tOffset.Empty() )
	{
		if ( !tOffset.IsNum() )
		{
			sError.SetSprintf ( "\"%s\" offset should be numeric", tItem.m_sCol.cstr() );
			return false;
		}
		if ( tOffset.IsInt() )
			tHist.m_tOffset = tOffset.IntVal();
		else
			tHist.m_tOffset = tOffset.FltVal();

	} else
	{
			tHist.m_tOffset = INT64_C ( 0 );
	}

	if ( !GetKeyed ( tBucket, tHist.m_bKeyed, sError ) )
		return false;

	FixFloat ( tHist );

 	return true;
}

static bool ParseAggrDateHistogram ( const JsonObj_c & tBucket, JsonAggr_t & tItem, CSphString & sError )
{
	AggrDateHistSetting_t & tHist = tItem.m_tDateHist;

	JsonObj_c tInterval = tBucket.GetItem ( "calendar_interval" );
	if ( tInterval.Empty() )
	{
		sError.SetSprintf ( "\"%s\" calendar_interval missed", tItem.m_sCol.cstr() );
		return false;
	}
	if ( !tInterval.IsStr() )
	{
		sError.SetSprintf ( "\"%s\" calendar_interval should be string", tItem.m_sCol.cstr() );
		return false;
	}
	tHist.m_sInterval = tInterval.StrVal();

	if ( !GetKeyed ( tBucket, tHist.m_bKeyed, sError ) )
		return false;

 	return true;
}

static bool ParseAggrComposite ( const JsonObj_c & tBucket, JsonAggr_t & tAggr, CSphString & sError )
{
	JsonObj_c tComposite = tBucket.GetObjItem ( "composite", sError, false );
	if ( !tComposite )
		return false;
	JsonObj_c tSource = tComposite.GetArrayItem ( "sources", sError, false );
	if ( !tSource )
		return false;

	if ( !tSource.IsArray() )
	{
		sError = R"("sources" property item should be an array)";
		return false;
	}

	SmallStringHash_T<AggrComposite_t> hColumns;
	for ( const auto & tArrayItem : tSource )
	{
		if ( !tArrayItem.IsObj() )
		{
			sError = R"("sources" items should be an object)";
			return false;
		}
		JsonObj_c tItem = tArrayItem.begin();
		JsonObj_c tTerms = tItem.GetObjItem ( "terms", sError, false );
		if ( !tTerms )
			return false;

		AggrComposite_t tCol;
		if ( !tTerms.FetchStrItem ( tCol.m_sColumn, "field", sError, false ) )
			return false;

		tCol.m_sAlias = tItem.Name();
		if ( !hColumns.Add ( tCol, tItem.Name() ) )
		{
			sError.SetSprintf ( R"("composite" has multiple "%s" aggregates)", tItem.Name() );
			return false;
		}
	}
	if ( hColumns.IsEmpty() )
	{
		sError = R"(empty "composite" aggregate)";
		return false;
	}

	JsonObj_c tAfter = tComposite.GetObjItem ( "after", sError, false );
	if ( tAfter && tAfter.Size() )
	{
		JsonObj_c tJsonQuery ( R"( {"query":{"bool":{"must":[] }}} )" );
		JsonObj_c tFilters = tJsonQuery.GetItem ( "query" ).GetItem ( "bool" ).GetItem ( "must" );

		for ( const auto & tItem : tAfter )
		{
			AggrComposite_t * pCol = hColumns ( tItem.Name() );
			if ( !pCol )
			{
				sError.SetSprintf ( R"("after" missed "%s" aggregate)", tItem.Name() );
				return false;
			}

			JsonObj_c tFilterVal = tItem.Clone();
			JsonObj_c tEqItem ( R"( {"equals":{} } )") ;
			tEqItem.begin().AddItem ( pCol->m_sColumn.cstr(), tFilterVal );
			tFilters.AddItem ( tEqItem );
		}

		CSphQuery tTmpQuery;
		if ( !ParseJsonQueryFilters ( tJsonQuery.GetItem( "query" ), tTmpQuery, sError, sError ) )
			return false;
		if ( !sError.IsEmpty() )
			return false;

		assert ( tTmpQuery.m_dFilterTree.IsEmpty() );
		tAggr.m_dCompositeAfterKey = std::move ( tTmpQuery.m_dFilters );
	}
	tAggr.m_iSize = DEFAULT_MAX_MATCHES;
	tComposite.FetchIntItem ( tAggr.m_iSize, "size", sError, true );

	StringBuilder_c sColName ( "," );
	tAggr.m_dComposite.Reserve ( hColumns.GetLength() );
	for ( const auto & tCol : hColumns )
	{
		sColName += tCol.second.m_sColumn.cstr();
		tAggr.m_dComposite.Add ( tCol.second );
	}
	tAggr.m_sCol = sColName.cstr();

	return true;
}

static bool ParseAggsNode ( const JsonObj_c & tBucket, const JsonObj_c & tJsonItem, bool bRoot, JsonAggr_t & tItem, CSphString & sError )
{
	if ( !tBucket.IsObj() )
	{
		sError.SetSprintf ( R"("aggs" bucket '%s' should be an object)", tItem.m_sBucketName.cstr() );
		return false;
	}

	if ( !StrEq ( tBucket.Name(), "composite" ) && !tBucket.FetchStrItem ( tItem.m_sCol, "field", sError, false ) )
		return false;

	tBucket.FetchIntItem ( tItem.m_iSize, "size", sError, true );
	int iShardSize = 0;
	tBucket.FetchIntItem ( iShardSize, "shard_size", sError, true );
	tItem.m_iSize = Max ( tItem.m_iSize, iShardSize ); // FIXME!!! use (size * 1.5 + 10) for shard size
	tItem.m_eAggrFunc = GetAggrFunc ( tBucket, !bRoot );
	switch ( tItem.m_eAggrFunc )
	{
	case Aggr_e::DATE_HISTOGRAM:
		if ( !ParseAggrDateHistogram ( tBucket, tItem, sError ) )
			return false;
		tItem.m_iSize = Max ( tItem.m_iSize, 1000 ); // set max_matches to min\max / interval
	break;

	case Aggr_e::HISTOGRAM:
		if ( !ParseAggrHistogram ( tBucket, tItem, sError ) )
			return false;
		tItem.m_iSize = Max ( tItem.m_iSize, 1000 ); // set max_matches to min\max / interval
	break;

	case Aggr_e::RANGE:
		if ( !ParseAggrRange ( tBucket, tItem, false, sError ) )
			return false;
		tItem.m_iSize = Max ( tItem.m_iSize, tItem.m_tRange.GetLength() + 1 ); // set max_matches to buckets count + _all bucket
		break;

	case Aggr_e::DATE_RANGE:
		if ( !ParseAggrRange ( tBucket, tItem, true, sError ) )
			return false;
		tItem.m_iSize = Max ( tItem.m_iSize, tItem.m_tDateRange.GetLength() + 1 ); // set max_matches to buckets count + _all bucket
		break;
	case Aggr_e::COMPOSITE:
		if ( !ParseAggrComposite ( tJsonItem, tItem, sError ) )
			return false;
		break;
	case Aggr_e::MIN:
	case Aggr_e::MAX:
	case Aggr_e::SUM:
	case Aggr_e::AVG:
		tItem.m_iSize = 1;
		break;
			
	default: break;
	}

	return true;
}

static bool ParseAggsNodeSort ( const JsonObj_c & tJsonItem, bool bOrder, JsonAggr_t & tItem, CSphString & sError )
{
	if ( !( tJsonItem.IsArray() || tJsonItem.IsObj() ) )
	{
		sError.SetSprintf ( "\"%s\" property value should be an array or an object", ( bOrder ? "order" : "sort" ) );
		return false;
	}

	bool bGotWeight = false;
	JsonQuery_c tTmpQuery;
	tTmpQuery.m_sSortBy = "";
	tTmpQuery.m_eSort = SPH_SORT_RELEVANCE;

	// FIXME!!! reports warnings for geodist sort
	CSphString sWarning;

	if ( !ParseSort ( tJsonItem, tTmpQuery, bGotWeight, sError, sWarning ) )
		return false;

	tItem.m_sSort = tTmpQuery.m_sSortBy;
	return true;
}

static bool AddSubAggregate ( const JsonObj_c & tAggs, bool bRoot, CSphVector<JsonAggr_t> & dParentItems, CSphString & sError )
{
	if ( bRoot && tAggs.begin().Empty() )
	{
		JsonAggr_t & tCount = dParentItems.Add();
		tCount.m_eAggrFunc = Aggr_e::COUNT;
		tCount.m_iSize = 1;
		return true;
	}

	for ( const auto & tJsonItem : tAggs )
	{
		if ( !tJsonItem.IsObj() )
		{
			sError = R"("aggs" property item should be an object)";
			return false;
		}

		JsonAggr_t tItem;
		tItem.m_sBucketName = tJsonItem.Name();

		for ( const auto & tAggsItem : tJsonItem )
		{
			// could be a sort object at the aggs item or order object at the bucket
			if ( strcmp (  tAggsItem.Name(), "sort" )==0 )
			{
				if ( !ParseAggsNodeSort ( tAggsItem, false, tItem, sError ) )
					return false;

			} else
			{
				if ( StrEq ( tAggsItem.Name(), "aggs" ) ||  tAggsItem.HasItem ( "aggs" ) )
				{
					sError = R"(nested "aggs" is not supported)";
					return false;
				}
				if ( tAggsItem==tAggsItem.end() )
				{
					sError.SetSprintf ( R"("aggs" bucket '%s' with only nested items)", tAggsItem.Name() );
					return false;
				}
				if ( !ParseAggsNode ( tAggsItem, tJsonItem, bRoot, tItem, sError ) )
					return false;

				// bucket could have its own order item
				if ( tAggsItem.HasItem ( "order" ) )
				{
					if ( !ParseAggsNodeSort ( tAggsItem.GetItem("order"), true, tItem, sError ) )
						return false;
				}
			}
		}

		if ( tItem.m_eAggrFunc==Aggr_e::NONE && !bRoot )
		{
			sError.SetSprintf ( R"(bucket '%s' without aggregate items)", tItem.m_sBucketName.cstr() );
			return false;
		}

		dParentItems.Add ( tItem );
	}

	return true;
}

bool ParseAggregates ( const JsonObj_c & tAggs, JsonQuery_c & tQuery, CSphString & sError )
{
	if ( !tAggs || !tAggs.IsObj() )
	{
		sError = R"("aggs" property should be an object")";
		return false;
	}

	if ( !AddSubAggregate ( tAggs, true, tQuery.m_dAggs, sError ) )
		return false;

	// set query now for any date aggregate to make sure they will have the same now timestamp
	if ( tQuery.m_dAggs.any_of ( [] ( const JsonAggr_t & tAggr ) { return !tAggr.m_tDateRange.IsEmpty(); } ) )
		tQuery.m_iNow = time ( nullptr );

	return true;
}

CSphString JsonAggr_t::GetAliasName () const
{
	CSphString sName;
	sName.SetSprintf ( "%s_%s", m_sCol.cstr(), m_sBucketName.cstr() );

	return sName;
}<|MERGE_RESOLUTION|>--- conflicted
+++ resolved
@@ -2227,11 +2227,7 @@
 	return ( eAggr==Aggr_e::MIN || eAggr==Aggr_e::MAX || eAggr==Aggr_e::SUM || eAggr==Aggr_e::AVG );
 }
 
-<<<<<<< HEAD
-static void EncodeAggr ( const JsonAggr_t & tAggr, int iAggrItem, const AggrResult_t & tRes, ResultSetFormat_e eFormat, const sph::StringSet & hDatetime, int iNow, JsonEscapedBuilder & tOut )
-=======
-static void EncodeAggr ( const JsonAggr_t & tAggr, int iAggrItem, const AggrResult_t & tRes, bool bCompat, const sph::StringSet & hDatetime, int iNow, const CSphString & sDistinctName, JsonEscapedBuilder & tOut )
->>>>>>> 58dd6c71
+static void EncodeAggr ( const JsonAggr_t & tAggr, int iAggrItem, const AggrResult_t & tRes, ResultSetFormat_e eFormat, const sph::StringSet & hDatetime, int iNow, const CSphString & sDistinctName, JsonEscapedBuilder & tOut )
 {
 	if ( tAggr.m_eAggrFunc==Aggr_e::COUNT )
 		return;
@@ -2706,11 +2702,7 @@
 		assert ( dRes.GetLength()==tQuery.m_dAggs.GetLength()+1 );
 		tOut.StartBlock ( ",", R"("aggregations":{)", "}");
 		ARRAY_FOREACH ( i, tQuery.m_dAggs )
-<<<<<<< HEAD
-			EncodeAggr ( tQuery.m_dAggs[i], i, *dRes[i+1], eFormat, hDatetime, tQuery.m_iNow, tOut );
-=======
-			EncodeAggr ( tQuery.m_dAggs[i], i, *dRes[i+1], bCompat, hDatetime, tQuery.m_iNow, sDistinctName, tOut );
->>>>>>> 58dd6c71
+			EncodeAggr ( tQuery.m_dAggs[i], i, *dRes[i+1], eFormat, hDatetime, tQuery.m_iNow, sDistinctName, tOut );
 		tOut.FinishBlock ( false ); // aggregations obj
 	}
 	if ( eFormat==ResultSetFormat_e::ES )
