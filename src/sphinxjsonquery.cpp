//
// Copyright (c) 2017-2024, Manticore Software LTD (https://manticoresearch.com)
// All rights reserved
//
// This program is free software; you can redistribute it and/or modify
// it under the terms of the GNU General Public License. You should have
// received a copy of the GPL license along with this program; if you
// did not, you can find it at http://www.gnu.org/
//

#include "sphinxquery.h"
#include "sphinxsearch.h"
#include "sphinxplugin.h"
#include "sphinxutils.h"
#include "searchdaemon.h"
#include "jsonqueryfilter.h"
#include "attribute.h"
#include "searchdsql.h"
#include "knnmisc.h"
#include "datetime.h"

#include "json/cJSON.h"

static const char * g_szAll = "_all";
static const char * g_szHighlight = "_@highlight_";
static const char * g_szOrder = "_@order_";

class QueryTreeBuilder_c;
struct ErrorPathGuard_t
{
	ErrorPathGuard_t ( QueryTreeBuilder_c & tBuilder, bool bEnabled, const JsonObj_c & tPath );
	~ErrorPathGuard_t ();

	QueryTreeBuilder_c & m_tBuilder;
	const bool m_bEnabled;
};

class QueryTreeBuilder_c : public XQParseHelper_c
{
public:
					QueryTreeBuilder_c ( const CSphQuery * pQuery, TokenizerRefPtr_c pQueryTokenizerQL, const CSphIndexSettings & tSettings );

	void			CollectKeywords ( const char * szStr, XQNode_t * pNode, const XQLimitSpec_t & tLimitSpec, float fBoost );

	bool			HandleFieldBlockStart ( const char * & /*pPtr*/ ) override { return true; }
	bool			HandleSpecialFields ( const char * & pPtr, FieldMask_t & dFields ) override;
	bool			NeedTrailingSeparator() override { return false; }

	XQNode_t *		CreateNode ( XQLimitSpec_t & tLimitSpec );

	const TokenizerRefPtr_c &	GetQLTokenizer() { return m_pQueryTokenizerQL; }
	const CSphIndexSettings &	GetIndexSettings() { return m_tSettings; }
	const CSphQuery *			GetQuery() { return m_pQuery; }

	bool m_bHasFulltext = false;
	bool m_bHasFilter = false;
	void ResetNodesFlags() { m_bHasFulltext = m_bHasFilter = false; } 

	QueryTreeBuilder_c CreateCollectPath ( const CSphSchema * pSchema );
	void ErrorPrintPath ( QueryTreeBuilder_c & tOrig );
	ErrorPathGuard_t ErrorAddPath ( const JsonObj_c & tPath );

private:
	const CSphQuery *			m_pQuery {nullptr};
	const TokenizerRefPtr_c		m_pQueryTokenizerQL;
	const CSphIndexSettings &	m_tSettings;

	XQNode_t *		AddChildKeyword ( XQNode_t * pParent, const char * szKeyword, int iSkippedPosBeforeToken, const XQLimitSpec_t & tLimitSpec, float fBoost );

	friend ErrorPathGuard_t;
	CSphVector< std::pair<CSphString, const void *> > m_dErrorPath;
	bool m_bErrorCollectPath = false;
};


QueryTreeBuilder_c::QueryTreeBuilder_c ( const CSphQuery * pQuery, TokenizerRefPtr_c pQueryTokenizerQL, const CSphIndexSettings & tSettings )
	: m_pQuery ( pQuery )
	, m_pQueryTokenizerQL ( std::move (pQueryTokenizerQL) )
	, m_tSettings ( tSettings )
{}


void QueryTreeBuilder_c::CollectKeywords ( const char * szStr, XQNode_t * pNode, const XQLimitSpec_t & tLimitSpec, float fBoost )
{
	m_pTokenizer->SetBuffer ( (const BYTE*)szStr, (int) strlen ( szStr ) );

	while (true)
	{
		int iSkippedPosBeforeToken = 0;
		if ( m_bWasBlended )
		{
			iSkippedPosBeforeToken = m_pTokenizer->SkipBlended();
			// just add all skipped blended parts except blended head (already added to atomPos)
			if ( iSkippedPosBeforeToken>1 )
				m_iAtomPos += iSkippedPosBeforeToken - 1;
		}

		// FIXME!!! only wildcard node need tokes with wildcard symbols
		const char * sToken = (const char *) m_pTokenizer->GetToken ();
		if ( !sToken )
		{
			AddChildKeyword ( pNode, nullptr, iSkippedPosBeforeToken, tLimitSpec, fBoost );
			break;
		}

		// now let's do some token post-processing
		m_bWasBlended = m_pTokenizer->TokenIsBlended();

		int iPrevDeltaPos = 0;
		if ( m_pPlugin && m_pPlugin->m_fnPushToken )
			sToken = m_pPlugin->m_fnPushToken ( m_pPluginData, const_cast<char*>(sToken), &iPrevDeltaPos, m_pTokenizer->GetTokenStart(), int ( m_pTokenizer->GetTokenEnd() - m_pTokenizer->GetTokenStart() ) );

		m_iAtomPos += 1 + iPrevDeltaPos;

		bool bMultiDestHead = false;
		bool bMultiDest = false;
		int iDestCount = 0;
		// do nothing inside phrase
		if ( !m_pTokenizer->IsPhraseMode() )
			bMultiDest = m_pTokenizer->WasTokenMultiformDestination ( bMultiDestHead, iDestCount );

		// check for stopword, and create that node
		// temp buffer is required, because GetWordID() might expand (!) the keyword in-place
		BYTE sTmp [ MAX_TOKEN_BYTES ];

		strncpy ( (char*)sTmp, sToken, MAX_TOKEN_BYTES );
		sTmp[MAX_TOKEN_BYTES-1] = '\0';

		int iStopWord = 0;
		if ( m_pPlugin && m_pPlugin->m_fnPreMorph )
			m_pPlugin->m_fnPreMorph ( m_pPluginData, (char*)sTmp, &iStopWord );

		SphWordID_t uWordId = iStopWord ? 0 : m_pDict->GetWordID ( sTmp );

		if ( uWordId && m_pPlugin && m_pPlugin->m_fnPostMorph )
		{
			int iRes = m_pPlugin->m_fnPostMorph ( m_pPluginData, (char*)sTmp, &iStopWord );
			if ( iStopWord )
				uWordId = 0;
			else if ( iRes )
				uWordId = m_pDict->GetWordIDNonStemmed ( sTmp );
		}

		if ( !uWordId )
		{
			sToken = nullptr;
			// stopwords with step=0 must not affect pos
			if ( m_bEmptyStopword )
				m_iAtomPos--;
		}

		XQNode_t * pChildNode = nullptr;
		if ( bMultiDest && !bMultiDestHead )
		{
			assert ( m_dMultiforms.GetLength() );
			m_dMultiforms.Last().m_iDestCount++;
			m_dDestForms.Add ( sToken );
		} else
			pChildNode = AddChildKeyword ( pNode, sToken, iSkippedPosBeforeToken, tLimitSpec, fBoost );

		if ( bMultiDestHead )
		{
			MultiformNode_t & tMulti = m_dMultiforms.Add();
			tMulti.m_pNode = pChildNode;
			tMulti.m_iDestStart = m_dDestForms.GetLength();
			tMulti.m_iDestCount = 0;
		}
	}
}


bool QueryTreeBuilder_c::HandleSpecialFields ( const char * & pPtr, FieldMask_t & dFields )
{
	if ( *pPtr=='_' )
	{
		auto iLen = (int) strlen(g_szAll);
		if ( !strncmp ( pPtr, g_szAll, iLen ) )
		{
			pPtr += iLen;
			dFields.SetAll();
			return true;
		}
	}

	return false;
}


XQNode_t * QueryTreeBuilder_c::CreateNode ( XQLimitSpec_t & tLimitSpec )
{
	auto * pNode = new XQNode_t(tLimitSpec);
	m_dSpawned.Add ( pNode );
	return pNode;
}


XQNode_t * QueryTreeBuilder_c::AddChildKeyword ( XQNode_t * pParent, const char * szKeyword, int iSkippedPosBeforeToken, const XQLimitSpec_t & tLimitSpec, float fBoost )
{
	XQKeyword_t tKeyword ( szKeyword, m_iAtomPos );
	tKeyword.m_iSkippedBefore = iSkippedPosBeforeToken;
	tKeyword.m_fBoost = fBoost;
	auto * pNode = new XQNode_t ( tLimitSpec );
	pNode->m_pParent = pParent;
	pNode->m_dWords.Add ( tKeyword );
	pParent->m_dChildren.Add ( pNode );
	m_dSpawned.Add ( pNode );

	return pNode;
}

ErrorPathGuard_t QueryTreeBuilder_c::ErrorAddPath ( const JsonObj_c & tPath )
{
	return ErrorPathGuard_t ( *this, m_bErrorCollectPath, tPath );
}

void QueryTreeBuilder_c::ErrorPrintPath ( QueryTreeBuilder_c & tOrig )
{
	assert ( IsError() );

	StringBuilder_c tBuilder;
	tBuilder.Appendf ( "%s at '", tOrig.m_pParsed->m_sParseError.cstr() );

	const void * pLast = nullptr;
	for ( const auto & tEntry : m_dErrorPath )
	{
		// skip duplicates
		if ( !tEntry.second || pLast!=tEntry.second )
			tBuilder.Appendf ( "/%s", tEntry.first.scstr() );

		pLast = tEntry.second;
	}

	tBuilder << "'";

	tOrig.m_pParsed->m_sParseError = (CSphString)tBuilder;
}

QueryTreeBuilder_c QueryTreeBuilder_c::CreateCollectPath ( const CSphSchema * pSchema )
{
	QueryTreeBuilder_c tOther ( m_pQuery, std::move ( m_pQueryTokenizerQL ), m_tSettings );
	tOther.Setup ( pSchema, m_pTokenizer->Clone ( SPH_CLONE ), std::move ( m_pDict ), m_pParsed, m_tSettings );

	tOther.m_bErrorCollectPath = true;
	tOther.m_dErrorPath.Add ( { "query", nullptr } );

	return tOther;
}


ErrorPathGuard_t::ErrorPathGuard_t ( QueryTreeBuilder_c & tBuilder, bool bEnabled, const JsonObj_c & tPath )
	: m_tBuilder ( tBuilder )
	, m_bEnabled ( bEnabled )
{
	// add path entry only in the collect pass and only prior to error point
	if ( m_bEnabled && !m_tBuilder.IsError() )
		m_tBuilder.m_dErrorPath.Add ( { tPath.Name(), tPath.GetRoot() } );
}

ErrorPathGuard_t::~ErrorPathGuard_t ()
{
	if ( m_bEnabled && !m_tBuilder.IsError() )
		m_tBuilder.m_dErrorPath.Pop();
}


//////////////////////////////////////////////////////////////////////////

class QueryParserJson_c : public QueryParser_i
{
public:
	bool	IsFullscan ( const CSphQuery & tQuery ) const final;
	bool	IsFullscan ( const XQQuery_t & tQuery ) const final;
	bool	ParseQuery ( XQQuery_t & tParsed, const char * sQuery, const CSphQuery * pQuery, TokenizerRefPtr_c pQueryTokenizer, TokenizerRefPtr_c pQueryTokenizerJson, const CSphSchema * pSchema, const DictRefPtr_c& pDict, const CSphIndexSettings & tSettings, const CSphBitvec * pMorphFields ) const final;

private:
	XQNode_t *		ConstructMatchNode ( const JsonObj_c & tJson, bool bPhrase, bool bTerms, bool bSingleTerm, QueryTreeBuilder_c & tBuilder ) const;
	XQNode_t *		ConstructBoolNode ( const JsonObj_c & tJson, QueryTreeBuilder_c & tBuilder ) const;
	XQNode_t *		ConstructQLNode ( const JsonObj_c & tJson, QueryTreeBuilder_c & tBuilder ) const;
	XQNode_t *		ConstructMatchAllNode ( QueryTreeBuilder_c & tBuilder ) const;

	bool			ConstructBoolNodeItems ( const JsonObj_c & tClause, CSphVector<XQNode_t *> & dItems, QueryTreeBuilder_c & tBuilder ) const;
	bool			ConstructNodeOrFilter ( const JsonObj_c & tItem, CSphVector<XQNode_t *> & dNodes, QueryTreeBuilder_c & tBuilder ) const;

	XQNode_t *		ConstructNode ( const JsonObj_c & tJson, QueryTreeBuilder_c & tBuilder ) const;
};


bool QueryParserJson_c::IsFullscan ( const CSphQuery & tQuery ) const
{
	const char * szQ = tQuery.m_sQuery.cstr();
	if ( !szQ )									return true;
	if ( strstr ( szQ, R"("match")" ) )			return false;
	if ( strstr ( szQ, R"("terms")" ) )			return false;
	if ( strstr ( szQ, R"("match_phrase")" ) )	return false;
	if ( strstr ( szQ, R"("term")" ) )			return false;
	if ( strstr ( szQ, R"("query_string")" ) )	return false;
	if ( strstr ( szQ, R"("simple_query_string")" ) ) return false;

	return true;
}


bool QueryParserJson_c::IsFullscan ( const XQQuery_t & tQuery ) const
{
	return !( tQuery.m_pRoot && ( tQuery.m_pRoot->m_dChildren.GetLength () || tQuery.m_pRoot->m_dWords.GetLength () ) );
}

static bool IsFullText ( const CSphString & sName );
static bool IsBoolNode ( const CSphString & sName );

bool CheckRootNode ( const JsonObj_c & tRoot, CSphString & sError )
{
	bool bFilter = false;
	bool bBool = false;
	bool bFullText = false;
	for ( const auto & tItem : tRoot )
	{
		const CSphString & sName = tItem.Name();
		if ( IsFilter ( tItem ) )
		{
			if ( bFilter )
			{
				sError = "\"query\" has multiple filter properties, use bool node";
				return false;
			}
			bFilter = true;
		}
		else if ( IsBoolNode ( sName ) )
		{
			if ( bBool )
			{
				sError = "\"query\" has multiple bool properties";
				return false;
			}
			bBool = true;
		}
		else if ( IsFullText ( sName ) )
		{
			if ( bFullText )
			{
				sError = "\"query\" has multiple full-text properties, use bool node";
				return false;
			}
			bFullText = true;
		}
	}

	return true;
}

static JsonObj_c FindFullTextQueryNode ( const JsonObj_c & tRoot )
{
	for ( JsonObj_c tChild : tRoot )
	{
		if ( !IsFilter ( tChild ) )
			return tChild;
	}

	return tRoot[0];
}


bool QueryParserJson_c::ParseQuery ( XQQuery_t & tParsed, const char * szQuery, const CSphQuery * pQuery, TokenizerRefPtr_c pQueryTokenizerQL, TokenizerRefPtr_c pQueryTokenizerJson, const CSphSchema * pSchema, const DictRefPtr_c & pDict, const CSphIndexSettings & tSettings, const CSphBitvec * pMorphFields ) const
{
	JsonObj_c tRoot ( szQuery );

	// take only the first item of the query; ignore the rest
	int iNumIndexes = ( tRoot.Empty() ? 0 : tRoot.Size() );
	if ( !iNumIndexes )
	{
		tParsed.m_sParseError = "\"query\" property is empty";
		return false;
	}
	if ( iNumIndexes!=1 && !CheckRootNode ( tRoot, tParsed.m_sParseError ) )
		return false;

	assert ( pQueryTokenizerJson->IsQueryTok() );
	DictRefPtr_c pMyDict = GetStatelessDict ( pDict );

	QueryTreeBuilder_c tBuilder ( pQuery, std::move ( pQueryTokenizerQL ), tSettings );
	tBuilder.Setup ( pSchema, pQueryTokenizerJson->Clone ( SPH_CLONE ), pMyDict, &tParsed, tSettings );

	const JsonObj_c tFtNode = FindFullTextQueryNode ( tRoot );
	XQNode_t * pRoot = ConstructNode ( tFtNode, tBuilder );
	if ( tBuilder.IsError() )
	{
		tBuilder.Cleanup();

		QueryTreeBuilder_c tErrorBuilder { tBuilder.CreateCollectPath ( pSchema ) };
		ConstructNode ( tFtNode, tErrorBuilder );
		tErrorBuilder.Cleanup();
		tErrorBuilder.ErrorPrintPath ( tBuilder );

		return false;
	}

	XQLimitSpec_t tLimitSpec;
	pRoot = tBuilder.FixupTree ( pRoot, tLimitSpec, pMorphFields, IsAllowOnlyNot() );
	if ( tBuilder.IsError() )
	{
		tBuilder.Cleanup();
		return false;
	}

	tParsed.m_bSingleWord = ( pRoot && pRoot->m_dChildren.IsEmpty() && pRoot->m_dWords.GetLength() == 1 );
	tParsed.m_pRoot = pRoot;
	return true;
}


static const char * g_szOperatorNames[]=
{
	"and",
	"or"
};


static XQOperator_e StrToNodeOp ( const char * szStr )
{
	if ( !szStr )
		return SPH_QUERY_TOTAL;

	int iOp=0;
	for ( auto i : g_szOperatorNames )
	{
		if ( !strcmp ( szStr, i ) )
			return XQOperator_e(iOp);

		iOp++;
	}

	return SPH_QUERY_TOTAL;
}


static bool IsBoolNode ( const JsonObj_c & tJson )
{
	if ( !tJson )
		return false;

	return CSphString ( tJson.Name() )=="bool";
}

bool IsBoolNode ( const CSphString & sName )
{
	return ( sName=="bool" );
}

static float GetBoost ( const JsonObj_c & tFields )
{
	const float fBoostDefault = 1.0f;
	if ( !tFields.IsObj() )
		return fBoostDefault;

 	JsonObj_c tBoost = tFields.GetItem ( "boost" );
	if ( !tBoost || !tBoost.IsNum() )
		return fBoostDefault;
	
	return tBoost.FltVal();
}

XQNode_t * QueryParserJson_c::ConstructMatchNode ( const JsonObj_c & tJson, bool bPhrase, bool bTerms, bool bSingleTerm, QueryTreeBuilder_c & tBuilder ) const
{
	ErrorPathGuard_t tGuard = tBuilder.ErrorAddPath ( tJson );
	if ( !tJson.IsObj() )
	{
		tBuilder.Error ( "\"match\" value should be an object" );
		return nullptr;
	}

	if ( tJson.Size()!=1 )
	{
		tBuilder.Error ( "ill-formed \"match\" property" );
		return nullptr;
	}

	JsonObj_c tFields = tJson[0];
	tBuilder.SetString ( tFields.Name() );

	XQLimitSpec_t tLimitSpec;
	const char * szQuery = nullptr;
	XQOperator_e eNodeOp = bPhrase ? SPH_QUERY_PHRASE : SPH_QUERY_OR;
	bool bIgnore = false;
	StringBuilder_c tTermsBuf ( " " );

	if ( !tBuilder.ParseFields ( tLimitSpec.m_dFieldMask, tLimitSpec.m_iFieldMaxPos, bIgnore ) )
		return nullptr;

	if ( bIgnore )
	{
		tBuilder.Warning ( R"(ignoring fields in "%s", using "_all")", tFields.Name() );
		tLimitSpec.Reset();
	}

	tLimitSpec.m_bFieldSpec = true;

	if ( bTerms )
	{
		if ( !tFields.IsArray() )
		{
			tBuilder.Warning ( "values of properties in \"terms\" should be an array" );
			return nullptr;
		}

		for ( const auto & tTerm : tFields )
		{
			if ( !tTerm.IsStr() )
			{
				tBuilder.Error ( "\"terms\" value should be a string" );
				return nullptr;
			}

			tTermsBuf += tTerm.SzVal();
		}

		szQuery = tTermsBuf.cstr();

	} else if ( tFields.IsObj() )
	{
		// matching with flags
		CSphString sError;
		JsonObj_c tQuery = ( bSingleTerm ? tFields.GetStrItem ( "value", sError ) : tFields.GetStrItem ( "query", sError ) );
		if ( !tQuery )
		{
			tBuilder.Error ( "%s", sError.cstr() );
			return nullptr;
		}

		szQuery = tQuery.SzVal();

		if ( !bPhrase )
		{
			JsonObj_c tOp = tFields.GetItem ( "operator" );
			if ( tOp ) // "and", "or"
			{
				eNodeOp = StrToNodeOp ( tOp.SzVal() );
				if ( eNodeOp==SPH_QUERY_TOTAL )
				{
					tBuilder.Error ( "unknown operator: \"%s\"", tOp.SzVal() );
					return nullptr;
				}
			}
		}
	} else
	{
		// simple list of keywords
		if ( !tFields.IsStr() )
		{
			tBuilder.Warning ( "values of properties in \"match\" should be strings or objects" );
			return nullptr;
		}

		szQuery = tFields.SzVal();
	}

	assert ( szQuery );

	XQNode_t * pNewNode = tBuilder.CreateNode ( tLimitSpec );
	pNewNode->SetOp ( eNodeOp );
	float fBoost = GetBoost ( tFields );
	tBuilder.CollectKeywords ( szQuery, pNewNode, tLimitSpec, fBoost );

	return pNewNode;
}


bool QueryParserJson_c::ConstructNodeOrFilter ( const JsonObj_c & tItem, CSphVector<XQNode_t *> & dNodes, QueryTreeBuilder_c & tBuilder ) const
{
	if ( !tItem )
		return true;

	// we created filters before, no need to process them again
	if ( IsFilter(tItem) )
	{
		tBuilder.m_bHasFilter = true;
		return true;
	}

	XQNode_t * pNode = ConstructNode ( tItem, tBuilder );
	if ( !pNode )
		return IsBoolNode ( tItem ); // need walk down the tree for compart mode

	dNodes.Add ( pNode );

	return true;
}


bool QueryParserJson_c::ConstructBoolNodeItems ( const JsonObj_c & tClause, CSphVector<XQNode_t *> & dItems, QueryTreeBuilder_c & tBuilder ) const
{
	ErrorPathGuard_t tGuard = tBuilder.ErrorAddPath ( tClause );
	if ( tClause.IsArray() )
	{
		for ( const auto & tObject : tClause )
		{
			if ( !tObject.IsObj() )
			{
				tBuilder.Error ( "\"%s\" array value should be an object", tClause.Name() );
				return false;
			}

			if ( !ConstructNodeOrFilter ( tObject[0], dItems, tBuilder ) )
				return false;
		}
	} else if ( tClause.IsObj() )
	{
		if ( !ConstructNodeOrFilter ( tClause[0], dItems, tBuilder ) )
			return false;
	} else
	{
		tBuilder.Error ( "\"%s\" value should be an object or an array", tClause.Name() );
		return false;
	}

	return true;
}


XQNode_t * QueryParserJson_c::ConstructBoolNode ( const JsonObj_c & tJson, QueryTreeBuilder_c & tBuilder ) const
{
	ErrorPathGuard_t tGuard = tBuilder.ErrorAddPath ( tJson );
	if ( !tJson.IsObj() )
	{
		tBuilder.Error ( "\"bool\" value should be an object" );
		return nullptr;
	}

	CSphVector<XQNode_t *> dMust, dShould, dMustNot;

	for ( const auto & tClause : tJson )
	{
		tBuilder.ResetNodesFlags();
		CSphString sName = tClause.Name();
		if ( sName=="must" )
		{
			if ( !ConstructBoolNodeItems ( tClause, dMust, tBuilder ) )
				return nullptr;
		} else if ( sName=="should" )
		{
			if ( !ConstructBoolNodeItems ( tClause, dShould, tBuilder ) )
				return nullptr;
			if ( tBuilder.m_bHasFilter && tBuilder.m_bHasFulltext )
			{
				tBuilder.Error ( "filter and full-text can be used together only inside \"must\" node" );
				return nullptr;
			}

		} else if ( sName=="must_not" )
		{
			if ( !ConstructBoolNodeItems ( tClause, dMustNot, tBuilder ) )
				return nullptr;
		} else if ( sName=="filter" )
		{
			if ( !ConstructBoolNodeItems ( tClause, dMust, tBuilder ) )
				return nullptr;
		} else if ( sName=="minimum_should_match" ) // FIXME!!! add to should as option
		{
			continue;
		} else
		{
			tBuilder.Error ( "unknown bool query type: \"%s\"", sName.cstr() );
			return nullptr;
		}
	}

	XQNode_t * pMustNode = nullptr;
	XQNode_t * pShouldNode = nullptr;
	XQNode_t * pMustNotNode = nullptr;

	XQLimitSpec_t tLimitSpec;

	if ( dMust.GetLength() )
	{
		// no need to construct AND node for a single child
		if ( dMust.GetLength()==1 )
			pMustNode = dMust[0];
		else
		{
			XQNode_t * pAndNode = tBuilder.CreateNode ( tLimitSpec );
			pAndNode->SetOp ( SPH_QUERY_AND );

			for ( auto & i : dMust )
			{
				pAndNode->m_dChildren.Add(i);
				i->m_pParent = pAndNode;
			}

			pMustNode = pAndNode;
		}
	}

	if ( dShould.GetLength() )
	{
		if ( dShould.GetLength()==1 )
			pShouldNode = dShould[0];
		else
		{
			XQNode_t * pOrNode = tBuilder.CreateNode ( tLimitSpec );
			pOrNode->SetOp ( SPH_QUERY_OR );

			for ( auto & i : dShould )
			{
				pOrNode->m_dChildren.Add(i);
				i->m_pParent = pOrNode;
			}

			pShouldNode = pOrNode;
		}
	}

	// slightly different case - we need to construct the NOT node anyway
	if ( dMustNot.GetLength() )
	{
		XQNode_t * pNotNode = tBuilder.CreateNode ( tLimitSpec );
		pNotNode->SetOp ( SPH_QUERY_NOT );

		if ( dMustNot.GetLength()==1 )
		{
			pNotNode->m_dChildren.Add ( dMustNot[0] );
			dMustNot[0]->m_pParent = pNotNode;
		} else
		{
			XQNode_t * pOrNode = tBuilder.CreateNode ( tLimitSpec );
			pOrNode->SetOp ( SPH_QUERY_OR );

			for ( auto & i : dMustNot )
			{
				pOrNode->m_dChildren.Add ( i );
				i->m_pParent = pOrNode;
			}

			pNotNode->m_dChildren.Add ( pOrNode );
			pOrNode->m_pParent = pNotNode;
		}

		pMustNotNode = pNotNode;
	}

	int iTotalNodes = 0;
	iTotalNodes += pMustNode ? 1 : 0;
	iTotalNodes += pShouldNode ? 1 : 0;
	iTotalNodes += pMustNotNode ? 1 : 0;

	XQNode_t * pResultNode = nullptr;

	if ( !iTotalNodes )
		return nullptr;
	else if ( iTotalNodes==1 )
	{
		if ( pMustNode )
			pResultNode = pMustNode;
		else if ( pShouldNode )
			pResultNode = pShouldNode;
		else
			pResultNode = pMustNotNode;

		assert ( pResultNode );
	} else
	{
		pResultNode = pMustNode ? pMustNode : pMustNotNode;
		assert ( pResultNode );
		
		// combine 'must' and 'must_not' with AND
		if ( pMustNode && pMustNotNode )
		{
			XQNode_t * pAndNode = tBuilder.CreateNode(tLimitSpec);
			pAndNode->SetOp(SPH_QUERY_AND);
			pAndNode->m_dChildren.Add ( pMustNode );
			pAndNode->m_dChildren.Add ( pMustNotNode );
			pMustNode->m_pParent = pAndNode;
			pMustNotNode->m_pParent = pAndNode;

			pResultNode = pAndNode;
		}

		// combine 'result' node and 'should' node with MAYBE
		if ( pShouldNode )
		{
			XQNode_t * pMaybeNode = tBuilder.CreateNode ( tLimitSpec );
			pMaybeNode->SetOp ( SPH_QUERY_MAYBE );
			pMaybeNode->m_dChildren.Add ( pResultNode );
			pMaybeNode->m_dChildren.Add ( pShouldNode );
			pShouldNode->m_pParent = pMaybeNode;
			pResultNode->m_pParent = pMaybeNode;

			pResultNode = pMaybeNode;
		}
	}

	return pResultNode;
}


XQNode_t * QueryParserJson_c::ConstructQLNode ( const JsonObj_c & tJson, QueryTreeBuilder_c & tBuilder ) const
{
	ErrorPathGuard_t tGuard = tBuilder.ErrorAddPath ( tJson );
	if ( !tJson.IsStr() )
	{
		tBuilder.Error ( "\"query_string\" value should be an string" );
		return nullptr;
	}

	XQQuery_t tParsed;
	tParsed.m_dZones = tBuilder.GetZone(); // should keep the same zone list for whole tree
	// no need to pass morph fields here as upper level does fixup
	if ( !sphParseExtendedQuery ( tParsed, tJson.StrVal().cstr(), tBuilder.GetQuery(), tBuilder.GetQLTokenizer(), tBuilder.GetSchema(), tBuilder.GetDict(), tBuilder.GetIndexSettings(), nullptr ) )
	{
		tBuilder.Error ( "%s", tParsed.m_sParseError.cstr() );
		return nullptr;
	}

	if ( !tParsed.m_sParseWarning.IsEmpty() )
		tBuilder.Warning ( "%s", tParsed.m_sParseWarning.cstr() );

	XQNode_t * pRoot = tParsed.m_pRoot;
	tParsed.m_pRoot = nullptr;
	tBuilder.SetZone ( tParsed.m_dZones );
	return pRoot;
}


XQNode_t * QueryParserJson_c::ConstructMatchAllNode ( QueryTreeBuilder_c & tBuilder ) const
{
	XQLimitSpec_t tLimitSpec;
	XQNode_t * pNewNode = tBuilder.CreateNode ( tLimitSpec );
	pNewNode->SetOp ( SPH_QUERY_NULL );
	return pNewNode;
}

static bool IsFtMatch ( const CSphString & sName )
{
	return ( sName=="match" );
}

static bool IsFtTerms ( const CSphString & sName )
{
	return ( sName=="terms" );
}

static bool IsFtPhrase ( const CSphString & sName )
{
	return ( sName=="match_phrase" );
}

static bool IsFtTerm ( const CSphString & sName )
{
	return ( sName=="term" );
}

static bool IsFtMatchAll ( const CSphString & sName )
{
	return ( sName=="match_all" );
}

static bool IsFtQueryString ( const CSphString & sName )
{
	return ( sName=="query_string" );
}

static bool IsFtQueryStringSimple ( const CSphString & sName )
{
	return ( sName=="simple_query_string" );
}

bool IsFullText ( const CSphString & sName )
{
	return ( IsFtMatch ( sName ) || IsFtTerms ( sName ) || IsFtPhrase ( sName ) || IsFtTerm ( sName ) || IsFtMatchAll ( sName ) || IsFtQueryString ( sName ) || IsFtQueryStringSimple ( sName ));
}

XQNode_t * QueryParserJson_c::ConstructNode ( const JsonObj_c & tJson, QueryTreeBuilder_c & tBuilder ) const
{
	ErrorPathGuard_t tGuard = tBuilder.ErrorAddPath ( tJson );
	CSphString sName = tJson.Name();
	if ( !tJson || sName.IsEmpty() )
	{
		tBuilder.Error ( "empty json found" );
		return nullptr;
	}

	bool bMatch = IsFtMatch ( sName );
	bool bTerms = IsFtTerms ( sName );
	bool bPhrase = IsFtPhrase ( sName );
	bool bSingleTerm = IsFtTerm ( sName );
	if ( bMatch || bPhrase || bTerms || bSingleTerm )
	{
		tBuilder.m_bHasFulltext = true;
		return ConstructMatchNode ( tJson, bPhrase, bTerms, bSingleTerm, tBuilder );
	}

	if ( IsFtMatchAll ( sName ) )
	{
		tBuilder.m_bHasFulltext = true;
		return ConstructMatchAllNode ( tBuilder );
	}

	if ( IsBoolNode ( sName ) )
		return ConstructBoolNode ( tJson, tBuilder );

	if ( IsFtQueryString ( sName ) )
	{
		tBuilder.m_bHasFulltext = true;
		return ConstructQLNode ( tJson, tBuilder );
	}

	if ( IsFtQueryStringSimple ( sName ) && tJson.IsObj() )
	{
		tBuilder.m_bHasFulltext = true;
		return ConstructQLNode ( tJson.GetItem ( "query" ), tBuilder );
	}

	tBuilder.Error ( "unknown full-text node '%s'", sName.cstr() );
	return nullptr;
}

bool NonEmptyQuery ( const JsonObj_c & tQuery )
{
	return ( tQuery.HasItem("match")
	|| tQuery.HasItem("match_phrase")
	|| tQuery.HasItem("bool") )
	|| tQuery.HasItem("query_string");
}


//////////////////////////////////////////////////////////////////////////

static bool ParseSnippet ( const JsonObj_c & tSnip, CSphQuery & tQuery, CSphString & sError );
static bool ParseSort ( const JsonObj_c & tSort, JsonQuery_c & tQuery, bool & bGotWeight, CSphString & sError, CSphString & sWarning );
static bool ParseSelect ( const JsonObj_c & tSelect, CSphQuery & tQuery, CSphString & sError );
static bool ParseScriptFields ( const JsonObj_c & tExpr, CSphQuery & tQuery, CSphString & sError );
static bool ParseExpressions ( const JsonObj_c & tExpr, CSphQuery & tQuery, CSphString & sError );
static bool ParseDocFields ( const JsonObj_c & tDocFields, JsonQuery_c & tQuery, CSphString & sError );
static bool ParseAggregates ( const JsonObj_c & tAggs, JsonQuery_c & tQuery, CSphString & sError );

static bool ParseIndex ( const JsonObj_c & tRoot, SqlStmt_t & tStmt, CSphString & sError )
{
	if ( !tRoot )
	{
		sError.SetSprintf ( "unable to parse: %s", tRoot.GetErrorPtr() );
		return false;
	}

	JsonObj_c tIndex = tRoot.GetStrItem ( "index", sError );
	if ( !tIndex )
		return false;

	tStmt.m_sIndex = tIndex.StrVal();
	tStmt.m_tQuery.m_sIndexes = tStmt.m_sIndex;

	const char * sIndexStart = strchr ( tStmt.m_sIndex.cstr(), ':' );
	if ( sIndexStart!=nullptr )
	{
		const char * sIndex = tStmt.m_sIndex.cstr();
		sError.SetSprintf ( "wrong table at cluster syntax, use \"cluster\": \"%.*s\" and \"index\": \"%s\" properties, instead of '%s'",
			(int)(sIndexStart-sIndex), sIndex, sIndexStart+1, sIndex );
		return false;
	}

	return true;
}


static bool ParseIndexId ( const JsonObj_c & tRoot, bool bArrayIds, SqlStmt_t & tStmt, DocID_t & tDocId, CSphString & sError )
{
	if ( !ParseIndex ( tRoot, tStmt, sError ) )
		return false;

	JsonObj_c tId = tRoot.GetItem ( "id" );
	if ( tId )
	{
		if ( !tId.IsInt() && !tId.IsUint() && !tId.IsArray() )
		{
			sError = "Document ids should be integer or array of integers";
			return false;
		}

		if ( !bArrayIds && tId.IsArray() )
		{
			sError = "Document ids should be integer";
			return false;
		}

		if ( !tId.IsArray() )
		{
			if ( tId.IsInt() && tId.IntVal()<0 )
			{
				sError = "Negative document ids are not allowed";
				return false;
			}
		} else
		{
			for ( const auto & tItem : tId )
			{
				if ( !tItem.IsInt() && !tItem.IsUint() )
				{
					sError = "Document ids should be integer";
					return false;
				}
				if ( tItem.IsInt() && tItem.IntVal()<0 )
				{
					sError = "Negative document ids are not allowed";
					return false;
				}
			}
		}
	}

	if ( tId && !tId.IsArray() )
		tDocId = tId.IntVal();
	else
		tDocId = 0; 	// enable auto-id

	return true;
}

static bool ParseCluster ( const JsonObj_c & tRoot, SqlStmt_t & tStmt, CSphString & sError )
{
	if ( !tRoot )
	{
		sError.SetSprintf ( "unable to parse: %s", tRoot.GetErrorPtr() );
		return false;
	}

	// cluster is optional
	JsonObj_c tCluster = tRoot.GetStrItem ( "cluster", sError, true );
	if ( tCluster )
		tStmt.m_sCluster = tCluster.StrVal();

	return true;
}


std::unique_ptr<QueryParser_i> sphCreateJsonQueryParser()
{
	return std::make_unique<QueryParserJson_c>();
}


static bool ParseLimits ( const JsonObj_c & tRoot, CSphQuery & tQuery, CSphString & sError )
{
	JsonObj_c tLimit = tRoot.GetIntItem ( "limit", "size", sError );
	if ( !sError.IsEmpty() )
		return false;

	if ( tLimit )
		tQuery.m_iLimit = (int)tLimit.IntVal();

	JsonObj_c tOffset = tRoot.GetIntItem ( "offset", "from", sError );
	if ( !sError.IsEmpty() )
		return false;

	if ( tOffset )
		tQuery.m_iOffset = (int)tOffset.IntVal();

	JsonObj_c tCutoff = tRoot.GetIntItem ( "cutoff", sError, true );
	if ( !sError.IsEmpty() )
		return false;

	if ( tCutoff )
		tQuery.m_iCutoff = (int)tCutoff.IntVal();

	JsonObj_c tMaxMatches = tRoot.GetIntItem ( "max_matches", sError, true );
	if ( !sError.IsEmpty() )
		return false;

	if ( tMaxMatches )
	{
		tQuery.m_iMaxMatches = (int)tMaxMatches.IntVal();
		tQuery.m_bExplicitMaxMatches = true;
	}

	return true;
}


static bool ParseOptions ( const JsonObj_c & tRoot, CSphQuery & tQuery, CSphString & sError )
{
	if ( !tRoot.IsObj() )
	{	
		sError = "\"options\" property value should be an object";
		return false;
	}

	for ( const auto & i : tRoot )
	{
		AddOption_e eAdd = AddOption_e::NOT_FOUND;
		CSphString sOpt = i.Name();
		if ( i.IsInt() )
			eAdd = AddOption ( tQuery, sOpt, i.StrVal(), i.IntVal(), STMT_SELECT, sError );
		else if ( i.IsStr() )
		{
			CSphString sRanker = i.StrVal();
			const char * szRanker = sRanker.cstr();
			while ( sphIsAlpha(*szRanker) )
				szRanker++;

			if ( *szRanker=='(' && sRanker.Ends(")")  )
			{
				int iRankerNameLen = szRanker-sRanker.cstr();
				CSphString sExpr = sRanker.SubString (iRankerNameLen+1, sRanker.Length()-iRankerNameLen-2 );
				sExpr.Unquote();

				sRanker = sRanker.SubString ( 0, iRankerNameLen );
				eAdd = ::AddOptionRanker ( tQuery, sOpt, sRanker, [sExpr]{ return sExpr; }, STMT_SELECT, sError );
			}

			if ( eAdd==AddOption_e::NOT_FOUND )
				eAdd = AddOption ( tQuery, sOpt, i.StrVal(), [&i]{ return i.StrVal(); }, STMT_SELECT, sError );
		}
		else if ( i.IsObj() )
		{
			CSphVector<CSphNamedInt> dNamed;
			for ( const auto & tNamed : i )
			{
				if ( !tNamed.IsInt() )
				{
					sError.SetSprintf ( "\"%s\" property of \"%s\"' option should be integer", sOpt.cstr(), tNamed.Name() );
					return false;
				}

				dNamed.Add ( { tNamed.Name(), tNamed.IntVal() } );
			}

			eAdd = ::AddOption ( tQuery, sOpt, dNamed, STMT_SELECT, sError );
		}

		if ( eAdd==AddOption_e::NOT_FOUND )
		{
			sError.SetSprintf ( "unknown option '%s'", sOpt.cstr () );
			return false;
		}
		else if ( eAdd==AddOption_e::FAILED )
			return false;
	}

	return true;
}


static bool ParseKNNQuery ( const JsonObj_c & tJson, CSphQuery & tQuery, CSphString & sError, CSphString & sWarning )
{
	if ( !tJson )
		return true;

	if ( !tJson.IsObj() )
	{	
		sError = "\"knn\" property value should be an object";
		return false;
	}

	if ( !tJson.FetchStrItem ( tQuery.m_sKNNAttr, "field", sError ) )	return false;
	if ( !tJson.FetchIntItem ( tQuery.m_iKNNK, "k", sError ) )			return false;
	if ( !tJson.FetchIntItem ( tQuery.m_iKnnEf, "ef", sError, true ) )		return false;

	JsonObj_c tQueryVec = tJson.GetArrayItem ( "query_vector", sError );
	if ( !tQueryVec )
		return false;

	for ( const auto & tArrayItem : tQueryVec )
	{
		if ( !tArrayItem.IsInt() && !tArrayItem.IsDbl() )
		{
			sError = "\"query_vector\" items should be integer of float";
			return false;
		}

		tQuery.m_dKNNVec.Add ( tArrayItem.FltVal() );
	}

	return true;
}


bool sphParseJsonQuery ( Str_t sQuery, ParsedJsonQuery_t* pQuery )
{
	assert ( pQuery );
	JsonObj_c tRoot ( sQuery );
	pQuery->m_tQuery.m_sRawQuery = sQuery;

	return sphParseJsonQuery ( tRoot, pQuery );
}

bool sphParseJsonQuery ( const JsonObj_c & tRoot, ParsedJsonQuery_t* pQuery )
{
	TlsMsg::ResetErr();
	if ( !tRoot )
		return TlsMsg::Err ( "unable to parse: %s", tRoot.GetErrorPtr() );

	TLS_MSG_STRING ( sError );
	JsonObj_c tIndex = tRoot.GetStrItem ( "index", sError );
	if ( !tIndex )
		return false;

	auto& tQuery = pQuery->m_tQuery;

	tQuery.m_sIndexes = tIndex.StrVal();
	if ( tQuery.m_sIndexes==g_szAll )
		tQuery.m_sIndexes = "*";

	if ( !ParseLimits ( tRoot, tQuery, sError ) )
		return false;

	JsonObj_c tJsonQuery = tRoot.GetItem("query");
	JsonObj_c tKNNQuery = tRoot.GetItem("knn");
	if ( tJsonQuery && tKNNQuery )
		return TlsMsg::Err ( "\"query\" can't be used together with \"knn\"" );

	// common code used by search queries and update/delete by query
	if ( !ParseJsonQueryFilters ( tJsonQuery, tQuery, sError, pQuery->m_sWarning ) )
		return false;

	if ( !ParseKNNQuery ( tKNNQuery, tQuery, sError, pQuery->m_sWarning ) )
		return false;

	if ( tKNNQuery && !ParseJsonQueryFilters ( tKNNQuery, tQuery, sError, pQuery->m_sWarning ) )
		return false;

	JsonObj_c tOptions = tRoot.GetItem("options");
	if ( tOptions && !ParseOptions ( tOptions, tQuery, sError ) )
		return false;

	if ( !tRoot.FetchBoolItem ( pQuery->m_bProfile, "profile", sError, true ) )
		return false;

	if ( !tRoot.FetchIntItem ( pQuery->m_iPlan, "plan", sError, true ) )
		return false;

	// expression columns go first to select list
	JsonObj_c tScriptFields = tRoot.GetItem ( "script_fields" );
	if ( tScriptFields && !ParseScriptFields ( tScriptFields, tQuery, sError ) )
		return false;

	// a synonym to "script_fields"
	JsonObj_c tExpressions = tRoot.GetItem ( "expressions" );
	if ( tExpressions && !ParseExpressions ( tExpressions, tQuery, sError ) )
		return false;

	JsonObj_c tSnip = tRoot.GetObjItem ( "highlight", sError, true );
	if ( tSnip )
	{
		if ( !ParseSnippet ( tSnip, tQuery, sError ) )
			return false;
	}
	else if ( !sError.IsEmpty() )
		return false;

	JsonObj_c tSort = tRoot.GetItem("sort");
	if ( tSort && !( tSort.IsArray() || tSort.IsObj() ) )
	{
		sError = "\"sort\" property value should be an array or an object";
		return false;
	}

	if ( tSort )
	{
		bool bGotWeight = false;
		if ( !ParseSort ( tSort, tQuery, bGotWeight, sError, pQuery->m_sWarning ) )
			return false;

		JsonObj_c tTrackScore = tRoot.GetBoolItem ( "track_scores", sError, true );
		if ( !sError.IsEmpty() )
			return false;

		bool bTrackScore = tTrackScore && tTrackScore.BoolVal();
		if ( !bGotWeight && !bTrackScore )
			tQuery.m_eRanker = SPH_RANK_NONE;
	}
	else
	{
		// set defaults
		tQuery.m_eSort = SPH_SORT_EXTENDED;
		tQuery.m_sSortBy = "@weight desc";
		tQuery.m_sOrderBy = "@weight desc";
	}

	// source \ select filter
	JsonObj_c tSelect = tRoot.GetItem("_source");
	bool bParsedSelect = ( !tSelect || ParseSelect ( tSelect, tQuery, sError ) );
	if ( !bParsedSelect )
		return false;

	// docvalue_fields
	JsonObj_c tDocFields = tRoot.GetItem ( "docvalue_fields" );
	if ( tDocFields && !ParseDocFields ( tDocFields, tQuery, sError ) )
		return false;

	// aggs
	JsonObj_c tAggs = tRoot.GetItem ( "aggs" );
	if ( tAggs && !ParseAggregates ( tAggs, tQuery, sError ) )
		return false;

	return true;
}


bool ParseJsonInsert ( const JsonObj_c & tRoot, SqlStmt_t & tStmt, DocID_t & tDocId, bool bReplace, CSphString & sError )
{
	if ( !ParseIndexId ( tRoot, false, tStmt, tDocId, sError ) )
		return false;

	if ( !ParseCluster ( tRoot, tStmt, sError ) )
		return false;

	tStmt.m_dInsertSchema.Add ( sphGetDocidName() );
	SqlInsert_t & tId = tStmt.m_dInsertValues.Add();
	tId.m_iType = SqlInsert_t::CONST_INT;
	tId.SetValueInt ( (uint64_t)tDocId, false );

	// "doc" is optional
	JsonObj_c tSource = tRoot.GetItem("doc");

	return ParseJsonInsertSource ( tSource, tStmt, bReplace, sError );
}

static bool ParseJsonInsertSource ( const JsonObj_c & tSource, StrVec_t & dInsertSchema, CSphVector<SqlInsert_t> & dInsertValues, CSphString & sError )
{
	if ( !tSource )
		return true;

	for ( const auto & tItem : tSource )
	{
		dInsertSchema.Add ( tItem.Name() );
		dInsertSchema.Last().ToLower();

		SqlInsert_t & tNewValue = dInsertValues.Add();
		if ( tItem.IsStr() || tItem.IsNull() )
		{
			tNewValue.m_iType = ( tItem.IsStr() ? SqlInsert_t::QUOTED_STRING : SqlInsert_t::TOK_NULL );
			tNewValue.m_sVal = tItem.StrVal();
		} else if ( tItem.IsDbl() )
		{
			tNewValue.m_iType = SqlInsert_t::CONST_FLOAT;
			tNewValue.m_fVal = tItem.FltVal();
		} else if ( tItem.IsInt() || tItem.IsBool() || tItem.IsUint() )
		{
			tNewValue.m_iType = SqlInsert_t::CONST_INT;
			tNewValue.SetValueInt ( tItem.IntVal() );
		} else if ( tItem.IsArray() || tItem.IsObj() )
		{
			// could be either object or array
			// all fit to JSON attribute
			// array of int fits MVA attribute
			tNewValue.m_sVal = tItem.AsString();

			bool bMVA = false;

			if ( tItem.IsArray() )
			{
				tNewValue.m_iType = SqlInsert_t::CONST_MVA;
				tNewValue.m_pVals = new RefcountedVector_c<AttrValue_t>;
				for ( const auto & tArrayItem : tItem )
				{
					if ( !tArrayItem.IsInt() && !tArrayItem.IsDbl() )
						break;

					tNewValue.m_pVals->Add ( { tArrayItem.IntVal(), tArrayItem.FltVal() } );
					bMVA = true;
				}
				if ( !bMVA && !tItem.Size() )
					bMVA = true;
			}

			if ( !bMVA )
			{
				tNewValue.m_iType = SqlInsert_t::QUOTED_STRING;
				tNewValue.m_pVals = nullptr;
			}

		} else
		{
			sError.SetSprintf ( "unsupported value type '%s' in field '%s'", tItem.TypeName(), tItem.Name() );
			return false;
		}
	}

	return true;
}

bool ParseJsonInsertSource ( const JsonObj_c & tSource, SqlStmt_t & tStmt, bool bReplace, CSphString & sError )
{
	tStmt.m_eStmt = bReplace ? STMT_REPLACE : STMT_INSERT;

	if ( !ParseJsonInsertSource ( tSource, tStmt.m_dInsertSchema, tStmt.m_dInsertValues, sError ) )
		return false;

	if ( !tStmt.CheckInsertIntegrity() )
	{
		sError = "wrong number of values";
		return false;
	}

	return true;
}


bool sphParseJsonInsert ( const char * szInsert, SqlStmt_t & tStmt, DocID_t & tDocId, bool bReplace, CSphString & sError )
{
	JsonObj_c tRoot ( szInsert );
	return ParseJsonInsert ( tRoot, tStmt, tDocId, bReplace, sError );
}


static bool ParseUpdateDeleteQueries ( const JsonObj_c & tRoot, bool bDelete, SqlStmt_t & tStmt, DocID_t & tDocId, CSphString & sError )
{	
	tStmt.m_tQuery.m_sSelect = "id";
	if ( !ParseIndex ( tRoot, tStmt, sError ) )
		return false;

	if ( !ParseCluster ( tRoot, tStmt, sError ) )
		return false;

	JsonObj_c tId = tRoot.GetItem ( "id" );
	if ( tId )
	{
		if ( !ParseIndexId ( tRoot, bDelete, tStmt, tDocId, sError ) )
			return false;

		CSphFilterSettings & tFilter = tStmt.m_tQuery.m_dFilters.Add();
		tFilter.m_eType = SPH_FILTER_VALUES;
		if ( bDelete && tId.IsArray() )
		{
			for ( const auto & tItem : tId )
				tFilter.m_dValues.Add ( tItem.IntVal() );

		} else
		{
			tFilter.m_dValues.Add ( tId.IntVal() );
		}
		tFilter.m_sAttrName = "id";

		tDocId = tFilter.m_dValues[0];
	}

	// "query" is optional
	JsonObj_c tQuery = tRoot.GetItem("query");
	if ( tQuery && tId )
	{
		sError = R"(both "id" and "query" specified)";
		return false;
	}

	CSphString sWarning; // fixme: add to results
	return ParseJsonQueryFilters ( tQuery, tStmt.m_tQuery, sError, sWarning );
}


bool ParseJsonUpdate ( const JsonObj_c & tRoot, SqlStmt_t & tStmt, DocID_t & tDocId, CSphString & sError )
{
	CSphAttrUpdate & tUpd = tStmt.AttrUpdate();

	tStmt.m_eStmt = STMT_UPDATE;

	if ( !ParseUpdateDeleteQueries ( tRoot, false, tStmt, tDocId, sError ) )
		return false;

	JsonObj_c tSource = tRoot.GetObjItem ( "doc", sError );
	if ( !tSource )
		return false;

	CSphVector<int64_t> dMVA;

	for ( const auto & tItem : tSource )
	{
		bool bFloat = tItem.IsNum();
		bool bInt = tItem.IsInt();
		bool bBool = tItem.IsBool();
		bool bString = tItem.IsStr();
		bool bArray = tItem.IsArray();
		bool bObject = tItem.IsObj();

		if ( !bFloat && !bInt && !bBool && !bString && !bArray && !bObject )
		{
			sError.SetSprintf ( "unsupported value type '%s' in field '%s'", tItem.TypeName(), tItem.Name() );
			return false;
		}

		CSphString sAttr = tItem.Name();
		TypedAttribute_t & tTypedAttr = tUpd.m_dAttributes.Add();
		tTypedAttr.m_sName = sAttr.ToLower();

		if ( bInt || bBool )
		{
			int64_t iValue = tItem.IntVal();

			tUpd.m_dPool.Add ( (DWORD)iValue );
			auto uHi = (DWORD)( iValue>>32 );

			if ( uHi )
			{
				tUpd.m_dPool.Add ( uHi );
				tTypedAttr.m_eType = SPH_ATTR_BIGINT;
			} else
				tTypedAttr.m_eType = SPH_ATTR_INTEGER;
		}
		else if ( bFloat )
		{
			auto fValue = tItem.FltVal();
			tUpd.m_dPool.Add ( sphF2DW ( fValue ) );
			tTypedAttr.m_eType = SPH_ATTR_FLOAT;
		}
		else if ( bString || bObject )
		{
			CSphString sEncoded;
			const char * szValue = tItem.SzVal();
			if ( bObject )
			{
				sEncoded = tItem.AsString();
				szValue = sEncoded.cstr();
			}

			auto iLength = (int) strlen ( szValue );
			tUpd.m_dPool.Add ( tUpd.m_dBlobs.GetLength() );
			tUpd.m_dPool.Add ( iLength );

			if ( iLength )
			{
				BYTE * pBlob = tUpd.m_dBlobs.AddN ( iLength+2 );	// a couple of extra \0 for json parser to be happy
				memcpy ( pBlob, szValue, iLength );
				pBlob[iLength] = 0;
				pBlob[iLength+1] = 0;
			}

			tTypedAttr.m_eType = SPH_ATTR_STRING;
		} else if ( bArray )
		{
			dMVA.Resize ( 0 );
			for ( const auto & tArrayItem : tItem )
			{
				if ( !tArrayItem.IsInt() )
				{
					sError = "MVA elements should be integers";
					return false;
				}

				dMVA.Add ( tArrayItem.IntVal() );
			}
			dMVA.Uniq();

			tUpd.m_dPool.Add ( dMVA.GetLength()*2 ); // as 64 bit stored into DWORD vector
			tTypedAttr.m_eType = SPH_ATTR_UINT32SET;

			for ( int64_t uVal : dMVA )
			{
				if ( uVal>UINT_MAX )
					tTypedAttr.m_eType = SPH_ATTR_INT64SET;
				*(( int64_t* ) tUpd.m_dPool.AddN ( 2 )) = uVal;
			}
		}
	}

	return true;
}


bool sphParseJsonUpdate ( Str_t sUpdate, SqlStmt_t & tStmt, DocID_t & tDocId, CSphString & sError )
{
	JsonObj_c tRoot ( sUpdate );
	return ParseJsonUpdate ( tRoot, tStmt, tDocId, sError );
}


static bool ParseJsonDelete ( const JsonObj_c & tRoot, SqlStmt_t & tStmt, DocID_t & tDocId, CSphString & sError )
{
	tStmt.m_eStmt = STMT_DELETE;
	return ParseUpdateDeleteQueries ( tRoot, true, tStmt, tDocId, sError );
}


bool sphParseJsonDelete ( Str_t sDelete, SqlStmt_t & tStmt, DocID_t & tDocId, CSphString & sError )
{
	JsonObj_c tRoot ( sDelete );
	return ParseJsonDelete ( tRoot, tStmt, tDocId, sError );
}


bool sphParseJsonStatement ( const char * szStmt, SqlStmt_t & tStmt, CSphString & sStmt, CSphString & sQuery, DocID_t & tDocId, CSphString & sError )
{
	JsonObj_c tRoot ( szStmt );
	if ( !tRoot )
	{
		sError.SetSprintf ( "unable to parse: %s", tRoot.GetErrorPtr() );
		return false;
	}

	JsonObj_c tJsonStmt = tRoot[0];
	if ( !tJsonStmt )
	{
		sError = "no statement found";
		return false;
	}

	sStmt = tJsonStmt.Name();

	if ( !tJsonStmt.IsObj() )
	{
		sError.SetSprintf ( "statement %s should be an object", sStmt.cstr() );
		return false;
	}

	if ( sStmt=="index" || sStmt=="replace" )
	{
		if ( !ParseJsonInsert ( tJsonStmt, tStmt, tDocId, true, sError ) )
			return false;
	}  else if ( sStmt=="create" || sStmt=="insert" )
	{
		if ( !ParseJsonInsert ( tJsonStmt, tStmt, tDocId, false, sError ) )
			return false;
	} else if ( sStmt=="update" )
	{
		if ( !ParseJsonUpdate ( tJsonStmt, tStmt, tDocId, sError ) )
			return false;
	} else if ( sStmt=="delete" )
	{
		if ( !ParseJsonDelete ( tJsonStmt, tStmt, tDocId, sError ) )
			return false;
	} else
	{
		sError.SetSprintf ( "unknown bulk operation: %s", sStmt.cstr() );
		return false;
	}

	sQuery = tJsonStmt.AsString();

	return true;
}


//////////////////////////////////////////////////////////////////////////
static void PackedShortMVA2Json ( StringBuilder_c & tOut, const BYTE * pMVA )
{
	auto dMVA = sphUnpackPtrAttr ( pMVA );
	auto nValues = dMVA.second / sizeof ( DWORD );
	auto pValues = ( const DWORD * ) dMVA.first;
	for ( int i = 0; i<(int) nValues; ++i )
		tOut.NtoA(pValues[i]);
}


static void PackedWideMVA2Json ( StringBuilder_c & tOut, const BYTE * pMVA )
{
	auto dMVA = sphUnpackPtrAttr ( pMVA );
	auto nValues = dMVA.second / sizeof ( int64_t );
	auto pValues = ( const int64_t * ) dMVA.first;
	for ( int i = 0; i<(int) nValues; ++i )
		tOut.NtoA(pValues[i]);
}


static void PackedFloatVec2Json ( StringBuilder_c & tOut, const BYTE * pFV )
{
	auto tFV = sphUnpackPtrAttr(pFV);
	int iNumValues = tFV.second / sizeof(float);
	auto pValues = (const float *)tFV.first;
	for ( int i = 0; i<iNumValues; i++ )
		tOut.FtoA(pValues[i]);
}


static void JsonObjAddAttr ( JsonEscapedBuilder & tOut, ESphAttr eAttrType, const CSphMatch & tMatch, const CSphAttrLocator & tLoc )
{
	switch ( eAttrType )
	{
	case SPH_ATTR_INTEGER:
	case SPH_ATTR_TIMESTAMP:
	case SPH_ATTR_TOKENCOUNT:
	case SPH_ATTR_BIGINT:
		tOut.NtoA ( tMatch.GetAttr(tLoc) );
		break;

	case SPH_ATTR_UINT64:
		tOut.NtoA ( (uint64_t)tMatch.GetAttr(tLoc) );
		break;

	case SPH_ATTR_FLOAT:
		tOut.FtoA ( tMatch.GetAttrFloat(tLoc) );
		break;

	case SPH_ATTR_DOUBLE:
		tOut.DtoA ( tMatch.GetAttrDouble(tLoc) );
		break;

	case SPH_ATTR_BOOL:
		tOut << ( tMatch.GetAttr ( tLoc ) ? "true" : "false" );
		break;

	case SPH_ATTR_UINT32SET_PTR:
	case SPH_ATTR_INT64SET_PTR:
	case SPH_ATTR_FLOAT_VECTOR_PTR:
	{
		auto _ = tOut.Array ();
		const auto * pMVA = ( const BYTE * ) tMatch.GetAttr ( tLoc );
		if ( eAttrType==SPH_ATTR_UINT32SET_PTR )
			PackedShortMVA2Json ( tOut, pMVA );
		else if ( eAttrType==SPH_ATTR_INT64SET_PTR )
			PackedWideMVA2Json ( tOut, pMVA );
		else
			PackedFloatVec2Json ( tOut, pMVA );
	}
	break;

	case SPH_ATTR_STRINGPTR:
	{
		const auto * pString = ( const BYTE * ) tMatch.GetAttr ( tLoc );
		auto dString = sphUnpackPtrAttr ( pString );

		// special process for legacy typed strings
		if ( dString.second>1 && dString.first[dString.second-2]=='\0')
		{
			auto uSubtype = dString.first[dString.second-1];
			dString.second -= 2;
			switch ( uSubtype)
			{
				case 1: // ql
				{
					ScopedComma_c sBrackets ( tOut, nullptr, R"({"ql":)", "}" );
					tOut.AppendEscapedWithComma (( const char* ) dString.first, dString.second);
					break;
				}
				case 0: // json
					tOut << ( const char* ) dString.first;
					break;

				default:
					tOut.Sprintf ("\"internal error! wrong subtype of stringptr %d\"", uSubtype );
			}
			break;
		}
		tOut.AppendEscapedWithComma ( ( const char * ) dString.first, dString.second );
	}
	break;

	case SPH_ATTR_JSON_PTR:
	{
		const auto * pJSON = ( const BYTE * ) tMatch.GetAttr ( tLoc );
		auto dJson = sphUnpackPtrAttr ( pJSON );

		// no object at all? return NULL
		if ( IsEmpty ( dJson ) )
			tOut << "null";
		else
			sphJsonFormat ( tOut, dJson.first );
	}
	break;

	case SPH_ATTR_FACTORS:
	case SPH_ATTR_FACTORS_JSON:
	{
		const auto * pFactors = ( const BYTE * ) tMatch.GetAttr ( tLoc );
		auto dFactors = sphUnpackPtrAttr ( pFactors );
		if ( IsEmpty ( dFactors ))
			tOut << "null";
		else
			sphFormatFactors ( tOut, (const unsigned int *) dFactors.first, true );
	}
	break;

	case SPH_ATTR_JSON_FIELD_PTR:
	{
		const auto * pField = ( const BYTE * ) tMatch.GetAttr ( tLoc );
		auto dField = sphUnpackPtrAttr ( pField );
		if ( IsEmpty ( dField ))
		{
			tOut << "null";
			break;
		}

		auto eJson = ESphJsonType ( *dField.first++ );
		if ( eJson==JSON_NULL )
			tOut << "null";
		else
			sphJsonFieldFormat ( tOut, dField.first, eJson, true );
	}
	break;

	default:
		assert ( 0 && "Unknown attribute" );
		break;
	}
}


static void JsonObjAddAttr ( JsonEscapedBuilder & tOut, ESphAttr eAttrType, const char * szCol, const CSphMatch & tMatch, const CSphAttrLocator & tLoc )
{
	assert ( sphPlainAttrToPtrAttr ( eAttrType )==eAttrType );
	tOut.AppendName ( szCol );
	JsonObjAddAttr ( tOut, eAttrType, tMatch, tLoc );
}


static bool IsHighlightAttr ( const CSphString & sName )
{
	return sName.Begins ( g_szHighlight );
}


static bool NeedToSkipAttr ( const CSphString & sName, const CSphQuery & tQuery )
{
	const char * szName = sName.cstr();

	if ( szName[0]=='i' && szName[1]=='d' && szName[2]=='\0' ) return true;
	if ( sName.Begins ( g_szHighlight ) ) return true;
	if ( sName.Begins ( GetFilterAttrPrefix() ) ) return true;
	if ( sName.Begins ( g_szOrder ) ) return true;
	if ( sName.Begins ( GetKnnDistAttrName() ) ) return true;

	if ( !tQuery.m_dIncludeItems.GetLength() && !tQuery.m_dExcludeItems.GetLength () )
		return false;

	// empty include - shows all select list items
	// exclude with only "*" - skip all select list items
	bool bInclude = ( tQuery.m_dIncludeItems.GetLength()==0 );
	for ( const auto &iItem: tQuery.m_dIncludeItems )
	{
		if ( sphWildcardMatch ( szName, iItem.cstr() ) )
		{
			bInclude = true;
			break;
		}
	}
	if ( bInclude && tQuery.m_dExcludeItems.GetLength() )
	{
		for ( const auto& iItem: tQuery.m_dExcludeItems )
		{
			if ( sphWildcardMatch ( szName, iItem.cstr() ) )
			{
				bInclude = false;
				break;
			}
		}
	}

	return !bInclude;
}

namespace { // static
void EncodeHighlight ( const CSphMatch & tMatch, int iAttr, const ISphSchema & tSchema, JsonEscapedBuilder & tOut )
{
	const CSphColumnInfo & tCol = tSchema.GetAttr(iAttr);

	ScopedComma_c tHighlightComma ( tOut, ",", R"("highlight":{)", "}", false );
	auto dSnippet = sphUnpackPtrAttr ((const BYTE *) tMatch.GetAttr ( tCol.m_tLocator ));

	SnippetResult_t tRes = UnpackSnippetData ( dSnippet );

	for ( const auto & tField : tRes.m_dFields )
	{
		tOut.AppendName ( tField.m_sName.cstr() );
		ScopedComma_c tHighlight ( tOut, ",", "[", "]", false );

		// we might want to add passage separators to field text here
		for ( const auto & tPassage : tField.m_dPassages )
			tOut.AppendEscapedWithComma ( (const char *)tPassage.m_dText.Begin(), tPassage.m_dText.GetLength() );
	}
}

static void EncodeFields ( const StrVec_t & dFields, const AggrResult_t & tRes, const CSphMatch & tMatch, const ISphSchema & tSchema,
	bool bValArray, const char * sPrefix, const char * sEnd, JsonEscapedBuilder & tOut )
{
	JsonEscapedBuilder tDFVal;

	tOut.StartBlock ( ",", sPrefix, sEnd );
	for ( const CSphString & sDF : dFields )
	{
		const CSphColumnInfo * pCol = tSchema.GetAttr ( sDF.cstr() );
		if ( !pCol )
		{
			tOut += R"("Default")";
			continue;
		}

		// FIXME!!! add format support
		tDFVal.Clear();
		JsonObjAddAttr ( tDFVal, pCol->m_eAttrType, tMatch, pCol->m_tLocator );

		if ( bValArray )
			tOut.Sprintf ( "%s", tDFVal.cstr() );
		else
			tOut.Sprintf ( R"("%s":["%s"])", sDF.cstr(), tDFVal.cstr() );
	}
	tOut.FinishBlock ( false ); // close obj
}

struct CompositeLocator_t
{
	ESphAttr m_eAttrType = SPH_ATTR_NONE;
	CSphAttrLocator m_tLocator;
	const char * m_sName = nullptr;
	CompositeLocator_t ( const CSphColumnInfo & tCol, const char * sName )
		: m_eAttrType ( tCol.m_eAttrType )
		, m_tLocator ( tCol.m_tLocator )
		, m_sName ( sName )
	{}
	CompositeLocator_t() = default;
};

struct AggrKeyTrait_t
{
	const CSphColumnInfo * m_pKey = nullptr;
	CSphVector<CompositeLocator_t> m_dCompositeKeys;
	bool m_bKeyed = false;
	RangeNameHash_t m_tRangeNames;
};

static bool GetAggrKey ( const JsonAggr_t & tAggr, const CSphSchema & tSchema, int iAggrItem, int iNow, AggrKeyTrait_t & tRes )
{
	if ( tAggr.m_eAggrFunc==Aggr_e::NONE )
	{
		tRes.m_pKey = tSchema.GetAttr ( tAggr.m_sCol.cstr() );
	} else if ( tAggr.m_eAggrFunc==Aggr_e::COMPOSITE )
	{
		for ( const auto & tItem : tAggr.m_dComposite )
		{
			const CSphColumnInfo * pCol = tSchema.GetAttr ( tItem.m_sColumn.cstr() );
			CSphString sJsonCol;
			if ( !pCol && sphJsonNameSplit ( tItem.m_sColumn.cstr(), nullptr, &sJsonCol ) )
				pCol = tSchema.GetAttr ( sJsonCol.cstr() );
			
			if ( !pCol )
				return false;

			tRes.m_dCompositeKeys.Add ( CompositeLocator_t ( *pCol, tItem.m_sAlias.cstr() ) );
		}

	} else
	{
		tRes.m_pKey = tSchema.GetAttr ( GetAggrName ( iAggrItem, tAggr.m_sCol ).cstr() );
		switch ( tAggr.m_eAggrFunc )
		{
		case Aggr_e::RANGE:
			GetRangeKeyNames ( tAggr.m_tRange, tRes.m_tRangeNames );
			tRes.m_bKeyed = tAggr.m_tRange.m_bKeyed;
			break;

		case Aggr_e::DATE_RANGE:
			GetRangeKeyNames ( tAggr.m_tDateRange, iNow, tRes.m_tRangeNames );
			tRes.m_bKeyed = tAggr.m_tDateRange.m_bKeyed;
			break;

		case Aggr_e::HISTOGRAM:
			tRes.m_bKeyed = tAggr.m_tHist.m_bKeyed;
			break;

		case Aggr_e::DATE_HISTOGRAM:
			tRes.m_bKeyed = tAggr.m_tDateHist.m_bKeyed;
			break;

		default:
			break;
		}
	}

	return ( tRes.m_pKey || tRes.m_dCompositeKeys.GetLength() );
}

static const char * GetBucketPrefix ( const AggrKeyTrait_t & tKey, Aggr_e eAggrFunc, const RangeKeyDesc_t * pRange, const CSphMatch & tMatch, JsonEscapedBuilder & tPrefixBucketBlock )
{
	const char * sPrefix = "{";
	if ( tKey.m_bKeyed )
	{
		switch ( eAggrFunc )
		{
		case Aggr_e::RANGE:
		case Aggr_e::DATE_RANGE:
		{
			tPrefixBucketBlock.Clear();
			tPrefixBucketBlock.Appendf ( "\"%s\":{", pRange->m_sKey.cstr() );
			sPrefix = tPrefixBucketBlock.cstr();
		}
		break;

		case Aggr_e::HISTOGRAM:
		{
			tPrefixBucketBlock.Clear();
			tPrefixBucketBlock.Appendf ( "\"");
			JsonObjAddAttr ( tPrefixBucketBlock, tKey.m_pKey->m_eAttrType, tMatch, tKey.m_pKey->m_tLocator );
			tPrefixBucketBlock.Appendf ( "\":{" );
			sPrefix = tPrefixBucketBlock.cstr();
		}
		break;

		case Aggr_e::DATE_HISTOGRAM:
		{
			tPrefixBucketBlock.Clear();
			tPrefixBucketBlock.Appendf ( "\"");
			time_t tSrcTime = tMatch.GetAttr ( tKey.m_pKey->m_tLocator );
			FormatDate ( tSrcTime, tPrefixBucketBlock );
			tPrefixBucketBlock.Appendf ( "\":{" );
			sPrefix = tPrefixBucketBlock.cstr();
		}
		break;

		default: break;
		}
	}

	return sPrefix;
}

static void PrintKey ( const AggrKeyTrait_t & tKey, Aggr_e eAggrFunc, const RangeKeyDesc_t * pRange, const CSphMatch & tMatch, bool bCompat, JsonEscapedBuilder & tBuf, JsonEscapedBuilder & tOut )
{
	if ( eAggrFunc==Aggr_e::DATE_RANGE )
	{
		if ( !tKey.m_bKeyed )
			tOut.Sprintf ( R"("key":"%s")", pRange->m_sKey.cstr() );
		if ( !pRange->m_sFrom.IsEmpty() )
			tOut.Sprintf ( R"("from":"%s")", pRange->m_sFrom.cstr() );
		if ( !pRange->m_sTo.IsEmpty() )
			tOut.Sprintf ( R"("to":"%s")", pRange->m_sTo.cstr() );

	} else if ( eAggrFunc==Aggr_e::RANGE )
	{
		if ( !tKey.m_bKeyed )
			tOut.Sprintf ( R"("key":"%s")", pRange->m_sKey.cstr() );
		if ( !pRange->m_sFrom.IsEmpty() )
			tOut.Sprintf ( R"("from":%s)", pRange->m_sFrom.cstr() );
		if ( !pRange->m_sTo.IsEmpty() )
			tOut.Sprintf ( R"("to":%s)", pRange->m_sTo.cstr() );

	} else if ( eAggrFunc==Aggr_e::DATE_HISTOGRAM )
	{
		tBuf.Clear();
		JsonObjAddAttr ( tBuf, tKey.m_pKey->m_eAttrType, tMatch, tKey.m_pKey->m_tLocator );
		tOut.Sprintf ( R"("key":%s)", tBuf.cstr() );

		tBuf.Clear();
		time_t tSrcTime = tMatch.GetAttr ( tKey.m_pKey->m_tLocator );
		FormatDate ( tSrcTime, tBuf );
		tOut.Sprintf ( R"("key_as_string":"%s")", tBuf.cstr() );

	} else if ( eAggrFunc==Aggr_e::COMPOSITE )
	{
		ScopedComma_c sBlock ( tOut, ",", R"("key":{)", "}" );
		for ( const auto & tItem : tKey.m_dCompositeKeys )
			JsonObjAddAttr ( tOut, tItem.m_eAttrType, tItem.m_sName, tMatch, tItem.m_tLocator );

	} else if ( !bCompat )
	{
		JsonObjAddAttr ( tOut, tKey.m_pKey->m_eAttrType, "key", tMatch, tKey.m_pKey->m_tLocator );

	} else
	{
		tBuf.Clear();
		JsonObjAddAttr ( tBuf, tKey.m_pKey->m_eAttrType, tMatch, tKey.m_pKey->m_tLocator );
		tOut.Sprintf ( R"("key":%s)", tBuf.cstr() );

		if ( tKey.m_pKey->m_eAttrType==SPH_ATTR_STRINGPTR )
			tOut.Sprintf ( R"("key_as_string":%s)", tBuf.cstr() );
		else
			tOut.Sprintf ( R"("key_as_string":"%s")", tBuf.cstr() );
	}
}

static VecTraits_T<CSphMatch> GetResultMatches ( const VecTraits_T<CSphMatch> & dMatches, const CSphSchema & tSchema, int iOff, int iCount, const JsonAggr_t & tAggr )
{
	bool bHasCompositeAfter = ( dMatches.GetLength() && tAggr.m_eAggrFunc==Aggr_e::COMPOSITE && tAggr.m_dCompositeAfterKey.GetLength() );
	if ( !bHasCompositeAfter )
		return dMatches.Slice ( iOff, iCount );

	CSphString sError;
	CreateFilterContext_t tCtx;
	tCtx.m_pFilters = &tAggr.m_dCompositeAfterKey;
	tCtx.m_pMatchSchema = &tSchema;
	tCtx.m_bScan = true;
	if ( !sphCreateFilters ( tCtx, sError, sError ) || !sError.IsEmpty() )
	{
		sphWarning ( "failed to create \"after\" filter: %s", sError.cstr() );
		return dMatches.Slice ( iOff, iCount );
	}

	int iFound = dMatches.GetFirst (  [&] ( const CSphMatch & tMatch ) { return tCtx.m_pFilter->Eval ( tMatch ); } );
	if ( iOff<0 )
		return dMatches.Slice ( iOff, iCount );
	else
		return dMatches.Slice ( iFound+1, iCount );
}

static bool IsSingleValue ( Aggr_e eAggr )
{
	return ( eAggr==Aggr_e::MIN || eAggr==Aggr_e::MAX || eAggr==Aggr_e::SUM || eAggr==Aggr_e::AVG );
}

<<<<<<< HEAD
static void EncodeAggr ( const JsonAggr_t & tAggr, int iAggrItem, const AggrResult_t & tRes, bool bCompat, int iNow, JsonEscapedBuilder & tOut )
=======
static void EncodeAggr ( const JsonAggr_t & tAggr, int iAggrItem, const AggrResult_t & tRes, bool bCompat, const sph::StringSet & hDatetime, int iNow, const CSphString & sDistinctName, JsonEscapedBuilder & tOut )
>>>>>>> 8f0cc036
{
	if ( tAggr.m_eAggrFunc==Aggr_e::COUNT )
		return;

	const CSphColumnInfo * pCount = tRes.m_tSchema.GetAttr ( "count(*)" );
	AggrKeyTrait_t tKey;
	bool bHasKey = GetAggrKey ( tAggr, tRes.m_tSchema, iAggrItem, iNow, tKey );
	const CSphColumnInfo * pDistinct = nullptr;
	if ( !sDistinctName.IsEmpty() )
		pDistinct = tRes.m_tSchema.GetAttr ( sDistinctName.cstr() );

	// might be null for empty result set
	auto dMatches = GetResultMatches ( tRes.m_dResults.First().m_dMatches, tRes.m_tSchema, tRes.m_iOffset, tRes.m_iCount, tAggr );

	CSphString sBucketName;
	sBucketName.SetSprintf ( R"("%s":{)", tAggr.m_sBucketName.cstr() );
	tOut.StartBlock ( ",", sBucketName.cstr(), "}" );

	// aggr.significant
	switch ( tAggr.m_eAggrFunc )
	{
	case Aggr_e::SIGNIFICANT: // FIXME!!! add support
		tOut.Appendf ( "\"doc_count\":" INT64_FMT ",", tRes.m_iTotalMatches  );
		tOut.Appendf ( "\"bg_count\":" INT64_FMT ",", tRes.m_iTotalMatches  );
		break;
	default: break;
	}

	// after_key for aggr.composite
	if ( bHasKey && pCount && tAggr.m_eAggrFunc==Aggr_e::COMPOSITE && dMatches.GetLength() )
	{
		tOut.StartBlock ( ",", R"("after_key":{)", "}" );
		for ( const auto & tItem : tKey.m_dCompositeKeys )
			JsonObjAddAttr ( tOut, tItem.m_eAttrType, tItem.m_sName, dMatches.Last(), tItem.m_tLocator );
		tOut.FinishBlock ( false ); // named bucket obj
	}

	if ( !IsSingleValue ( tAggr.m_eAggrFunc ) )
	{
		// buckets might be named objects or array
		if ( tKey.m_bKeyed )
			tOut.StartBlock ( ",", R"("buckets":{)", "}" );
		else
			tOut.StartBlock ( ",", R"("buckets":[)", "]" );

		// might be null for empty result set
		if ( bHasKey && pCount )
		{
			JsonEscapedBuilder tPrefixBucketBlock;
			JsonEscapedBuilder tBufMatch;

			for ( const CSphMatch & tMatch : dMatches )
			{
				RangeKeyDesc_t * pRange = nullptr;
				if ( tAggr.m_eAggrFunc==Aggr_e::RANGE || tAggr.m_eAggrFunc==Aggr_e::DATE_RANGE )
				{
					int iBucket = tMatch.GetAttr ( tKey.m_pKey->m_tLocator );
					pRange = tKey.m_tRangeNames ( iBucket );
					// lets skip bucket with out of ranges index, ie _all
					if ( !pRange )
						continue;
				}

				// bucket item is array item or dict item
				const char * sBucketPrefix = GetBucketPrefix ( tKey, tAggr.m_eAggrFunc, pRange, tMatch, tPrefixBucketBlock );
				ScopedComma_c sBucketBlock ( tOut, ",", sBucketPrefix, "}" );
				PrintKey ( tKey, tAggr.m_eAggrFunc, pRange, tMatch, bCompat, tBufMatch, tOut );

				JsonObjAddAttr ( tOut, pCount->m_eAttrType, "doc_count", tMatch, pCount->m_tLocator );
				// FIXME!!! add support
				if ( tAggr.m_eAggrFunc==Aggr_e::SIGNIFICANT )
				{
					tOut.Sprintf ( R"("score":0.001)" );
					JsonObjAddAttr ( tOut, pCount->m_eAttrType, "bg_count", tMatch, pCount->m_tLocator );
				}
				if ( pDistinct )
					JsonObjAddAttr ( tOut, pDistinct->m_eAttrType, pDistinct->m_sName.cstr(), tMatch, pDistinct->m_tLocator );
			}
		}
	
		tOut.FinishBlock ( false ); // buckets array

	} else
	{
		if ( bHasKey && pCount && dMatches.GetLength() )
		{
			const CSphMatch & tMatch = dMatches[0];
			JsonObjAddAttr ( tOut, tKey.m_pKey->m_eAttrType, "value", tMatch, tKey.m_pKey->m_tLocator );
		}
	}

	tOut.FinishBlock ( false ); // named bucket obj
}

void JsonRenderAccessSpecs ( JsonEscapedBuilder & tRes, const bson::Bson_c & tBson, bool bWithZones )
{
	using namespace bson;
	{
		ScopedComma_c sFieldsArray ( tRes, ",", "\"fields\":[", "]" );
		Bson_c ( tBson.ChildByName ( SZ_FIELDS ) ).ForEach ( [&tRes] ( const NodeHandle_t & tNode ) {
			tRes.AppendEscapedWithComma ( String ( tNode ).cstr() );
		} );
	}
	int iPos = (int)Int ( tBson.ChildByName ( SZ_MAX_FIELD_POS ) );
	if ( iPos )
		tRes.Sprintf ( "\"max_field_pos\":%d", iPos );

	if ( !bWithZones )
		return;

	auto tZones = tBson.GetFirstOf ( { SZ_ZONES, SZ_ZONESPANS } );
	ScopedComma_c dZoneDelim ( tRes, ", ", ( tZones.first==1 ) ? "\"zonespans\":[" : "\"zones\":[", "]" );
	Bson_c ( tZones.second ).ForEach ( [&tRes] ( const NodeHandle_t & tNode ) {
		tRes << String ( tNode );
	} );
}

bool JsonRenderKeywordNode ( JsonEscapedBuilder & tRes, const bson::Bson_c& tBson )
{
	using namespace bson;
	auto tWord = tBson.ChildByName ( SZ_WORD );
	if ( IsNullNode ( tWord ) )
		return false;

	ScopedComma_c sRoot ( tRes.Object() );
	tRes << R"("type":"KEYWORD")";
	tRes << "\"word\":";
	tRes.AppendEscapedSkippingComma ( String ( tWord ).cstr () );
	tRes.Sprintf ( R"("querypos":%d)", Int ( tBson.ChildByName ( SZ_QUERYPOS ) ) );

	if ( Bool ( tBson.ChildByName ( SZ_EXCLUDED ) ) )
		tRes << R"("excluded":true)";
	if ( Bool ( tBson.ChildByName ( SZ_EXPANDED ) ) )
		tRes << R"("expanded":true)";
	if ( Bool ( tBson.ChildByName ( SZ_FIELD_START ) ) )
		tRes << R"("field_start":true)";
	if ( Bool ( tBson.ChildByName ( SZ_FIELD_END ) ) )
		tRes << R"("field_end":true)";
	if ( Bool ( tBson.ChildByName ( SZ_FIELD_END ) ) )
		tRes << R"("morphed":true)";
	auto tBoost = tBson.ChildByName ( SZ_BOOST );
	if ( !IsNullNode ( tBoost ) )
	{
		auto fBoost = Double ( tBoost );
		if ( fBoost!=1.0f ) // really comparing floats?
			tRes.Sprintf ( R"("boost":%f)", fBoost );
	}
	return true;
}

void FormatJsonPlanFromBson ( JsonEscapedBuilder& tOut, bson::NodeHandle_t dBson, PLAN_FLAVOUR ePlanFlavour )
{
	using namespace bson;
	if ( dBson==nullnode )
		return;

	if ( ePlanFlavour == PLAN_FLAVOUR::EDESCR )
	{
		auto dRootBlock = tOut.ObjectBlock();
		tOut << "\"description\":";
		tOut.AppendEscapedSkippingComma ( sph::RenderBsonPlanBrief ( dBson ).cstr() );
		tOut.FinishBlocks ( dRootBlock );
		return;
	}

	Bson_c tBson ( dBson );

	if ( JsonRenderKeywordNode ( tOut, tBson) )
		return;

	auto dRootBlock = tOut.ObjectBlock();

	tOut << "\"type\":";
	tOut.AppendEscapedSkippingComma ( String ( tBson.ChildByName ( SZ_TYPE ) ).cstr() );

	if ( ePlanFlavour==PLAN_FLAVOUR::EBOTH )
	{
		tOut << "\"description\":";
		tOut.AppendEscapedSkippingComma ( sph::RenderBsonPlanBrief ( dBson ).cstr () );
	}

	Bson_c ( tBson.ChildByName ( SZ_OPTIONS ) ).ForEach ( [&tOut] ( CSphString&& sName, const NodeHandle_t & tNode ) {
		tOut.Sprintf ( R"("options":"%s=%d")", sName.cstr (), (int) Int ( tNode ) );
	} );

	JsonRenderAccessSpecs ( tOut, dBson, true );

	tOut.StartBlock ( ",", "\"children\":[", "]" );
	Bson_c ( tBson.ChildByName ( SZ_CHILDREN ) ).ForEach ( [&] ( const NodeHandle_t & tNode ) {
		FormatJsonPlanFromBson ( tOut, tNode, ePlanFlavour );
	} );
	tOut.FinishBlocks ( dRootBlock );
}

} // static

CSphString JsonEncodeResultError ( const CSphString & sError, int iStatus )
{
	JsonEscapedBuilder tOut;
	CSphString sResult;

	tOut.StartBlock ( ",", "{ \"error\":", "}" );
	tOut.AppendEscaped ( sError.cstr(), EscBld::eEscape );

	tOut.AppendName ( "status" );
	tOut << iStatus;

	tOut.FinishBlock ( false );

	tOut.MoveTo ( sResult ); // since simple return tOut.cstr() will cause copy of string, then returning it.
	return sResult;
}

static CSphString JsonEncodeResultError ( const CSphString & sError, const char * sErrorType=nullptr, int * pStatus=nullptr, const char * sIndex=nullptr )
{
	JsonEscapedBuilder tOut;
	CSphString sResult;

	tOut.StartBlock ( ",", "{", "}" );

	tOut.StartBlock ( ",", R"("error":{)", "}" );

	tOut.AppendName ( "type" );
	tOut.AppendEscaped ( ( sErrorType ? sErrorType : "Error" ), EscBld::eEscape );

	tOut.AppendName ( "reason" );
	tOut.AppendEscaped ( sError.cstr(), EscBld::eEscape );

	if ( sIndex )
	{
		tOut.AppendName ( "index" );
		tOut.AppendEscaped ( sIndex, EscBld::eEscape );
	}

	tOut.FinishBlock ( false );

	if ( pStatus )
	{
		tOut.AppendName ( "status" );
		tOut << *pStatus;
	}

	tOut.FinishBlock ( false );

	tOut.MoveTo ( sResult ); // since simple return tOut.cstr() will cause copy of string, then returning it.
	return sResult;
}


CSphString JsonEncodeResultError ( const CSphString & sError, const char * sErrorType, int iStatus )
{
	return JsonEncodeResultError ( sError, sErrorType, &iStatus );
}


CSphString JsonEncodeResultError ( const CSphString & sError, const char * sErrorType, int iStatus, const char * sIndex )
{
	return JsonEncodeResultError ( sError, sErrorType, &iStatus, sIndex );
}

CSphString HandleShowProfile ( const QueryProfile_c& p )
{
#define SPH_QUERY_STATE( _name, _desc ) _desc,
	static const char* dStates[SPH_QSTATE_TOTAL] = { SPH_QUERY_STATES };
#undef SPH_QUERY_STATES

	JsonEscapedBuilder sProfile;
	int64_t tmTotal = 0;
	int iCount = 0;
	for ( int i = 0; i < SPH_QSTATE_TOTAL; ++i )
	{
		if ( p.m_dSwitches[i] <= 0 )
			continue;
		tmTotal += p.m_tmTotal[i];
		iCount += p.m_dSwitches[i];
	}

	{
		auto arrayw = sProfile.ArrayW();

		for ( int i = 0; i < SPH_QSTATE_TOTAL; ++i )
		{
			if ( p.m_dSwitches[i] <= 0 )
				continue;

			auto _ = sProfile.ObjectW();
			sProfile.NamedString ( "status", dStates[i] );
			sProfile.NamedVal ( "duration", FixedFrac_T<int64_t, 6> ( p.m_tmTotal[i] ) );
			sProfile.NamedVal ( "switches", p.m_dSwitches[i] );
			sProfile.NamedVal ( "percent", FixedFrac_T<int64_t, 2> ( PercentOf ( p.m_tmTotal[i], tmTotal, 2 ) ) );
		}
		{
			auto _ = sProfile.ObjectW();
			sProfile.NamedString ( "status", "total" );
			sProfile.NamedVal ( "duration", FixedFrac_T<int64_t, 6> ( tmTotal ) );
			sProfile.NamedVal ( "switches", iCount );
			sProfile.NamedVal ( "percent", FixedFrac_T<int64_t, 2> ( PercentOf ( tmTotal, tmTotal, 2 ) ) );
		}
	}
	return (CSphString)sProfile;
}


CSphString sphEncodeResultJson ( const VecTraits_T<const AggrResult_t *> & dRes, const JsonQuery_c & tQuery, QueryProfile_c * pProfile, bool bCompat )
{
	assert ( dRes.GetLength()>=1 );
	assert ( dRes[0]!=nullptr );
	const AggrResult_t & tRes = *dRes[0];

	if ( !tRes.m_iSuccesses )
		return JsonEncodeResultError ( tRes.m_sError );

	JsonEscapedBuilder tOut;
	CSphString sResult;

	tOut.ObjectBlock();

	tOut.Sprintf (R"("took":%d,"timed_out":false)", tRes.m_iQueryTime);
	if ( !tRes.m_sWarning.IsEmpty() )
	{
		tOut.StartBlock ( nullptr, R"("warning":{"reason":)", "}" );
		tOut.AppendEscapedWithComma ( tRes.m_sWarning.cstr () );
		tOut.FinishBlock ( false );
	}

	if ( bCompat )
		tOut += R"("_shards":{ "total": 1, "successful": 1, "skipped": 0, "failed": 0 })";

	auto sHitMeta = tOut.StartBlock ( ",", R"("hits":{)", "}" );

	tOut.Sprintf ( R"("total":%d)", tRes.m_iTotalMatches );
	tOut.Sprintf ( R"("total_relation":%s)", tRes.m_bTotalMatchesApprox ? R"("gte")" : R"("eq")" );
	if ( bCompat )
		tOut += R"("max_score": null)";

	const ISphSchema & tSchema = tRes.m_tSchema;
	CSphVector<BYTE> dTmp;

	CSphBitvec tAttrsToSend;
	sphGetAttrsToSend ( tSchema, false, true, tAttrsToSend );

	int iHighlightAttr = -1;
	int nSchemaAttrs = tSchema.GetAttrsCount();
	CSphBitvec dSkipAttrs ( nSchemaAttrs );
	for ( int iAttr=0; iAttr<nSchemaAttrs; iAttr++ )
	{
		if ( !tAttrsToSend.BitGet(iAttr) )
			continue;

		const CSphColumnInfo & tCol = tSchema.GetAttr(iAttr);
		const CSphString & sName = tCol.m_sName;

		if ( IsHighlightAttr ( sName ) )
			iHighlightAttr = iAttr;

		if ( NeedToSkipAttr ( sName, tQuery ) )
			dSkipAttrs.BitSet ( iAttr );

		if ( bCompat && tCol.m_eAttrType==SPH_ATTR_TOKENCOUNT )
			dSkipAttrs.BitSet ( iAttr );
	}

	tOut.StartBlock ( ",", R"("hits":[)", "]" );

	const CSphColumnInfo * pId = tSchema.GetAttr ( sphGetDocidName() );
	const CSphColumnInfo * pKNNDist = tSchema.GetAttr ( GetKnnDistAttrName() );

	bool bCompatId = false;
	const CSphColumnInfo * pCompatRaw = nullptr;
	const CSphColumnInfo * pCompatVer = nullptr;
	if ( bCompat )
	{
		const CSphColumnInfo * pCompatId = tSchema.GetAttr ( "_id" );
		if ( pCompatId )
		{
			bCompatId = true;
			pId = pCompatId;
		}

		pCompatRaw = tSchema.GetAttr ( "_raw" );
		pCompatVer = tSchema.GetAttr ( "_version" );
	}

	bool bTag = tRes.m_bTagsAssigned;
	int iTag = ( bTag ? 0 : tRes.m_dResults.First().m_iTag );
	auto dMatches = tRes.m_dResults.First ().m_dMatches.Slice ( tRes.m_iOffset, tRes.m_iCount );
	for ( const auto & tMatch : dMatches )
	{
		ScopedComma_c sQueryComma ( tOut, ",", "{", "}" );

		// note, that originally there is string UID, so we just output number in quotes for docid here
		if ( bCompatId )
		{
			JsonObjAddAttr ( tOut, pId->m_eAttrType, "_id", tMatch, pId->m_tLocator );
			tOut.Sprintf ( R"("_score":%d)", tMatch.m_iWeight );
		}
		else if ( pId )
		{
			DocID_t tDocID = tMatch.GetAttr ( pId->m_tLocator );
			tOut.Sprintf ( R"("_id":%U,"_score":%d)", tDocID, tMatch.m_iWeight );
		}
		else
			tOut.Sprintf ( R"("_score":%d)", tMatch.m_iWeight );

		if ( bCompat )
		{
			tOut.Sprintf ( R"("_index":"%s")", tRes.m_dIndexNames[bTag ? tMatch.m_iTag : iTag].scstr() ); // FIXME!!! breaks for multiple indexes
			tOut += R"("_type": "doc")";
			if ( pCompatVer )
				JsonObjAddAttr ( tOut, pCompatVer->m_eAttrType, "_version", tMatch, pCompatVer->m_tLocator );
			else
				tOut += R"("_version": 1)";
		}

		if ( pKNNDist )
			tOut.Sprintf( R"("_knn_dist":%f)", tMatch.GetAttrFloat ( pKNNDist->m_tLocator ) );

		tOut.StartBlock ( ",", "\"_source\":{", "}");

		if ( pCompatRaw )
			JsonObjAddAttr ( tOut, pCompatRaw->m_eAttrType, "_raw", tMatch, pCompatRaw->m_tLocator );
		else
			for ( int iAttr=0; iAttr<nSchemaAttrs; iAttr++ )
			{
				if ( !tAttrsToSend.BitGet(iAttr) )
					continue;

				if ( dSkipAttrs.BitGet ( iAttr ) )
					continue;

				const CSphColumnInfo & tCol = tSchema.GetAttr(iAttr);
				JsonObjAddAttr ( tOut, tCol.m_eAttrType, tCol.m_sName.cstr(), tMatch, tCol.m_tLocator );
			}

		tOut.FinishBlock ( false ); // _source obj

		if ( iHighlightAttr!=-1 )
			EncodeHighlight ( tMatch, iHighlightAttr, tSchema, tOut );

		if ( bCompat )
		{
			if ( tQuery.m_dDocFields.GetLength() )
				EncodeFields ( tQuery.m_dDocFields, tRes, tMatch, tSchema, false, R"("fields":{)", "}", tOut );
			if ( tQuery.m_dSortFields.GetLength() )
				EncodeFields ( tQuery.m_dSortFields, tRes, tMatch, tSchema, true, R"("sort":[)", "]", tOut );
		}
	}

	tOut.FinishBlocks ( sHitMeta, false ); // hits array, hits meta

	if ( dRes.GetLength()>1 )
	{
<<<<<<< HEAD
		assert ( dRes.GetLength()==tQuery.m_dAggs.GetLength()+1 );
		tOut.StartBlock ( ",", R"("aggregations":{)", "}");
		ARRAY_FOREACH ( i, tQuery.m_dAggs )
			EncodeAggr ( tQuery.m_dAggs[i], i, *dRes[i+1], bCompat, tQuery.m_iNow, tOut );
=======
		sph::StringSet hDatetime;
		if ( bCompat )
		{
			tQuery.m_dDocFields.for_each ( [&hDatetime]( const auto & tDocfield )
			{
					if ( tDocfield.m_bDateTime )
						hDatetime.Add ( tDocfield.m_sName );
			});
		}
		CSphString sDistinctName;
		tQuery.m_dItems.any_of ( [&]( const CSphQueryItem & tItem ) {
			if ( tItem.m_sExpr=="@distinct" )
			{
				sDistinctName = tItem.m_sAlias;
				return true;
			} else
				return false;
		});

		assert ( dRes.GetLength()==tQuery.m_dAggs.GetLength()+1 );
		tOut.StartBlock ( ",", R"("aggregations":{)", "}");
		ARRAY_FOREACH ( i, tQuery.m_dAggs )
			EncodeAggr ( tQuery.m_dAggs[i], i, *dRes[i+1], bCompat, hDatetime, tQuery.m_iNow, sDistinctName, tOut );
>>>>>>> 8f0cc036
		tOut.FinishBlock ( false ); // aggregations obj
	}
	if ( bCompat )
		tOut += R"("status": 200)";

	if ( pProfile && pProfile->m_bNeedProfile )
	{
		auto sProfile = HandleShowProfile ( *pProfile );
		tOut.Sprintf ( R"("profile":{"query":%s})", sProfile.cstr () );
	}

	if ( pProfile && pProfile->m_eNeedPlan != PLAN_FLAVOUR::ENONE )
	{
		JsonEscapedBuilder sPlan;
		FormatJsonPlanFromBson ( sPlan, bson::MakeHandle ( pProfile->m_dPlan ), pProfile->m_eNeedPlan );
		if ( sPlan.IsEmpty() )
			tOut << R"("plan":null)";
		else
			tOut.Sprintf ( R"("plan":{"query":%s})", sPlan.cstr() );
	}

	tOut.FinishBlocks (); tOut.MoveTo ( sResult ); return sResult;
}


JsonObj_c sphEncodeInsertResultJson ( const char * szIndex, bool bReplace, DocID_t tDocId )
{
	JsonObj_c tObj;

	tObj.AddStr ( "_index", szIndex );
	tObj.AddUint ( "_id", tDocId );
	tObj.AddBool ( "created", !bReplace );
	tObj.AddStr ( "result", bReplace ? "updated" : "created" );
	tObj.AddInt ( "status", bReplace ? 200 : 201 );

	return tObj;
}

JsonObj_c sphEncodeTxnResultJson ( const char* szIndex, DocID_t tDocId, int iInserts, int iDeletes, int iUpdates )
{
	JsonObj_c tObj;

	tObj.AddStr ( "_index", szIndex );
	tObj.AddInt ( "_id", tDocId );
	tObj.AddInt ( "created", iInserts );
	tObj.AddInt ( "deleted", iDeletes );
	tObj.AddInt ( "updated", iUpdates );
	bool bReplaced = (iInserts!=0 && iDeletes!=0);
	tObj.AddStr ( "result", bReplaced ? "updated" : "created" );
	tObj.AddInt ( "status", bReplaced ? 200 : 201 );

	return tObj;
}


JsonObj_c sphEncodeUpdateResultJson ( const char * szIndex, DocID_t tDocId, int iAffected )
{
	JsonObj_c tObj;

	tObj.AddStr ( "_index", szIndex );

	if ( !tDocId )
		tObj.AddInt ( "updated", iAffected );
	else
	{
		tObj.AddInt ( "_id", tDocId );
		tObj.AddStr ( "result", iAffected ? "updated" : "noop" );
	}

	return tObj;
}


JsonObj_c sphEncodeDeleteResultJson ( const char * szIndex, DocID_t tDocId, int iAffected )
{
	JsonObj_c tObj;

	tObj.AddStr ( "_index", szIndex );

	if ( !tDocId )
		tObj.AddInt ( "deleted", iAffected );
	else
	{
		tObj.AddInt ( "_id", tDocId );
		tObj.AddBool ( "found", !!iAffected );
		tObj.AddStr ( "result", iAffected ? "deleted" : "not found" );
	}

	return tObj;
}


JsonObj_c sphEncodeInsertErrorJson ( const char * szIndex, const char * szError )
{
	JsonObj_c tObj, tErr;

	tErr.AddStr ( "type", szError );
	tErr.AddStr ( "index", szIndex );

	tObj.AddItem ( "error", tErr );
	tObj.AddInt ( "status", HttpGetStatusCodes ( EHTTP_STATUS::_409 ) );

	return tObj;
}


bool sphGetResultStats ( const char * szResult, int & iAffected, int & iWarnings, bool bUpdate )
{
	JsonObj_c tJsonRoot ( szResult );
	if ( !tJsonRoot )
		return false;

	// no warnings in json results for now
	iWarnings = 0;

	if ( tJsonRoot.HasItem("error") )
	{
		iAffected = 0;
		return true;
	}

	// its either update or delete
	CSphString sError;
	JsonObj_c tAffected = tJsonRoot.GetIntItem ( bUpdate ? "updated" : "deleted", sError );
	if ( tAffected )
	{
		iAffected = (int)tAffected.IntVal();
		return true;
	}

	// it was probably a query with an "_id"
	JsonObj_c tId = tJsonRoot.GetIntItem ( "_id", sError );
	if ( tId )
	{
		iAffected = 1;
		return true;
	}

	return false;
}


//////////////////////////////////////////////////////////////////////////
// Highlight

static void FormatSnippetOpts ( const CSphString & sQuery, const SnippetQuerySettings_t & tSnippetQuery, CSphQuery & tQuery )
{
	StringBuilder_c sItem;
	sItem << "HIGHLIGHT(";
	sItem << tSnippetQuery.AsString();
	sItem << ",";

	auto & hFieldHash = tSnippetQuery.m_hPerFieldLimits;
	if ( tSnippetQuery.m_hPerFieldLimits.GetLength() )
	{
		sItem.StartBlock ( ",", "'", "'" );

		for ( const auto& tField : hFieldHash )
			sItem << tField.first;

		sItem.FinishBlock(false);
	}
	else
		sItem << "''";

	if ( !sQuery.IsEmpty() )
		sItem.Appendf ( ",'%s'", sQuery.cstr() );

	sItem << ")";

	CSphQueryItem & tItem = tQuery.m_dItems.Add();
	tItem.m_sExpr = sItem.cstr ();
	tItem.m_sAlias.SetSprintf ( "%s", g_szHighlight );
}


static bool ParseFieldsArray ( const JsonObj_c & tFields, SnippetQuerySettings_t & tSettings, CSphString & sError )
{
	for ( const auto & tField : tFields )
	{
		if ( !tField.IsStr() )
		{
			sError.SetSprintf ( "\"%s\" field should be an string", tField.Name() );
			return false;
		}

		SnippetLimits_t tDefault;
		tSettings.m_hPerFieldLimits.Add( tDefault, tField.StrVal() );
	}

	return true;
}


static bool ParseSnippetLimitsElastic ( const JsonObj_c & tSnip, SnippetLimits_t & tLimits, CSphString & sError )
{
	if ( !tSnip.FetchIntItem ( tLimits.m_iLimit, "fragment_size", sError, true ) )					return false;
	if ( !tSnip.FetchIntItem ( tLimits.m_iLimitPassages, "number_of_fragments", sError, true ) )	return false;

	return true;
}


static bool ParseSnippetLimitsSphinx ( const JsonObj_c & tSnip, SnippetLimits_t & tLimits, CSphString & sError )
{
	if ( !tSnip.FetchIntItem ( tLimits.m_iLimit, "limit", sError, true ) )					return false;

	if ( !tSnip.FetchIntItem ( tLimits.m_iLimitPassages, "limit_passages", sError, true ) )	return false;
	if ( !tSnip.FetchIntItem ( tLimits.m_iLimitPassages, "limit_snippets", sError, true ) )	return false;

	if ( !tSnip.FetchIntItem ( tLimits.m_iLimitWords, "limit_words", sError, true ) )		return false;

	return true;
}


static bool ParseFieldsObject ( const JsonObj_c & tFields, SnippetQuerySettings_t & tSettings, CSphString & sError )
{
	for ( const auto & tField : tFields )
	{
		if ( !tField.IsObj() )
		{
			sError.SetSprintf ( "\"%s\" field should be an object", tField.Name() );
			return false;
		}

		SnippetLimits_t & tLimits = tSettings.m_hPerFieldLimits.AddUnique ( tField.Name() );

		if ( !ParseSnippetLimitsElastic ( tField, tLimits, sError ) )
			return false;

		if ( !ParseSnippetLimitsSphinx ( tField, tLimits, sError ) )
			return false;
	}

	return true;
}



static bool ParseSnippetFields ( const JsonObj_c & tSnip, SnippetQuerySettings_t & tSettings, CSphString & sError )
{
	JsonObj_c tFields = tSnip.GetItem("fields");
	if ( !tFields )
		return true;

	if ( tFields.IsArray() )
		return ParseFieldsArray ( tFields, tSettings, sError );

	if ( tFields.IsObj() )
		return ParseFieldsObject ( tFields, tSettings, sError );

	sError = R"("fields" property value should be an array or an object)";
	return false;
}


static bool FetchTags ( const char * sName, const JsonObj_c & tSnip, CSphString & sVal, CSphString & sError )
{
	JsonObj_c tTag = tSnip.GetItem ( sName );
	if ( !tTag )
		return true;

	if ( tTag.IsStr() )
	{
		sVal = tTag.StrVal();
		return true;
	}

	if ( tTag.IsArray() )
	{
		if ( tTag.Size() )
			sVal = tTag[0].StrVal();
		return true;
	}

	sError.SetSprintf ( R"("%s" property value should be an array or sting)", sName );
	return false;
}


static bool ParseSnippetOptsElastic ( const JsonObj_c & tSnip, CSphString & sQuery, SnippetQuerySettings_t & tQuery, CSphString & sError )
{
	JsonObj_c tEncoder = tSnip.GetStrItem ( "encoder", sError, true );
	if ( tEncoder )
	{
		if ( tEncoder.StrVal()=="html" )
			tQuery.m_sStripMode = "retain";
	}
	else if ( !sError.IsEmpty() )
		return false;

	JsonObj_c tHlQuery = tSnip.GetObjItem ( "highlight_query", sError, true );
	if ( tHlQuery )
		sQuery = tHlQuery.AsString();
	else if ( !sError.IsEmpty() )
		return false;

	if ( !FetchTags ( "pre_tags", tSnip, tQuery.m_sBeforeMatch, sError ) )		return false;
	if ( !FetchTags ( "post_tags", tSnip, tQuery.m_sAfterMatch, sError ) )		return false;

	JsonObj_c tNoMatchSize = tSnip.GetItem ( "no_match_size" );
	if ( tNoMatchSize )
	{
		int iNoMatch = 0;
		if ( !tSnip.FetchIntItem ( iNoMatch, "no_match_size", sError, true ) )
			return false;

		tQuery.m_bAllowEmpty = iNoMatch<1;
	}

	JsonObj_c tOrder = tSnip.GetStrItem ( "order", sError, true );
	if ( tOrder )
		tQuery.m_bWeightOrder = tOrder.StrVal()=="score";
	else if ( !sError.IsEmpty() )
		return false;

	if ( !ParseSnippetLimitsElastic ( tSnip, tQuery, sError ) )
		return false;

	return true;
}


static bool ParseSnippetOptsSphinx ( const JsonObj_c & tSnip, SnippetQuerySettings_t & tOpt, CSphString & sError )
{
	if ( !ParseSnippetLimitsSphinx ( tSnip, tOpt, sError ) )
		return false;

	if ( !tSnip.FetchStrItem ( tOpt.m_sBeforeMatch, "before_match", sError, true ) )		return false;
	if ( !tSnip.FetchStrItem ( tOpt.m_sAfterMatch, "after_match", sError, true ) )			return false;
	if ( !tSnip.FetchIntItem ( tOpt.m_iAround, "around", sError, true ) )					return false;
	if ( !tSnip.FetchBoolItem ( tOpt.m_bUseBoundaries, "use_boundaries", sError, true ) )	return false;
	if ( !tSnip.FetchBoolItem ( tOpt.m_bWeightOrder, "weight_order", sError, true ) )		return false;
	if ( !tSnip.FetchBoolItem ( tOpt.m_bForceAllWords, "force_all_words", sError, true ) )	return false;
	if ( !tSnip.FetchStrItem ( tOpt.m_sStripMode, "html_strip_mode", sError, true ) )		return false;
	if ( !tSnip.FetchBoolItem ( tOpt.m_bAllowEmpty, "allow_empty", sError, true ) )			return false;
	if ( !tSnip.FetchBoolItem ( tOpt.m_bEmitZones, "emit_zones", sError, true ) )			return false;

	if ( !tSnip.FetchBoolItem ( tOpt.m_bForcePassages, "force_passages", sError, true ) )	return false;
	if ( !tSnip.FetchBoolItem ( tOpt.m_bForcePassages, "force_snippets", sError, true ) )	return false;

	if ( !tSnip.FetchBoolItem ( tOpt.m_bPackFields, "pack_fields", sError, true ) )			return false;
	if ( !tSnip.FetchBoolItem ( tOpt.m_bLimitsPerField, "limits_per_field", sError, true ) )return false;

	JsonObj_c tBoundary = tSnip.GetStrItem ( "passage_boundary", "snippet_boundary", sError );
	if ( tBoundary )
		tOpt.m_ePassageSPZ = GetPassageBoundary ( tBoundary.StrVal() );
	else if ( !sError.IsEmpty() )
		return false;

	return true;
}


static bool ParseSnippet ( const JsonObj_c & tSnip, CSphQuery & tQuery, CSphString & sError )
{
	CSphString sQuery;
	SnippetQuerySettings_t tSettings;
	tSettings.m_bJsonQuery = true;
	tSettings.m_bPackFields = true;

	if ( !ParseSnippetFields ( tSnip, tSettings, sError ) )
		return false;

	// elastic-style options
	if ( !ParseSnippetOptsElastic ( tSnip, sQuery, tSettings, sError ) )
		return false;
	
	// sphinx-style options
	if ( !ParseSnippetOptsSphinx ( tSnip, tSettings, sError ) )
		return false;

	FormatSnippetOpts ( sQuery, tSettings, tQuery );
	return true;
}

//////////////////////////////////////////////////////////////////////////
// Sort
struct SortField_t : public GeoDistInfo_c
{
	CSphString m_sName;
	CSphString m_sMode;
	bool m_bAsc {true};
};


static void FormatSortBy ( const CSphVector<SortField_t> & dSort, JsonQuery_c & tQuery, bool & bGotWeight )
{
	StringBuilder_c sSortBuf;
	Comma_c sComma ({", ",2});

	for ( const SortField_t &tItem : dSort )
	{
		const char * sSort = ( tItem.m_bAsc ? " asc" : " desc" );
		if ( tItem.IsGeoDist() )
		{
			// ORDER BY statement
			sSortBuf << sComma << g_szOrder << tItem.m_sName << sSort;

			// query item
			CSphQueryItem & tQueryItem = tQuery.m_dItems.Add();
			tQueryItem.m_sExpr = tItem.BuildExprString();
			tQueryItem.m_sAlias.SetSprintf ( "%s%s", g_szOrder, tItem.m_sName.cstr() );

			// select list
			StringBuilder_c sTmp;
			sTmp << tQuery.m_sSelect << ", " << tQueryItem.m_sExpr << " as " << tQueryItem.m_sAlias;
			sTmp.MoveTo ( tQuery.m_sSelect );
		} else if ( tItem.m_sMode.IsEmpty() )
		{
			const char * sName = tItem.m_sName.cstr();
			if ( tItem.m_sName=="_score" )
				sName = "@weight";
			else if ( tItem.m_sName=="_count" )
				sName = "count(*)";

			// sort by attribute or weight
			sSortBuf << sComma << sName << sSort;
			bGotWeight |= ( tItem.m_sName=="_score" );
		} else
		{
			// sort by MVA
			// ORDER BY statement
			sSortBuf << sComma << g_szOrder << tItem.m_sName << sSort;

			// query item
			StringBuilder_c sTmp;
			sTmp << ( tItem.m_sMode=="min" ? "least" : "greatest" ) << "(" << tItem.m_sName << ")";
			CSphQueryItem & tQueryItem = tQuery.m_dItems.Add();
			sTmp.MoveTo (tQueryItem.m_sExpr);
			tQueryItem.m_sAlias.SetSprintf ( "%s%s", g_szOrder, tItem.m_sName.cstr() );

			// select list
			sTmp << tQuery.m_sSelect << ", " << tQueryItem.m_sExpr << " as " << tQueryItem.m_sAlias;
			sTmp.MoveTo ( tQuery.m_sSelect );
		}

		tQuery.m_dSortFields.Add ( tItem.m_sName );
	}

	if ( !dSort.GetLength() )
	{
		sSortBuf += "@weight desc";
		bGotWeight = true;
	}

	tQuery.m_eSort = SPH_SORT_EXTENDED;
	sSortBuf.MoveTo ( tQuery.m_sSortBy );
}

static bool ParseSortObj ( const JsonObj_c & tSortItem, CSphVector<SortField_t> & dSort, CSphString & sError, CSphString & sWarning )
{
	bool bSortString = tSortItem.IsStr();
	bool bSortObj = tSortItem.IsObj();

	CSphString sSortName = tSortItem.Name();
	if ( ( !bSortString && !bSortObj ) || !tSortItem.Name() || ( bSortString && !tSortItem.SzVal() ) )
	{
		sError.SetSprintf ( R"("sort" property 0("%s") should be %s)", sSortName.scstr(), ( bSortObj ? "a string" : "an object" ) );
		return false;
	}

	// [ { "attr_name" : "sort_mode" } ]
	if ( bSortString )
	{
		CSphString sOrder = tSortItem.StrVal();
		if ( sOrder!="asc" && sOrder!="desc" )
		{
			sError.SetSprintf ( R"("sort" property "%s" order is invalid %s)", sSortName.scstr(), sOrder.cstr() );
			return false;
		}

		SortField_t & tAscItem = dSort.Add();
		tAscItem.m_sName = sSortName;
		tAscItem.m_bAsc = ( sOrder=="asc" );
		return true;
	}

	// [ { "attr_name" : { "order" : "sort_mode" } } ]
	SortField_t & tSortField = dSort.Add();
	tSortField.m_sName = sSortName;

	JsonObj_c tAttrItems = tSortItem.GetItem("order");
	if ( tAttrItems )
	{
		if ( !tAttrItems.IsStr() )
		{
			sError.SetSprintf ( R"("sort" property "%s" order is invalid)", tAttrItems.Name() );
			return false;
		}

		CSphString sOrder = tAttrItems.StrVal();
		tSortField.m_bAsc = ( sOrder=="asc" );
	}

	JsonObj_c tMode = tSortItem.GetItem("mode");
	if ( tMode )
	{
		if ( tAttrItems && !tMode.IsStr() )
		{
			sError.SetSprintf ( R"("mode" property "%s" order is invalid)", tAttrItems.Name() );
			return false;
		}

		CSphString sMode = tMode.StrVal();
		if ( sMode!="min" && sMode!="max" )
		{
			sError.SetSprintf ( R"("mode" supported are "min" and "max", got "%s", not supported)", sMode.cstr() );
			return false;
		}

		tSortField.m_sMode = sMode;
	}

	// geodist
	if ( tSortField.m_sName=="_geo_distance" )
	{
		if ( tMode )
		{
			sError = R"("mode" property not supported with "_geo_distance")";
			return false;
		}

		if ( tSortItem.HasItem("unit") )
		{
			sError = R"("unit" property not supported with "_geo_distance")";
			return false;
		}

		if ( !tSortField.Parse ( tSortItem, false, sError, sWarning ) )
			return false;
	}

	// FXIME!!! "unmapped_type" should be replaced with expression EXIST
	// unsupported options
	const char * dUnsupported[] = { "missing", "nested_path", "nested_filter"};
	for ( auto szOption : dUnsupported )
	{
		if ( tSortItem.HasItem(szOption) )
		{
			sError.SetSprintf ( R"("%s" property not supported)", szOption );
			return false;
		}
	}

	return true;
}


static bool ParseSort ( const JsonObj_c & tSort, JsonQuery_c & tQuery, bool & bGotWeight, CSphString & sError, CSphString & sWarning )
{
	bGotWeight = false;

	// unsupported options
	if ( tSort.HasItem("_script") )
	{
		sError = "\"_script\" property not supported";
		return false;
	}

	CSphVector<SortField_t> dSort;
	dSort.Reserve ( tSort.Size() );

	if ( tSort.IsObj() )
	{
		if ( !ParseSortObj ( tSort[0], dSort, sError, sWarning ) )
			return false;
	} else
	{
		for ( const auto & tItem : tSort )
		{
			CSphString sName = tItem.Name();

			bool bString = tItem.IsStr();
			bool bObj = tItem.IsObj();
			if ( !bString && !bObj )
			{
				sError.SetSprintf ( R"("sort" property "%s" should be a string or an object)", sName.scstr() );
				return false;
			}

			if ( bObj && tItem.Size()!=1 )
			{
				sError.SetSprintf ( R"("sort" property "%s" should be an object)", sName.scstr() );
				return false;
			}

			// [ "attr_name" ]
			if ( bString )
			{
				SortField_t & tSortField = dSort.Add();
				tSortField.m_sName = tItem.StrVal();
				// order defaults to desc when sorting on the _score, and defaults to asc when sorting on anything else
				tSortField.m_bAsc = ( tSortField.m_sName!="_score" );
				continue;
			}

			JsonObj_c tSortItem = tItem[0];
			if ( !tSortItem )
			{
				sError = R"(invalid "sort" property item)";
				return false;
			}

			if ( !ParseSortObj ( tSortItem, dSort, sError, sWarning ) )
				return false;
		}
	}

	FormatSortBy ( dSort, tQuery, bGotWeight );

	return true;
}


//////////////////////////////////////////////////////////////////////////
// _source / select list

static bool ParseStringArray ( const JsonObj_c & tArray, const char * szProp, StrVec_t & dItems, CSphString & sError )
{
	for ( const auto & tItem : tArray )
	{
		if ( !tItem.IsStr() )
		{
			sError.SetSprintf ( R"("%s" property should be a string)", szProp );
			return false;
		}

		dItems.Add ( tItem.StrVal() );
	}

	return true;
}


static bool ParseSelect ( const JsonObj_c & tSelect, CSphQuery & tQuery, CSphString & sError )
{
	bool bString = tSelect.IsStr();
	bool bArray = tSelect.IsArray();
	bool bObj = tSelect.IsObj();

	if ( !bString && !bArray && !bObj )
	{
		sError = R"("_source" property should be a string or an array or an object)";
		return false;
	}

	if ( bString )
	{
		tQuery.m_dIncludeItems.Add ( tSelect.StrVal() );
		if ( tQuery.m_dIncludeItems[0]=="*" || tQuery.m_dIncludeItems[0].IsEmpty() )
			tQuery.m_dIncludeItems.Reset();

		return true;
	}

	if ( bArray )
		return ParseStringArray ( tSelect, R"("_source")", tQuery.m_dIncludeItems, sError );

	assert ( bObj );

	// includes part of _source object
	JsonObj_c tInclude = tSelect.GetArrayItem ( "includes", sError, true );
	if ( tInclude )
	{
		if ( !ParseStringArray ( tInclude, R"("_source" "includes")", tQuery.m_dIncludeItems, sError ) )
			return false;

		if ( tQuery.m_dIncludeItems.GetLength()==1 && tQuery.m_dIncludeItems[0]=="*" )
			tQuery.m_dIncludeItems.Reset();
	} else if ( !sError.IsEmpty() )
		return false;

	// excludes part of _source object
	JsonObj_c tExclude = tSelect.GetArrayItem ( "excludes", sError, true );
	if ( tExclude )
	{
		if ( !ParseStringArray ( tExclude, R"("_source" "excludes")", tQuery.m_dExcludeItems, sError ) )
			return false;
	} else if ( !sError.IsEmpty() )
		return false;

	return true;
}

//////////////////////////////////////////////////////////////////////////
// script_fields / expressions

static bool ParseScriptFields ( const JsonObj_c & tExpr, CSphQuery & tQuery, CSphString & sError )
{
	if ( !tExpr )
		return true;

	if ( !tExpr.IsObj() )
	{
		sError = R"("script_fields" property should be an object)";
		return false;
	}

	StringBuilder_c sSelect;
	sSelect << tQuery.m_sSelect;

	for ( const auto & tAlias : tExpr )
	{
		if ( !tAlias.IsObj() )
		{
			sError = R"("script_fields" properties should be objects)";
			return false;
		}

		if ( CSphString ( tAlias.Name() ).IsEmpty() )
		{
			sError = R"("script_fields" empty property name)";
			return false;
		}

		JsonObj_c tAliasScript = tAlias.GetItem("script");
		if ( !tAliasScript )
		{
			sError = R"("script_fields" property should have "script" object)";
			return false;
		}

		CSphString sExpr;
		if ( !tAliasScript.FetchStrItem ( sExpr, "inline", sError ) )
			return false;

		const char * dUnsupported[] = { "lang", "params", "stored", "file" };
		for ( auto szOption : dUnsupported )
			if ( tAliasScript.HasItem(szOption) )
			{
				sError.SetSprintf ( R"("%s" property not supported in "script_fields")", szOption );
				return false;
			}

		// add to query
		CSphQueryItem & tQueryItem = tQuery.m_dItems.Add();
		tQueryItem.m_sExpr = sExpr;
		tQueryItem.m_sAlias = tAlias.Name();

		// add to select list
		sSelect.Appendf ( ", %s as %s", tQueryItem.m_sExpr.cstr(), tQueryItem.m_sAlias.cstr() );
	}

	sSelect.MoveTo ( tQuery.m_sSelect );
	return true;
}


static bool ParseExpressions ( const JsonObj_c & tExpr, CSphQuery & tQuery, CSphString & sError )
{
	if ( !tExpr )
		return true;

	if ( !tExpr.IsObj() )
	{
		sError = R"("expressions" property should be an object)";
		return false;
	}

	StringBuilder_c sSelect;
	sSelect << tQuery.m_sSelect;

	for ( const auto & tAlias : tExpr )
	{
		if ( !tAlias.IsStr() )
		{
			sError = R"("expressions" properties should be strings)";
			return false;
		}

		if ( CSphString ( tAlias.Name() ).IsEmpty() )
		{
			sError = R"("expressions" empty property name)";
			return false;
		}

		// add to query
		CSphQueryItem & tQueryItem = tQuery.m_dItems.Add();
		tQueryItem.m_sExpr = tAlias.StrVal();
		tQueryItem.m_sAlias = tAlias.Name();

		// add to select list
		sSelect.Appendf ( ", %s as %s", tQueryItem.m_sExpr.cstr(), tQueryItem.m_sAlias.cstr() );
	}

	sSelect.MoveTo ( tQuery.m_sSelect );
	return true;
}

//////////////////////////////////////////////////////////////////////////
// docvalue_fields

bool ParseDocFields ( const JsonObj_c & tDocFields, JsonQuery_c & tQuery, CSphString & sError )
{
	if ( !tDocFields || !tDocFields.IsArray() )
	{
		sError = R"("docvalue_fields" property should be an array or an object")";
		return false;
	}

	for ( const auto & tItem : tDocFields )
	{
		if ( !tItem.IsObj() )
		{
			sError = R"("docvalue_fields" property item should be an object)";
			return false;
		}

		CSphString sFieldName;
		if ( !tItem.FetchStrItem ( sFieldName, "field", sError, false ) )
			return false;

		if ( tQuery.m_dItems.GetFirst ( [&sFieldName] ( const CSphQueryItem & tVal ) { return ( tVal.m_sExpr=="*" || tVal.m_sExpr==sFieldName ); } )==-1 )
		{
			CSphQueryItem & tDFItem = tQuery.m_dItems.Add();
			tDFItem.m_sExpr = sFieldName;
			tDFItem.m_sAlias = sFieldName;
		}

		tQuery.m_dDocFields.Add ( sFieldName );
	}

	return true;
}

static Aggr_e GetAggrFunc ( const JsonObj_c & tBucket, bool bCheckAggType )
{
	if ( StrEq ( tBucket.Name(), "significant_terms" ) )
		return Aggr_e::SIGNIFICANT;
	if ( StrEq ( tBucket.Name(), "histogram" ) )
		return Aggr_e::HISTOGRAM;
	if ( StrEq ( tBucket.Name(), "date_histogram" ) )
		return Aggr_e::DATE_HISTOGRAM;
	if ( StrEq ( tBucket.Name(), "range") )
		return Aggr_e::RANGE;
	if ( StrEq ( tBucket.Name(), "date_range") )
		return Aggr_e::DATE_RANGE;
	if ( StrEq ( tBucket.Name(), "composite") )
		return Aggr_e::COMPOSITE;
	if ( StrEq ( tBucket.Name(), "min") )
		return Aggr_e::MIN;
	if ( StrEq ( tBucket.Name(), "max") )
		return Aggr_e::MAX;
	if ( StrEq ( tBucket.Name(), "sum") )
		return Aggr_e::SUM;
	if ( StrEq ( tBucket.Name(), "avg") )
		return Aggr_e::AVG;

	if ( bCheckAggType )
		sphWarning ( "unsupported aggregate type '%s'", tBucket.Name() );

	return Aggr_e::NONE;
}

static void SetRangeFrom ( const JsonObj_c & tSrc, bool bForceFloat, RangeSetting_t & tItem )
{
	if ( tSrc.IsDbl() )
		tItem.m_fFrom = tSrc.DblVal();
	else if ( bForceFloat )
		tItem.m_fFrom = tSrc.IntVal();
	else
		tItem.m_iFrom = tSrc.IntVal();
}

static void SetRangeTo ( const JsonObj_c & tSrc, bool bForceFloat, RangeSetting_t & tItem )
{
	if ( tSrc.IsDbl() )
		tItem.m_fTo = tSrc.DblVal();
	else if ( bForceFloat )
		tItem.m_fTo = tSrc.IntVal();
	else
		tItem.m_iTo = tSrc.IntVal();
}

static bool GetKeyed ( const JsonObj_c & tBucket, bool & bKeyed, CSphString & sError )
{
	if ( !tBucket.HasItem ( "keyed" ) )
		return true;

	const auto tKeyed = tBucket.GetBoolItem ( "keyed", sError, false );
	if ( !tKeyed )
		return false;

	bKeyed = tKeyed.BoolVal();
	return true;
}

static bool ParseAggrRange ( const JsonObj_c & tRanges, const CSphString & sCol, AggrRangeSetting_t & dRanges, CSphString & sError );
static bool ParseAggrRange ( const JsonObj_c & tRanges, const CSphString & sCol, AggrDateRangeSetting_t & dRanges, CSphString & sError );

static bool ParseAggrRange ( const JsonObj_c & tBucket, JsonAggr_t & tItem, bool bDate, CSphString & sError )
{
	JsonObj_c tRanges = tBucket.GetItem( "ranges" );
	if ( !tRanges || !tRanges.IsArray() )
	{
		if ( !tRanges )
			sError.SetSprintf ( "\"%s\" missed \"ranges\" property", tItem.m_sCol.cstr() );
		else
			sError.SetSprintf ( "\"%s\" \"ranges\" should be an array", tItem.m_sCol.cstr() );
		return false;
	}

	int iCount = tRanges.Size();
	if ( !iCount )
	{
		sError.SetSprintf ( "\"%s\" empty \"ranges\" property", tItem.m_sCol.cstr() );
		return false;
	}

	bool bKeyed = false;
	if ( !GetKeyed ( tBucket, bKeyed, sError ) )
		return false;

	if ( !bDate )
	{
		auto & dRanges = tItem.m_tRange;
		dRanges.Resize ( iCount );
		dRanges.m_bKeyed = bKeyed;
		return ParseAggrRange ( tRanges, tItem.m_sCol, dRanges, sError );
	} else
	{
		auto & dRanges = tItem.m_tDateRange;
		dRanges.Resize ( iCount );
		dRanges.m_bKeyed = bKeyed;
		return ParseAggrRange ( tRanges, tItem.m_sCol, dRanges, sError );
	}
}


bool ParseAggrRange ( const JsonObj_c & tRanges, const CSphString & sCol, AggrRangeSetting_t & dRanges, CSphString & sError )
{
	int iFloatStart = -1;
	for ( int i=0; i<dRanges.GetLength(); i++ )
	{
		const auto tRangeItem = tRanges[i];
		const auto tFrom = tRangeItem.GetItem ( "from" );
		const auto tTo = tRangeItem.GetItem ( "to" );
		const bool bHasFrom = tFrom;
		const bool bHasTo = tTo;

		if ( !bHasFrom && i!=0 )
		{
			sError.SetSprintf ( "\"%s\" ranges[%d] \"from\" empty", sCol.cstr(), i );
			return false;
		}
		if ( !bHasTo && i!=dRanges.GetLength()-1 )
		{
			sError.SetSprintf ( "\"%s\" ranges[%d] \"to\" empty", sCol.cstr(), i );
			return false;
		}

		if ( ( bHasFrom && tFrom.IsDbl() ) || ( bHasTo && tTo.IsDbl() ) )
		{
			dRanges.m_bFloat = true;
			if ( iFloatStart!=-1 )
				iFloatStart = i;
		}
		if ( bHasFrom )
			SetRangeFrom ( tFrom, ( iFloatStart!=-1 ), dRanges[i] );
		else
			dRanges.m_bOpenLeft = true;

		if ( bHasTo )
			SetRangeTo ( tTo, ( iFloatStart!=-1 ), dRanges[i] );
		else
			dRanges.m_bOpenRight = true;
	}

	// convert int to float values for head of array values
	if ( iFloatStart>0 )
	{
		for ( int i=iFloatStart; i<dRanges.GetLength(); i++ )
		{
			dRanges[i].m_fFrom = dRanges[i].m_iFrom;
			dRanges[i].m_fTo = dRanges[i].m_iTo;
		}
	}
	if ( dRanges.m_bOpenLeft )
	{
		if ( dRanges.m_bFloat )
			dRanges[0].m_fFrom = -FLT_MAX;
		else
			dRanges[0].m_iFrom = -LLONG_MAX;
	}
	if ( dRanges.m_bOpenRight )
	{
		if ( dRanges.m_bFloat )
			dRanges.Last().m_fTo = FLT_MAX;
		else
			dRanges.Last().m_iTo = LLONG_MAX;
	}

 	return true;
}

bool ParseAggrRange ( const JsonObj_c & tRanges, const CSphString & sCol, AggrDateRangeSetting_t & dRanges, CSphString & sError )
{
	for ( int i=0; i<dRanges.GetLength(); i++ )
	{
		const auto tRangeItem = tRanges[i];
		const auto tFrom = tRangeItem.GetItem ( "from" );
		const auto tTo = tRangeItem.GetItem ( "to" );
		const bool bHasFrom = tFrom;
		const bool bHasTo = tTo;

		if ( !bHasFrom && i!=0 )
		{
			sError.SetSprintf ( "\"%s\" ranges[%d] \"from\" empty", sCol.cstr(), i );
			return false;
		}
		if ( !bHasTo && i!=dRanges.GetLength()-1 )
		{
			sError.SetSprintf ( "\"%s\" ranges[%d] \"to\" empty", sCol.cstr(), i );
			return false;
		}

		if ( bHasFrom )
			dRanges[i].m_sFrom = tFrom.StrVal();

		if ( bHasTo )
			dRanges[i].m_sTo = tTo.StrVal();
	}

 	return true;
}

static bool ParseAggrHistogram ( const JsonObj_c & tBucket, JsonAggr_t & tItem, CSphString & sError )
{
	AggrHistSetting_t & tHist = tItem.m_tHist;

	JsonObj_c tInterval = tBucket.GetItem ( "interval" );
	if ( tInterval.Empty() )
	{
		sError.SetSprintf ( "\"%s\" interval missed", tItem.m_sCol.cstr() );
		return false;
	}
	if ( !tInterval.IsNum() )
	{
		sError.SetSprintf ( "\"%s\" interval should be numeric", tItem.m_sCol.cstr() );
		return false;
	}
	if ( tInterval.IsInt() )
		tHist.m_tInterval = tInterval.IntVal();
	else
		tHist.m_tInterval = tInterval.FltVal();

	JsonObj_c tOffset = tBucket.GetItem ( "offset" );
	if ( !tOffset.Empty() )
	{
		if ( !tOffset.IsNum() )
		{
			sError.SetSprintf ( "\"%s\" offset should be numeric", tItem.m_sCol.cstr() );
			return false;
		}
		if ( tOffset.IsInt() )
			tHist.m_tOffset = tOffset.IntVal();
		else
			tHist.m_tOffset = tOffset.FltVal();

	} else
	{
			tHist.m_tOffset = INT64_C ( 0 );
	}

	if ( !GetKeyed ( tBucket, tHist.m_bKeyed, sError ) )
		return false;

	FixFloat ( tHist );

 	return true;
}

static bool ParseAggrDateHistogram ( const JsonObj_c & tBucket, JsonAggr_t & tItem, CSphString & sError )
{
	AggrDateHistSetting_t & tHist = tItem.m_tDateHist;

	JsonObj_c tInterval = tBucket.GetItem ( "calendar_interval" );
	if ( tInterval.Empty() )
	{
		sError.SetSprintf ( "\"%s\" calendar_interval missed", tItem.m_sCol.cstr() );
		return false;
	}
	if ( !tInterval.IsStr() )
	{
		sError.SetSprintf ( "\"%s\" calendar_interval should be string", tItem.m_sCol.cstr() );
		return false;
	}
	tHist.m_sInterval = tInterval.StrVal();

	if ( !GetKeyed ( tBucket, tHist.m_bKeyed, sError ) )
		return false;

 	return true;
}

static bool ParseAggrComposite ( const JsonObj_c & tBucket, JsonAggr_t & tAggr, CSphString & sError )
{
	JsonObj_c tComposite = tBucket.GetObjItem ( "composite", sError, false );
	if ( !tComposite )
		return false;
	JsonObj_c tSource = tComposite.GetArrayItem ( "sources", sError, false );
	if ( !tSource )
		return false;

	if ( !tSource.IsArray() )
	{
		sError = R"("sources" property item should be an array)";
		return false;
	}

	SmallStringHash_T<AggrComposite_t> hColumns;
	for ( const auto & tArrayItem : tSource )
	{
		if ( !tArrayItem.IsObj() )
		{
			sError = R"("sources" items should be an object)";
			return false;
		}
		JsonObj_c tItem = tArrayItem.begin();
		JsonObj_c tTerms = tItem.GetObjItem ( "terms", sError, false );
		if ( !tTerms )
			return false;

		AggrComposite_t tCol;
		if ( !tTerms.FetchStrItem ( tCol.m_sColumn, "field", sError, false ) )
			return false;

		tCol.m_sAlias = tItem.Name();
		if ( !hColumns.Add ( tCol, tItem.Name() ) )
		{
			sError.SetSprintf ( R"("composite" has multiple "%s" aggregates)", tItem.Name() );
			return false;
		}
	}
	if ( hColumns.IsEmpty() )
	{
		sError = R"(empty "composite" aggregate)";
		return false;
	}

	JsonObj_c tAfter = tComposite.GetObjItem ( "after", sError, false );
	if ( tAfter && tAfter.Size() )
	{
		JsonObj_c tJsonQuery ( R"( {"query":{"bool":{"must":[] }}} )" );
		JsonObj_c tFilters = tJsonQuery.GetItem ( "query" ).GetItem ( "bool" ).GetItem ( "must" );

		for ( const auto & tItem : tAfter )
		{
			AggrComposite_t * pCol = hColumns ( tItem.Name() );
			if ( !pCol )
			{
				sError.SetSprintf ( R"("after" missed "%s" aggregate)", tItem.Name() );
				return false;
			}

			JsonObj_c tFilterVal = tItem.Clone();
			JsonObj_c tEqItem ( R"( {"equals":{} } )") ;
			tEqItem.begin().AddItem ( pCol->m_sColumn.cstr(), tFilterVal );
			tFilters.AddItem ( tEqItem );
		}

		CSphQuery tTmpQuery;
		if ( !ParseJsonQueryFilters ( tJsonQuery.GetItem( "query" ), tTmpQuery, sError, sError ) )
			return false;
		if ( !sError.IsEmpty() )
			return false;

		assert ( tTmpQuery.m_dFilterTree.IsEmpty() );
		tAggr.m_dCompositeAfterKey = std::move ( tTmpQuery.m_dFilters );
	}
	tAggr.m_iSize = DEFAULT_MAX_MATCHES;
	tComposite.FetchIntItem ( tAggr.m_iSize, "size", sError, true );

	StringBuilder_c sColName ( "," );
	tAggr.m_dComposite.Reserve ( hColumns.GetLength() );
	for ( const auto & tCol : hColumns )
	{
		sColName += tCol.second.m_sColumn.cstr();
		tAggr.m_dComposite.Add ( tCol.second );
	}
	tAggr.m_sCol = sColName.cstr();

	return true;
}

static bool ParseAggsNode ( const JsonObj_c & tBucket, const JsonObj_c & tJsonItem, bool bRoot, JsonAggr_t & tItem, CSphString & sError )
{
	if ( !tBucket.IsObj() )
	{
		sError.SetSprintf ( R"("aggs" bucket '%s' should be an object)", tItem.m_sBucketName.cstr() );
		return false;
	}

	if ( !StrEq ( tBucket.Name(), "composite" ) && !tBucket.FetchStrItem ( tItem.m_sCol, "field", sError, false ) )
		return false;

	tBucket.FetchIntItem ( tItem.m_iSize, "size", sError, true );
	int iShardSize = 0;
	tBucket.FetchIntItem ( iShardSize, "shard_size", sError, true );
	tItem.m_iSize = Max ( tItem.m_iSize, iShardSize ); // FIXME!!! use (size * 1.5 + 10) for shard size
	tItem.m_eAggrFunc = GetAggrFunc ( tBucket, !bRoot );
	switch ( tItem.m_eAggrFunc )
	{
	case Aggr_e::DATE_HISTOGRAM:
		if ( !ParseAggrDateHistogram ( tBucket, tItem, sError ) )
			return false;
		tItem.m_iSize = Max ( tItem.m_iSize, 1000 ); // set max_matches to min\max / interval
	break;

	case Aggr_e::HISTOGRAM:
		if ( !ParseAggrHistogram ( tBucket, tItem, sError ) )
			return false;
		tItem.m_iSize = Max ( tItem.m_iSize, 1000 ); // set max_matches to min\max / interval
	break;

	case Aggr_e::RANGE:
		if ( !ParseAggrRange ( tBucket, tItem, false, sError ) )
			return false;
		tItem.m_iSize = Max ( tItem.m_iSize, tItem.m_tRange.GetLength() + 1 ); // set max_matches to buckets count + _all bucket
		break;

	case Aggr_e::DATE_RANGE:
		if ( !ParseAggrRange ( tBucket, tItem, true, sError ) )
			return false;
		tItem.m_iSize = Max ( tItem.m_iSize, tItem.m_tDateRange.GetLength() + 1 ); // set max_matches to buckets count + _all bucket
		break;
	case Aggr_e::COMPOSITE:
		if ( !ParseAggrComposite ( tJsonItem, tItem, sError ) )
			return false;
		break;
	case Aggr_e::MIN:
	case Aggr_e::MAX:
	case Aggr_e::SUM:
	case Aggr_e::AVG:
		tItem.m_iSize = 1;
		break;
			
	default: break;
	}

	return true;
}

static bool ParseAggsNodeSort ( const JsonObj_c & tJsonItem, bool bOrder, JsonAggr_t & tItem, CSphString & sError )
{
	if ( !( tJsonItem.IsArray() || tJsonItem.IsObj() ) )
	{
		sError.SetSprintf ( "\"%s\" property value should be an array or an object", ( bOrder ? "order" : "sort" ) );
		return false;
	}

	bool bGotWeight = false;
	JsonQuery_c tTmpQuery;
	tTmpQuery.m_sSortBy = "";
	tTmpQuery.m_eSort = SPH_SORT_RELEVANCE;

	// FIXME!!! reports warnings for geodist sort
	CSphString sWarning;

	if ( !ParseSort ( tJsonItem, tTmpQuery, bGotWeight, sError, sWarning ) )
		return false;

	tItem.m_sSort = tTmpQuery.m_sSortBy;
	return true;
}

static bool AddSubAggregate ( const JsonObj_c & tAggs, bool bRoot, CSphVector<JsonAggr_t> & dParentItems, CSphString & sError )
{
	if ( bRoot && tAggs.begin().Empty() )
	{
		JsonAggr_t & tCount = dParentItems.Add();
		tCount.m_eAggrFunc = Aggr_e::COUNT;
		tCount.m_iSize = 1;
		return true;
	}

	for ( const auto & tJsonItem : tAggs )
	{
		if ( !tJsonItem.IsObj() )
		{
			sError = R"("aggs" property item should be an object)";
			return false;
		}

		JsonAggr_t tItem;
		tItem.m_sBucketName = tJsonItem.Name();

		for ( const auto & tAggsItem : tJsonItem )
		{
			// could be a sort object at the aggs item or order object at the bucket
			if ( strcmp (  tAggsItem.Name(), "sort" )==0 )
			{
				if ( !ParseAggsNodeSort ( tAggsItem, false, tItem, sError ) )
					return false;

			} else
			{
				if ( StrEq ( tAggsItem.Name(), "aggs" ) ||  tAggsItem.HasItem ( "aggs" ) )
				{
					sError = R"(nested "aggs" is not supported)";
					return false;
				}
				if ( tAggsItem==tAggsItem.end() )
				{
					sError.SetSprintf ( R"("aggs" bucket '%s' with only nested items)", tAggsItem.Name() );
					return false;
				}
				if ( !ParseAggsNode ( tAggsItem, tJsonItem, bRoot, tItem, sError ) )
					return false;

				// bucket could have its own order item
				if ( tAggsItem.HasItem ( "order" ) )
				{
					if ( !ParseAggsNodeSort ( tAggsItem.GetItem("order"), true, tItem, sError ) )
						return false;
				}
			}
		}

		if ( tItem.m_eAggrFunc==Aggr_e::NONE && !bRoot )
		{
			sError.SetSprintf ( R"(bucket '%s' without aggregate items)", tItem.m_sBucketName.cstr() );
			return false;
		}

		dParentItems.Add ( tItem );
	}

	return true;
}

bool ParseAggregates ( const JsonObj_c & tAggs, JsonQuery_c & tQuery, CSphString & sError )
{
	if ( !tAggs || !tAggs.IsObj() )
	{
		sError = R"("aggs" property should be an object")";
		return false;
	}

	if ( !AddSubAggregate ( tAggs, true, tQuery.m_dAggs, sError ) )
		return false;

	// set query now for any date aggregate to make sure they will have the same now timestamp
	if ( tQuery.m_dAggs.any_of ( [] ( const JsonAggr_t & tAggr ) { return !tAggr.m_tDateRange.IsEmpty(); } ) )
		tQuery.m_iNow = time ( nullptr );

	return true;
}

CSphString JsonAggr_t::GetAliasName () const
{
	CSphString sName;
	sName.SetSprintf ( "%s_%s", m_sCol.cstr(), m_sBucketName.cstr() );

	return sName;
}<|MERGE_RESOLUTION|>--- conflicted
+++ resolved
@@ -54,7 +54,7 @@
 
 	bool m_bHasFulltext = false;
 	bool m_bHasFilter = false;
-	void ResetNodesFlags() { m_bHasFulltext = m_bHasFilter = false; } 
+	void ResetNodesFlags() { m_bHasFulltext = m_bHasFilter = false; }
 
 	QueryTreeBuilder_c CreateCollectPath ( const CSphSchema * pSchema );
 	void ErrorPrintPath ( QueryTreeBuilder_c & tOrig );
@@ -455,7 +455,7 @@
  	JsonObj_c tBoost = tFields.GetItem ( "boost" );
 	if ( !tBoost || !tBoost.IsNum() )
 		return fBoostDefault;
-	
+
 	return tBoost.FltVal();
 }
 
@@ -759,7 +759,7 @@
 	{
 		pResultNode = pMustNode ? pMustNode : pMustNotNode;
 		assert ( pResultNode );
-		
+
 		// combine 'must' and 'must_not' with AND
 		if ( pMustNode && pMustNotNode )
 		{
@@ -1075,7 +1075,7 @@
 static bool ParseOptions ( const JsonObj_c & tRoot, CSphQuery & tQuery, CSphString & sError )
 {
 	if ( !tRoot.IsObj() )
-	{	
+	{
 		sError = "\"options\" property value should be an object";
 		return false;
 	}
@@ -1142,7 +1142,7 @@
 		return true;
 
 	if ( !tJson.IsObj() )
-	{	
+	{
 		sError = "\"knn\" property value should be an object";
 		return false;
 	}
@@ -1400,7 +1400,7 @@
 
 
 static bool ParseUpdateDeleteQueries ( const JsonObj_c & tRoot, bool bDelete, SqlStmt_t & tStmt, DocID_t & tDocId, CSphString & sError )
-{	
+{
 	tStmt.m_tQuery.m_sSelect = "id";
 	if ( !ParseIndex ( tRoot, tStmt, sError ) )
 		return false;
@@ -1913,7 +1913,7 @@
 			CSphString sJsonCol;
 			if ( !pCol && sphJsonNameSplit ( tItem.m_sColumn.cstr(), nullptr, &sJsonCol ) )
 				pCol = tSchema.GetAttr ( sJsonCol.cstr() );
-			
+
 			if ( !pCol )
 				return false;
 
@@ -2078,11 +2078,7 @@
 	return ( eAggr==Aggr_e::MIN || eAggr==Aggr_e::MAX || eAggr==Aggr_e::SUM || eAggr==Aggr_e::AVG );
 }
 
-<<<<<<< HEAD
 static void EncodeAggr ( const JsonAggr_t & tAggr, int iAggrItem, const AggrResult_t & tRes, bool bCompat, int iNow, JsonEscapedBuilder & tOut )
-=======
-static void EncodeAggr ( const JsonAggr_t & tAggr, int iAggrItem, const AggrResult_t & tRes, bool bCompat, const sph::StringSet & hDatetime, int iNow, const CSphString & sDistinctName, JsonEscapedBuilder & tOut )
->>>>>>> 8f0cc036
 {
 	if ( tAggr.m_eAggrFunc==Aggr_e::COUNT )
 		return;
@@ -2162,7 +2158,7 @@
 					JsonObjAddAttr ( tOut, pDistinct->m_eAttrType, pDistinct->m_sName.cstr(), tMatch, pDistinct->m_tLocator );
 			}
 		}
-	
+
 		tOut.FinishBlock ( false ); // buckets array
 
 	} else
@@ -2535,36 +2531,10 @@
 
 	if ( dRes.GetLength()>1 )
 	{
-<<<<<<< HEAD
 		assert ( dRes.GetLength()==tQuery.m_dAggs.GetLength()+1 );
 		tOut.StartBlock ( ",", R"("aggregations":{)", "}");
 		ARRAY_FOREACH ( i, tQuery.m_dAggs )
 			EncodeAggr ( tQuery.m_dAggs[i], i, *dRes[i+1], bCompat, tQuery.m_iNow, tOut );
-=======
-		sph::StringSet hDatetime;
-		if ( bCompat )
-		{
-			tQuery.m_dDocFields.for_each ( [&hDatetime]( const auto & tDocfield )
-			{
-					if ( tDocfield.m_bDateTime )
-						hDatetime.Add ( tDocfield.m_sName );
-			});
-		}
-		CSphString sDistinctName;
-		tQuery.m_dItems.any_of ( [&]( const CSphQueryItem & tItem ) {
-			if ( tItem.m_sExpr=="@distinct" )
-			{
-				sDistinctName = tItem.m_sAlias;
-				return true;
-			} else
-				return false;
-		});
-
-		assert ( dRes.GetLength()==tQuery.m_dAggs.GetLength()+1 );
-		tOut.StartBlock ( ",", R"("aggregations":{)", "}");
-		ARRAY_FOREACH ( i, tQuery.m_dAggs )
-			EncodeAggr ( tQuery.m_dAggs[i], i, *dRes[i+1], bCompat, hDatetime, tQuery.m_iNow, sDistinctName, tOut );
->>>>>>> 8f0cc036
 		tOut.FinishBlock ( false ); // aggregations obj
 	}
 	if ( bCompat )
@@ -2933,7 +2903,7 @@
 	// elastic-style options
 	if ( !ParseSnippetOptsElastic ( tSnip, sQuery, tSettings, sError ) )
 		return false;
-	
+
 	// sphinx-style options
 	if ( !ParseSnippetOptsSphinx ( tSnip, tSettings, sError ) )
 		return false;
@@ -3803,7 +3773,7 @@
 	case Aggr_e::AVG:
 		tItem.m_iSize = 1;
 		break;
-			
+
 	default: break;
 	}
 
