--- conflicted
+++ resolved
@@ -299,15 +299,7 @@
 	return true;
 }
 
-<<<<<<< HEAD
-
-bool QueryParserJson_c::IsFullscan ( const XQQuery_t & tQuery ) const
-{
-	return !( tQuery.m_pRoot && ( tQuery.m_pRoot->dChildren().GetLength () || tQuery.m_pRoot->dWords().GetLength () ) );
-}
-
-=======
->>>>>>> d75de21a
+
 static bool IsFullText ( const CSphString & sName );
 static bool IsBoolNode ( const CSphString & sName );
 
@@ -397,7 +389,7 @@
 		return false;
 	}
 
-	tParsed.m_bWasFullText = ( pRoot && ( pRoot->m_dChildren.GetLength () || pRoot->m_dWords.GetLength () ) );
+	tParsed.m_bWasFullText = ( pRoot && ( pRoot->dChildren().GetLength () || pRoot->dWords().GetLength () ) );
 
 	XQLimitSpec_t tLimitSpec;
 	pRoot = tBuilder.FixupTree ( pRoot, tLimitSpec, pMorphFields, IsAllowOnlyNot() );
@@ -3405,7 +3397,7 @@
 				tSortField.m_sName = tItem.StrVal();
 				// order defaults to desc when sorting on the _score, and defaults to asc when sorting on anything else
 				tSortField.m_bAsc = ( tSortField.m_sName!="_score" );
-				// _random name should be on pair with _score \ _geo_distance 
+				// _random name should be on pair with _score \ _geo_distance
 				if ( tSortField.m_sName=="_random" )
 					tSortField.m_sName = "@random";
 				continue;
