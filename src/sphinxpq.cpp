--- conflicted
+++ resolved
@@ -91,13 +91,9 @@
 	ISphTokenizer * CloneIndexingTokenizer() const override { return m_pTokenizerIndexing->Clone ( SPH_CLONE_INDEX ); }
 	void SaveMeta ( bool bShutdown = false ) EXCLUDES ( m_tLock );
 	void SaveMeta ( const SharedPQSlice_t& dStored, bool bShutdown = false );
-<<<<<<< HEAD
 	bool LoadMeta ( const CSphString& sMeta, bool bStripPath, FilenameBuilder_i* pFilenameBuilder, StrVec_t& dWarnings );
 	bool LoadMetaLegacy ( const CSphString& sMeta, bool bStripPath, FilenameBuilder_i* pFilenameBuilder, StrVec_t& dWarnings );
-	bool Truncate ( CSphString & ) override EXCLUDES ( m_tLockHash, m_tLock );
-=======
 	bool Truncate ( CSphString & ) override EXCLUDES ( m_tLock );
->>>>>>> 128b9c43
 
 	// RT index stub
 	bool MultiQuery ( CSphQueryResult &, const CSphQuery &, const VecTraits_T<ISphMatchSorter *> &, const CSphMultiQueryArgs & ) const override;
