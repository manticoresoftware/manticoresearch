//
// Copyright (c) 2017-2024, Manticore Software LTD (https://manticoresearch.com)
// Copyright (c) 2001-2016, Andrew Aksyonoff
// Copyright (c) 2008-2016, Sphinx Technologies Inc
// All rights reserved
//
// This program is free software; you can redistribute it and/or modify
// it under the terms of the GNU General Public License. You should have
// received a copy of the GPL license along with this program; if you
// did not, you can find it at http://www.gnu.org/
//

#include "sphinxpq.h"
#include "sphinxsort.h"
#include "fileutils.h"
#include "icu.h"
#include "accumulator.h"
#include "indexsettings.h"
#include "coroutine.h"
#include "mini_timer.h"
#include "binlog.h"
#include "indexfiles.h"
#include "tokenizer/tokenizer.h"
#include "task_dispatcher.h"
#include "stackmock.h"

#include <atomic>

using namespace Threads;

/// protection from concurrent changes during binlog replay
#ifndef NDEBUG
static auto &g_bRTChangesAllowed = RTChangesAllowed ();
#endif

//////////////////////////////////////////////////////////////////////////
// percolate index

struct StoredQuery_t : public StoredQuery_i, public ISphRefcountedMT
{
	CSphFixedVector<uint64_t>		m_dRejectTerms { 0 };
	CSphFixedVector<uint64_t>		m_dRejectWilds { 0 };
	CSphFixedVector<uint64_t>		m_dTags { 0 };
	CSphVector<CSphString>			m_dSuffixes;
	DictMap_t						m_hDict;
	std::unique_ptr<XQQuery_t>		m_pXQ;
	int								m_iStackRequired = 0;
	static int 						m_iStackBaseRequired; // additional stack which was in use at the moment of measuring

	bool							m_bOnlyTerms = false; // flag of simple query, ie only words and no operators
	bool							IsFullscan() const { return m_pXQ->m_bEmpty; }
};

#ifdef NDEBUG
static constexpr int PQ_BASE_STACK = 24 * 1024;
#else
static constexpr int PQ_BASE_STACK = 40 * 1024;
#endif

int StoredQuery_t::m_iStackBaseRequired = PQ_BASE_STACK;

using StoredQuerySharedPtr_t = SharedPtr_t<StoredQuery_t>;
using StoredQuerySharedPtrVecSharedPtr_t = SharedPtr_t<CSphVector<StoredQuerySharedPtr_t>>;
class SharedPQSlice_t : public VecTraits_T<const StoredQuerySharedPtr_t>
{
	using BASE_t = VecTraits_T<const StoredQuerySharedPtr_t>;
	StoredQuerySharedPtrVecSharedPtr_t m_pBackend;
	int64_t m_iGeneration {0};

public:
	explicit SharedPQSlice_t ( StoredQuerySharedPtrVecSharedPtr_t pBackend, int64_t iGeneration=0 )
		: BASE_t { *pBackend }
		, m_pBackend { std::move(pBackend) }
		, m_iGeneration ( iGeneration )
	{}

	SharedPQSlice_t () = default;
	SharedPQSlice_t ( SharedPQSlice_t&& rhs ) = default;
	SharedPQSlice_t& operator= ( SharedPQSlice_t&& rhs ) = default;

	int64_t Generation() const { return m_iGeneration; };
};

static FileAccessSettings_t g_tDummyFASettings;

class PercolateIndex_c : public PercolateIndex_i
{
public:
	PercolateIndex_c ( CSphString sIndexName, CSphString sPath, CSphSchema tSchema );
	~PercolateIndex_c () override;

	bool AddDocument ( InsertDocData_c & tDoc, bool bReplace, const CSphString & sTokenFilterOptions, CSphString & sError, CSphString & sWarning, RtAccum_t * pAccExt ) override;
	bool MatchDocuments ( RtAccum_t * pAccExt, PercolateMatchResult_t &tRes ) override;
	bool Commit ( int * pDeleted, RtAccum_t * pAccExt, CSphString* pError = nullptr ) override;
	void RollBack ( RtAccum_t * pAccExt ) override;

	std::unique_ptr<StoredQuery_i> CreateQuery ( PercolateQueryArgs_t & tArgs, CSphString & sError ) final EXCLUDES ( m_tLock );

	bool Prealloc ( bool bStripPath, FilenameBuilder_i * pFilenameBuilder, StrVec_t & dWarnings ) override;
	void PostSetup() override EXCLUDES ( m_tLock );
	bool BindAccum ( RtAccum_t * pAccExt, CSphString * pError = nullptr ) override;
	TokenizerRefPtr_c CloneIndexingTokenizer() const override { return m_pTokenizerIndexing->Clone ( SPH_CLONE_INDEX ); }
	void SaveMeta ( bool bShutdown = false ) EXCLUDES ( m_tLock );
	void SaveMeta ( const SharedPQSlice_t& dStored, bool bShutdown = false );

	enum class LOAD_E { ParseError_e, GeneralError_e, Ok_e };
	LOAD_E LoadMetaJson ( const CSphString& sMeta, bool bStripPath, FilenameBuilder_i* pFilenameBuilder, StrVec_t& dWarnings );
	LOAD_E LoadMetaLegacy ( const CSphString& sMeta, bool bStripPath, FilenameBuilder_i* pFilenameBuilder, StrVec_t& dWarnings );
	bool LoadMeta ( const CSphString& sMeta, bool bStripPath, FilenameBuilder_i* pFilenameBuilder, StrVec_t& dWarnings );
	bool Truncate ( CSphString & ) override EXCLUDES ( m_tLock );

	// RT index stub
	bool MultiQuery ( CSphQueryResult &, const CSphQuery &, const VecTraits_T<ISphMatchSorter *> &, const CSphMultiQueryArgs & ) const override;
	bool DeleteDocument ( const VecTraits_T<DocID_t> &, CSphString & , RtAccum_t * pAccExt ) override { RollBack ( pAccExt ); return true; }
	void ForceRamFlush ( const char* szReason ) EXCLUDES ( m_tLock ) final;
	bool IsFlushNeed() const override;
	bool ForceDiskChunk () override;
	bool IsSameSettings ( CSphReconfigureSettings & tSettings, CSphReconfigureSetup & tSetup, StrVec_t & dWarnings, CSphString & sError ) const override;

	bool Reconfigure ( CSphReconfigureSetup & tSetup ) override EXCLUDES ( m_tLock );
	void ProcessDiskChunk ( int, VisitChunk_fn&& ) const final {};
	int64_t GetLastFlushTimestamp() const override { return m_tmSaved; }

	// plain index stub
	bool				EarlyReject ( CSphQueryContext * pCtx, CSphMatch & tMatch ) const override;
	const CSphSourceStats &	GetStats () const override { return m_tStat; }
	void				GetStatus ( CSphIndexStatus* pRes ) const final;

	void				IndexDeleted() override { m_bIndexDeleted = true; }
	void				ProhibitSave() final;
	void				EnableSave() final;
	void				LockFileState ( CSphVector<CSphString> & dFiles ) final;

	const CSphSchema &GetMatchSchema () const override { return m_tMatchSchema; }
	virtual uint64_t GetSchemaHash () const final { return 0; }

	int64_t				GetMemLimit() const final { return 0; }


	Binlog::CheckTnxResult_t ReplayTxn ( CSphReader & tReader, CSphString & sError, BYTE uOp, Binlog::CheckTxn_fn && fnCanContinue ) final; // cb from binlog

private:
	static const DWORD				META_HEADER_MAGIC = 0x50535451;	///< magic 'PSTQ' header
<<<<<<< HEAD
	// NOTICE! meta version 10 was introduced in 2a6ea8f7 and rolled back to 9 in e1709760.
	// if you need to upgrade - skip v10 and use v11.
	static const DWORD				META_VERSION = 9; // next should be 11
=======
	static constexpr DWORD			META_VERSION = 10;				///< META in json format
>>>>>>> f92db4ac

	int								m_iLockFD = -1;
	CSphSourceStats					m_tStat;
	TokenizerRefPtr_c				m_pTokenizerIndexing;
	int								m_iMaxCodepointLength = 0;
	int64_t							m_iSavedTID = 0;
	int64_t							m_tmSaved = 0;
	int								m_iDisabledCounter = 0;
	bool							m_bHasFiles = false;
	bool							m_bIndexDeleted = false;

	StoredQuerySharedPtrVecSharedPtr_t	m_pQueries GUARDED_BY ( m_tLock );
	OpenHashTable_T<int64_t, int>		m_hQueries GUARDED_BY ( m_tLock ); // QUID -> query
	int64_t							m_iGeneration GUARDED_BY ( m_tLock ) { 0 }; // eliminate ABA race on insert/delete
	mutable RwLock_t				m_tLock;

	CSphFixedVector<StoredQueryDesc_t>	m_dLoadedQueries { 0 }; // temporary, just descriptions
	CSphSchema						m_tMatchSchema;
	CSphVector<SphWordID_t>			m_dHitlessWords;

	void DoMatchDocuments ( const RtSegment_t * pSeg, PercolateMatchResult_t & tRes );
	bool MultiScan ( CSphQueryResult & tResult, const CSphQuery & tQuery, const VecTraits_T<ISphMatchSorter*>& dSorters,
			const CSphMultiQueryArgs &tArgs ) const;
	bool CanBeAdded ( PercolateQueryArgs_t& tArgs, CSphString& sError ) const REQUIRES_SHARED ( m_tLock );
	std::unique_ptr<StoredQuery_i> CreateQuery ( PercolateQueryArgs_t& tArgs, const TokenizerRefPtr_c& pTokenizer, const DictRefPtr_c& pDict, CSphString& sError );
	static void CalcNecessaryStack ( StoredQuery_t* pStored, CSphString& sError );

public:
	PercolateMatchContext_t * CreateMatchContext ( const RtSegment_t * pSeg, const SegmentReject_t &tReject );

private:
	int ReplayInsertAndDeleteQueries ( const VecTraits_T<StoredQuery_i*>& dNewQueries, const VecTraits_T<int64_t>& dDeleteQueries, const VecTraits_T<uint64_t>& dDeleteTags ) EXCLUDES ( m_tLock );

	void GetIndexFiles ( StrVec_t& dFiles, StrVec_t& dExtra, const FilenameBuilder_i* = nullptr ) const override;
	Bson_t ExplainQuery ( const CSphString & sQuery ) const final;

	StoredQuerySharedPtrVecSharedPtr_t MakeClone () const REQUIRES_SHARED ( m_tLock );
	void AddToStoredUnl ( StoredQuerySharedPtr_t tNew ) REQUIRES ( m_tLock );
	void PostSetupUnl () REQUIRES ( m_tLock  );
	SharedPQSlice_t GetStored () const EXCLUDES ( m_tLock );
	SharedPQSlice_t GetStoredUnl () const REQUIRES_SHARED ( m_tLock );
	bool IsSaveDisabled() const noexcept;
	bool NeedStoreWordID () const override { return ( m_tSettings.m_eHitless==SPH_HITLESS_SOME && m_dHitlessWords.GetLength() ); }
	bool LoadMetaImpl ( const CSphString& sMeta, bool bStripPath, FilenameBuilder_i* pFilenameBuilder, StrVec_t& dWarnings );
};

// FIXME! Can't define it in the class because it fails to link on clang-15

//////////////////////////////////////////////////////////////////////////
// percolate functions

#define PERCOLATE_BLOOM_WILD_COUNT 32
#define PERCOLATE_BLOOM_SIZE PERCOLATE_BLOOM_WILD_COUNT * 2
#define PERCOLATE_WORDS_PER_CP 128

/// percolate query index factory
std::unique_ptr<PercolateIndex_i> CreateIndexPercolate ( CSphString sIndexName, CSphString sPath, CSphSchema tSchema )
{
	MEMORY ( MEM_INDEX_RT );
	return std::make_unique<PercolateIndex_c> ( std::move ( sIndexName ), std::move ( sPath ), std::move ( tSchema ) );
}

static SegmentReject_t SegmentGetRejects ( const RtSegment_t * pSeg, bool bBuildInfix, bool bUtf8, ESphHitless eHitless )
{
	SegmentReject_t tReject;
	tReject.m_iRows = pSeg->m_uRows;
	const bool bMultiDocs = ( pSeg->m_uRows>1 );
	if ( bMultiDocs )
	{
		tReject.m_dPerDocTerms.Reset ( pSeg->m_uRows );
		if ( bBuildInfix )
		{
			tReject.m_dPerDocWilds.Reset ( pSeg->m_uRows * PERCOLATE_BLOOM_SIZE );
			tReject.m_dPerDocWilds.Fill ( 0 );
		}
	}
	if ( bBuildInfix )
	{
		tReject.m_dWilds.Reset ( PERCOLATE_BLOOM_SIZE );
		tReject.m_dWilds.Fill ( 0 );
	}

	RtWordReader_c tDict ( pSeg, true, PERCOLATE_WORDS_PER_CP, eHitless );
	BloomGenTraits_t tBloom0 ( tReject.m_dWilds.Begin() );
	BloomGenTraits_t tBloom1 ( tReject.m_dWilds.Begin() + PERCOLATE_BLOOM_WILD_COUNT );

	while ( tDict.UnzipWord() )
	{
		const auto* pWord = (const RtWord_t*)tDict;
		const BYTE * pDictWord = pWord->m_sWord + 1;
		int iLen = pWord->m_sWord[0];

		uint64_t uHash = sphFNV64 ( pDictWord, iLen );
		tReject.m_dTerms.Add ( uHash );

		if ( bBuildInfix )
		{
			BuildBloom ( pDictWord, iLen, BLOOM_NGRAM_0, bUtf8, PERCOLATE_BLOOM_WILD_COUNT, tBloom0 );
			BuildBloom ( pDictWord, iLen, BLOOM_NGRAM_1, bUtf8, PERCOLATE_BLOOM_WILD_COUNT, tBloom1 );
		}

		if ( bMultiDocs )
		{
			RtDocReader_c tDoc ( pSeg, *pWord );
			while ( tDoc.UnzipDoc() )
			{

				assert ( tDoc->m_tRowID<pSeg->m_uRows );
				tReject.m_dPerDocTerms[tDoc->m_tRowID].Add ( uHash );

				if ( bBuildInfix )
				{
					uint64_t * pBloom = tReject.m_dPerDocWilds.Begin() + tDoc->m_tRowID * PERCOLATE_BLOOM_SIZE;
					BloomGenTraits_t tBloom2Doc0 ( pBloom );
					BloomGenTraits_t tBloom2Doc1 ( pBloom + PERCOLATE_BLOOM_WILD_COUNT );
					BuildBloom ( pDictWord, iLen, BLOOM_NGRAM_0, bUtf8, PERCOLATE_BLOOM_WILD_COUNT, tBloom2Doc0 );
					BuildBloom ( pDictWord, iLen, BLOOM_NGRAM_1, bUtf8, PERCOLATE_BLOOM_WILD_COUNT, tBloom2Doc1 );
				}
			}
		}
	}

	tReject.m_dTerms.Uniq();
	if ( bMultiDocs )
	{
		for ( auto & dTerms : tReject.m_dPerDocTerms )
			dTerms.Uniq();
	}
	return tReject;
}

static void DoQueryGetRejects ( const XQNode_t * pNode, const DictRefPtr_c& pDict, CSphVector<uint64_t> & dRejectTerms, CSphFixedVector<uint64_t> & dRejectBloom, CSphVector<CSphString> & dSuffixes, bool & bOnlyTerms, bool bUtf8 )
{
	// FIXME!!! replace recursion to prevent stack overflow for large and complex queries
	if ( pNode && !( pNode->GetOp()==SPH_QUERY_AND || pNode->GetOp()==SPH_QUERY_ANDNOT ) )
		bOnlyTerms = false;

	if ( !pNode || pNode->GetOp()==SPH_QUERY_NOT )
		return;

	BYTE sTmp[3 * SPH_MAX_WORD_LEN + 16];
	ARRAY_FOREACH ( i, pNode->m_dWords )
	{
		const XQKeyword_t & tWord = pNode->m_dWords[i];
		int iLen = tWord.m_sWord.Length();
		assert ( iLen < (int)sizeof( sTmp ) );

		if ( !iLen )
			continue;

		bool bStarTerm = false;
		int iCur = 0;
		int iInfixLen = 0;
		const char * sInfix = nullptr;
		const char * s = tWord.m_sWord.cstr();
		BYTE * sDst = sTmp;

		while ( *s )
		{
			if ( sphIsWild ( *s ) )
			{
				iCur = 0;
				bStarTerm = true;
			} else if ( ++iCur>iInfixLen )
			{
				sInfix = s - iCur + 1;
				iInfixLen = iCur;
			}
			*sDst++ = *s++;
		}
		sTmp[iLen] = '\0';

		// term goes to bloom
		if ( bStarTerm )
		{
			// initialize bloom filter array
			if ( !dRejectBloom.GetLength() )
			{
				dRejectBloom.Reset ( PERCOLATE_BLOOM_SIZE );
				dRejectBloom.Fill ( 0 );
			}

			BloomGenTraits_t tBloom0 ( dRejectBloom.Begin() );
			BloomGenTraits_t tBloom1 ( dRejectBloom.Begin() + PERCOLATE_BLOOM_WILD_COUNT );
			BuildBloom ( (const BYTE *)sInfix, iInfixLen, BLOOM_NGRAM_0, bUtf8, PERCOLATE_BLOOM_WILD_COUNT, tBloom0 );
			BuildBloom ( (const BYTE *)sInfix, iInfixLen, BLOOM_NGRAM_1, bUtf8, PERCOLATE_BLOOM_WILD_COUNT, tBloom1 );
			dSuffixes.Add().SetBinary ( sInfix, iInfixLen );

			continue;
		}

		SphWordID_t uWord = 0;
		if ( tWord.m_bMorphed )
			uWord = pDict->GetWordIDNonStemmed ( sTmp );
		else
			uWord = pDict->GetWordID ( sTmp );

		if ( !uWord )
			continue;

		// term goes to regular array
		dRejectTerms.Add ( sphFNV64 ( sTmp ) );
	}


	// composite nodes children recursion
	// for AND-NOT node NOT children should be skipped
	int iCount = pNode->m_dChildren.GetLength();
	if ( pNode->GetOp()==SPH_QUERY_ANDNOT && iCount>1 )
		iCount = 1;
	for ( int i=0; i<iCount; i++ )
		DoQueryGetRejects ( pNode->m_dChildren[i], pDict, dRejectTerms, dRejectBloom, dSuffixes, bOnlyTerms, bUtf8 );
}

static void QueryGetRejects ( const XQNode_t * pNode, const DictRefPtr_c& pDict, CSphFixedVector<uint64_t> & dRejectTerms, CSphFixedVector<uint64_t> & dRejectBloom, CSphVector<CSphString> & dSuffixes, bool & bOnlyTerms, bool bUtf8 )
{
	CSphVector<uint64_t> dTmpTerms;
	DoQueryGetRejects ( pNode, pDict, dTmpTerms, dRejectBloom, dSuffixes, bOnlyTerms, bUtf8 );
	dTmpTerms.Uniq();

	dRejectTerms.CopyFrom ( dTmpTerms );
}

static void DoQueryGetTerms ( const XQNode_t * pNode, const DictRefPtr_c& pDict, DictMap_t & hDict, CSphVector<BYTE> & dKeywords )
{
	if ( !pNode )
		return;

	BYTE sTmp[3 * SPH_MAX_WORD_LEN + 16];
	ARRAY_FOREACH ( i, pNode->m_dWords )
	{
		const XQKeyword_t & tWord = pNode->m_dWords[i];
		uint64_t uHash = sphFNV64 ( tWord.m_sWord.cstr() );
		if ( hDict.m_hTerms.Find ( uHash ) )
			continue;

		int iLen = tWord.m_sWord.Length();
		assert ( iLen < (int)sizeof( sTmp ) );

		if ( !iLen )
			continue;

		memcpy ( (char *)sTmp, tWord.m_sWord.cstr(), iLen );
		sTmp[iLen] = '\0';

		SphWordID_t uWord = 0;
		if ( tWord.m_bMorphed )
			uWord = pDict->GetWordIDNonStemmed ( sTmp );
		else
			uWord = pDict->GetWordID ( sTmp );

		if ( !uWord )
			continue;

		iLen = (int) strnlen ( (const char *)sTmp, sizeof(sTmp) );
		DictTerm_t & tTerm = hDict.m_hTerms.Acquire ( uHash );
		tTerm.m_uWordID = uWord;
		tTerm.m_iWordOff = dKeywords.GetLength();
		tTerm.m_iWordLen = iLen;

		dKeywords.Append ( sTmp, iLen );
	}

	for ( const XQNode_t * pChild : pNode->m_dChildren )
		DoQueryGetTerms ( pChild, pDict, hDict, dKeywords );
}

static void QueryGetTerms ( const XQNode_t * pNode, const DictRefPtr_c& pDict, DictMap_t & hDict )
{
	CSphVector<BYTE> dKeywords;
	DoQueryGetTerms ( pNode, pDict, hDict, dKeywords );

	hDict.m_dKeywords.CopyFrom ( dKeywords );
}

static bool TermsReject ( const VecTraits_T<uint64_t> & dDocs, const VecTraits_T<uint64_t> & dQueries )
{
	if ( !dDocs.GetLength() || !dQueries.GetLength() )
		return false;

	const uint64_t * pQTerm = dQueries.Begin();
	const uint64_t * pQEnd = dQueries.Begin() + dQueries.GetLength();
	const uint64_t * pTermDoc = dDocs.Begin();
	const uint64_t * pTermLast = dDocs.Begin() + dDocs.GetLength() - 1;

	for ( ; pQTerm<pQEnd && pTermDoc<=pTermLast; pQTerm++, pTermDoc++ )
	{
		pTermDoc = sphBinarySearch ( pTermDoc, pTermLast, *pQTerm );
		if ( !pTermDoc )
			return false;
	}

	return ( pQTerm==pQEnd );
}

static bool WildsReject ( const uint64_t * pFilter, const CSphFixedVector<uint64_t> & dQueries )
{
	if ( !dQueries.GetLength() )
		return false;

	const uint64_t * pQTerm = dQueries.Begin();
	const uint64_t * pQEnd = dQueries.Begin() + dQueries.GetLength();

	for ( ; pQTerm<pQEnd; pQTerm++, pFilter++ )
	{
		// check bloom passes
		if ( *pQTerm && ( (*pQTerm & *pFilter)!=*pQTerm ) )
			return false;
	}
	return true;
}

bool SegmentReject_t::Filter ( const StoredQuery_t * pStored, bool bUtf8 ) const
{
	// no early reject for complex queries
	if ( !pStored->m_bOnlyTerms )
		return false;

	// empty query rejects
	if ( !pStored->m_dRejectTerms.GetLength() && !pStored->m_dRejectWilds.GetLength() )
		return true;

	bool bTermsRejected = ( pStored->m_dRejectTerms.GetLength()==0 );
	if ( pStored->m_dRejectTerms.GetLength() )
		bTermsRejected = !TermsReject ( m_dTerms, pStored->m_dRejectTerms );

	if ( bTermsRejected && ( !m_dWilds.GetLength() || !pStored->m_dRejectWilds.GetLength() ) )
		return true;

	bool bWildRejected = ( m_dWilds.GetLength()==0 || pStored->m_dRejectWilds.GetLength()==0 );
	if ( m_dWilds.GetLength() && pStored->m_dRejectWilds.GetLength() )
		bWildRejected = !WildsReject ( m_dWilds.Begin(), pStored->m_dRejectWilds );

	if ( bTermsRejected && bWildRejected )
		return true;

	if ( !bTermsRejected && pStored->m_dRejectTerms.GetLength() && m_dPerDocTerms.GetLength() )
	{
		// in case no document matched - early reject triggers
		int iRejects = 0;
		ARRAY_FOREACH ( i, m_dPerDocTerms )
		{
			if ( TermsReject ( m_dPerDocTerms[i], pStored->m_dRejectTerms ) )
				break;

			iRejects++;
		}

		bTermsRejected = ( iRejects==m_dPerDocTerms.GetLength() );
	}

	if ( bTermsRejected && !bWildRejected && pStored->m_dRejectWilds.GetLength() && m_dPerDocWilds.GetLength() )
	{
		// in case no document matched - early reject triggers
		int iRowsPassed = 0;
		for ( int i=0; i<m_iRows && iRowsPassed==0; i++ )
		{
			BloomCheckTraits_t tBloom0 ( m_dPerDocWilds.Begin() + i * PERCOLATE_BLOOM_SIZE );
			BloomCheckTraits_t tBloom1 ( m_dPerDocWilds.Begin() + i * PERCOLATE_BLOOM_SIZE + PERCOLATE_BLOOM_WILD_COUNT );
			int iWordsPassed = 0;
			ARRAY_FOREACH ( iWord, pStored->m_dSuffixes )
			{
				const CSphString & sSuffix = pStored->m_dSuffixes[iWord];
				int iLen = sSuffix.Length();

				BuildBloom ( (const BYTE *)sSuffix.cstr(), iLen, BLOOM_NGRAM_0, bUtf8, PERCOLATE_BLOOM_WILD_COUNT, tBloom0 );
				if ( !tBloom0.IterateNext() )
					break;
				BuildBloom ( (const BYTE *)sSuffix.cstr(), iLen, BLOOM_NGRAM_1, bUtf8, PERCOLATE_BLOOM_WILD_COUNT, tBloom1 );
				if ( !tBloom1.IterateNext() )
					break;

				iWordsPassed++;
			}
			if ( iWordsPassed!=pStored->m_dSuffixes.GetLength() )
				continue;

			iRowsPassed++;
		}

		bWildRejected = ( iRowsPassed==0 );
	}

	return ( bTermsRejected && bWildRejected );
}

// FIXME!!! move to common RT code instead copy-paste it
struct SubstringInfo_t
{
	char m_sMorph[SPH_MAX_KEYWORD_LEN];
	const char * m_sSubstring = nullptr;
	const char * m_sWildcard = nullptr;
	int m_iSubLen = 0;
};

static Slice_t GetTermLocator ( const char * sWord, int iLen, const RtSegment_t * pSeg )
{
	Slice_t tChPoint;
	tChPoint.m_uLen = pSeg->m_dWords.GetLength();

	// tighten dictionary location
	if ( pSeg->m_dWordCheckpoints.GetLength() )
	{
		const RtWordCheckpoint_t* pCheckpoint = sphSearchCheckpointWrd ( sWord, iLen, false, pSeg->m_dWordCheckpoints );
		if ( !pCheckpoint )
		{
			tChPoint.m_uLen = pSeg->m_dWordCheckpoints.Begin()->m_iOffset;
		} else
		{
			tChPoint.m_uOff = pCheckpoint->m_iOffset;
			if ( ( pCheckpoint + 1 )<=( &pSeg->m_dWordCheckpoints.Last() ) )
				tChPoint.m_uLen = pCheckpoint[1].m_iOffset;
		}
	}

	return tChPoint;
}

static Slice_t GetPrefixLocator ( const char * sWord, bool bHasMorphology, const RtSegment_t * pSeg, SubstringInfo_t & tSubInfo )
{
	// do prefix expansion
	// remove exact form modifier, if any
	const char * sPrefix = sWord;
	if ( *sPrefix=='=' )
		sPrefix++;

	// skip leading wild-cards
	// (in case we got here on non-infix index path)
	const char * sWildcard = sPrefix;
	while ( sphIsWild ( *sPrefix ) )
	{
		sPrefix++;
		sWildcard++;
	}

	// compute non-wild-card prefix length
	int iPrefix = 0;
	for ( const char * s = sPrefix; *s && !sphIsWild ( *s ); s++ )
		iPrefix++;

	// prefix expansion should work on non-stemmed words only
	if ( bHasMorphology )
	{
		tSubInfo.m_sMorph[0] = MAGIC_WORD_HEAD_NONSTEMMED;
		memcpy ( tSubInfo.m_sMorph + 1, sPrefix, iPrefix );
		sPrefix = tSubInfo.m_sMorph;
		iPrefix++;
	}

	tSubInfo.m_sWildcard = sWildcard;
	tSubInfo.m_sSubstring = sPrefix;
	tSubInfo.m_iSubLen = iPrefix;

	Slice_t tChPoint;
	tChPoint.m_uLen = pSeg->m_dWords.GetLength();

	// find initial checkpoint or check words prior to 1st checkpoint
	if ( !pSeg->m_dWordCheckpoints.IsEmpty() )
	{
		const RtWordCheckpoint_t * pLast = &pSeg->m_dWordCheckpoints.Last();
		const RtWordCheckpoint_t * pCheckpoint = sphSearchCheckpointWrd( sPrefix, iPrefix, true, pSeg->m_dWordCheckpoints );

		if ( pCheckpoint )
		{
			// there could be valid data prior 1st checkpoint that should be unpacked and checked
			auto iNameLen = (int) strnlen ( pCheckpoint->m_szWord, SPH_MAX_KEYWORD_LEN );
			if ( pCheckpoint!=pSeg->m_dWordCheckpoints.Begin() || (sphDictCmp ( sPrefix, iPrefix, pCheckpoint->m_szWord, iNameLen )==0 && iPrefix==iNameLen) )
				tChPoint.m_uOff = pCheckpoint->m_iOffset;

			// find the last checkpoint that meets prefix condition ( ie might be a span of terms that splat to a couple of checkpoints )
			++pCheckpoint;
			while ( pCheckpoint<=pLast )
			{
				iNameLen = (int) strnlen ( pCheckpoint->m_szWord, SPH_MAX_KEYWORD_LEN );
				int iCmp = sphDictCmp ( sPrefix, iPrefix, pCheckpoint->m_szWord, iNameLen );
				if ( iCmp==0 && iPrefix==iNameLen )
					tChPoint.m_uOff = pCheckpoint->m_iOffset;
				if ( iCmp<0 )
					break;
				++pCheckpoint;
			}
		}
	}

	return tChPoint;
}

static void GetSuffixLocators ( const char * sWord, int iMaxCodepointLength, const RtSegment_t * pSeg, SubstringInfo_t & tSubInfo, CSphVector<Slice_t> & dPoints )
{
	assert ( sphIsWild ( *sWord ) );

	// find the longest substring of non-wild-cards
	const char * sMaxInfix = nullptr;
	int iMaxInfix = 0;
	int iCur = 0;

	for ( const char * s = sWord; *s; s++ )
	{
		if ( sphIsWild ( *s ) )
		{
			iCur = 0;
		} else if ( ++iCur>iMaxInfix )
		{
			sMaxInfix = s - iCur + 1;
			iMaxInfix = iCur;
		}
	}

	tSubInfo.m_sWildcard = sWord;
	tSubInfo.m_sSubstring = sMaxInfix;
	tSubInfo.m_iSubLen = iMaxInfix;

	CSphVector<DWORD> dInfixes;
	ExtractInfixCheckpoints ( sMaxInfix, iMaxInfix, iMaxCodepointLength, pSeg->m_dWordCheckpoints.GetLength(), pSeg->m_dInfixFilterCP, dInfixes );

	ARRAY_FOREACH ( i, dInfixes )
	{
		int iNext = dInfixes[i];
		iCur = iNext - 1;

		Slice_t & tChPoint = dPoints.Add();
		tChPoint.m_uOff = 0;
		tChPoint.m_uLen = pSeg->m_dWords.GetLength();

		if ( iCur>=0 )
			tChPoint.m_uOff = pSeg->m_dWordCheckpoints[iCur].m_iOffset;
		if ( iNext<pSeg->m_dWordCheckpoints.GetLength() )
			tChPoint.m_uLen = pSeg->m_dWordCheckpoints[iNext].m_iOffset;
	}
}

static void PercolateTags ( const char * szTags, CSphFixedVector<uint64_t> & dDstTags )
{
	if ( !szTags || !*szTags )
		return;

	StrVec_t dTagStrings;
	sphSplit ( dTagStrings, szTags );
	if ( dTagStrings.IsEmpty() )
		return;

	CSphFixedVector<uint64_t> dTmpTags ( dTagStrings.GetLength() );
	ARRAY_FOREACH ( i, dTagStrings )
		dTmpTags[i] = sphFNV64 ( dTagStrings[i].cstr() );
	
	dTmpTags.Sort();
	int iLen = sphUniq ( dTmpTags.Begin(), dTmpTags.GetLength() );
	dDstTags.CopyFrom ( dTmpTags.Slice ( 0, iLen ) );
}

static void PercolateAppendTags ( const CSphString& sTags, CSphVector<uint64_t>& dTags )
{
	if ( sTags.IsEmpty() )
		return;

	StrVec_t dTagStrings;
	sphSplit ( dTagStrings, sTags.cstr() );
	if ( dTagStrings.IsEmpty() )
		return;

	dTags.ReserveGap ( dTagStrings.GetLength() );
	for ( const auto& sTag : dTagStrings )
		dTags.Add ( sphFNV64 ( sTag.cstr() ) );
}

static bool TagsMatched ( const VecTraits_T<uint64_t>& dFilter, const VecTraits_T<uint64_t>& dQueryTags )
{
	auto *pFilter = dFilter.begin();
	auto *pQueryTags = dQueryTags.begin();
	auto *pFilterEnd = dFilter.end();
	auto *pTagsEnd = dQueryTags.end();

	while ( pFilter<pFilterEnd && pQueryTags<pTagsEnd )
	{
		if ( *pQueryTags<*pFilter )
			++pQueryTags;
		else if ( *pFilter<*pQueryTags )
			++pFilter;
		else if ( *pQueryTags==*pFilter )
			return true;
	}
	return false;
}

//////////////////////////////////////////////////////////////////////////
// percolate index definition

PercolateIndex_c::PercolateIndex_c ( CSphString sIndexName, CSphString sPath, CSphSchema tSchema )
	: PercolateIndex_i { std::move ( sIndexName ), std::move ( sPath ) }
{
	m_tSchema = std::move ( tSchema );

	// add id column
	CSphColumnInfo tCol ( sphGetDocidName () );
	tCol.m_eAttrType = SPH_ATTR_BIGINT;
	m_tMatchSchema.AddAttr ( tCol, true );

	// fill match schema
	m_tMatchSchema.AddAttr ( CSphColumnInfo ( "query", SPH_ATTR_STRINGPTR ), true );
	m_tMatchSchema.AddAttr ( CSphColumnInfo ( "tags", SPH_ATTR_STRINGPTR ), true );
	m_tMatchSchema.AddAttr ( CSphColumnInfo ( "filters", SPH_ATTR_STRINGPTR ), true );

	m_pQueries = new CSphVector<StoredQuerySharedPtr_t>;
}

PercolateIndex_c::~PercolateIndex_c ()
{
	bool bValid = m_pTokenizer && m_pDict;
	if ( bValid )
		SaveMeta ( sphInterrupted() );
	SafeClose ( m_iLockFD );

	if ( m_bIndexDeleted )
	{
		CSphString sFile = GetFilename ( "meta" );
		::unlink ( sFile.cstr() );
		sFile = GetFilename ( SPH_EXT_SETTINGS );
		::unlink ( sFile.cstr() );
	}
}

bool PercolateIndex_c::BindAccum ( RtAccum_t * pAccExt, CSphString* pError )
{
	return PrepareAccum ( pAccExt, true, pError );
}


bool PercolateIndex_c::AddDocument ( InsertDocData_c & tDoc, bool bReplace, const CSphString & sTokenFilterOptions, CSphString & sError, CSphString & sWarning, RtAccum_t * pAcc )
{
	if ( !BindAccum ( pAcc, &sError ) )
		return false;

	TokenizerRefPtr_c tTokenizer = CloneIndexingTokenizer ();
	if ( !tTokenizer )
	{
		sError = GetLastError ();
		return false;
	}

	CSphSource_StringVector tSrc ( tDoc.m_dFields, m_tSchema );
	if ( m_tSettings.m_bHtmlStrip &&
		!tSrc.SetStripHTML ( m_tSettings.m_sHtmlIndexAttrs.cstr(), m_tSettings.m_sHtmlRemoveElements.cstr(),
			m_tSettings.m_bIndexSP, m_tSettings.m_sZones.cstr(), sError ) )
		return false;

	// TODO: field filter \ token filter?
	tSrc.Setup ( m_tSettings, nullptr );
	tSrc.SetTokenizer ( std::move ( tTokenizer ) );
	tSrc.SetDict ( pAcc->m_pDict );
	if ( m_pFieldFilter )
		tSrc.SetFieldFilter ( m_pFieldFilter->Clone() );
	if ( !tSrc.Connect ( m_sLastError ) )
		return false;

	m_tSchema.CloneWholeMatch ( tSrc.m_tDocInfo, tDoc.m_tDoc );

	bool bEOF = false;
	if ( !tSrc.IterateStart ( sError ) || !tSrc.IterateDocument ( bEOF, sError ) )
		return false;

	ISphHits * pHits = tSrc.IterateHits ( sError );
	pAcc->GrabLastWarning ( sWarning );

	pAcc->AddDocument ( pHits, tDoc, true, m_tSchema.GetRowSize(), nullptr );

	return true;
}

//////////////////////////////////////////////////////////////////////////
// percolate Qword

struct PercolateQword_t : public ISphQword
{
public:
	PercolateQword_t () = default;

	const CSphMatch & GetNextDoc() final
	{
		m_iHits = 0;
		while ( !m_tDocReader.UnzipDoc() )
		{
			if ( m_iDoc >= m_dDoclist.GetLength() )
			{
				m_tMatch.m_tRowID = INVALID_ROWID;
				return m_tMatch;
			}
			SetupReader();
		}

		const auto& tDoc = *m_tDocReader;
		m_tMatch.m_tRowID = tDoc.m_tRowID;
		m_dQwordFields.Assign32 ( tDoc.m_uDocFields );
		m_uMatchHits = tDoc.m_uHits;
		m_iHitlistPos = (uint64_t( tDoc.m_uHits)<<32) + tDoc.m_uHit;
		m_bAllFieldsKnown = false;
		return m_tMatch;
	}

	void SeekHitlist ( SphOffset_t uOff ) final
	{
		int iHits = (int)(uOff>>32);
		if ( iHits==1 )
		{
			m_uNextHit = DWORD(uOff);
		} else
		{
			m_uNextHit = 0;
			m_tHitReader.Seek ( m_pHits + DWORD ( uOff ), iHits );
		}
	}

	Hitpos_t GetNextHit () final
	{
		if ( !m_uNextHit )
			return Hitpos_t ( m_tHitReader.UnzipHit() );
		else if ( m_uNextHit==0xffffffffUL )
			return EMPTY_HIT;
		else
			return Hitpos_t ( std::exchange ( m_uNextHit, 0xffffffffUL ) );
	}

	bool Setup ( const RtSegment_t * pSeg, CSphVector<Slice_t> & dDoclist )
	{
		m_iDoc = 0;
		m_tDocReader.Reset();
		m_pSeg = pSeg;
		SafeAddRef ( pSeg );
		m_pHits = pSeg->m_dHits.begin();

		m_dDoclist.Set ( dDoclist.Begin(), dDoclist.GetLength() );
		dDoclist.LeakData();

		if ( m_iDoc && m_iDoc>=m_dDoclist.GetLength() )
			return false;

		SetupReader();
		return true;
	}

private:
	void SetupReader ()
	{
		RtWord_t tWord;
		tWord.m_uDoc = m_dDoclist[m_iDoc].m_uOff;
		tWord.m_uDocs = m_dDoclist[m_iDoc].m_uLen;
		m_tDocReader.Init ( m_pSeg, tWord );
		++m_iDoc;
	}

	ConstRtSegmentRefPtf_t		m_pSeg;
	CSphFixedVector<Slice_t>	m_dDoclist { 0 };
	CSphMatch					m_tMatch;
	RtDocReader_c				m_tDocReader;
	RtHitReader_c				m_tHitReader;

	int							m_iDoc = 0;
	DWORD						m_uNextHit = 0;
	const BYTE*					m_pHits = nullptr;
};


enum class PERCOLATE
{
	EXACT,
	PREFIX,
	INFIX
};

ISphQword *	PercolateQwordSetup_c::QwordSpawn ( const XQKeyword_t & ) const
{
	return new PercolateQword_t();
}

bool PercolateQwordSetup_c::QwordSetup ( ISphQword * pQword ) const
{
	auto * pMyQword = (PercolateQword_t *)pQword;
	const char * sWord = pMyQword->m_sDictWord.cstr();
	int iWordLen = pMyQword->m_sDictWord.Length();
	if ( !iWordLen )
		return false;

	// fix for the case '=*term' that should count as infix
	if ( iWordLen>1 && sWord[0]==MAGIC_WORD_HEAD_NONSTEMMED && sWord[1]=='*' )
	{
		sWord++;
		iWordLen--;
	}

	SubstringInfo_t tSubInfo;
	CSphVector<Slice_t> dDictLoc;
	PERCOLATE eCmp = PERCOLATE::EXACT;
	if ( !sphHasExpandableWildcards ( sWord ) )
	{
		// no wild-cards, or just wild-cards? do not expand
		Slice_t tChPoint = GetTermLocator ( sWord, iWordLen, m_pSeg );
		dDictLoc.Add ( tChPoint );
	} else if ( !sphIsWild ( *sWord ) )
	{
		eCmp = PERCOLATE::PREFIX;
		Slice_t tChPoint = GetPrefixLocator ( sWord, m_pDict->HasMorphology(), m_pSeg, tSubInfo );
		dDictLoc.Add ( tChPoint );
	} else
	{
		eCmp = PERCOLATE::INFIX;
		GetSuffixLocators ( sWord, m_iMaxCodepointLength, m_pSeg, tSubInfo, dDictLoc );
	}

	// to skip heading magic chars ( NONSTEMMED ) in the prefix
	int iSkipMagic = 0;
	if ( eCmp==PERCOLATE::PREFIX || eCmp==PERCOLATE::INFIX )
		iSkipMagic = ( BYTE ( *tSubInfo.m_sSubstring )<0x20 );

	// utf8 conversion for sphWildcardMatch
	int dWildcard [ SPH_MAX_WORD_LEN + 1 ];
	int * pWildcard = nullptr;
	if ( ( eCmp==PERCOLATE::PREFIX || eCmp==PERCOLATE::INFIX ) && sphIsUTF8 ( tSubInfo.m_sWildcard ) && sphUTF8ToWideChar ( tSubInfo.m_sWildcard, dWildcard, SPH_MAX_WORD_LEN ) )
		pWildcard = dWildcard;

	// cases:
	// empty - check all words
	// no matches - check only words prior to 1st checkpoint
	// checkpoint found - check words at that checkpoint
	const BYTE * pWordBase = m_pSeg->m_dWords.Begin();
	CSphVector<Slice_t> dDictWords;
	ARRAY_FOREACH ( i, dDictLoc )
	{
		RtWordReader_c tReader ( m_pSeg, true, PERCOLATE_WORDS_PER_CP, m_eHitless );
		// locator
		// m_uOff - Start
		// m_uLen - End
		tReader.m_pCur = pWordBase + dDictLoc[i].m_uOff;
		tReader.m_pMax = pWordBase + dDictLoc[i].m_uLen;

		while ( tReader.UnzipWord() )
		{
			const auto* pWord = (const RtWord_t*)tReader;
			// stemmed terms do not match any kind of wild-cards
			if ( ( eCmp==PERCOLATE::PREFIX || eCmp==PERCOLATE::INFIX ) && m_pDict->HasMorphology() && pWord->m_sWord[1]!=MAGIC_WORD_HEAD_NONSTEMMED )
				continue;

			int iCmp = -1;
			switch ( eCmp )
			{
			case PERCOLATE::EXACT:
				iCmp = sphDictCmpStrictly ( (const char *)pWord->m_sWord + 1, pWord->m_sWord[0], sWord, iWordLen );
				break;

			case PERCOLATE::PREFIX:
				iCmp = sphDictCmp ( (const char *)pWord->m_sWord + 1, pWord->m_sWord[0], tSubInfo.m_sSubstring, tSubInfo.m_iSubLen );
				if ( iCmp==0 )
				{
					if ( !( tSubInfo.m_iSubLen<=pWord->m_sWord[0] && sphWildcardMatch ( (const char *)pWord->m_sWord + 1 + iSkipMagic, tSubInfo.m_sWildcard, pWildcard ) ) )
						iCmp = -1;
				}
				break;

			case PERCOLATE::INFIX:
				if ( sphWildcardMatch ( (const char *)pWord->m_sWord + 1 + iSkipMagic, tSubInfo.m_sWildcard, pWildcard ) )
					iCmp = 0;
				break;

			default: break;
			}

			if ( iCmp==0 )
			{
				pMyQword->m_iDocs += pWord->m_uDocs;
				pMyQword->m_iHits += pWord->m_uHits;

				Slice_t & tDictPoint = dDictWords.Add();
				tDictPoint.m_uOff = pWord->m_uDoc;
				tDictPoint.m_uLen = pWord->m_uDocs;
			}

			if ( iCmp>0 || ( iCmp==0 && eCmp==PERCOLATE::EXACT ) )
				break;
		}
	}

	bool bWordSet = false;
	if ( dDictWords.GetLength() )
	{
		dDictWords.Sort ( bind ( &Slice_t::m_uOff ) );
		bWordSet = pMyQword->Setup ( m_pSeg, dDictWords );
	}

	return bWordSet;
}

ISphQword * PercolateQwordSetup_c::ScanSpawn() const
{
	return new QwordScan_c ( m_pSeg->m_uRows );
}

SphWordID_t PercolateDictProxy_c::GetWordID ( BYTE * pWord )
{
	assert ( m_pDict );
	assert ( !m_bHasMorph || m_pDictMorph );

	// apply stemmers
	if ( m_bHasMorph && pWord[0]!='=' )
		m_pDictMorph->GetWordID ( pWord );

	return const_cast<DictMap_t *>(m_pDict)->GetTerm ( pWord );
}


SphWordID_t DictMap_t::GetTerm ( BYTE * sWord ) const
{
	const DictTerm_t * pTerm = m_hTerms.Find ( sphFNV64 ( sWord ) );
	if ( !pTerm )
		return 0;

	memcpy ( sWord, m_dKeywords.Begin() + pTerm->m_iWordOff, pTerm->m_iWordLen );
	return pTerm->m_uWordID;
}

PercolateMatchContext_t * PercolateIndex_c::CreateMatchContext ( const RtSegment_t * pSeg, const SegmentReject_t & tReject )
{
	return new PercolateMatchContext_t ( pSeg, m_iMaxCodepointLength, m_pDict->HasMorphology(), GetStatelessDict ( m_pDict ), this
												   , m_tSchema, tReject, m_tSettings.m_eHitless, ( m_tSchema.GetFieldsCount()>32 ) );
}

namespace {

// full scan when no docs required
int FullscanWithoutDocs ( PercolateMatchContext_t & tMatchCtx )
{
	const CSphIndex * pIndex = tMatchCtx.m_pTermSetup->m_pIndex;
	auto uRows = ((const RtSegment_t *) tMatchCtx.m_pCtx->m_pIndexData)->m_uRows;

	CSphMatch tDoc;
	int iMatchesCount = 0;
	for ( DWORD i = 0; i<uRows; ++i )
	{
		tDoc.m_tRowID = i;
		if ( !pIndex->EarlyReject ( tMatchCtx.m_pCtx.get(), tDoc ))
			++iMatchesCount;
	}
	return iMatchesCount;
}

// full scan and collect docs
int FullScanCollectingDocs ( PercolateMatchContext_t & tMatchCtx )
{
	const CSphIndex * pIndex = tMatchCtx.m_pTermSetup->m_pIndex;
	const auto * pSeg = (const RtSegment_t *) tMatchCtx.m_pCtx->m_pIndexData;
	int iStride = tMatchCtx.m_tSchema.GetRowSize ();

	int iCountIdx = tMatchCtx.m_dDocsMatched.GetLength ();
	tMatchCtx.m_dDocsMatched.Add ( 0 ); // placeholder for counter

	FakeRL_t _ ( pSeg->m_tLock ); // that is s-t by design, don't need real lock
	const CSphRowitem * pRow = pSeg->m_dRows.Begin ();
	CSphMatch tDoc;
	int iMatchesCount = 0;
	for ( DWORD i = 0; i<pSeg->m_uRows; ++i )
	{
		tDoc.m_tRowID = i;
		if ( !pIndex->EarlyReject ( tMatchCtx.m_pCtx.get(), tDoc ) )
		{
			tMatchCtx.m_dDocsMatched.Add ( (int)sphGetDocID(pRow) );
			++iMatchesCount;
		}
		pRow += iStride;
	}

	if ( iMatchesCount ) // write counter of docs into placeholder
		tMatchCtx.m_dDocsMatched[iCountIdx] = iMatchesCount;
	else
		tMatchCtx.m_dDocsMatched.Resize ( iCountIdx ); // pop's up reserved but not used matched counter
	return iMatchesCount;
}

// full-text search when no docs required
int FtMatchingWithoutDocs ( const StoredQuery_t * pStored, PercolateMatchContext_t & tMatchCtx )
{
	tMatchCtx.m_pDictMap->SetMap ( pStored->m_hDict ); // set terms dictionary
	CSphQueryResultMeta tTmpMeta;
	std::unique_ptr<ISphRanker> pRanker = sphCreateRanker ( *pStored->m_pXQ, tMatchCtx.m_tDummyQuery,
			tTmpMeta, *tMatchCtx.m_pTermSetup, *tMatchCtx.m_pCtx, tMatchCtx.m_tSchema );

	if ( !pRanker )
		return 0;

	int iMatchesCount = 0;
	for ( auto iMatches = pRanker->GetMatches (); iMatches!=0; iMatches = pRanker->GetMatches ())
		iMatchesCount += iMatches;
	return iMatchesCount;
}

// full-text search and collect docs
int FtMatchingCollectingDocs ( const StoredQuery_t * pStored, PercolateMatchContext_t & tMatchCtx )
{
	tMatchCtx.m_pDictMap->SetMap ( pStored->m_hDict ); // set terms dictionary
	CSphQueryResultMeta tTmpMeta;
	std::unique_ptr<ISphRanker> pRanker = sphCreateRanker ( *pStored->m_pXQ, tMatchCtx.m_tDummyQuery,
			tTmpMeta, *tMatchCtx.m_pTermSetup, *tMatchCtx.m_pCtx, tMatchCtx.m_tSchema );

	if ( !pRanker )
		return 0;

	int iCountIdx = tMatchCtx.m_dDocsMatched.GetLength();
	int iMatchesCount = 0;
	// reserve space for matched docs counter
	tMatchCtx.m_dDocsMatched.Add ( iMatchesCount );

	const auto * pSeg = (const RtSegment_t *)tMatchCtx.m_pCtx->m_pIndexData;
	const CSphMatch * pMatch = pRanker->GetMatchesBuffer();
	for ( auto iMatches = pRanker->GetMatches (); iMatches!=0; iMatches = pRanker->GetMatches ())
	{
		int * pDocids = tMatchCtx.m_dDocsMatched.AddN ( iMatches );
		for ( int i = 0; i<iMatches; ++i )
			pDocids[i] = (int)sphGetDocID ( pSeg->GetDocinfoByRowID ( pMatch[i].m_tRowID ) );
		iMatchesCount += iMatches;
	}

	if ( iMatchesCount ) // write counter of docs into placeholder
		tMatchCtx.m_dDocsMatched[iCountIdx] = iMatchesCount;
	else
		tMatchCtx.m_dDocsMatched.Resize ( iCountIdx ); // pop's up reserved but not used matched counter
	return iMatchesCount;
}

// percolate matching
void MatchingWorkAction ( const StoredQuery_t * pStored, PercolateMatchContext_t & tMatchCtx )
{
	int64_t tmQueryStart = ( tMatchCtx.m_bVerbose ? sphMicroTimer() : 0 );
	tMatchCtx.m_iOnlyTerms += ( pStored->m_bOnlyTerms ? 1 : 0 );

	if ( !pStored->IsFullscan() && tMatchCtx.m_tReject.Filter ( pStored, tMatchCtx.m_bUtf8 ) )
		return;

	const auto * pSeg = (const RtSegment_t *)tMatchCtx.m_pCtx->m_pIndexData;
	FakeRL_t _ ( pSeg->m_tLock ); // that is s-t by design, don't need real lock
	const BYTE * pBlobs = pSeg->m_dBlobs.Begin();

	++tMatchCtx.m_iEarlyPassed;
	AT_SCOPE_EXIT ( [&tMatchCtx]() { tMatchCtx.m_pCtx->ResetFilters(); } );

	CSphString sError;
	CSphString sWarning;

	// setup filters
	CreateFilterContext_t tFlx;
	tFlx.m_pFilters = &pStored->m_dFilters;
	tFlx.m_pFilterTree = &pStored->m_dFilterTree;
	tFlx.m_pSchema = &tMatchCtx.m_tSchema;
	tFlx.m_pBlobPool = pBlobs;

	bool bRes = tMatchCtx.m_pCtx->CreateFilters ( tFlx, sError, sWarning );
	tMatchCtx.m_dMsg.Err ( sError );
	tMatchCtx.m_dMsg.Warn ( sWarning );

	if (!bRes )
	{
		++tMatchCtx.m_iQueriesFailed;
		return;
	}

	int iMatchesCount;
	if ( tMatchCtx.m_bGetDocs )
		iMatchesCount = pStored->IsFullscan ()
				? FullScanCollectingDocs ( tMatchCtx )
				: FtMatchingCollectingDocs ( pStored, tMatchCtx );
	else
		iMatchesCount = pStored->IsFullscan ()
				? FullscanWithoutDocs ( tMatchCtx )
				: FtMatchingWithoutDocs ( pStored, tMatchCtx );

	if ( !iMatchesCount )
		return;

	// collect matched pq, if any
	tMatchCtx.m_iDocsMatched += iMatchesCount;
	PercolateQueryDesc & tDesc = tMatchCtx.m_dQueryMatched.Add();
	tDesc.m_iQUID = pStored->m_iQUID;
	if ( tMatchCtx.m_bGetQuery )
	{
		tDesc.m_sQuery = pStored->m_sQuery;
		tDesc.m_sTags = pStored->m_sTags;
		tDesc.m_bQL = pStored->m_bQL;

		if ( tMatchCtx.m_bGetFilters && pStored->m_dFilters.GetLength() )
		{
			StringBuilder_c sFilters;
			FormatFiltersQL ( pStored->m_dFilters, pStored->m_dFilterTree, sFilters );
			sFilters.MoveTo ( tDesc.m_sFilters );
		}
	}

	if ( tMatchCtx.m_bVerbose )
		tMatchCtx.m_dDt.Add ( (int)( sphMicroTimer() - tmQueryStart ) );
}

void MatchingWork ( const StoredQuery_t* pStored, PercolateMatchContext_t& tMatchCtx )
{
	int iStackBase = Threads::GetStackUsed();
	if ( StoredQuery_t::m_iStackBaseRequired < iStackBase )
		StoredQuery_t::m_iStackBaseRequired = iStackBase;

	int iQueryStack = Threads::GetStackUsed() + pStored->m_iStackRequired;
	auto iMyStackSize = Threads::MyStackSize();
	if ( iMyStackSize >= iQueryStack )
		return MatchingWorkAction ( pStored, tMatchCtx );

	if ( tMatchCtx.m_iMaxStackSize >= iQueryStack )
		return Threads::Coro::Continue ( iQueryStack, [&] {
			MatchingWorkAction ( pStored, tMatchCtx );
		});

	tMatchCtx.m_dMsg.Err ( "PQ requires %d bytes of stack (%d + %d), but only %d available", iQueryStack, pStored->m_iStackRequired, Threads::GetStackUsed(), (int)tMatchCtx.m_iMaxStackSize);
	++tMatchCtx.m_iQueriesFailed;
}
} // static namespace

void PercolateQueryDesc::Swap ( PercolateQueryDesc & tOther )
{
	::Swap ( m_iQUID, tOther.m_iQUID );
	::Swap ( m_bQL, tOther.m_bQL );

	m_sQuery.Swap ( tOther.m_sQuery );
	m_sTags.Swap ( tOther.m_sTags );
	m_sFilters.Swap ( tOther.m_sFilters );
}

struct PQMergeIterator_t
{
	PQMatchContextResult_t * m_pMatch = nullptr;
	int m_iIdx = 0;
	int m_iElems = 0;

	CSphFixedVector<int> m_dElems;
	CSphFixedVector<int> m_dDocOffsets {0};

	explicit PQMergeIterator_t ( PQMatchContextResult_t * pMatch )
		: m_pMatch ( pMatch )
		, m_iElems ( pMatch->m_dQueryMatched.GetLength () )
		, m_dElems ( pMatch->m_dQueryMatched.GetLength () )
	{

		for ( int i=0; i<m_iElems; ++i )
			m_dElems[i] = i;
		m_dElems.Sort ( Lesser ( [this] ( int a, int b )
			  { return m_pMatch->m_dQueryMatched[a].m_iQUID < m_pMatch->m_dQueryMatched[b].m_iQUID; } ) );

		if ( pMatch->m_dDocsMatched.IsEmpty() )
			return;

		m_dDocOffsets.Reset ( pMatch->m_dQueryMatched.GetLength () );
		int iOffset = 0;
		for ( int i = 0; i < m_iElems; ++i )
		{
			m_dDocOffsets[i] = iOffset;
			iOffset += 1 + pMatch->m_dDocsMatched[iOffset];
		}
	}

	inline int CurElem() const { return m_dElems[m_iIdx]; }
	inline PercolateQueryDesc& CurDesc() const { return m_pMatch->m_dQueryMatched[CurElem()];}
	inline int CurDt () const { return m_pMatch->m_dDt[CurElem ()]; }
	inline int* CurDocs () const { return &m_pMatch->m_dDocsMatched[m_dDocOffsets[CurElem ()]]; }

	static inline bool IsLess ( PQMergeIterator_t *a, PQMergeIterator_t *b )
	{
		return a->CurDesc().m_iQUID<b->CurDesc().m_iQUID;
	}
};

// merge matches from one or many contexts into one result
void PercolateMergeResults ( const VecTraits_T<PQMatchContextResult_t *> & dMatches, PercolateMatchResult_t & tRes )
{
	if ( dMatches.IsEmpty() )
		return;

	int iGotQueries = 0;
	int iGotDocs = 0;
	tRes.m_iEarlyOutQueries = tRes.m_iTotalQueries;

	RawVector_T<PQMergeIterator_t> dIterators;
	CSphQueue<PQMergeIterator_t*, PQMergeIterator_t> qMatches ( dMatches.GetLength () );
	dIterators.Reserve ( dMatches.GetLength() );

	for ( PQMatchContextResult_t * pMatch : dMatches )
	{
		tRes.m_iQueriesFailed += pMatch->m_iQueriesFailed;
		tRes.m_sMessages.AddStringsFrom ( pMatch->m_dMsg );

		if ( pMatch->m_dQueryMatched.IsEmpty() )
			continue;

		dIterators.Emplace_back ( pMatch );
		qMatches.Push ( &dIterators.Last () );

		iGotQueries += pMatch->m_dQueryMatched.GetLength();
		iGotDocs += pMatch->m_iDocsMatched;

		tRes.m_iEarlyOutQueries -= pMatch->m_iEarlyPassed;
		tRes.m_iOnlyTerms += pMatch->m_iOnlyTerms;
	}

	tRes.m_iQueriesMatched = iGotQueries;
	tRes.m_iDocsMatched = iGotDocs;
	iGotDocs += iGotQueries; // in addition to docs, the num of them is written per every query

	if ( !iGotQueries )
		return;

	tRes.m_dQueryDesc.Reset ( iGotQueries );
	PercolateQueryDesc * pDst = tRes.m_dQueryDesc.Begin ();

	int * pDt = nullptr;
	if ( tRes.m_bVerbose )
	{
		tRes.m_dQueryDT.Reset ( iGotQueries );
		pDt = tRes.m_dQueryDT.begin ();
		assert ( pDt );
	}

	int * pDocs = nullptr;
	if ( tRes.m_bGetDocs )
	{
		tRes.m_dDocs.Reset ( iGotDocs );
		pDocs = tRes.m_dDocs.begin();
		assert ( pDocs );
	}

	if ( qMatches.GetLength ()==1 ) // fastpath, only 1 essential result set
	{
		const auto & tIt = *qMatches.Root();
		assert ( tIt.m_iElems==iGotQueries );
		auto* pMatch = tIt.m_pMatch;
		for ( int iIdx : tIt.m_dElems )
		{
			pDst->Swap ( pMatch->m_dQueryMatched[iIdx] );
			++pDst;
			if ( pDt )
				*pDt++ = pMatch->m_dDt[iIdx];
			if ( pDocs )
			{
				auto iDocOff = tIt.m_dDocOffsets[iIdx];
				int iDocBlobSize = pMatch->m_dDocsMatched[iDocOff]+1;
				memcpy ( pDocs, &pMatch->m_dDocsMatched[iDocOff], sizeof ( int ) * iDocBlobSize );
				pDocs += iDocBlobSize;
			}
		}
		return;
	}

	PQMergeIterator_t* pMin = qMatches.Root ();
	qMatches.Pop ();

	assert ( qMatches.GetLength()>=0 ); // since case of only 1 resultset we already processed.

	while (true) {
		auto& tMin = *pMin;
		pDst->Swap ( tMin.CurDesc () );
		++pDst;

		if ( tRes.m_bVerbose )
			*pDt++ = tMin.CurDt();

		// docs copy
		if ( tRes.m_bGetDocs )
		{
			auto *pMinDocs = tMin.CurDocs ();
			int	 iDocBlobSize = *pMinDocs + 1;
			memcpy ( pDocs, pMinDocs, sizeof ( int ) * iDocBlobSize );
			pDocs += iDocBlobSize;
		}

		++tMin.m_iIdx;
		if ( tMin.m_iIdx<tMin.m_iElems )
		{
			// if current root is better - change the head.
			if ( qMatches.GetLength () && !PQMergeIterator_t::IsLess ( pMin, qMatches.Root() ) )
				qMatches.Push ( pMin );
			else
				continue;
		}

		if ( !qMatches.GetLength () )
			break;

		pMin = qMatches.Root();
		qMatches.Pop();
	}
}

// adaptor from vec of PercolateMatchContext_t* to PQMatchContextResult_t*
inline void PercolateMergeResults ( const VecTraits_T<PercolateMatchContext_t *> &dMatches, PercolateMatchResult_t &tRes )
{
	auto * pMatches = (PQMatchContextResult_t **) dMatches.begin ();
	auto iMatches = dMatches.GetLength ();
	PercolateMergeResults ( VecTraits_T<PQMatchContextResult_t *> ( pMatches, iMatches ), tRes );
}


struct PqMatchContextRef_t
{
	PercolateMatchContext_t * m_pMatchCtx;

	PercolateIndex_c * m_pIndex;
	const RtSegment_t * m_pSeg;
	const SegmentReject_t & m_tReject;
	const PercolateMatchResult_t & m_tRes;

	PqMatchContextRef_t ( PercolateIndex_c * pIndex, const RtSegment_t * pSeg,
			const SegmentReject_t & tReject, const PercolateMatchResult_t& tRes )
		: m_pIndex ( pIndex ), m_pSeg ( pSeg ), m_tReject ( tReject ), m_tRes ( tRes )
	{
		m_pMatchCtx = pIndex->CreateMatchContext( m_pSeg, m_tReject );
		m_pMatchCtx->m_bGetDocs = tRes.m_bGetDocs;
		m_pMatchCtx->m_bGetQuery = tRes.m_bGetQuery;
		m_pMatchCtx->m_bGetFilters = tRes.m_bGetFilters;
		m_pMatchCtx->m_bVerbose = tRes.m_bVerbose;
	}

	inline static bool IsClonable ()
	{
		return true;
	}
};

struct PqMatchContextClone_t : public PqMatchContextRef_t, ISphNoncopyable
{
	explicit PqMatchContextClone_t ( const PqMatchContextRef_t& dParent )
		: PqMatchContextRef_t ( dParent.m_pIndex, dParent.m_pSeg, dParent.m_tReject, dParent.m_tRes )
	{}
};

// display progress of pq execution
struct PQInfo_t : public TaskInfo_t
{
	DECLARE_RENDER( PQInfo_t );
	int m_iTotal = 0;
	int m_iCurrent = 0;
};

DEFINE_RENDER( PQInfo_t )
{
	auto & tInfo = *(const PQInfo_t *) pSrc;
	dDst.m_sChain << "PQ ";
	if ( tInfo.m_iTotal )
		dDst.m_sDescription.Sprintf ( "%d%% of %d:", tInfo.m_iCurrent * 100 / tInfo.m_iTotal, tInfo.m_iTotal );
	else
		dDst.m_sDescription.Sprintf ( "100% of %d:",tInfo.m_iTotal);
}

void PercolateIndex_c::DoMatchDocuments ( const RtSegment_t * pSeg, PercolateMatchResult_t & tRes )
{
	// reject need bloom filter for either infix or prefix
	auto tReject = SegmentGetRejects (
		  pSeg, ( m_tSettings.m_iMinInfixLen>0 || m_tSettings.GetMinPrefixLen ( m_pDict->GetSettings().m_bWordDict )>0 ), m_iMaxCodepointLength>1, m_tSettings.m_eHitless );

	auto dStored = GetStored();
	auto iJobs = dStored.GetLength ();
	tRes.m_iTotalQueries = iJobs;
	if ( !iJobs )
		return;

	// the context
	ClonableCtx_T<PqMatchContextRef_t, PqMatchContextClone_t, Threads::ECONTEXT::UNORDERED> dCtx { this, pSeg, tReject, tRes };
	auto pDispatcher = Dispatcher::Make ( iJobs, 0, GetEffectiveBaseDispatcherTemplate(), dCtx.IsSingle() );
	dCtx.LimitConcurrency ( pDispatcher->GetConcurrency() );

	if ( tRes.m_bVerbose )
		tRes.m_tmSetup = sphMicroTimer ()+tRes.m_tmSetup;

	Coro::ExecuteN ( dCtx.Concurrency ( iJobs ), [&]
	{
		auto pSource = pDispatcher->MakeSource();
		int iJob = -1; // make it consumed

		if ( !pSource->FetchTask ( iJob ) )
		{
			sphLogDebug ( "Early finish parallel DoMatchDocuments because of empty queue" );
			return; // already nothing to do, early finish.
		}

		auto pInfo = PublishTaskInfo ( new PQInfo_t );
		pInfo->m_iTotal = iJobs;
		auto tJobContext = dCtx.CloneNewContext();
		sphLogDebug ( "DoMatchDocuments cloned context %d", tJobContext.second );
		auto& tCtx = tJobContext.first;
		Threads::Coro::SetThrottlingPeriodMS ( session::GetThrottlingPeriodMS() );
		while (true)
		{
			sphLogDebugv ( "DoMatchDocuments %d, iJob: %d", tJobContext.second, iJob );
			pInfo->m_iCurrent = iJob;
			MatchingWork ( dStored[iJob], *tCtx.m_pMatchCtx );
			iJob = -1; // mark it consumed

			if ( !pSource->FetchTask ( iJob ) )
				return; // all is done

			// yield and reschedule every quant of time. It gives work to other tasks
			Threads::Coro::ThrottleAndKeepCrashQuery ();
		}
	});
	sphLogDebug ( "DoMatchDocuments processed in %d thread(s)", dCtx.NumWorked() );
	// collect and merge result set
	CSphVector<PercolateMatchContext_t *> dResults;
	dCtx.ForAll ( [&dResults] ( const PqMatchContextRef_t& tCtx ) { dResults.Add ( tCtx.m_pMatchCtx ); }, true );

	// merge result set
	PercolateMergeResults ( dResults, tRes );
	dResults.Apply ( [] ( PercolateMatchContext_t *& pCtx ) { SafeDelete ( pCtx ); } );
}


bool PercolateIndex_c::MatchDocuments ( RtAccum_t * pAcc, PercolateMatchResult_t & tRes )
{
	MEMORY ( MEM_INDEX_RT );

	int64_t tmStart = sphMicroTimer();
	if ( tRes.m_bVerbose )
		tRes.m_tmSetup = -tmStart;
	m_sLastWarning = "";

	if ( !BindAccum ( pAcc ) )
		return false;

	// empty txn or no queries just ignore
	if ( !pAcc->m_uAccumDocs || GetStored ().IsEmpty() )
	{
		pAcc->Cleanup ();
		return true;
	}

	pAcc->Sort();

	CSphString sError;
	RtSegment_t * pSeg = CreateSegment ( pAcc, PERCOLATE_WORDS_PER_CP, m_tSettings.m_eHitless, m_dHitlessWords, sError );
	assert ( !pSeg || pSeg->m_uRows>0 );
	assert ( !pSeg || pSeg->m_tAliveRows>0 );
	BuildSegmentInfixes ( pSeg, m_pDict->HasMorphology(), true, m_tSettings.m_iMinInfixLen,
		PERCOLATE_WORDS_PER_CP, ( m_iMaxCodepointLength>1 ), m_tSettings.m_eHitless );

	DoMatchDocuments ( pSeg, tRes );
	SafeRelease ( pSeg );

	// done; cleanup accum
	pAcc->Cleanup ();

	int64_t tmEnd = sphMicroTimer();
	tRes.m_tmTotal = tmEnd - tmStart;
	if ( tRes.m_iQueriesFailed )
		tRes.m_sMessages.Warn ( "%d queries failed", tRes.m_iQueriesFailed );
	return true;
}

void PercolateIndex_c::RollBack ( RtAccum_t * pAcc )
{
	assert ( g_bRTChangesAllowed );

	if ( BindAccum ( pAcc ) )
		pAcc->Cleanup();
}


bool PercolateIndex_c::EarlyReject ( CSphQueryContext * pCtx, CSphMatch & tMatch ) const
{
	if ( !pCtx->m_pFilter )
		return false;

	auto * pSegment = (const RtSegment_t*)pCtx->m_pIndexData;
	tMatch.m_pStatic = pSegment->GetDocinfoByRowID ( tMatch.m_tRowID );

	return !pCtx->m_pFilter->Eval ( tMatch );
}

void PercolateIndex_c::GetStatus ( CSphIndexStatus * pRes ) const
{
	assert ( pRes );
	if (!pRes)
		return;

	CSphString sError;
	for ( const char * szExt : { "meta", "ram" } )
	{
		CSphAutofile fdRT ( GetFilename ( szExt ), SPH_O_READ, sError );
		int64_t iFileSize = fdRT.GetSize ();
		if ( iFileSize>0 )
			pRes->m_iDiskUse += iFileSize; // that uses disk, but not occupies
	}
	pRes->m_iTID = m_iTID;
	pRes->m_iSavedTID = m_iSavedTID;

	int64_t iRamUse = 0;
	int 	iMaxStack = 0;
	{
		ScRL_t rLock { m_tLock };
		iRamUse = m_hQueries.GetLengthBytes();
		iRamUse += m_dHitlessWords.GetLengthBytes64() + m_dLoadedQueries.GetLengthBytes64();
		iRamUse = m_pQueries->GetLengthBytes64 ();
		for ( auto & pItem : *m_pQueries )
		{
			iMaxStack = Max ( iMaxStack, pItem->m_iStackRequired );
			iRamUse += sizeof ( StoredQuery_t ) + sizeof ( XQQuery_t )
					+ pItem->m_dRejectTerms.GetLengthBytes64()
					+ pItem->m_dRejectWilds.GetLengthBytes64()
					+ pItem->m_dTags.GetLengthBytes64 ()
					+ pItem->m_dFilterTree.GetLengthBytes64 ()
					+ pItem->m_dFilters.GetLengthBytes64()
					+ pItem->m_dSuffixes.GetLengthBytes()
					+ pItem->m_sTags.Length()
					+ pItem->m_sQuery.Length();
			for ( const auto & sSuffix : pItem->m_dSuffixes )
				iRamUse += sSuffix.Length();
		}
	}
	pRes->m_iRamUse = iRamUse;
	pRes->m_iStackNeed = iMaxStack;
	pRes->m_iStackBase = StoredQuery_t::m_iStackBaseRequired;
	pRes->m_iLockCount = m_iDisabledCounter;
}

class XQTreeCompressor_t
{
	CSphVector<XQNode_t *> m_dWords;
	CSphVector<XQNode_t *> m_dChildren;

	void WalkNodes ( XQNode_t * pNode )
	{
		if ( !pNode )
			return;

		if ( pNode->m_dWords.GetLength() && pNode->m_dWords.GetLength()!=pNode->m_dWords.GetLimit() )
			m_dWords.Add ( pNode );

		if ( pNode->m_dChildren.GetLength() && pNode->m_dChildren.GetLength()!=pNode->m_dChildren.GetLimit() )
			m_dChildren.Add ( pNode );

		for ( auto & tChild : pNode->m_dChildren )
			WalkNodes ( tChild );
	}

	void Copy ()
	{
		// collect all old vectors then free them at once
		CSphFixedVector< CSphVector<XQKeyword_t> > dWords2Free ( m_dWords.GetLength() );
		CSphFixedVector< CSphVector<XQNode_t *> > dChildren2Free ( m_dChildren.GetLength() );

		for ( int i=0; i<m_dWords.GetLength(); i++ )
		{
			auto & dSrcWords = m_dWords[i]->m_dWords;
			int iLen = dSrcWords.GetLength();
			
			CSphFixedVector<XQKeyword_t> dDstWords ( iLen );
			dDstWords.CopyFrom ( dSrcWords );

			dWords2Free[i].SwapData ( dSrcWords ); // remove all collected vectors m_pData on exit
			dSrcWords.AdoptData ( dDstWords.LeakData(), iLen, iLen );
		}

		for ( int i=0; i<m_dChildren.GetLength(); i++ )
		{
			auto & dSrcChild = m_dChildren[i]->m_dChildren;
			int iLen = dSrcChild.GetLength();
			
			CSphFixedVector<XQNode_t *> dDstChildren ( iLen );
			dDstChildren.CopyFrom ( dSrcChild );
			dSrcChild.Resize ( 0 ); // XQNode_t poionter moved into new fixed-vector

			dChildren2Free[i].SwapData ( dSrcChild ); // remove all collected vectors m_pData on exit
			dSrcChild.AdoptData ( dDstChildren.LeakData(), iLen, iLen );
		}
	}

public:
	void DoWork ( XQNode_t * pNode )
	{
		WalkNodes ( pNode );
		Copy();
	}
};

std::unique_ptr<StoredQuery_i> PercolateIndex_c::CreateQuery ( PercolateQueryArgs_t & tArgs, CSphString & sError )
{
	{
		ScRL_t tLockHash { m_tLock };
		if ( !CanBeAdded ( tArgs, sError ))
			return nullptr;
	}

	bool bWordDict = m_pDict->GetSettings().m_bWordDict;

	TokenizerRefPtr_c pTokenizer = sphCloneAndSetupQueryTokenizer ( m_pTokenizer, IsStarDict ( bWordDict ), m_tSettings.m_bIndexExactWords, false );
	DictRefPtr_c pDict = GetStatelessDict ( m_pDict );

	if ( IsStarDict ( bWordDict ) )
		SetupStarDictV8 ( pDict );

	if ( m_tSettings.m_bIndexExactWords )
		SetupExactDict ( pDict );

	if ( tArgs.m_bQL )
		return CreateQuery ( tArgs, pTokenizer, pDict, sError );

	TokenizerRefPtr_c pTokenizerJson = sphCloneAndSetupQueryTokenizer ( m_pTokenizer, IsStarDict ( bWordDict ), m_tSettings.m_bIndexExactWords, true );
	return CreateQuery ( tArgs, pTokenizerJson, pDict, sError );
}


static std::unique_ptr<QueryParser_i> CreatePlainQueryparser ( bool )
{
	return sphCreatePlainQueryParser();
}

static CreateQueryParser_fn * g_pCreateQueryParser = CreatePlainQueryparser;
void SetPercolateQueryParserFactory ( CreateQueryParser_fn * pCall )
{
	g_pCreateQueryParser = pCall;
}

static void FixExpandedNode ( XQNode_t * pNode )
{
	assert ( pNode );
	ARRAY_FOREACH ( i, pNode->m_dWords )
	{
		XQKeyword_t & tKw = pNode->m_dWords[i];
		if ( sphHasExpandableWildcards ( tKw.m_sWord.cstr() ) )
		{
			tKw.m_bExpanded = true;
			// that pointer has not owned by XQKeyword_t and will NOT be deleted
			// however it should be !=nullptr to create ExtPayload_c at ranker
			tKw.m_pPayload = (void *)1;
		}
	}

	ARRAY_FOREACH ( i, pNode->m_dChildren )
		FixExpandedNode ( pNode->m_dChildren[i] );
}

static XQNode_t * FixExpanded ( XQNode_t * pNode, int iMinPrefix, int iMinInfix, bool bExactForm )
{
	ExpansionContext_t tExpCtx;
	tExpCtx.m_iMinPrefixLen = iMinPrefix;
	tExpCtx.m_iMinInfixLen = iMinInfix;
	tExpCtx.m_bHasExactForms = bExactForm;
	tExpCtx.m_bOnlyTreeFix = true;

	pNode = sphExpandXQNode ( pNode, tExpCtx );
	FixExpandedNode ( pNode );

	return pNode;
}

bool PercolateIndex_c::CanBeAdded ( PercolateQueryArgs_t& tArgs, CSphString& sError ) const REQUIRES_SHARED ( m_tLock )
{
	if ( tArgs.m_iQUID )
	{
		if ( tArgs.m_bReplace || !m_hQueries.Find ( tArgs.m_iQUID ) )
			return true;

		sError.SetSprintf ( "duplicate id '" INT64_FMT "'", tArgs.m_iQUID );
		return false;
	}

	int64_t iQUID = 0;
	do
		iQUID = UidShort ();
	while ( m_hQueries.Find( iQUID ) );
	tArgs.m_iQUID = iQUID;
	return true;
}


std::unique_ptr<StoredQuery_i> PercolateIndex_c::CreateQuery ( PercolateQueryArgs_t & tArgs, const TokenizerRefPtr_c& pTokenizer, const DictRefPtr_c& pDict, CSphString & sError )
{
	const char * sQuery = tArgs.m_sQuery;
	CSphVector<BYTE> dFiltered;
	if ( m_pFieldFilter && sQuery && m_pFieldFilter->Clone()->Apply ( sQuery, dFiltered, true ) )
		sQuery = (const char *)dFiltered.Begin();

	auto tParsed = std::make_unique<XQQuery_t>();
	std::unique_ptr<QueryParser_i> tParser = g_pCreateQueryParser ( !tArgs.m_bQL );

	// right tokenizer created at upper level
	if ( !tParser->ParseQuery ( *tParsed, sQuery, nullptr, pTokenizer, pTokenizer, &m_tSchema, pDict, m_tSettings, &m_tMorphFields ) )
	{
		sError = tParsed->m_sParseError;
		return nullptr;
	}

	// FIXME!!! provide segments list instead index
	sphTransformExtendedQuery ( &tParsed->m_pRoot, m_tSettings, false, nullptr );

	bool bWordDict = m_pDict->GetSettings().m_bWordDict;
	if ( m_tMutableSettings.m_iExpandKeywords!=KWE_DISABLED )
	{
		sphQueryExpandKeywords ( &tParsed->m_pRoot, m_tSettings, m_tMutableSettings.m_iExpandKeywords, bWordDict );
		tParsed->m_pRoot->Check ( true );
	}

	// this should be after keyword expansion
	TransformAotFilter ( tParsed->m_pRoot, pDict->GetWordforms(), m_tSettings );

	if ( m_tSettings.GetMinPrefixLen ( bWordDict )>0 || m_tSettings.m_iMinInfixLen>0 )
		tParsed->m_pRoot = FixExpanded ( tParsed->m_pRoot, m_tSettings.GetMinPrefixLen ( bWordDict ), m_tSettings.m_iMinInfixLen, ( pDict->HasMorphology () || m_tSettings.m_bIndexExactWords ) );

	// FIXME!!! move whole m_pRoot/pStored->m_pXQ content into arena and use from there to reduce fragmentation
	{
		XQTreeCompressor_t tXQCompressor;
		tXQCompressor.DoWork( tParsed->m_pRoot );
	}

	auto pStored = std::make_unique<StoredQuery_t>();
	pStored->m_pXQ = std::move ( tParsed );
	pStored->m_bOnlyTerms = true;
	pStored->m_sQuery = sQuery;
	QueryGetRejects ( pStored->m_pXQ->m_pRoot, pDict, pStored->m_dRejectTerms, pStored->m_dRejectWilds, pStored->m_dSuffixes, pStored->m_bOnlyTerms, ( m_iMaxCodepointLength>1 ) );
	QueryGetTerms ( pStored->m_pXQ->m_pRoot, pDict, pStored->m_hDict );
	pStored->m_sTags = tArgs.m_sTags;
	PercolateTags ( tArgs.m_sTags, pStored->m_dTags );
	pStored->m_iQUID = tArgs.m_iQUID;
	pStored->m_dFilters.CopyFrom ( tArgs.m_dFilters );
	pStored->m_dFilterTree.CopyFrom ( tArgs.m_dFilterTree );
	pStored->m_bQL = tArgs.m_bQL;
	// need keep m_bEmpty only in case query string is really empty string
	// but use full-text matching path in case query has only out of charset_table chars
	if ( pStored->m_pXQ->m_bEmpty && sQuery )
		pStored->m_pXQ->m_bEmpty = IsEmpty ( FromSz ( sQuery ) );

	CalcNecessaryStack ( pStored.get(), sError );

	return pStored;
}

void PercolateIndex_c::CalcNecessaryStack ( StoredQuery_t* pStored, CSphString& sError )
{
	if ( !pStored )
		return;

	int iStackForFt = -1;
	if ( pStored->m_pXQ && pStored->m_pXQ->m_pRoot )
		iStackForFt = ConsiderStackAbsolute ( pStored->m_pXQ->m_pRoot );

	auto iTreeHeight = pStored->m_dFilterTree.IsEmpty() ? 0 : EvalMaxTreeHeight ( pStored->m_dFilterTree, pStored->m_dFilterTree.GetLength() - 1 );
	int iStackForFilters = iTreeHeight * GetFilterStackItemSize() + GetStartFilterStackItemSize();

	pStored->m_iStackRequired = Max ( iStackForFt, iStackForFilters );
}

template<typename READER>
static void LoadInsertDeleteQueries_T ( CSphVector<StoredQueryDesc_t>& dNewQueries, CSphVector<int64_t>& dDeleteQueries, CSphVector<uint64_t>& dDeleteTags, READER& tReader )
{
	dDeleteTags.Resize ( tReader.UnzipInt() );
	for ( auto& tTag: dDeleteTags )
		tTag = tReader.UnzipOffset();

	dDeleteQueries.Resize ( tReader.UnzipInt() );
	for ( auto& tQuery: dDeleteQueries )
		tQuery = tReader.UnzipOffset();

	dNewQueries.Resize ( tReader.UnzipInt() );
	for ( auto& tNewQuery: dNewQueries )
		LoadStoredQuery ( PQ_META_VERSION_MAX, tNewQuery, tReader );
}


static void LoadInsertDeleteQueries ( CSphVector<StoredQueryDesc_t>& dNewQueries, CSphVector<int64_t>& dDeleteQueries, CSphVector<uint64_t>& dDeleteTags, CSphReader& tReader )
{
	LoadInsertDeleteQueries_T ( dNewQueries, dDeleteQueries, dDeleteTags, tReader );
}

template<typename WRITER, typename QUERY>
static void SaveInsertDeleteQueries_T ( const VecTraits_T<QUERY> & dNewQueries, const VecTraits_T<int64_t> & dDeleteQueries, const VecTraits_T<uint64_t> & dDeleteTags, WRITER & tWriter )
{
	tWriter.ZipInt ( dDeleteTags.GetLength() );
	for ( uint64_t uTag : dDeleteTags )
		tWriter.ZipOffset ( uTag );

	tWriter.ZipInt ( dDeleteQueries.GetLength() );
	for ( int64_t iQuery : dDeleteQueries )
		tWriter.ZipOffset ( iQuery );

	tWriter.ZipInt ( dNewQueries.GetLength() );
	for ( StoredQuery_i* pQuery : dNewQueries )
		SaveStoredQueryImpl ( *pQuery, tWriter );
}

template<typename QUERY>
static void SaveInsertDeleteQueries ( const VecTraits_T<QUERY> & dNewQueries, const VecTraits_T<int64_t> & dDeleteQueries, const VecTraits_T<uint64_t> & dDeleteTags, CSphVector<BYTE> & dOut )
{
	MemoryWriter_c tWriter ( dOut );
	SaveInsertDeleteQueries_T ( dNewQueries, dDeleteQueries, dDeleteTags, tWriter );
}

template<typename QUERY, typename WRITER>
static void SaveInsertDeleteQueries ( const VecTraits_T<QUERY> & dNewQueries, const VecTraits_T<int64_t> & dDeleteQueries, const VecTraits_T<uint64_t> & dDeleteTags, WRITER & tWriter )
{
	SaveInsertDeleteQueries_T ( dNewQueries, dDeleteQueries, dDeleteTags, tWriter );
}

namespace {
// wrap original queries vec, since we might retry more than once.
// Also eliminate dupes, so that last one query with same quid win
CSphVector<StoredQuerySharedPtr_t> UniqAndWrapQueries ( const VecTraits_T<StoredQuery_i*>& dNewQueries )
{
	CSphVector<StoredQuerySharedPtr_t> dNewSharedQueries;
	dNewSharedQueries.Reserve ( dNewQueries.GetLength() );
	OpenHashTable_T<int64_t, int> hQueries;
	for ( StoredQuery_i* pQuery : dNewQueries )
	{
		int* pIdx = hQueries.Find ( pQuery->m_iQUID );
		StoredQuerySharedPtr_t tNew { (StoredQuery_t*)pQuery };
		if ( !pIdx )
		{
			hQueries.Add ( pQuery->m_iQUID, dNewSharedQueries.GetLength() );
			dNewSharedQueries.Add ( tNew );
		} else
			dNewSharedQueries[*pIdx] = tNew;
	}
	return dNewSharedQueries;
}
} // namespace

int PercolateIndex_c::ReplayInsertAndDeleteQueries ( const VecTraits_T<StoredQuery_i*>& dNewQueries, const VecTraits_T<int64_t>& dDeleteQueries, const VecTraits_T<uint64_t>& dDeleteTags ) EXCLUDES ( m_tLock )
{
	// wrap original queries vec, since we might retry more than once
	auto dNewSharedQueries = UniqAndWrapQueries ( dNewQueries );

	while ( true )
	{
		SharedPQSlice_t dElems;
		int64_t iLimit = -1;

		// will use this slice to actual deletion
		VecTraits_T<int64_t> dAllToDelete = dDeleteQueries;

		// collect deletes by tag
		CSphVector<int64_t> dDeleteIdsAndTags;
		if ( !dDeleteTags.IsEmpty() )
		{
			// for delete by tags we need snapshot of the current queries
			{
				ScRL_t rLock ( m_tLock );
				dElems = GetStoredUnl();
				iLimit = m_pQueries->GetLimit();
			}

			// collect all deletes from tags, to process them all uniform way then
			for ( const StoredQuery_t* pQuery : dElems )
				if ( !pQuery->m_dTags.IsEmpty() && TagsMatched ( dDeleteTags, pQuery->m_dTags ) )
					dDeleteIdsAndTags.Add ( pQuery->m_iQUID );

			if ( !dDeleteIdsAndTags.IsEmpty() )
			{
				dDeleteIdsAndTags.Append ( dDeleteQueries );
				dDeleteIdsAndTags.Uniq();
				dAllToDelete = dDeleteIdsAndTags;
			}
		}

		// for both deletion and addition we need hash and snapshot
		OpenHashTable_T<int64_t, int> hQueries { 0 };
		{
			ScRL_t rLock ( m_tLock );
			if ( iLimit<0 )
			{
				dElems = GetStoredUnl();
				iLimit = m_pQueries->GetLimit();
			} else if ( dElems.Generation() != m_iGeneration )
				continue;
			hQueries = m_hQueries;
		}

		StoredQuerySharedPtrVecSharedPtr_t pNewVec;
		bool bWithFullClone = false;
		int iDeleted = 0;

		// delete by id pass (deletes by tags are also collected here)
		for ( int64_t iQuery : dAllToDelete )
		{
			auto* pIdx = hQueries.Find ( iQuery );
			if ( !pIdx )
				continue;

			if ( !bWithFullClone ) // first virgin hit, need to make heavy full clone of the queries
			{
				bWithFullClone = true;
				pNewVec = new CSphVector<StoredQuerySharedPtr_t>;
				pNewVec->Reserve ( iLimit );
				for ( auto& iElem : dElems )
					pNewVec->Add ( iElem );
			}
			auto iIdx = *pIdx;
			hQueries.Delete ( iQuery );
			if ( iQuery != pNewVec->Last()->m_iQUID )
				*hQueries.Find ( pNewVec->Last()->m_iQUID ) = iIdx; // fixup to removeFast
			pNewVec->RemoveFast ( iIdx );
			++iDeleted;
		}

		// insert/replace pass

		// check whether we can insert the fastest possible way, or need to modify snapshot and only then insert
		if ( !bWithFullClone )
		{
			for ( const auto& pQuery : dNewSharedQueries )
			{
				if ( hQueries.Find ( pQuery->m_iQUID ) && !bWithFullClone )
				{
					bWithFullClone = true;
					pNewVec = new CSphVector<StoredQuerySharedPtr_t>;
					pNewVec->Reserve ( iLimit );
					for ( auto& iElem : dElems )
						pNewVec->Add ( iElem );
					break;
				}
			}
		}

		// perform inserts into clone
		int64_t iNewInserted = 0;
		if ( bWithFullClone )
		{
			for ( auto& pQuery : dNewSharedQueries )
			{
				int* pIdx = hQueries.Find ( pQuery->m_iQUID );
				if ( !pIdx )
				{
					hQueries.Add ( pQuery->m_iQUID, pNewVec->GetLength() );
					pNewVec->Add ( pQuery );
					++iNewInserted;
				} else
					( *pNewVec )[*pIdx] = pQuery;
			}
		}

		ScWL_t wLock ( m_tLock );
		if ( dElems.Generation() != m_iGeneration )
			continue;

		if ( bWithFullClone )
		{
			m_pQueries = pNewVec;
			m_hQueries = std::move(hQueries);
			++m_iGeneration;
		} else {
			for ( auto& pQuery : dNewSharedQueries )
			{
				assert ( !hQueries.Find ( pQuery->m_iQUID ) );
				AddToStoredUnl ( pQuery );
				++iNewInserted;
			}
		}

		m_tStat.m_iTotalDocuments += iNewInserted - iDeleted;
		CSphString sError;
		Binlog::Commit ( &m_iTID, GetName(), true, sError, [&dNewSharedQueries, dDeleteQueries, dDeleteTags] ( Writer_i & tWriter ) {
			// my user op
			tWriter.PutByte ( Binlog::PQ_ADD_DELETE );
			SaveInsertDeleteQueries ( dNewSharedQueries, dDeleteQueries, dDeleteTags, tWriter );
		} );

		return iDeleted;
	}
}

bool PercolateIndex_c::Commit ( int * pDeleted, RtAccum_t * pAcc, CSphString* )
{
	assert ( g_bRTChangesAllowed );

	if ( !BindAccum ( pAcc ) )
		return true;

	CSphVector<StoredQuery_i*> dNewQueries; // not owned
	CSphVector<int64_t> dDeleteQueries;
	CSphVector<uint64_t> dDeleteTags;

	for ( auto& pCmd : pAcc->m_dCmd )
	{
		switch ( pCmd->m_eCommand )
		{
		case ReplCmd_e::PQUERY_ADD:
			dNewQueries.Add ( pCmd->m_pStored.release() );
			break;

		case ReplCmd_e::PQUERY_DELETE:
			if ( pCmd->m_dDeleteQueries.GetLength() )
				dDeleteQueries.Append ( pCmd->m_dDeleteQueries );
			else
				PercolateAppendTags ( pCmd->m_sDeleteTags, dDeleteTags );
			break;

		default:
			sphWarning ( "table %s: unsupported command %d", GetName(), (int)pCmd->m_eCommand );
		}
	}

	dDeleteTags.Uniq();
	dDeleteQueries.Uniq();

	int iDeleted = ReplayInsertAndDeleteQueries ( dNewQueries, dDeleteQueries, dDeleteTags );

	pAcc->Cleanup();

	if ( pDeleted )
		*pDeleted = iDeleted;

	return true;
}

Binlog::CheckTnxResult_t PercolateIndex_c::ReplayTxn ( CSphReader& tReader, CSphString & sError, BYTE uOp, Binlog::CheckTxn_fn&& fnCanContinue )
{
	assert ( uOp == Binlog::PQ_ADD_DELETE );

	CSphVector<StoredQueryDesc_t> dNewQueriesDescs;
	CSphVector<int64_t> dDeleteQueries;
	CSphVector<uint64_t> dDeleteTags;

	LoadInsertDeleteQueries ( dNewQueriesDescs, dDeleteQueries, dDeleteTags, tReader );

	Binlog::CheckTnxResult_t tRes = fnCanContinue ();
	if ( tRes.m_bValid && tRes.m_bApply )
	{
		CSphVector<StoredQuery_i *> dNewQueries; // not owned
		dNewQueries.Reserve ( dNewQueries.GetLength () );

		for ( StoredQueryDesc_t & tDesc: dNewQueriesDescs )
		{
			PercolateQueryArgs_t tArgs ( tDesc );
			// at binlog query already passed replace checks
			tArgs.m_bReplace = true;

			// actually replay
			auto pQuery = CreateQuery ( tArgs, sError );
			if ( !pQuery )
			{
				sError.SetSprintf ( "apply error, %s", sError.cstr () );
				tRes = Binlog::CheckTnxResult_t ();
				for ( StoredQuery_i * pDelQuery: dNewQueries )
					SafeDelete ( pDelQuery );
				return tRes;
			}
			dNewQueries.Add ( pQuery.release () );
		}

		// actually replay
		ReplayInsertAndDeleteQueries ( dNewQueries, dDeleteQueries, dDeleteTags );
		tRes.m_bApply = true;
	}
	return tRes;
}

class PqMatchProcessor_c : public MatchProcessor_i, ISphNoncopyable
{
public:
	PqMatchProcessor_c ( int iTag, const CSphQueryContext & tCtx )
		: m_iTag ( iTag )
		, m_tCtx ( tCtx )
	{}

	bool ProcessInRowIdOrder() const final				{ return false; }
	void Process ( CSphMatch * pMatch ) final			{ ProcessMatch(pMatch); }
	void Process ( VecTraits_T<CSphMatch *> & dMatches ) final { dMatches.for_each ( [this]( CSphMatch * pMatch ){ ProcessMatch(pMatch); } ); }

private:
	int							m_iTag;
	const CSphQueryContext &	m_tCtx;

	inline void ProcessMatch ( CSphMatch * pMatch )
	{
		// fixme! tag is signed int,
		// for distr. tags from remotes set with | 0x80000000,
		// i e in terms of signed int they're <0!
		// Is it intention, or bug?
		// If intention, lt us use uniformely either <0, either &0x80000000
		// conditions to avoid messing. If bug, shit already happened!
		if ( pMatch->m_iTag>=0 )
			return;

		m_tCtx.CalcFinal ( *pMatch );
		pMatch->m_iTag = m_iTag;
	}
};


bool PercolateIndex_c::MultiScan ( CSphQueryResult & tResult, const CSphQuery & tQuery, const VecTraits_T<ISphMatchSorter *> & dSorters, const CSphMultiQueryArgs & tArgs ) const
{
	assert ( tArgs.m_iTag>=0 );
	auto & tMeta = *tResult.m_pMeta;

	QueryProfile_c * pProfiler = tMeta.m_pProfile;

	// we count documents only (before filters)
	if ( tQuery.m_iMaxPredictedMsec )
		tMeta.m_bHasPrediction = true;

	if ( tArgs.m_uPackedFactorFlags & SPH_FACTOR_ENABLE )
		tMeta.m_sWarning.SetSprintf ( "packedfactors() will not work with a fullscan; you need to specify a query" );

	// start counting
	int64_t tmQueryStart = sphMicroTimer ();
	MiniTimer_c dTimerGuard;
	int64_t tmMaxTimer = dTimerGuard.Engage ( tQuery.m_uMaxQueryMsec ); // max_query_time

	// select the sorter with max schema
	// uses GetAttrsCount to get working facets (was GetRowSize)
	int iMaxSchemaIndex = GetMaxSchemaIndexAndMatchCapacity ( dSorters ).first;
	const ISphSchema & tMaxSorterSchema = *( dSorters[iMaxSchemaIndex]->GetSchema ());
	auto dSorterSchemas = SorterSchemas ( dSorters, iMaxSchemaIndex );

	// setup calculations and result schema
	CSphQueryContext tCtx ( tQuery );
	if ( !tCtx.SetupCalc ( tMeta, tMaxSorterSchema, m_tMatchSchema, nullptr, nullptr, dSorterSchemas ) )
		return false;

	// setup filters
	CreateFilterContext_t tFlx;
	tFlx.m_pFilters = &tQuery.m_dFilters;
	tFlx.m_pFilterTree = &tQuery.m_dFilterTree;
	tFlx.m_pSchema = &tMaxSorterSchema;
	tFlx.m_eCollation = tQuery.m_eCollation;
	tFlx.m_bScan = true;

	if ( !tCtx.CreateFilters ( tFlx, tMeta.m_sError, tMeta.m_sWarning ) )
		return false;

	// get all locators
	auto iIDidx = m_tMatchSchema.GetAttrIndex ( sphGetDocidName () );
	const CSphColumnInfo & dID = m_tMatchSchema.GetAttr ( iIDidx );
	const CSphColumnInfo & dColQuery = m_tMatchSchema.GetAttr ( iIDidx+1 );
	const CSphColumnInfo & dColTags = m_tMatchSchema.GetAttr ( iIDidx+2 );
	const CSphColumnInfo & dColFilters = m_tMatchSchema.GetAttr ( iIDidx+3 );
#if PARANOID
	assert ( m_tMatchSchema.GetAttrIndex ( "query" )==iIDidx + 1 );
	assert ( m_tMatchSchema.GetAttrIndex ( "tags" )==iIDidx + 2 );
	assert ( m_tMatchSchema.GetAttrIndex ( "filters" )==iIDidx + 3 );
#endif
	StringBuilder_c sFilters;

	// prepare to work them rows
	bool bRandomize = dSorters[0]->IsRandom();

	CSphMatch tMatch;
	// note: we reserve dynamic area in match using max sorter schema, but then fill it by locators from index schema.
	// that works relying that sorter always includes all attrs from index, leaving final selection of cols
	// to result minimizer. Once we try to pre-optimize sorter schema by select list, it will cause crashes here.
	tMatch.Reset ( tMaxSorterSchema.GetDynamicSize () );
	tMatch.m_iWeight = tArgs.m_iIndexWeight;
	// fixme! tag also used over bitmask | 0x80000000,
	// which marks that match comes from remote.
	// using -1 might be also interpreted as 0xFFFFFFFF in such context!
	// Does it intended?
	tMatch.m_iTag = tCtx.m_dCalcFinal.GetLength () ? -1 : tArgs.m_iTag;

	CSphScopedProfile tProf ( pProfiler, SPH_QSTATE_FULLSCAN );

	int iCutoff = ( tQuery.m_iCutoff<=0 ) ? -1 : tQuery.m_iCutoff;
	BYTE * pData = nullptr;

	CSphVector<PercolateQueryDesc> dQueries;
	auto dStored = GetStored();
	const int64_t& iCheckTimePoint { Threads::Coro::GetNextTimePointUS() };
	Threads::Coro::HighFreqChecker_c fnHeavyCheck;

	for ( const StoredQuery_t * pQuery : dStored )
	{
		tMatch.SetAttr ( dID.m_tLocator, pQuery->m_iQUID );

		int iLen = pQuery->m_sQuery.Length ();
		tMatch.SetAttr ( dColQuery.m_tLocator, (SphAttr_t) sphPackPtrAttr ( iLen, &pData ) );
		memcpy ( pData, pQuery->m_sQuery.cstr (), iLen );

		if ( pQuery->m_sTags.IsEmpty () )
			tMatch.SetAttr ( dColTags.m_tLocator, ( SphAttr_t ) 0 );
		else {
			iLen = pQuery->m_sTags.Length();
			tMatch.SetAttr ( dColTags.m_tLocator, ( SphAttr_t ) sphPackPtrAttr ( iLen, &pData ) );
			memcpy ( pData, pQuery->m_sTags.cstr (), iLen );
		}

		sFilters.Clear ();
		if ( pQuery->m_dFilters.GetLength () )
			FormatFiltersQL ( pQuery->m_dFilters, pQuery->m_dFilterTree, sFilters );
		iLen = sFilters.GetLength ();
		tMatch.SetAttr ( dColFilters.m_tLocator, ( SphAttr_t ) sphPackPtrAttr ( iLen, &pData ) );
		memcpy ( pData, sFilters.cstr (), iLen );


		++tMeta.m_tStats.m_iFetchedDocs;

		tCtx.CalcFilter ( tMatch );
		if ( tCtx.m_pFilter && !tCtx.m_pFilter->Eval ( tMatch ) )
		{
			tCtx.FreeDataFilter ( tMatch );
			m_tMatchSchema.FreeDataPtrs ( tMatch );
			continue;
		}

		if ( bRandomize )
			tMatch.m_iWeight = ( sphRand () & 0xffff ) * tArgs.m_iIndexWeight;

		// submit match to sorters
		tCtx.CalcSort ( tMatch );

		bool bNewMatch = false;
		dSorters.Apply ( [&tMatch, &bNewMatch] ( ISphMatchSorter * p ) { bNewMatch |= p->Push ( tMatch ); } );

		// stringptr expressions should be duplicated (or taken over) at this point
		tCtx.FreeDataFilter ( tMatch );
		tCtx.FreeDataSort ( tMatch );
		m_tMatchSchema.FreeDataPtrs ( tMatch );

		// handle cutoff
		if ( bNewMatch && --iCutoff==0 )
			break;

		// handle timer
		if ( sph::TimeExceeded ( tmMaxTimer ) )
		{
			tMeta.m_sWarning = "query time exceeded max_query_time";
			break;
		}

		if ( fnHeavyCheck() && sph::TimeExceeded ( iCheckTimePoint ) )
		{
			if ( session::GetKilled() )
			{
				tMeta.m_sWarning = "query was killed";
				break;
			}
			Threads::Coro::RescheduleAndKeepCrashQuery();
		}
	}

	SwitchProfile ( pProfiler, SPH_QSTATE_FINALIZE );

	// do final expression calculations
	if ( tCtx.m_dCalcFinal.GetLength () )
	{
		PqMatchProcessor_c tFinal ( tArgs.m_iTag, tCtx );
		dSorters.Apply ( [&] ( ISphMatchSorter * p ) { p->Finalize ( tFinal, false, tArgs.m_bFinalizeSorters ); } );
	}

	tMeta.m_iQueryTime += ( int ) ( ( sphMicroTimer () - tmQueryStart ) / 1000 );

	return true; // fixme! */
}

bool PercolateIndex_c::MultiQuery ( CSphQueryResult & tResult, const CSphQuery & tQuery,
		const VecTraits_T<ISphMatchSorter *> & dAllSorters, const CSphMultiQueryArgs &tArgs ) const
{
	MEMORY ( MEM_DISK_QUERY );

	// to avoid the checking of a ppSorters's element for NULL on every next step, just filter out all nulls right here
	CSphVector<ISphMatchSorter *> dSorters;
	dSorters.Reserve ( dAllSorters.GetLength() );
	dAllSorters.Apply ([&dSorters] ( ISphMatchSorter* p) { if ( p ) dSorters.Add(p); });

	// if we have anything to work with
	if ( dSorters.IsEmpty() )
		return false;

	// non-random at the start, random at the end
	dSorters.Sort ( CmpPSortersByRandom_fn () );

	const QueryParser_i * pQueryParser = tQuery.m_pQueryParser;
	assert ( pQueryParser );

	// fast path for scans
	if ( pQueryParser->IsFullscan ( tQuery ) )
		return MultiScan ( tResult, tQuery, dSorters, tArgs );

	return false;
}

void PercolateIndex_c::PostSetupUnl()
{
	PercolateIndex_i::PostSetup();
	m_iMaxCodepointLength = m_pTokenizer->GetMaxCodepointLength();

	// bigram filter
	if ( m_tSettings.m_eBigramIndex!=SPH_BIGRAM_NONE && m_tSettings.m_eBigramIndex!=SPH_BIGRAM_ALL )
	{
		m_pTokenizer->SetBuffer ( (BYTE*)const_cast<char*> ( m_tSettings.m_sBigramWords.cstr() ), m_tSettings.m_sBigramWords.Length() );

		for ( auto * pTok = m_pTokenizer->GetToken (); pTok; pTok = m_pTokenizer->GetToken () )
			m_tSettings.m_dBigramWords.Add() = (const char*)pTok;

		m_tSettings.m_dBigramWords.Sort();
	}

	// FIXME!!! handle error
	m_pTokenizerIndexing = m_pTokenizer->Clone ( SPH_CLONE_INDEX );
	Tokenizer::AddBigramFilterTo ( m_pTokenizerIndexing, m_tSettings.m_eBigramIndex, m_tSettings.m_sBigramWords, m_sLastError );

	if ( m_tSettings.m_uAotFilterMask )
		sphAotTransformFilter ( m_pTokenizerIndexing, m_pDict, m_tSettings.m_bIndexExactWords, m_tSettings.m_uAotFilterMask );

	// SPZ and zones setup
	if ( ( m_tSettings.m_bIndexSP && !m_pTokenizerIndexing->EnableSentenceIndexing ( m_sLastError ) ) ||
		( !m_tSettings.m_sZones.IsEmpty () && !m_pTokenizerIndexing->EnableZoneIndexing ( m_sLastError )) )
		m_pTokenizerIndexing = nullptr;

	bool bWordDict = m_pDict->GetSettings().m_bWordDict;

	// create queries
	TokenizerRefPtr_c pTokenizer = sphCloneAndSetupQueryTokenizer ( m_pTokenizer, IsStarDict ( bWordDict ), m_tSettings.m_bIndexExactWords, false );
	TokenizerRefPtr_c pTokenizerJson = sphCloneAndSetupQueryTokenizer ( m_pTokenizer, IsStarDict ( bWordDict ), m_tSettings.m_bIndexExactWords, true );

	DictRefPtr_c pDict = GetStatelessDict ( m_pDict );

	if ( IsStarDict ( bWordDict ) )
		SetupStarDictV8 ( pDict );

	if ( m_tSettings.m_bIndexExactWords )
		SetupExactDict ( pDict );

	CSphString sHitlessFiles = m_tSettings.m_sHitlessFiles;
	if ( GetIndexFilenameBuilder() )
	{
		std::unique_ptr<FilenameBuilder_i> pFilenameBuilder = GetIndexFilenameBuilder() ( GetName() );
		if ( pFilenameBuilder )
			sHitlessFiles = pFilenameBuilder->GetFullPath ( sHitlessFiles );
	}

	// hitless
	if ( !LoadHitlessWords ( sHitlessFiles, m_pTokenizerIndexing, m_pDict, m_dHitlessWords, m_sLastError ) )
		sphWarning ( "table '%s': %s", GetName(), m_sLastError.cstr() );

	m_pQueries->ReserveGap( m_dLoadedQueries.GetLength () );

	CSphString sError;
	for ( const StoredQueryDesc_t& tQuery : m_dLoadedQueries )
	{
		const TokenizerRefPtr_c& pTok = tQuery.m_bQL ? pTokenizer : pTokenizerJson;
		PercolateQueryArgs_t tArgs ( tQuery );
		if ( CanBeAdded ( tArgs, sError ) )
		{
			auto pQuery = CreateQuery ( tArgs, pTok, pDict, sError );
			if ( pQuery )
			{
				// as a new (not replace), query it will be anyway added to the tail.
				// so, we may reserve ref in the hash, and then occupy it with the query.
				assert ( !tArgs.m_bReplace );
				AddToStoredUnl ( StoredQuerySharedPtr_t ((StoredQuery_t *) pQuery.release() ));
				continue;
			}
		}
		sphWarning ( "table '%s': %d (id=" INT64_FMT ") query failed to load, ignoring", GetName(), m_dLoadedQueries.Idx ( &tQuery ), tQuery.m_iQUID );
	}
	m_dLoadedQueries.Reset ( 0 );

	// still need index files for index just created from config
	if ( !m_bHasFiles )
		SaveMeta ( SharedPQSlice_t ( m_pQueries ) );

}

void PercolateIndex_c::PostSetup () EXCLUDES ( m_tLock )
{
	ScWL_t wLock ( m_tLock );
	PostSetupUnl();
}

// load old-style (legacy) binary meta
PercolateIndex_c::LOAD_E PercolateIndex_c::LoadMetaLegacy ( const CSphString& sMeta, bool bStripPath, FilenameBuilder_i* pFilenameBuilder, StrVec_t& dWarnings )
{
	/////////////
	// load meta
	/////////////

	m_sLastError = "";

	// opened and locked, lets read
	CSphAutoreader rdMeta;
	if ( !rdMeta.Open ( sMeta, m_sLastError ) )
		return LOAD_E::GeneralError_e;

	if ( rdMeta.GetDword() != META_HEADER_MAGIC )
	{
		m_sLastError.SetSprintf ( "invalid meta file %s", sMeta.cstr() );
		return LOAD_E::ParseError_e;
	}
	DWORD uVersion = rdMeta.GetDword();
	if ( uVersion == 0 || uVersion > META_VERSION )
	{
		m_sLastError.SetSprintf ( "%s is v.%u, binary is v.%u", sMeta.cstr(), uVersion, META_VERSION );
		return LOAD_E::GeneralError_e;
	}

	// we don't support anything prior to v8
	DWORD uMinFormatVer = 8;
	if ( uVersion < uMinFormatVer )
	{
		m_sLastError.SetSprintf ( "tables prior to v.%u are no longer supported (use index_converter tool); %s is v.%u", uMinFormatVer, GetFilebase(), uVersion );
		return LOAD_E::GeneralError_e;
	}

	DWORD uIndexVersion = rdMeta.GetDword();

	CSphTokenizerSettings tTokenizerSettings;
	CSphDictSettings tDictSettings;
	CSphEmbeddedFiles tEmbeddedFiles;

	// load settings
	ReadSchema ( rdMeta, m_tSchema, uIndexVersion );
	LoadIndexSettings ( m_tSettings, rdMeta, uIndexVersion );
	if ( !tTokenizerSettings.Load ( pFilenameBuilder, rdMeta, tEmbeddedFiles, m_sLastError ) )
		return LOAD_E::GeneralError_e;

	tDictSettings.Load ( rdMeta, tEmbeddedFiles, pFilenameBuilder, m_sLastWarning );

	// initialize AOT if needed
	DWORD uPrevAot = m_tSettings.m_uAotFilterMask;
	m_tSettings.m_uAotFilterMask = sphParseMorphAot ( tDictSettings.m_sMorphology.cstr() );
	if ( m_tSettings.m_uAotFilterMask!=uPrevAot )
		sphWarning ( "table '%s': morphology option changed from config has no effect, ignoring", GetName() );

	if ( bStripPath )
	{
		StripPath ( tTokenizerSettings.m_sSynonymsFile );
		ARRAY_FOREACH ( i, tDictSettings.m_dWordforms )
			StripPath ( tDictSettings.m_dWordforms[i] );
	}

	// recreate tokenizer
	m_pTokenizer = Tokenizer::Create ( tTokenizerSettings, &tEmbeddedFiles, pFilenameBuilder, dWarnings, m_sLastError );
	if ( !m_pTokenizer )
		return LOAD_E::GeneralError_e;

	// recreate dictionary
	m_pDict = sphCreateDictionaryCRC ( tDictSettings, &tEmbeddedFiles, m_pTokenizer, GetName(), bStripPath, m_tSettings.m_iSkiplistBlockSize, pFilenameBuilder, m_sLastError );
	if ( !m_pDict )
	{
		m_sLastError.SetSprintf ( "table '%s': %s", GetName(), m_sLastError.cstr() );
		return LOAD_E::GeneralError_e;
	}

	Tokenizer::AddToMultiformFilterTo ( m_pTokenizer, m_pDict->GetMultiWordforms () );

	// regexp and ICU
	if ( uVersion>=6 )
	{
		std::unique_ptr<ISphFieldFilter> pFieldFilter;
		CSphFieldFilterSettings tFieldFilterSettings;
		tFieldFilterSettings.Load(rdMeta);
		if ( tFieldFilterSettings.m_dRegexps.GetLength() )
			pFieldFilter = sphCreateRegexpFilter ( tFieldFilterSettings, m_sLastError );

		if ( !sphSpawnFilterICU ( pFieldFilter, m_tSettings, tTokenizerSettings, sMeta.cstr(), m_sLastError ) )
			return LOAD_E::GeneralError_e;

		SetFieldFilter ( std::move ( pFieldFilter ) );
	}

	// queries
	DWORD uQueries = rdMeta.GetDword();
	m_dLoadedQueries.Reset ( uQueries );
	if ( uVersion<7)
	{
		for ( auto& tQuery : m_dLoadedQueries )
			LoadStoredQueryV6 ( uVersion, tQuery, rdMeta);
	} else
	{
		for ( auto & tQuery : m_dLoadedQueries )
			LoadStoredQuery ( uVersion, tQuery, rdMeta );
		m_iTID = rdMeta.GetOffset ();
	}

	m_tStat.m_iTotalDocuments = uQueries;
	m_iSavedTID = m_iTID;
	return LOAD_E::Ok_e;
}

void LoadStoredQueryJson ( StoredQueryDesc_t& tQuery, const bson::Bson_c& tNode );

// load new (json) meta
PercolateIndex_c::LOAD_E PercolateIndex_c::LoadMetaJson ( const CSphString& sMeta, bool bStripPath, FilenameBuilder_i* pFilenameBuilder, StrVec_t& dWarnings )
{
	using namespace bson;

	CSphVector<BYTE> dData;
	if ( !sphJsonParse ( dData, sMeta, m_sLastError ) )
		return LOAD_E::ParseError_e;

	Bson_c tBson ( dData );
	if ( tBson.IsEmpty() || !tBson.IsAssoc() )
	{
		m_sLastError = "Something wrong read from json meta - it is either empty, either not root object.";
		return LOAD_E::ParseError_e;
	}

	// version
	DWORD uVersion = (DWORD)Int ( tBson.ChildByName ( "meta_version" ), 9 );
	if ( uVersion == 10 ) uVersion = 9; // fixme! a little hack, m.b. deal another way? v10 is minor of v9
	if ( uVersion == 0 || uVersion > META_VERSION )
	{
		m_sLastError.SetSprintf ( "%s is v.%u, binary is v.%u", sMeta.cstr(), uVersion, META_VERSION );
		return LOAD_E::GeneralError_e;
	}

	// we don't support anything prior to v8
	DWORD uMinFormatVer = 9;
	if ( uVersion < uMinFormatVer )
	{
		m_sLastError.SetSprintf ( "tables prior to v.%u are no longer supported (use index_converter tool); %s is v.%u", uMinFormatVer, GetFilebase(), uVersion );
		return LOAD_E::GeneralError_e;
	}

//	DWORD uIndexVersion = (DWORD)Int ( tBson.ChildByName ( "index_format_version" ) );

	CSphTokenizerSettings tTokenizerSettings;
	CSphDictSettings tDictSettings;
	CSphEmbeddedFiles tEmbeddedFiles;

	// load settings
	ReadSchemaJson ( tBson.ChildByName ( "schema" ), m_tSchema );
	LoadIndexSettingsJson ( tBson.ChildByName ( "index_settings" ), m_tSettings );

	if ( !tTokenizerSettings.Load ( pFilenameBuilder, tBson.ChildByName ( "tokenizer_settings"), tEmbeddedFiles, m_sLastError ) )
		return LOAD_E::GeneralError_e;

	tDictSettings.Load ( tBson.ChildByName ( "dictionary_settings" ), tEmbeddedFiles, pFilenameBuilder, m_sLastWarning );

	// initialize AOT if needed
	DWORD uPrevAot = m_tSettings.m_uAotFilterMask;
	m_tSettings.m_uAotFilterMask = sphParseMorphAot ( tDictSettings.m_sMorphology.cstr() );
	if ( m_tSettings.m_uAotFilterMask != uPrevAot )
		sphWarning ( "table '%s': morphology option changed from config has no effect, ignoring", GetName() );

	if ( bStripPath )
	{
		StripPath ( tTokenizerSettings.m_sSynonymsFile );
		ARRAY_FOREACH ( i, tDictSettings.m_dWordforms )
			StripPath ( tDictSettings.m_dWordforms[i] );
	}

	// recreate tokenizer
	m_pTokenizer = Tokenizer::Create ( tTokenizerSettings, &tEmbeddedFiles, pFilenameBuilder, dWarnings, m_sLastError );
	if ( !m_pTokenizer )
		return LOAD_E::GeneralError_e;

	// recreate dictionary
	m_pDict = sphCreateDictionaryCRC ( tDictSettings, &tEmbeddedFiles, m_pTokenizer, GetName(), bStripPath, m_tSettings.m_iSkiplistBlockSize, pFilenameBuilder, m_sLastError );
	if ( !m_pDict )
	{
		m_sLastError.SetSprintf ( "table '%s': %s", GetName(), m_sLastError.cstr() );
		return LOAD_E::GeneralError_e;
	}

	Tokenizer::AddToMultiformFilterTo ( m_pTokenizer, m_pDict->GetMultiWordforms() );

	// regexp and ICU
	std::unique_ptr<ISphFieldFilter> pFieldFilter;
	auto tFieldFilterSettingsNode = tBson.ChildByName ( "field_filter_settings" );
	if ( !IsNullNode ( tFieldFilterSettingsNode ) )
	{
		CSphFieldFilterSettings tFieldFilterSettings;
		Bson_c ( tFieldFilterSettingsNode ).ForEach ( [&tFieldFilterSettings] ( const NodeHandle_t& tNode ) {
			tFieldFilterSettings.m_dRegexps.Add ( String ( tNode ) );
		} );

		if ( !tFieldFilterSettings.m_dRegexps.IsEmpty() )
			pFieldFilter = sphCreateRegexpFilter ( tFieldFilterSettings, m_sLastError );
	}

	if ( !sphSpawnFilterICU ( pFieldFilter, m_tSettings, tTokenizerSettings, sMeta.cstr(), m_sLastError ) )
		return LOAD_E::GeneralError_e;

	SetFieldFilter ( std::move ( pFieldFilter ) );

	m_iTID = Int ( tBson.ChildByName ( "tid" ) );
	auto tIndexId = tBson.ChildByName ( "index_id" );
	if ( !IsNullNode ( tIndexId ) )
		m_iIndexId = Int ( tIndexId );

	// queries
	auto tQueriesNode = tBson.ChildByName ( "pqs" );
	if ( !IsNullNode( tQueriesNode) )
	{
		Bson_c tQueriesVec { tQueriesNode };
		m_dLoadedQueries.Reset ( tQueriesVec.CountValues() );
		int iLastQ = 0;
		tQueriesVec.ForEach ( [&iLastQ,this] ( const NodeHandle_t& tNode ) {
			LoadStoredQueryJson ( m_dLoadedQueries[iLastQ++], tNode );
		} );
	}

	m_tStat.m_iTotalDocuments = m_dLoadedQueries.GetLength();
	m_iSavedTID = m_iTID;
	return LOAD_E::Ok_e;
}

bool PercolateIndex_c::LoadMetaImpl ( const CSphString& sMeta, bool bStripPath, FilenameBuilder_i* pFilenameBuilder, StrVec_t& dWarnings )
{
	auto eRes = LoadMetaJson ( sMeta, bStripPath, pFilenameBuilder, dWarnings );
	if ( eRes == LOAD_E::ParseError_e )
	{
		sphInfo ( "Index meta format is not json, will try it as binary..." );
		eRes = LoadMetaLegacy ( sMeta, bStripPath, pFilenameBuilder, dWarnings );
		if ( eRes == LOAD_E::ParseError_e )
		{
			sphWarning ( "Unable to parse header... Error %s", m_sLastError.cstr() );
			return false;
		}
	}
	if ( eRes == LOAD_E::GeneralError_e )
	{
		sphWarning ( "Unable to load header... Error %s", m_sLastError.cstr() );
		return false;
	}

	assert ( eRes == LOAD_E::Ok_e );
	return true;
}

bool PercolateIndex_c::LoadMeta ( const CSphString& sMeta, bool bStripPath, FilenameBuilder_i* pFilenameBuilder, StrVec_t& dWarnings )
{
	if ( LoadMetaImpl ( sMeta, bStripPath, pFilenameBuilder, dWarnings ) )
		return true;

	const char* szDumpPath = getenv ( "dump_corrupt_meta" );
	if ( !szDumpPath )
		return false;

	CSphString sDestPath = SphSprintf("%s%s",szDumpPath,"index.meta");
	CSphString sError;
	if ( !CopyFile ( sMeta, sDestPath, sError ) )
		sphWarning ( "%s", sError.cstr() );
	return false;
}


bool PercolateIndex_c::Prealloc ( bool bStripPath, FilenameBuilder_i * pFilenameBuilder, StrVec_t & dWarnings )
{
	CSphString sLock = GetFilename ( "lock" ); // notice: .lock vs .spl
	m_iLockFD = ::open ( sLock.cstr(), SPH_O_NEW, 0644 );
	if ( m_iLockFD < 0 )
	{
		m_sLastError.SetSprintf ( "failed to open %s: %s", sLock.cstr(), strerrorm( errno ) );
		return false;
	}
	if ( !sphLockEx ( m_iLockFD, false ) )
	{
		m_sLastError.SetSprintf ( "failed to lock %s: %s", sLock.cstr(), strerrorm( errno ) );
		::close ( m_iLockFD );
		return false;
	}

	CSphString sMeta = GetFilename ( "meta" );

	// no readable meta? no disk part yet
	if ( !sphIsReadable ( sMeta.cstr() ) )
		return true;

	m_bHasFiles = true;

	if ( !LoadMeta ( sMeta, bStripPath, pFilenameBuilder, dWarnings ) )
		return false;

	CSphString sMutableFile = GetFilename ( SPH_EXT_SETTINGS );
	if ( !m_tMutableSettings.Load ( sMutableFile.cstr(), GetName() ) )
		return false;

	m_tmSaved = sphMicroTimer();
	return true;
}

void operator<< ( JsonEscapedBuilder& tOut, const StoredQueryDesc_t& tQuery );

void PercolateIndex_c::SaveMeta ( const SharedPQSlice_t& dStored, bool bShutdown )
{
	// sanity check
	if ( m_iLockFD<0 || IsSaveDisabled() )
		return;

	// write new meta
	CSphString sNameMeta = GetFilename("meta");
	CSphString sNameMetaNew = GetFilename ( "meta.new" );

	const int iBuffSize = 262144;
	CSphString sError;
	CSphWriter tMetaWriter;
	tMetaWriter.SetBufferSize ( iBuffSize );
	if ( !tMetaWriter.OpenFile ( sNameMetaNew, sError ) )
	{
		sphWarning ( "failed to serialize meta: %s", sError.cstr() );
		return;
	}

	JsonEscapedBuilder sNewMeta;
	sNewMeta.GrowEnough ( Min ( iBuffSize*2/3, dStored.GetLength() * 64 ) );
	sNewMeta.Rewind();
	sNewMeta.ObjectWBlock();

	// human-readable sugar
	sNewMeta.NamedString ( "meta_created_time_utc", sphCurrentUtcTime() );
	sNewMeta.NamedVal ( "meta_version", META_VERSION );
	sNewMeta.NamedVal ( "index_format_version", INDEX_FORMAT_VERSION );

	sNewMeta.NamedVal ( "schema", m_tSchema );
	sNewMeta.NamedVal ( "index_settings", m_tSettings );
	sNewMeta.Named ( "tokenizer_settings" );
	SaveTokenizerSettings ( sNewMeta, m_pTokenizer, m_tSettings.m_iEmbeddedLimit );
	sNewMeta.Named ( "dictionary_settings" );
	SaveDictionarySettings ( sNewMeta, m_pDict, false, m_tSettings.m_iEmbeddedLimit );

	// meta v.6
	CSphFieldFilterSettings tFieldFilterSettings;
	if ( m_pFieldFilter )
		m_pFieldFilter->GetSettings(tFieldFilterSettings);
	sNewMeta.NamedVal ( "field_filter_settings", tFieldFilterSettings );
	sNewMeta.NamedVal ( "tid", m_iTID );

	{
		sNewMeta.Named ( "pqs" );
		auto _ = sNewMeta.ArrayW();
		for ( const StoredQuery_t * pQuery : dStored )
		{
			sNewMeta << *pQuery;

			// flush data on buffer grow
			if ( sNewMeta.GetLength()>iBuffSize/2 )
			{
				tMetaWriter.PutString ( (Str_t)sNewMeta );
				sNewMeta.Rewind();
			}
		}
	}

	sNewMeta.FinishBlocks();
	tMetaWriter.PutString ( (Str_t)sNewMeta );
	tMetaWriter.CloseFile();
	sNewMeta.Clear();
	// could be better to add check mode for PQ into indextool

	// rename
	if ( sph::rename ( sNameMetaNew.cstr(), sNameMeta.cstr() ) )
		sphWarning ( "failed to rename meta (src=%s, dst=%s, errno=%d, error=%s)", sNameMetaNew.cstr(), sNameMeta.cstr(), errno, strerrorm( errno ) );

	SaveMutableSettings ( m_tMutableSettings, GetFilename ( SPH_EXT_SETTINGS ) );

	// notify binlog after file saved
	Binlog::NotifyIndexFlush ( m_iTID, GetName(), (Binlog::Shutdown_e)bShutdown, Binlog::NoSave );
	m_iSavedTID = m_iTID;
	m_tmSaved = sphMicroTimer();
}


void PercolateIndex_c::SaveMeta ( bool bShutdown )
{
	SaveMeta ( GetStored(), bShutdown );
}

bool PercolateIndex_c::Truncate ( CSphString & sError )
{
	ScWL_t wLock ( m_tLock );

	m_hQueries.Reset ( 256 );
	m_pQueries = new CSphVector<StoredQuerySharedPtr_t>;

	// update and save meta
	// current TID will be saved, so replay will properly skip preceding txns
	// FIXME!!! however it should be replicated to cluster maybe with TOI
	SaveMeta ( SharedPQSlice_t ( m_pQueries ) );

	// allow binlog to unlink now-redundant data files
	Binlog::NotifyIndexFlush ( m_iTID, GetName (), Binlog::NoShutdown, Binlog::ForceSave );

	return true;
}

void PercolateMatchResult_t::Reset ()
{
	m_bGetDocs = false;
	m_bGetQuery = false;
	m_bGetFilters = true;

	m_iQueriesMatched = 0;
	m_iQueriesFailed = 0;
	m_iDocsMatched = 0;
	m_tmTotal = 0;

	m_bVerbose = false;
	m_iEarlyOutQueries = 0;
	m_iTotalQueries = 0;
	m_iOnlyTerms = 0;
	m_tmSetup = 0;
	m_sMessages.Clear ();

	m_dQueryDesc.Reset ( 0 );
	m_dDocs.Reset ( 0 );
	m_dQueryDT.Reset ( 0 );

}

PercolateMatchResult_t::PercolateMatchResult_t ( PercolateMatchResult_t&& rhs ) noexcept
	: PercolateMatchResult_t()
{
	Swap (rhs);
}

void PercolateMatchResult_t::Swap ( PercolateMatchResult_t& rhs ) noexcept
{
	::Swap ( m_bGetDocs, rhs.m_bGetDocs );
	::Swap ( m_bGetQuery, rhs.m_bGetQuery );
	::Swap ( m_bGetFilters, rhs.m_bGetFilters );

	::Swap ( m_iQueriesMatched, rhs.m_iQueriesMatched );
	::Swap ( m_iQueriesFailed, rhs.m_iQueriesFailed );
	::Swap ( m_iDocsMatched, rhs.m_iDocsMatched );
	::Swap ( m_tmTotal, rhs.m_tmTotal );

	::Swap ( m_bVerbose, rhs.m_bVerbose );
	::Swap ( m_iEarlyOutQueries, rhs.m_iEarlyOutQueries );
	::Swap ( m_iTotalQueries, rhs.m_iTotalQueries );
	::Swap ( m_iOnlyTerms, rhs.m_iOnlyTerms );
	::Swap ( m_tmSetup, rhs.m_tmSetup );
	::Swap ( m_sMessages, rhs.m_sMessages );

	::Swap ( m_dQueryDesc, rhs.m_dQueryDesc );
	::Swap ( m_dDocs, rhs.m_dDocs );
	::Swap ( m_dQueryDT, rhs.m_dQueryDT );
}

PercolateMatchResult_t&PercolateMatchResult_t::operator= ( PercolateMatchResult_t rhs ) noexcept
{
	Swap ( rhs );
	return *this;
}


void FixPercolateSchema ( CSphSchema & tSchema )
{
	if ( !tSchema.GetFieldsCount() )
		tSchema.AddField ( CSphColumnInfo ( "text" ) );
}

bool PercolateIndex_c::IsSameSettings ( CSphReconfigureSettings & tSettings, CSphReconfigureSetup & tSetup, StrVec_t & dWarnings, CSphString & sError ) const
{
	tSetup.m_tSchema = tSettings.m_tSchema;
	FixPercolateSchema ( tSetup.m_tSchema );

	CSphString sTmp;
	bool bSameSchema = m_tSchema.CompareTo ( tSettings.m_tSchema, sTmp, false );

	return CreateReconfigure ( GetName(), IsStarDict ( m_pDict->GetSettings().m_bWordDict ), m_pFieldFilter.get(), m_tSettings, m_pTokenizer->GetSettingsFNV(),
		  m_pDict->GetSettingsFNV(), m_pTokenizer->GetMaxCodepointLength(), GetMemLimit(),
		  bSameSchema, tSettings, tSetup, dWarnings, sError );
}

bool PercolateIndex_c::Reconfigure ( CSphReconfigureSetup & tSetup )
{
	m_tSchema = tSetup.m_tSchema;

	Setup ( tSetup.m_tIndex );
	SetTokenizer ( tSetup.m_pTokenizer );
	SetDictionary ( tSetup.m_pDict );
	SetFieldFilter ( std::move ( tSetup.m_pFieldFilter ) );

	m_iMaxCodepointLength = m_pTokenizer->GetMaxCodepointLength();
	SetupQueryTokenizer();

	ScWL_t wLock ( m_tLock ); // ensure nothing will be changed during reconfigure pass.

	m_dLoadedQueries.Reset ( m_pQueries->GetLength() );
	ARRAY_FOREACH ( i, m_dLoadedQueries )
	{
		StoredQueryDesc_t & tQuery = m_dLoadedQueries[i];
		const StoredQuery_t * pStored = (*m_pQueries) [i];

		tQuery.m_iQUID = pStored->m_iQUID;
		tQuery.m_sQuery = pStored->m_sQuery;
		tQuery.m_sTags = pStored->m_sTags;
		tQuery.m_dFilters.CopyFrom ( pStored->m_dFilters );
		tQuery.m_dFilterTree.CopyFrom ( pStored->m_dFilterTree );
	}

	m_pQueries = new CSphVector<StoredQuerySharedPtr_t>;
	m_hQueries.Clear();

	// note: m_tLockHash and m_tLock is still held here.
	PostSetupUnl();
	return true;
}

bool PercolateIndex_c::IsFlushNeed() const
{
	// m_iTID get managed by binlog that is why wo binlog there is no need to compare it
	if ( Binlog::IsActive() && m_iTID<=m_iSavedTID )
		return false;

	return !IsSaveDisabled();

}

void PercolateIndex_c::ForceRamFlush ( const char * szReason )
{
	if ( !IsFlushNeed() )
		return;

	int64_t tmStart = sphMicroTimer();
	int64_t iWasTID = m_iSavedTID;
	int64_t tmWas = m_tmSaved;
	SaveMeta ();

	int64_t tmNow = sphMicroTimer();
	int64_t tmAge = tmNow - tmWas;
	int64_t tmSave = tmNow - tmStart;

	sphInfo ( "percolate: table %s: saved ok (mode=%s, last TID=" INT64_FMT ", current TID=" INT64_FMT ", "
		"time delta=%d sec, took=%d.%03d sec)", GetName(), szReason, iWasTID, m_iTID, (int) (tmAge/1000000), (int)(tmSave/1000000), (int)((tmSave/1000)%1000) );
}

bool PercolateIndex_c::ForceDiskChunk()
{
	ForceRamFlush ( "forced" );
	return true;
}

bool PercolateIndex_c::IsSaveDisabled() const noexcept
{
	return m_iDisabledCounter > 0;
}

void PercolateIndex_c::ProhibitSave()
{
	++m_iDisabledCounter;
}
void PercolateIndex_c::EnableSave()
{
	if ( IsSaveDisabled() )
		--m_iDisabledCounter;
}

void PercolateIndex_c::LockFileState ( StrVec_t & dFiles )
{
	ForceRamFlush ( "forced" );
	++m_iDisabledCounter;

	GetIndexFiles ( dFiles, dFiles );
}


PercolateQueryArgs_t::PercolateQueryArgs_t ( const VecTraits_T<CSphFilterSettings> & dFilters, const VecTraits_T<FilterTreeItem_t> & dFilterTree )
	: m_dFilters ( dFilters )
	, m_dFilterTree ( dFilterTree )
{}

PercolateQueryArgs_t::PercolateQueryArgs_t ( const StoredQueryDesc_t & tDesc )
	: PercolateQueryArgs_t ( tDesc.m_dFilters, tDesc.m_dFilterTree )
{
	m_sQuery = tDesc.m_sQuery.cstr();
	m_sTags = tDesc.m_sTags.cstr();
	m_iQUID = tDesc.m_iQUID;
	m_bQL = tDesc.m_bQL;
}

// stuff for merging several results into one
struct PQMergeResultsIterator_t
{
	CPqResult * m_pResult = nullptr;
	int m_iIdx = 0;
	int m_iElems = 0;
	int* m_pDocs = nullptr;

	explicit PQMergeResultsIterator_t ( CPqResult * pMatch = nullptr )
		: m_pResult ( pMatch )
	{
		if ( !pMatch )
			return;
		m_iElems = pMatch->m_dResult.m_dQueryDesc.GetLength ();
		m_pDocs = pMatch->m_dResult.m_dDocs.begin();
	}

	inline PercolateQueryDesc & CurDesc () const
	{ return m_pResult->m_dResult.m_dQueryDesc[m_iIdx]; }

	inline int CurDt () const
	{ return m_pResult->m_dResult.m_dQueryDT[m_iIdx]; }

	static inline bool IsLess ( const PQMergeResultsIterator_t &a, const PQMergeResultsIterator_t &b )
	{
		return a.CurDesc().m_iQUID<b.CurDesc().m_iQUID;
	}
};

void MergePqResults ( const VecTraits_T<CPqResult *> &dChunks, CPqResult &dRes, bool bSharded )
{
	if ( dChunks.IsEmpty () )
		return;

	// check if we have exactly one non-null and non-empty result
	if ( dChunks.GetLength ()==1 ) // short path for only 1 result.
	{
		auto dOldMsgs = std::move(dRes.m_dResult.m_sMessages);
		dRes = std::move ( *dChunks[0] );
		dRes.m_dResult.m_sMessages.AddStringsFrom ( dOldMsgs );
		return;
	}

	assert ( dChunks.GetLength ()>1 ); // simplest cases must be already processed;

	int iGotQueries = 0;
	int iGotDocids = 0;
	auto & dFinal = dRes.m_dResult; // shortcut

	CSphQueue<PQMergeResultsIterator_t, PQMergeResultsIterator_t> qMatches ( dChunks.GetLength () );
	for ( CPqResult * pChunk : dChunks )
	{
		assert ( pChunk ); // no nulls allowed

		auto &dResult = pChunk->m_dResult; /// shortcut

		// collect all warnings/errors/other things despite the num of collected results
		dFinal.m_sMessages.AddStringsFrom ( dResult.m_sMessages );
		dFinal.m_iTotalQueries = dResult.m_iTotalQueries + ( bSharded ? 0 : dFinal.m_iTotalQueries );
		dFinal.m_iEarlyOutQueries += dResult.m_iEarlyOutQueries;
		dFinal.m_iQueriesFailed += dResult.m_iQueriesFailed;
		dFinal.m_iDocsMatched += dResult.m_iDocsMatched;
		dFinal.m_tmTotal += dResult.m_tmTotal;
		dFinal.m_tmSetup += dResult.m_tmSetup;

		dFinal.m_bVerbose |= !dResult.m_dQueryDT.IsEmpty();
		dFinal.m_bGetDocs |= !dResult.m_dDocs.IsEmpty();
		dFinal.m_bGetQuery = dResult.m_bGetQuery;

		// we interest only in filled results
		if ( dResult.m_dQueryDesc.IsEmpty () )
			continue;

		qMatches.Push ( PQMergeResultsIterator_t ( pChunk ));
		iGotQueries += dResult.m_dQueryDesc.GetLength ();
		iGotDocids += pChunk->m_dDocids.GetLength();
	}

	if ( !iGotQueries )
		return;

	dFinal.m_iQueriesMatched = iGotQueries;
	int iDocSpace = iGotQueries + dFinal.m_iDocsMatched;

	dFinal.m_dQueryDesc.Reset ( iGotQueries );
	PercolateQueryDesc * pDst = dFinal.m_dQueryDesc.Begin ();

	int * pDt = nullptr;
	if ( dFinal.m_bVerbose )
	{
		dFinal.m_dQueryDT.Reset ( iGotQueries );
		pDt = dFinal.m_dQueryDT.begin ();
		assert ( pDt );
	}

	int * pDocs = nullptr;
	if ( dFinal.m_bGetDocs )
	{
		dFinal.m_dDocs.Reset ( iDocSpace );
		pDocs = dFinal.m_dDocs.begin ();
		assert ( pDocs );
	}

	OpenHashTable_T<int64_t, int> hDocids ( iGotDocids + 1 );
	bool bHasDocids = iGotDocids!=0;
	if ( bHasDocids )
		hDocids.Add ( iGotDocids, 0 );

	PQMergeResultsIterator_t tMin = qMatches.Root ();
	qMatches.Pop ();

	assert ( qMatches.GetLength ()>=0 ); // since case of only 1 resultset we already processed.

	while ( true )
	{
		pDst->Swap ( tMin.CurDesc () );
		++pDst;

		if ( dFinal.m_bVerbose )
			*pDt++ = tMin.CurDt ();

		// docs copy
		if ( dFinal.m_bGetDocs )
		{
			int iDocCount = *tMin.m_pDocs;

			// in case of docids we collect them into common hash and rewrite results with hashed values
			if ( bHasDocids )
			{
				*pDocs = iDocCount;
				for ( int i=1; i<iDocCount+1; ++i )
					pDocs[i] = hDocids.FindOrAdd ( tMin.m_pResult->m_dDocids[tMin.m_pDocs[i]], (int)hDocids.GetLength () );
			} else
				memcpy ( pDocs, tMin.m_pDocs, sizeof(int) * (iDocCount + 1) );

			tMin.m_pDocs += iDocCount + 1;
			pDocs += iDocCount + 1;
		}

		++tMin.m_iIdx;
		if ( tMin.m_iIdx<tMin.m_iElems )
		{
			// if current root is better - change the head.
			if ( qMatches.GetLength () && !PQMergeResultsIterator_t::IsLess ( tMin, qMatches.Root () ) )
				qMatches.Push ( tMin );
			else
				continue;
		}

		if ( !qMatches.GetLength () )
			break;

		tMin = qMatches.Root ();
		qMatches.Pop ();
	}

	// repack hash into vec (if necessary)
	if ( bHasDocids )
	{
		dRes.m_dDocids.Reset ( hDocids.GetLength() );
		int64_t i = 0;
		int64_t iDocid = 0;
		int * pIndex = nullptr;
		while ( nullptr != ( pIndex = hDocids.Iterate ( &i, &iDocid ) ) )
			dRes.m_dDocids[*pIndex] = iDocid;
	}
}

void PercolateIndex_c::GetIndexFiles ( StrVec_t& dFiles, StrVec_t& dExtra, const FilenameBuilder_i* pParentFilenamebuilder ) const
{
	CSphString sPath = GetFilename("meta");
	if ( sphIsReadable ( sPath ) )
		dFiles.Add ( sPath );

	if ( m_tMutableSettings.NeedSave() ) // should be file already after post-setup
	{
		sPath = GetFilename ( SPH_EXT_SETTINGS );
		if ( sphIsReadable ( sPath ) )
			dFiles.Add ( sPath );
	}

	std::unique_ptr<FilenameBuilder_i> pFilenameBuilder { nullptr };
	if ( !pParentFilenamebuilder && GetIndexFilenameBuilder() )
	{
		pFilenameBuilder = GetIndexFilenameBuilder() ( GetName() );
		pParentFilenamebuilder = pFilenameBuilder.get();
	}
	GetSettingsFiles ( m_pTokenizer, m_pDict, GetSettings(), pParentFilenamebuilder, dExtra );
}

Bson_t PercolateIndex_c::ExplainQuery ( const CSphString & sQuery ) const
{
	WordlistStub_c tWordlist;

	bool bWordDict = m_pDict->GetSettings().m_bWordDict;

	TokenizerRefPtr_c pQueryTokenizer = sphCloneAndSetupQueryTokenizer ( m_pTokenizer, IsStarDict ( bWordDict ), m_tSettings.m_bIndexExactWords, false );
	SetupExactTokenizer ( pQueryTokenizer );
	SetupStarTokenizer( pQueryTokenizer );

	ExplainQueryArgs_t tArgs;
	tArgs.m_szQuery = sQuery.cstr();
	tArgs.m_pSchema = &GetInternalSchema();
	tArgs.m_pDict = GetStatelessDict ( m_pDict );
	SetupStarDictV8 ( tArgs.m_pDict );
	SetupExactDict ( tArgs.m_pDict );
	if ( m_pFieldFilter )
		tArgs.m_pFieldFilter = m_pFieldFilter->Clone();
	tArgs.m_pSettings = &m_tSettings;
	tArgs.m_pWordlist = &tWordlist;
	tArgs.m_pQueryTokenizer = pQueryTokenizer;
	tArgs.m_iExpandKeywords = m_tMutableSettings.m_iExpandKeywords;
	tArgs.m_iExpansionLimit = m_iExpansionLimit;
	tArgs.m_bExpandPrefix = ( bWordDict && IsStarDict ( bWordDict ) );
	tArgs.m_pMorphFields = &m_tMorphFields;

	return Explain ( tArgs );
}

StoredQuerySharedPtrVecSharedPtr_t PercolateIndex_c::MakeClone () const
{
	StoredQuerySharedPtrVecSharedPtr_t pNewVec {new CSphVector<StoredQuerySharedPtr_t>};
	pNewVec->Reserve ( m_pQueries->GetLimit () );
	for ( auto& tItem : *m_pQueries )
		pNewVec->Add ( tItem );
	return pNewVec;
}

// if m_pQueries has a room - do fast lockfree add. Otherwise allocate new one and do slower add.
void PercolateIndex_c::AddToStoredUnl ( StoredQuerySharedPtr_t tNew ) REQUIRES ( m_tLock )
{
	m_hQueries.Add ( tNew->m_iQUID, m_pQueries->GetLength ());
	assert ( m_hQueries.Find ( tNew->m_iQUID ) && ( *m_hQueries.Find ( tNew->m_iQUID )==m_pQueries->GetLength ()));
	if ( m_pQueries->GetLength() < m_pQueries->GetLimit() ) // fast add possible
	{
		m_pQueries->Add ( std::move ( tNew ) );
		++m_iGeneration;
		return;
	}

	// no room - perform full relimit
	assert ( m_pQueries->GetLength () >= m_pQueries->GetLimit () );
	auto pNewVec = MakeClone ();
	pNewVec->Add ( std::move (tNew) );
	m_pQueries = pNewVec;
	++m_iGeneration;
}

// immutable, unchangeable
SharedPQSlice_t PercolateIndex_c::GetStoredUnl () const REQUIRES_SHARED ( m_tLock )
{
	return SharedPQSlice_t { m_pQueries, m_iGeneration };
}

SharedPQSlice_t PercolateIndex_c::GetStored () const EXCLUDES ( m_tLock )
{
	ScRL_t rLock ( m_tLock );
	return GetStoredUnl();
}

//////////////////////////////////////////////////////////////////////////

void LoadStoredQueryV6 ( DWORD uVersion, StoredQueryDesc_t & tQuery, CSphReader & tReader )
{
	if ( uVersion>=3 )
		tQuery.m_iQUID = tReader.GetOffset();
	if ( uVersion>=4 )
		tQuery.m_bQL = ( tReader.GetDword()!=0 );

	tQuery.m_sQuery = tReader.GetString();
	if ( uVersion==1 )
		return;

	tQuery.m_sTags = tReader.GetString();

	tQuery.m_dFilters.Reset ( tReader.GetDword() );
	tQuery.m_dFilterTree.Reset ( tReader.GetDword() );
	for ( auto& tFilter : tQuery.m_dFilters )
	{
		tFilter.m_sAttrName = tReader.GetString();
		tFilter.m_bExclude = ( tReader.GetDword()!=0 );
		tFilter.m_bHasEqualMin = ( tReader.GetDword()!=0 );
		tFilter.m_bHasEqualMax = ( tReader.GetDword()!=0 );
		tFilter.m_eType = (ESphFilter)tReader.GetDword();
		tFilter.m_eMvaFunc = (ESphMvaFunc)tReader.GetDword ();
		tReader.GetBytes ( &tFilter.m_iMinValue, sizeof(tFilter.m_iMinValue) );
		tReader.GetBytes ( &tFilter.m_iMaxValue, sizeof(tFilter.m_iMaxValue) );
		tFilter.m_dValues.Resize ( tReader.GetDword() );
		tFilter.m_dStrings.Resize ( tReader.GetDword() );
		for ( auto& dValue : tFilter.m_dValues )
			tReader.GetBytes ( &dValue, sizeof ( dValue ) );
		for ( auto& dString : tFilter.m_dStrings )
			dString = tReader.GetString ();
	}
	for ( auto & tItem : tQuery.m_dFilterTree )
	{
		tItem.m_iLeft = tReader.GetDword();
		tItem.m_iRight = tReader.GetDword();
		tItem.m_iFilterItem = tReader.GetDword();
		tItem.m_bOr = ( tReader.GetDword()!=0 );
	}
}

template<typename READER>
inline CSphString GetZString ( READER & tReader )
{
	return tReader.GetZString();
}

// if implement GetZString in MemoryReader_c -> need to upgrade v of replication also
template<>
inline CSphString GetZString ( MemoryReader_c & tReader )
{
	return tReader.GetString ();
}

template<typename READER>
void LoadStoredQuery ( DWORD uVersion, StoredQueryDesc_t & tQuery, READER & tReader )
{
	assert ( uVersion>=7 );
	tQuery.m_iQUID = tReader.UnzipOffset();
	tQuery.m_bQL = ( tReader.UnzipInt()!=0 );
	tQuery.m_sQuery = GetZString ( tReader );
	tQuery.m_sTags = GetZString ( tReader );

	tQuery.m_dFilters.Reset ( tReader.UnzipInt() );
	tQuery.m_dFilterTree.Reset ( tReader.UnzipInt() );
	for ( auto& tFilter : tQuery.m_dFilters )
	{
		tFilter.m_sAttrName = GetZString ( tReader );
		tFilter.m_bExclude = ( tReader.UnzipInt()!=0 );
		tFilter.m_bHasEqualMin = ( tReader.UnzipInt()!=0 );
		tFilter.m_bHasEqualMax = ( tReader.UnzipInt()!=0 );
		tFilter.m_bOpenLeft = ( tReader.UnzipInt()!=0 );
		tFilter.m_bOpenRight = ( tReader.UnzipInt()!=0 );
		tFilter.m_bIsNull = ( tReader.UnzipInt()!=0 );
		tFilter.m_eType = (ESphFilter)tReader.UnzipInt();
		tFilter.m_eMvaFunc = (ESphMvaFunc)tReader.UnzipInt ();
		tFilter.m_iMinValue = tReader.UnzipOffset();
		tFilter.m_iMaxValue = tReader.UnzipOffset();

		int iValCount = tReader.UnzipInt();
		int iStrCount = tReader.UnzipInt();
		CSphFixedVector<SphAttr_t> dVals ( iValCount );
		CSphFixedVector<CSphString> dStrings ( iStrCount );

		for ( auto & dValue : dVals )
			dValue = tReader.UnzipOffset ();
		for ( auto & dString : dStrings )
			dString = GetZString ( tReader );

		tFilter.m_dValues.AdoptData ( dVals.LeakData(), iValCount, iValCount );
		tFilter.m_dStrings.AdoptData ( dStrings.LeakData(), iStrCount, iStrCount );
	}
	for ( auto& tItem : tQuery.m_dFilterTree )
	{
		tItem.m_iLeft = tReader.UnzipInt();
		tItem.m_iRight = tReader.UnzipInt();
		tItem.m_iFilterItem = tReader.UnzipInt();
		tItem.m_bOr = ( tReader.UnzipInt()!=0 );
	}
}


template<typename WRITER>
inline void PutZString ( const CSphString& sVal, WRITER & tWriter )
{
	tWriter.PutZString ( sVal );
}

template<>
inline void PutZString ( const CSphString & sVal, MemoryWriter_c & tWriter )
{
	tWriter.PutString ( sVal );
}

template<typename WRITER>
void SaveStoredQueryImpl ( const StoredQueryDesc_t & tQuery, WRITER & tWriter )
{
	tWriter.ZipOffset ( tQuery.m_iQUID );
	tWriter.ZipInt ( tQuery.m_bQL );
	PutZString ( tQuery.m_sQuery, tWriter );
	PutZString ( tQuery.m_sTags, tWriter );
	tWriter.ZipInt ( tQuery.m_dFilters.GetLength() );
	tWriter.ZipInt ( tQuery.m_dFilterTree.GetLength() );
	for ( const CSphFilterSettings & tFilter : tQuery.m_dFilters )
	{
		PutZString ( tFilter.m_sAttrName, tWriter );
		tWriter.ZipInt ( tFilter.m_bExclude );
		tWriter.ZipInt ( tFilter.m_bHasEqualMin );
		tWriter.ZipInt ( tFilter.m_bHasEqualMax );
		tWriter.ZipInt ( tFilter.m_bOpenLeft );
		tWriter.ZipInt ( tFilter.m_bOpenRight );
		tWriter.ZipInt ( tFilter.m_bIsNull );
		tWriter.ZipInt ( tFilter.m_eType );
		tWriter.ZipInt ( tFilter.m_eMvaFunc );
		tWriter.ZipOffset ( tFilter.m_iMinValue );
		tWriter.ZipOffset ( tFilter.m_iMaxValue );
		tWriter.ZipInt ( tFilter.m_dValues.GetLength() );
		tWriter.ZipInt ( tFilter.m_dStrings.GetLength() );
		for ( const auto & tValue: tFilter.m_dValues )
			tWriter.ZipOffset ( tValue );
		for ( const auto & tString: tFilter.m_dStrings )
			PutZString ( tString, tWriter );
	}
	for ( const FilterTreeItem_t & tItem: tQuery.m_dFilterTree )
	{
		tWriter.ZipInt ( tItem.m_iLeft );
		tWriter.ZipInt ( tItem.m_iRight );
		tWriter.ZipInt ( tItem.m_iFilterItem );
		tWriter.ZipInt ( tItem.m_bOr );
	}
}

void operator<< ( JsonEscapedBuilder& tOut, const FilterTreeItem_t& tItem )
{
	auto _ = tOut.Object();
	tOut.NamedValNonDefault ( "left", tItem.m_iLeft, -1 );
	tOut.NamedValNonDefault ( "right", tItem.m_iRight, -1 );
	tOut.NamedValNonDefault ( "item", tItem.m_iFilterItem, -1 );
	tOut.NamedValNonDefault ( "or", tItem.m_bOr, false );
}

void operator<< ( JsonEscapedBuilder& tOut, const CSphFilterSettings& tFilter )
{
	auto _ = tOut.ObjectW();
	tOut.NamedValNonDefault ( "type", tFilter.m_eType, SPH_FILTER_VALUES );
	tOut.NamedStringNonEmpty ( "attr", tFilter.m_sAttrName );
	if ( tFilter.m_eType==SPH_FILTER_FLOATRANGE )
	{
		tOut.NamedVal( "fmin", tFilter.m_fMinValue );
		tOut.NamedVal ( "fmax", tFilter.m_fMaxValue );
	} else if ( tFilter.m_eType== SPH_FILTER_RANGE )
	{
		tOut.NamedValNonDefault ( "min", tFilter.m_iMinValue, (SphAttr_t)LLONG_MIN );
		tOut.NamedValNonDefault ( "max", tFilter.m_iMaxValue, (SphAttr_t)LLONG_MAX );
	}
	tOut.NamedValNonDefault ( "not", tFilter.m_bExclude, false );
	tOut.NamedValNonDefault ( "eq_min", tFilter.m_bHasEqualMin, true );
	tOut.NamedValNonDefault ( "eq_max", tFilter.m_bHasEqualMax, true );
	tOut.NamedValNonDefault ( "open_left", tFilter.m_bOpenLeft, false );
	tOut.NamedValNonDefault ( "open_right", tFilter.m_bOpenRight, false );
	tOut.NamedValNonDefault ( "is_null", tFilter.m_bIsNull, false );
	tOut.NamedValNonDefault ( "mva_func", tFilter.m_eMvaFunc, SPH_MVAFUNC_NONE );
	if ( !tFilter.m_dValues.IsEmpty() )
	{
		tOut.Named ( "values" );
		auto _ = tOut.ArrayW();
		for ( const auto& tValue : tFilter.m_dValues )
			tOut << tValue;
	}
	if ( !tFilter.m_dStrings.IsEmpty() )
	{
		tOut.Named ( "strings" );
		auto _ = tOut.ArrayW();
		for ( const auto& tValue : tFilter.m_dStrings )
			tOut.FixupSpacedAndAppendEscaped (tValue.cstr());
	}
}

void operator<< ( JsonEscapedBuilder& tOut, const StoredQueryDesc_t& tQuery )
{
	auto tRoot = tOut.ObjectW();
	tOut.NamedVal ( "quid", tQuery.m_iQUID );
	tOut.NamedValNonDefault ( "ql", tQuery.m_bQL, true );
	tOut.NamedStringNonEmpty ( "query", tQuery.m_sQuery );
	tOut.NamedStringNonEmpty ( "tags", tQuery.m_sTags );
	if ( !tQuery.m_dFilters.IsEmpty() )
	{
		tOut.Named ( "filters" );
		auto _ = tOut.ArrayW();
		for ( const auto& tFilter : tQuery.m_dFilters )
			tOut << tFilter;
	}

	if ( !tQuery.m_dFilterTree.IsEmpty() )
	{
		tOut.Named ( "filter_tree" );
		auto _ = tOut.ArrayW();
		for ( const auto& tItem : tQuery.m_dFilterTree )
			tOut << tItem;
	}
}

template<typename T>
class JsonLoaderData_T
{
	CSphFixedVector<T> m_dVals { 0 };
	int m_iItem { 0 };
	bson::Bson_c m_tParent;

public:
	explicit JsonLoaderData_T ( bson::NodeHandle_t tNode )
		: m_tParent ( tNode )
	{
		if ( !bson::IsNullNode ( m_tParent ) )
			m_dVals.Reset ( m_tParent.CountValues() );
	}

	T & GetNextItem ()
	{
		return m_dVals[m_iItem++];
	}

	void LoadItemJson ( bson::Action_f && fAction )
	{
		if ( bson::IsNullNode ( m_tParent ) )
			return;

		m_tParent.ForEach ( [&fAction] ( const bson::NodeHandle_t& tNode ) {
			fAction ( tNode );
		} );
	}

	void MoveTo ( CSphVector<T> & dDst )
	{
		if ( bson::IsNullNode ( m_tParent ) )
			return;

		int iCount = m_dVals.GetLength();
		dDst.AdoptData ( m_dVals.LeakData(), iCount, iCount );
	}

	void SwapData ( CSphFixedVector<T> & dDst )
	{
		if ( bson::IsNullNode ( m_tParent ) )
			return;

		dDst.SwapData ( m_dVals );
	}
};

void LoadStoredFilterTreeItemJson ( const bson::Bson_c & tNode, FilterTreeItem_t & tItem )
{
	using namespace bson;
	tItem.m_iLeft = (int)Int ( tNode.ChildByName ( "left" ), -1 );
	tItem.m_iRight = (int)Int ( tNode.ChildByName ( "right" ), -1 );
	tItem.m_iFilterItem = (int)Int ( tNode.ChildByName ( "item" ), -1 );
	tItem.m_bOr = Bool ( tNode.ChildByName ( "or" ), false );
}

void LoadStoredFilterItemJson ( const bson::Bson_c & tNode, CSphFilterSettings & tFilter )
{
	using namespace bson;
	tFilter.m_eType = (ESphFilter)Int ( tNode.ChildByName ( "type" ), SPH_FILTER_VALUES );
	tFilter.m_sAttrName = String ( tNode.ChildByName ( "attr" ) );
	if ( tFilter.m_eType == SPH_FILTER_FLOATRANGE )
	{
		tFilter.m_fMinValue = (float)Double ( tNode.ChildByName ( "fmin" ) );
		tFilter.m_fMaxValue = (float)Double ( tNode.ChildByName ( "fmax" ) );
	} else if ( tFilter.m_eType == SPH_FILTER_RANGE )
	{
		tFilter.m_iMinValue = Int ( tNode.ChildByName ( "min" ), (SphAttr_t)LLONG_MIN );
		tFilter.m_iMaxValue = Int ( tNode.ChildByName ( "max" ), (SphAttr_t)LLONG_MAX );
	}
	tFilter.m_bExclude = Bool ( tNode.ChildByName ( "not" ), false );
	tFilter.m_bHasEqualMin = Bool ( tNode.ChildByName ( "eq_min" ), true );
	tFilter.m_bHasEqualMax = Bool ( tNode.ChildByName ( "eq_max" ), true );
	tFilter.m_bOpenLeft = Bool ( tNode.ChildByName ( "open_left" ), false );
	tFilter.m_bOpenRight = Bool ( tNode.ChildByName ( "open_right" ), false );
	tFilter.m_bIsNull = Bool ( tNode.ChildByName ( "is_null" ), false );
	tFilter.m_eMvaFunc = (ESphMvaFunc)Int ( tNode.ChildByName ( "mva_func" ), SPH_MVAFUNC_NONE );
	{
		JsonLoaderData_T<SphAttr_t> tLoaderValues ( tNode.ChildByName ( "values" ) );
		tLoaderValues.LoadItemJson ( [&tLoaderValues] ( const NodeHandle_t& tNode ) { tLoaderValues.GetNextItem() = Int ( tNode ); } );
		tLoaderValues.MoveTo ( tFilter.m_dValues );
	}
	{
		JsonLoaderData_T<CSphString> tLoaderStrings ( tNode.ChildByName ( "strings" ) );
		tLoaderStrings.LoadItemJson ( [&tLoaderStrings] ( const NodeHandle_t& tNode ) { tLoaderStrings.GetNextItem() = String ( tNode ); } );
		tLoaderStrings.MoveTo ( tFilter.m_dStrings );
	}
}

void LoadStoredQueryJson ( StoredQueryDesc_t & tQuery, const bson::Bson_c & tNode )
{
	using namespace bson;
	assert ( tNode.IsAssoc() );

	tQuery.m_iQUID = Int ( tNode.ChildByName ( "quid" ) );
	tQuery.m_bQL = Bool ( tNode.ChildByName ( "ql" ), true );
	tQuery.m_sQuery = String ( tNode.ChildByName ( "query" ) );
	tQuery.m_sTags = String ( tNode.ChildByName ( "tags" ) );

	{
		JsonLoaderData_T<CSphFilterSettings> tLoaderFilters ( tNode.ChildByName ( "filters" ) );
		tLoaderFilters.LoadItemJson ( [&tLoaderFilters] ( const NodeHandle_t& tNode ) {
			CSphFilterSettings & tFilter = tLoaderFilters.GetNextItem();
			LoadStoredFilterItemJson ( tNode, tFilter );
			} );
		tLoaderFilters.SwapData ( tQuery.m_dFilters );
	}
	{
		JsonLoaderData_T<FilterTreeItem_t> tLoaderFilterTree ( tNode.ChildByName ( "filter_tree" ) );
		tLoaderFilterTree.LoadItemJson ( [&tLoaderFilterTree] ( const NodeHandle_t& tNode ) {
			auto & tFilterItem = tLoaderFilterTree.GetNextItem();
			LoadStoredFilterTreeItemJson ( tNode, tFilterItem );
			} );
		tLoaderFilterTree.SwapData ( tQuery.m_dFilterTree );
	}
}

void LoadStoredQuery ( ByteBlob_t tData, StoredQueryDesc_t& tQuery )
{
	MemoryReader_c tReader { tData };
	LoadStoredQuery ( PQ_META_VERSION_MAX, tQuery, tReader );
}

void LoadStoredQuery ( DWORD uVersion, StoredQueryDesc_t & tQuery, CSphReader & tReader )
{
	LoadStoredQuery<CSphReader> ( uVersion, tQuery, tReader );
}

void SaveStoredQuery ( const StoredQueryDesc_t & tQuery, MemoryWriter_c& tWriter )
{
	SaveStoredQueryImpl<MemoryWriter_c> ( tQuery, tWriter );
}

void SaveStoredQuery ( const StoredQueryDesc_t & tQuery, CSphWriter & tWriter )
{
	SaveStoredQueryImpl<CSphWriter> ( tQuery, tWriter );
}

template<typename READER>
void LoadDeleteQuery_T ( CSphVector<int64_t> & dQueries, CSphString & sTags, READER & tReader )
{
	dQueries.Resize ( tReader.UnzipInt() );
	ARRAY_FOREACH ( i, dQueries )
		dQueries[i] = tReader.UnzipOffset();

	sTags = tReader.GetString();
}

void LoadDeleteQuery ( ByteBlob_t tData, CSphVector<int64_t> & dQueries, CSphString & sTags )
{
	MemoryReader_c tReader ( tData );
	LoadDeleteQuery_T ( dQueries, sTags, tReader );
}

void LoadDeleteQuery ( CSphVector<int64_t> & dQueries, CSphString & sTags, CSphReader & tReader )
{
	LoadDeleteQuery_T ( dQueries, sTags, tReader );
}

template<typename WRITER>
void SaveDeleteQuery_T ( const VecTraits_T<int64_t>& dQueries, const char* sTags, WRITER& tWriter )
{
	tWriter.ZipInt ( dQueries.GetLength () );
	for ( int64_t iQuery : dQueries )
		tWriter.ZipOffset ( iQuery );

	tWriter.PutString ( sTags );
}

void SaveDeleteQuery ( const VecTraits_T<int64_t>& dQueries, const char* sTags, MemoryWriter_c& tWriter )
{
	SaveDeleteQuery_T ( dQueries, sTags, tWriter );
}

void SaveDeleteQuery ( const VecTraits_T<int64_t> & dQueries, const char * sTags, CSphWriter & tWriter )
{
	SaveDeleteQuery_T ( dQueries, sTags, tWriter );
}<|MERGE_RESOLUTION|>--- conflicted
+++ resolved
@@ -141,13 +141,9 @@
 
 private:
 	static const DWORD				META_HEADER_MAGIC = 0x50535451;	///< magic 'PSTQ' header
-<<<<<<< HEAD
 	// NOTICE! meta version 10 was introduced in 2a6ea8f7 and rolled back to 9 in e1709760.
 	// if you need to upgrade - skip v10 and use v11.
-	static const DWORD				META_VERSION = 9; // next should be 11
-=======
-	static constexpr DWORD			META_VERSION = 10;				///< META in json format
->>>>>>> f92db4ac
+	static constexpr DWORD			META_VERSION = 9; // next should be 11
 
 	int								m_iLockFD = -1;
 	CSphSourceStats					m_tStat;
