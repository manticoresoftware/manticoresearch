--- conflicted
+++ resolved
@@ -234,25 +234,13 @@
 
 ident_set:
 	TOK_IDENT
-<<<<<<< HEAD
-	| TOK_AGENT | TOK_ANY | TOK_ALL | TOK_ATTACH | TOK_ATTRIBUTES | TOK_AVG | TOK_BEGIN | TOK_BOOL
-	| TOK_COLLATION | TOK_COUNT | TOK_FLUSH | TOK_FUNCTION
-	| TOK_GLOBAL | TOK_GROUP | TOK_GROUPBY | TOK_GROUP_CONCAT | TOK_INDEXOF | TOK_ISOLATION
-	| TOK_LEVEL | TOK_LIKE | TOK_MATCH | TOK_MAX | TOK_META
-	| TOK_PLAN | TOK_PLUGIN | TOK_PLUGINS | TOK_PROFILE | TOK_RAMCHUNK | TOK_RAND | TOK_READ
-	| TOK_RELOAD | TOK_REPEATABLE | TOK_RETURNS | TOK_ROLLBACK | TOK_RTINDEX
-	| TOK_SERIALIZABLE | TOK_SESSION | TOK_START | TOK_STATUS | TOK_STRING
-	| TOK_SUM | TOK_TABLES | TOK_THREADS | TOK_TRUNCATE | TOK_TYPE | TOK_UNCOMMITTED
-	| TOK_VARIABLES | TOK_WARNINGS | TOK_WEIGHT | TOK_WITHIN
-	| TOK_JSON
-=======
-	| TOK_ADD | TOK_AGENT | TOK_ALTER | TOK_ASC | TOK_ATTACH | TOK_ATTRIBUTES
+	| TOK_ADD | TOK_AGENT | TOK_ALL | TOK_ALTER | TOK_ANY | TOK_ASC | TOK_ATTACH | TOK_ATTRIBUTES
 	| TOK_AVG | TOK_BEGIN | TOK_BETWEEN | TOK_BIGINT | TOK_BOOL| TOK_CALL
 	| TOK_CHARACTER | TOK_CHUNK | TOK_COLLATION | TOK_COLUMN | TOK_COMMIT
 	| TOK_COMMITTED | TOK_COUNT | TOK_CREATE | TOK_DATABASES | TOK_DELETE
 	| TOK_DESC | TOK_DESCRIBE  | TOK_DISTINCT  | TOK_DOUBLE | TOK_DROP
 	| TOK_FLOAT | TOK_FLUSH | TOK_FOR| TOK_FUNCTION | TOK_GLOBAL | TOK_GROUP
-	| TOK_GROUP_CONCAT | TOK_GROUPBY | TOK_HAVING  | TOK_INDEX | TOK_INSERT
+	| TOK_GROUP_CONCAT | TOK_GROUPBY | TOK_HAVING  | TOK_INDEX | TOK_INDEXOF | TOK_INSERT
 	| TOK_INT | TOK_INTEGER | TOK_INTO | TOK_ISOLATION | TOK_JSON | TOK_LEVEL
 	| TOK_LIKE | TOK_MATCH | TOK_MAX | TOK_META | TOK_MIN | TOK_MULTI
 	| TOK_MULTI64 | TOK_OPTIMIZE | TOK_OPTION | TOK_PLAN | TOK_PLUGIN
@@ -263,7 +251,6 @@
 	| TOK_SUM | TOK_TABLE | TOK_TABLES | TOK_THREADS | TOK_TO | TOK_TRUNCATE
 	| TOK_TYPE | TOK_UNCOMMITTED | TOK_UPDATE | TOK_VALUES | TOK_VARIABLES
 	| TOK_WARNINGS | TOK_WEIGHT | TOK_WHERE | TOK_WITHIN
->>>>>>> 2bae28c2
 	;
 
 ident:
@@ -1493,18 +1480,11 @@
 	;
 
 udf_type:
-<<<<<<< HEAD
 	TOK_INT			{ $$.m_iValue = SPH_ATTR_INTEGER; }
 	| TOK_BIGINT	{ $$.m_iValue = SPH_ATTR_BIGINT; }
 	| TOK_FLOAT		{ $$.m_iValue = SPH_ATTR_FLOAT; }
 	| TOK_STRING	{ $$.m_iValue = SPH_ATTR_STRINGPTR; }
-=======
-	TOK_INT			{ $$ = SPH_ATTR_INTEGER; }
-	| TOK_BIGINT	{ $$ = SPH_ATTR_BIGINT; }
-	| TOK_FLOAT		{ $$ = SPH_ATTR_FLOAT; }
-	| TOK_STRING	{ $$ = SPH_ATTR_STRINGPTR; }
-	| TOK_INTEGER	{ $$ = SPH_ATTR_INTEGER; }
->>>>>>> 2bae28c2
+	| TOK_INTEGER	{ $$.m_iValue = SPH_ATTR_INTEGER; }
 	;
 
 
