%{
#if _WIN32
#pragma warning(push,1)
#pragma warning(disable:4702) // unreachable code
#endif

#ifdef __GNUC__
#pragma GCC diagnostic ignored "-Wfree-nonheap-object"
#pragma GCC diagnostic ignored "-Wunused-but-set-variable"
#endif
%}

%lex-param		{ SqlParser_c * pParser }
%parse-param	{ SqlParser_c * pParser }
%pure-parser
%error-verbose

%token	TOK_IDENT "identifier"
%token	TOK_BACKIDENT "`identifier`"
%token	TOK_ATIDENT
%token	TOK_CONST_INT 260 "integer"
%token	TOK_CONST_FLOAT 261 "float"
%token	TOK_CONST_MVA 262	// not a real token, only placeholder
%token	TOK_QUOTED_STRING 263 "string"
%token	TOK_NULL 473 "null"
%token	TOK_USERVAR "@uservar"
%token	TOK_SYSVAR "@@sysvar"
%token	TOK_CONST_STRINGS 269	// not a real token, only placeholder
%token	TOK_BAD_NUMERIC
%token	TOK_SUBKEY
%token	TOK_BACKTICKED_SUBKEY
%token	TOK_DOT_NUMBER ".number"
%token	TOK_MANTICORE_DOT "Manticore."
%token	TOK_SYSTEM "system"

%token	TOK_AGENT
%token	TOK_ALL
%token	TOK_ANY
%token	TOK_AS
%token	TOK_ASC
%token	TOK_AVG
%token	TOK_BEGIN
%token	TOK_BETWEEN
%token	TOK_BIGINT
%token	TOK_BY
%token	TOK_CALL
%token	TOK_CHARACTER
%token	TOK_CHUNK
%token	TOK_CLUSTER
%token  TOK_COLLATE
%token	TOK_COLLATION
%token	TOK_COLUMN
%token	TOK_COMMIT
%token	TOK_COUNT
%token	TOK_CREATE
%token	TOK_DATABASES
%token	TOK_DAY
%token	TOK_DATE_ADD
%token	TOK_DATE_SUB
%token	TOK_DELETE
%token	TOK_DESC
%token	TOK_DESCRIBE
%token	TOK_DISTINCT
%token	TOK_DIV
%token	TOK_DOUBLE
%token	TOK_EXPLAIN
%token	TOK_FACET
%token	TOK_FALSE
%token	TOK_FLOAT
%token	TOK_FOR
%token	TOK_FORCE
%token	TOK_FROM
%token	TOK_FREEZE
%token	TOK_GLOBAL
%token	TOK_GROUP
%token	TOK_GROUPBY
%token	TOK_GROUP_CONCAT
%token	TOK_HAVING
%token	TOK_HINT_SECONDARY
%token	TOK_HINT_NO_SECONDARY
%token	TOK_HINT_DOCID
%token	TOK_HINT_NO_DOCID
%token	TOK_HINT_CLOSE
%token	TOK_HINT_COLUMNAR
%token	TOK_HINT_NO_COLUMNAR
%token	TOK_HINT_OPEN
%token	TOK_HOSTNAMES
%token	TOK_HOUR
%token	TOK_IGNORE
%token	TOK_IN
%token	TOK_INDEX
%token	TOK_INDEXES
%token	TOK_INDEXOF
%token	TOK_INNER
%token	TOK_INSERT
%token	TOK_INT
%token	TOK_INTERVAL
%token	TOK_INTEGER
%token	TOK_INTO
%token	TOK_IS
%token	TOK_JOIN
%token	TOK_KILL
%token	TOK_KNN
%token	TOK_LEFT
%token	TOK_LIKE
%token	TOK_LIMIT
%token	TOK_LOGS
%token	TOK_LOCKS
%token	TOK_MATCH
%token	TOK_MAX
%token	TOK_META
%token	TOK_MIN
%token	TOK_MINUTE
%token	TOK_MOD
%token	TOK_MONTH
%token	TOK_MULTI
%token	TOK_MULTI64
%token	TOK_NAMES
%token	TOK_NOT
%token	TOK_OFFSET
%token	TOK_ON
%token	TOK_OPTION
%token	TOK_ORDER
%token	TOK_OPTIMIZE
%token	TOK_PLAN
%token	TOK_PLUGINS
%token	TOK_PROFILE
%token	TOK_QUARTER
%token	TOK_QUERY
%token	TOK_RAND
%token	TOK_REBUILD
%token	TOK_REGEX
%token	TOK_RELOAD
%token	TOK_REPLACE
%token	TOK_REMAP
%token	TOK_ROLLBACK
%token	TOK_SCROLL
%token	TOK_SECOND
%token	TOK_SECONDARY
%token	TOK_SELECT
%token	TOK_SET
%token	TOK_SETTINGS
%token	TOK_SESSION
%token	TOK_SHOW
%token	TOK_SONAME
%token	TOK_START
%token	TOK_STATUS
%token	TOK_STRING
%token	TOK_SYSFILTERS
%token	TOK_SUM
%token	TOK_TABLE 378
%token	TOK_TABLES
%token	TOK_THREADS
%token	TOK_TO
%token	TOK_TRANSACTION
%token	TOK_TRUE
%token	TOK_UNFREEZE
%token	TOK_UPDATE
%token	TOK_VALUES
%token	TOK_VARIABLES
%token	TOK_WARNINGS
%token	TOK_WEEK
%token	TOK_WEIGHT
%token	TOK_WHERE
%token	TOK_WITHIN
%token	TOK_YEAR

%token	TOK_LTE "<="
%token	TOK_GTE ">="
%token	TOK_NE "!="

%right TOK_TABLE TOK_STATUS

%left TOK_OR
%left TOK_AND
%left '|'
%left '&'
%left '=' TOK_NE
%left '<' '>' TOK_LTE TOK_GTE
%left '+' '-'
%left '*' '/' '%' TOK_DIV TOK_MOD
%nonassoc TOK_NOT
%nonassoc TOK_NEG

%{

// some helpers
#include <float.h> // for FLT_MAX

static CSphFilterSettings * AddMvaRange ( SqlParser_c * pParser, const SqlNode_t & tNode, int64_t iMin, int64_t iMax )
{
	CSphFilterSettings * f = pParser->AddFilter ( tNode, SPH_FILTER_RANGE );
	f->m_eMvaFunc = ( tNode.m_iType==TOK_ALL ) ? SPH_MVAFUNC_ALL : SPH_MVAFUNC_ANY;
	f->m_iMinValue = iMin;
	f->m_iMaxValue = iMax;
	return f;
}

#define TRACK_BOUNDS(_res,_left,_right) \
	_res = _left; \
	if ( _res.m_iStart>0 && pParser->m_pBuf[_res.m_iStart-1]=='`' ) \
		_res.m_iStart--; \
	_res.m_iEnd = _right.m_iEnd; \
	_res.m_iType = 0;

%}

%%

request:
	statement					{ pParser->PushQuery(); }
	| statement ';'				{ pParser->PushQuery(); }
	| multi_stmt_list
	| multi_stmt_list ';'
	;

multi_stmt_list:
	multi_stmt							{ pParser->PushQuery(); }
	| multi_stmt_list ';' multi_stmt	{ pParser->PushQuery(); }
	| multi_stmt_list facet_stmt		{ pParser->PushQuery(); }
	;

statement:
	insert_into
	| delete_from
	| transact_op
	| call_proc
	| describe
	| update
	| select_without_from
	| optimize_index
	| sysfilters
	| explain_query
	;

multi_stmt:
	select
	| show_stmt
	| set_stmt
	;

//////////////////////////////////////////////////////////////////////////

// many known keywords are also allowed as column or index names
//
// FROM conflicts with select_expr opt_alias
// NAMES, TRANSACTION conflicts with SET
//
// more known conflicts (but rather crappy ideas for a name anyway) are:
// AND, AS, BY, DIV, FACET, FALSE, ID, IN, IS, LIMIT, MOD, NOT, NULL,
// OR, ORDER, SELECT, TRUE

/// All used _reserved_ keywords looking as TOK_XXX should be located here. That is mandatory
/// and used in regexp in 'reserved.py' script to check reserved words consistency between
/// grammar and documentation.
///
/// Line below starts the list, that is MANDATORY, don't remove/change it!
/// *** ALL_IDENT_LIST ***

reserved_tokens_without_option:
	TOK_AGENT | TOK_ALL | TOK_ANY | TOK_ASC
	| TOK_AVG | TOK_BEGIN | TOK_BETWEEN | TOK_BIGINT | TOK_CALL
	| TOK_CHARACTER | TOK_CHUNK | TOK_CLUSTER | TOK_COLLATION | TOK_COLUMN | TOK_COMMIT
	| TOK_COUNT | TOK_CREATE | TOK_DATABASES | TOK_DELETE
	| TOK_DESC | TOK_DESCRIBE  | TOK_DOUBLE
	| TOK_FLOAT | TOK_FOR | TOK_FREEZE | TOK_GLOBAL | TOK_GROUP
	| TOK_GROUP_CONCAT | TOK_GROUPBY | TOK_HAVING | TOK_HOSTNAMES | TOK_INDEX | TOK_INDEXOF | TOK_INSERT
	| TOK_INT | TOK_INTEGER | TOK_INTO
	| TOK_LIKE | TOK_LOGS | TOK_MATCH | TOK_MAX | TOK_META | TOK_MIN | TOK_MULTI
	| TOK_MULTI64 | TOK_OPTIMIZE | TOK_PLAN
	| TOK_PLUGINS | TOK_PROFILE | TOK_RAND | TOK_REBUILD
	| TOK_REMAP | TOK_REPLACE
	| TOK_ROLLBACK | TOK_SECONDARY | TOK_SESSION | TOK_SET
	| TOK_SETTINGS | TOK_SHOW | TOK_SONAME | TOK_START | TOK_STATUS | TOK_STRING
	| TOK_SUM | TOK_TABLE | TOK_TABLES | TOK_THREADS | TOK_TO
	| TOK_UNFREEZE | TOK_UPDATE | TOK_VALUES | TOK_VARIABLES
	| TOK_WARNINGS | TOK_WEIGHT | TOK_WHERE | TOK_WITHIN | TOK_KILL | TOK_QUERY
	| TOK_INTERVAL | TOK_REGEX
	| TOK_DATE_ADD | TOK_DATE_SUB | TOK_DAY | TOK_HOUR | TOK_MINUTE | TOK_MONTH | TOK_QUARTER | TOK_SECOND | TOK_WEEK | TOK_YEAR
	| TOK_LOCKS
	;

<<<<<<< HEAD
names_transaction_collate:
    TOK_NAMES | TOK_TRANSACTION | TOK_COLLATE
=======
reserved_set_tail:
    TOK_NAMES | TOK_TRANSACTION | TOK_COLLATE | TOK_BACKIDENT | TOK_SCROLL
>>>>>>> de6e35e2
    ;

ident_without_option:
	TOK_IDENT | reserved_tokens_without_option
	;

ident_for_set_stmt:
	TOK_OPTION | ident_without_option
	;

/// *** ALL_IDENT_LIST_END ***
// WARNING! line above is MANDATORY for consistency checking!
//////////////////////////////////////////////////////////////////////////

non_reserved_tokens:
	TOK_SYSTEM
	;

all_set_tail:
	names_transaction_collate | non_reserved_tokens
	;

ident:
	ident_for_set_stmt | all_set_tail | TOK_BACKIDENT
	;

option_name:
	ident_without_option | all_set_tail
	;


/// id of columns
identcol:
	ident
	| identcol ':' ident {TRACK_BOUNDS ( $$, $1, $3 );}
	;

/// indexes
single_tablename:
	TOK_BACKIDENT
	{
		$$ = $1;
		++$$.m_iStart;
		--$$.m_iEnd;
	}
	| ident_for_set_stmt | all_set_tail
	;

// table or Manticore.table
single_manticore_tablename:
	 single_tablename
	 | TOK_MANTICORE_DOT single_tablename {$$ = $2;}
	;

tablename_with_maybecluster:
	single_manticore_tablename
	| ident ':' single_manticore_tablename
		{
			pParser->ToString (pParser->m_pStmt->m_sCluster, $1);
			$$ = $3;
		}
	;

// .1 OR chunk 3
chunk:
	TOK_DOT_NUMBER
		{
			pParser->AddDotIntSubkey ($1);
			pParser->m_pStmt->m_iIntParam = $1.GetValueInt();
		}
	| TOK_CHUNK TOK_CONST_INT
		{
			pParser->AddIntSubkey ($2);
			pParser->m_pStmt->m_iIntParam = $2.GetValueInt();
		}
	;

// .1.2 chunk 4
chunks:
	chunk
	| chunks chunk
	;

// .subkey
string_key:
	TOK_SUBKEY
		{
    		pParser->AddStringSubkey ($1);
    	}
    ;

// .subkey1 .subkey2 ...
string_keys:
	string_key
	| string_keys string_key
	;

// .subkey.subkey or .1.2.subkey.4
maybechunk_then_subkeys:
	string_keys
	| chunk string_keys
	;

// .2
maybesubkey_then_chunks:
	chunks
	| string_key chunks
	;

subkeys_for_target_in_select_from:
	// empty
	| maybechunk_then_subkeys
	| maybesubkey_then_chunks
	;

single_tablename_with_maybecluster:
	tablename_with_maybecluster
		{
			pParser->SetIndex ($1);
		}
	;

one_index_opt_subindex:				// used in describe and insert (meta m.b. num or name)
	single_tablename_with_maybecluster
	| single_tablename_with_maybecluster maybechunk_then_subkeys
	;

one_index_opt_chunk:				// used in show settings, show status, update
	single_tablename_with_maybecluster
	| single_tablename_with_maybecluster chunks
	| list_of_indexes
    	{
    		pParser->ToString (pParser->m_pQuery->m_sIndexes, $1);
    	}
	;

target_in_update:
	one_index_opt_chunk
	| single_tablename_with_maybecluster string_keys
	| single_tablename_with_maybecluster string_keys chunks
	;

target_in_delete_from:
	single_tablename_with_maybecluster
	| single_tablename_with_maybecluster chunks
	| single_tablename_with_maybecluster string_keys
	| single_tablename_with_maybecluster string_keys chunks
	;

target_in_select_from:		// used in select ... from
	tablename_with_maybecluster subkeys_for_target_in_select_from
		{
			pParser->SetIndex ($1);
			pParser->m_pQuery->m_sIndexes = pParser->m_pStmt->m_sIndex;
			pParser->SwapSubkeys();
		}
	| list_of_indexes
		{
			pParser->ToString (pParser->m_pQuery->m_sIndexes, $1);
		}
	| sysvar_ext
		{
    		pParser->ToString (pParser->m_pQuery->m_sIndexes, $1);
    		pParser->SwapSubkeys();
    	}
	;

list_of_indexes:
	tablename_with_maybecluster ',' tablename_with_maybecluster
		{
    		TRACK_BOUNDS ( $$, $1, $3 );
    	}
	| list_of_indexes ',' tablename_with_maybecluster
		{
			TRACK_BOUNDS ( $$, $1, $3 );
		}
	;

// enhanced sysvars
//////////////////////////////////////////////////////////////////////////

string_nokeys:
	TOK_SUBKEY
	| string_keys TOK_SUBKEY
		{
			$$ = $2;
		}
	;

multi_strings_and_maybe_chunk_nokey:
	string_nokeys
	| TOK_DOT_NUMBER
	| TOK_DOT_NUMBER string_nokeys
		{
    		$$ = $2;
    	}
    | string_nokeys TOK_DOT_NUMBER
    	{
    		$$ = $2;
    	}
    | string_nokeys TOK_DOT_NUMBER string_nokeys
    	{
    		$$ = $3;
    	}
	;

sysvar:					// full name in token, like var '@@session.last_insert_id', no subkeys parsed
	TOK_SYSVAR
	| TOK_SYSVAR multi_strings_and_maybe_chunk_nokey
		{
			TRACK_BOUNDS ( $$, $1, $2 );
		}
    ;

sysvar_ext:				// name in token + subkeys, like var '@@session' and 1 subkey '.last_insert_id'
	TOK_SYSVAR
	| TOK_SYSVAR maybechunk_then_subkeys
	| TOK_SYSVAR chunk
	;

//////////////////////////////////////////////////////////////////////////

select_without_from:
	TOK_SELECT select_items_list opt_limit_clause
		{
			pParser->m_pStmt->m_eStmt = STMT_SELECT_COLUMNS;
		}
	;

// statements
//////////////////////////////////////////////////////////////////////////



select:
	select1
	| TOK_SELECT TOK_IDENT '(' '(' select1 ')' opt_tablefunc_args ')'
		{
			assert ( pParser->m_pStmt->m_eStmt==STMT_SELECT ); // set by table argument
			pParser->ToString ( pParser->m_pStmt->m_sTableFunc, $2 );
		}
	;

select1:
	select_from
	| TOK_SELECT select_items_list TOK_FROM '(' subselect_start select_from ')'
		opt_outer_order opt_outer_limit
		{
			assert ( pParser->m_pStmt->m_eStmt==STMT_SELECT ); // set by subselect
		}
	;

opt_tablefunc_args:
	// nothing
	| ',' tablefunc_args_list
	;

tablefunc_args_list:
	tablefunc_arg
		{
			pParser->ToString ( pParser->m_pStmt->m_dTableFuncArgs.Add(), $1 );
		}
	| tablefunc_args_list ',' tablefunc_arg
		{
			pParser->ToString ( pParser->m_pStmt->m_dTableFuncArgs.Add(), $3 );
		}
	;

tablefunc_arg:
	identcol
	| TOK_CONST_INT
	;

subselect_start:
	{
		CSphVector<CSphQueryItem> & dItems = pParser->m_pQuery->m_dItems;
		if ( dItems.GetLength()!=1 || dItems[0].m_sExpr!="*" )
		{
			yyerror ( pParser, "outer select list must be a single star" );
			YYERROR;
		}
		dItems.Reset();
		pParser->ResetSelect();
	};


opt_outer_order:
	TOK_ORDER TOK_BY order_items_list
		{
			pParser->ToString ( pParser->m_pQuery->m_sOuterOrderBy, $3 );
			pParser->m_pQuery->m_bHasOuter = true;
		}
	;

opt_outer_limit:
	// nothing
	| TOK_LIMIT TOK_CONST_INT
		{
			pParser->m_pQuery->m_iOuterLimit = $2.GetValueInt();
			pParser->m_pQuery->m_bHasOuter = true;
		}
	| TOK_LIMIT TOK_CONST_INT ',' TOK_CONST_INT
		{
			pParser->m_pQuery->m_iOuterOffset = $2.GetValueInt();
			pParser->m_pQuery->m_iOuterLimit = $4.GetValueInt();
			pParser->m_pQuery->m_bHasOuter = true;
		}
	| TOK_LIMIT TOK_CONST_INT TOK_OFFSET TOK_CONST_INT
		{
			pParser->m_pQuery->m_iOuterLimit = $2.GetValueInt();
			pParser->m_pQuery->m_iOuterOffset = $4.GetValueInt();
			pParser->m_pQuery->m_bHasOuter = true;
		}
	;

select_from:
	TOK_SELECT select_items_list
	TOK_FROM target_in_select_from { pParser->m_pStmt->m_eStmt = STMT_SELECT; } // set stmt here to check the option below
	opt_join_clause
	opt_where_clause
	opt_group_clause
	opt_group_order_clause
	opt_having_clause
	opt_order_clause
	opt_limit_clause
	opt_option_clause
	opt_hint_clause
	;

// common to ALL select statements
select_items_list:
	select_item
	| select_items_list ',' select_item
	;

select_item:
	'*'									{ pParser->AddItem ( &$1 ); }
	| select_expr opt_alias
	;

opt_alias:
	// empty
	| opt_as identcol						{ pParser->AliasLastItem ( &$2 ); }
	;

distinct_joined_col:
	TOK_SUBKEY
	| distinct_joined_col TOK_SUBKEY	{ $$ = $1; $$.m_iEnd = $2.m_iEnd; }
	;

distinct_ident:
	identcol
	| identcol distinct_joined_col		{ $$ = $1; $$.m_iEnd = $2.m_iEnd; }
	;

select_expr:
	expr								{ pParser->AddItem ( &$1 ); }
	| sysvar							{ pParser->AddItem ( &$1 ); }
	| TOK_AVG '(' expr ')'				{ pParser->AddItem ( &$3, SPH_AGGR_AVG, &$1, &$4 ); }
	| TOK_MAX '(' expr ')'				{ pParser->AddItem ( &$3, SPH_AGGR_MAX, &$1, &$4 ); }
	| TOK_MIN '(' expr ')'				{ pParser->AddItem ( &$3, SPH_AGGR_MIN, &$1, &$4 ); }
	| TOK_SUM '(' expr ')'				{ pParser->AddItem ( &$3, SPH_AGGR_SUM, &$1, &$4 ); }
	| TOK_GROUP_CONCAT '(' expr ')'		{ pParser->AddItem ( &$3, SPH_AGGR_CAT, &$1, &$4 ); }
	| TOK_COUNT '(' '*' ')'				{ if ( !pParser->AddItem ( "count(*)", &$1, &$4 ) ) YYERROR; }
	| TOK_GROUPBY '(' ')'				{ if ( !pParser->AddItem ( "groupby()", &$1, &$3 ) ) YYERROR; }
	| TOK_COUNT '(' TOK_DISTINCT distinct_ident ')' { if ( !pParser->AddDistinct ( &$4, &$1, &$5 ) ) YYERROR; }
	;

opt_where_clause:
	// empty
	| where_clause
	;

where_clause:
	TOK_WHERE where_expr
	;

where_expr:
	where_item
	| filter_expr
	| where_item TOK_AND filter_expr
	| where_item TOK_AND where_item
	| where_item TOK_AND filter_expr TOK_AND where_item
	| where_item TOK_AND where_item TOK_AND filter_expr
	| filter_expr TOK_AND where_item TOK_AND where_item
    | filter_expr TOK_AND where_item
	| filter_expr TOK_AND where_item TOK_AND filter_expr	{ pParser->FilterAnd ( $$, $1, $5 ); }
	;

where_item:
	TOK_MATCH '(' TOK_QUOTED_STRING ')'
		{
			if ( !pParser->SetMatch($3) )
				YYERROR;
		}
	| TOK_MATCH '(' TOK_QUOTED_STRING ',' single_tablename ')'
		{
			if ( !pParser->AddMatch($3,$5) )
				YYERROR;
		}
	| '(' TOK_MATCH '(' TOK_QUOTED_STRING ')' ')'
		{
			if ( !pParser->SetMatch($4) )
				YYERROR;
		}
	| '(' TOK_MATCH '(' TOK_QUOTED_STRING  ',' single_tablename ')' ')'
		{
			if ( !pParser->AddMatch($4,$6) )
				YYERROR;
		}
	;

opt_join_clause:
	// empty
	| join_clause
	;

join_type:
	// empty
	| TOK_INNER	{ pParser->SetJoinType ( JoinType_e::INNER ); }
	| TOK_LEFT	{ pParser->SetJoinType ( JoinType_e::LEFT ); }
	;

join_clause:
	join_type TOK_JOIN single_tablename TOK_ON on_clause
		{
			if ( !pParser->SetJoin($3) )
				YYERROR;
		}
	;

on_clause_attr:
	TOK_SUBKEY
	| on_clause_attr TOK_SUBKEY			{ $$ = $1; $$.m_iEnd = $2.m_iEnd; }
	;

on_clause_type_cast:
	TOK_INT			{ pParser->SetJoinOnCast(SPH_ATTR_INTEGER); }
	| TOK_FLOAT		{ pParser->SetJoinOnCast(SPH_ATTR_FLOAT); }
	| TOK_STRING	{ pParser->SetJoinOnCast(SPH_ATTR_STRING); }
	;

on_clause_equality:
    single_tablename on_clause_attr '=' single_tablename on_clause_attr				{ pParser->AddOnFilter ( $1, $2, $4, $5, -1 ); }
	| on_clause_type_cast '(' single_tablename on_clause_attr ')' '=' single_tablename on_clause_attr	{ pParser->AddOnFilter ( $3, $4, $7, $8, 0 ); }
	| single_tablename on_clause_attr '=' on_clause_type_cast '(' single_tablename on_clause_attr	')' { pParser->AddOnFilter ( $1, $2, $6, $7, 1 ); }
	;

on_clause:
	on_clause_equality
	| on_clause TOK_AND on_clause
	;

knn_item:
	TOK_KNN '(' ident ',' const_int ',' '(' const_list ')' ')'
		{
			if ( !pParser->SetKNN ( $3, $5, $8, nullptr ) )
				YYERROR;
		}
	| TOK_KNN '(' ident ',' const_int ',' '(' const_list ')' ',' const_int ')'
		{
			if ( !pParser->SetKNN ( $3, $5, $8, &$11 ) )
				YYERROR;
		}
	;

filter_expr:
	filter_item							{ pParser->SetOp ( $$ ); }
	| filter_expr TOK_AND filter_expr	{ pParser->FilterAnd ( $$, $1, $3 ); }
	| filter_expr TOK_OR filter_expr	{ pParser->FilterOr ( $$, $1, $3 ); }
	| '(' filter_expr ')'				{ pParser->FilterGroup ( $$, $2 ); }
	| knn_item
	;
	
filter_item:	
	expr_ident '=' bool_or_integer_value

		{
			CSphFilterSettings * pFilter = pParser->AddValuesFilter ( $1 );
			if ( !pFilter )
				YYERROR;
			pFilter->m_dValues.Add ( $3.GetValueInt() );
		}
	| expr_ident TOK_NE bool_or_integer_value
		{
			CSphFilterSettings * pFilter = pParser->AddValuesFilter ( $1 );
			if ( !pFilter )
				YYERROR;
			pFilter->m_dValues.Add ( $3.GetValueInt() );
			pFilter->m_bExclude = true;
		}
	| expr_ident TOK_IN '(' const_list ')'
		{
			CSphFilterSettings * pFilter = pParser->AddValuesFilter ( $1, $4.m_iValues );
			if ( !pFilter )
				YYERROR;
		}
	| expr_ident TOK_NOT TOK_IN '(' const_list ')'
		{
			CSphFilterSettings * pFilter = pParser->AddValuesFilter ( $1, $5.m_iValues );
			if ( !pFilter )
				YYERROR;
			pFilter->m_bExclude = true;
		}
	| expr_ident TOK_IN '(' string_list ')'
		{
			if ( !pParser->AddStringListFilter ( $1, $4, StrList_e::STR_IN ) )
				YYERROR;
		}
	| expr_ident TOK_NOT TOK_IN '(' string_list ')'
		{
			if ( !pParser->AddStringListFilter ( $1, $5, StrList_e::STR_IN, true ) )
				YYERROR;
		}
	| expr_ident TOK_ANY '(' string_list ')'
		{
			if ( !pParser->AddStringListFilter ( $1, $4, StrList_e::STR_ANY ) )
				YYERROR;
		}
	| expr_ident TOK_NOT TOK_ANY '(' string_list ')'
		{
			if ( !pParser->AddStringListFilter ( $1, $5, StrList_e::STR_ANY, true ) )
				YYERROR;
		}
	| expr_ident TOK_ALL '(' string_list ')'
		{
			if ( !pParser->AddStringListFilter ( $1, $4, StrList_e::STR_ALL ) )
				YYERROR;
		}
	| expr_ident TOK_NOT TOK_ALL '(' string_list ')'
		{
			if ( !pParser->AddStringListFilter ( $1, $5, StrList_e::STR_ALL, true ) )
				YYERROR;
		}
	| expr_ident TOK_IN ident
		{
			if ( !pParser->AddUservarFilter ( $1, $3, false ) )
				YYERROR;
		}
	| expr_ident TOK_NOT TOK_IN ident
		{
			if ( !pParser->AddUservarFilter ( $1, $4, true ) )
				YYERROR;
		}
	| expr_ident TOK_BETWEEN const_int TOK_AND const_int
		{
			if ( !pParser->AddIntRangeFilter ( $1, $3.GetValueInt(), $5.GetValueInt(), false ) )
				YYERROR;
		}
	| expr_ident TOK_NOT TOK_BETWEEN const_int TOK_AND const_int
		{
			if ( !pParser->AddIntRangeFilter ( $1, $4.GetValueInt(), $6.GetValueInt(), true ) )
				YYERROR;
		}
	| expr_ident '>' const_int
		{
			if ( !pParser->AddIntFilterGreater ( $1, $3.GetValueInt(), false ) )
				YYERROR;
		}
	| expr_ident '<' const_int
		{
			if ( !pParser->AddIntFilterLesser ( $1, $3.GetValueInt(), false ) )
				YYERROR;
		}
	| expr_ident TOK_GTE const_int
		{
			if ( !pParser->AddIntFilterGreater ( $1, $3.GetValueInt(), true ) )
				YYERROR;
		}
	| expr_ident TOK_LTE const_int
		{
			if ( !pParser->AddIntFilterLesser ( $1, $3.GetValueInt(), true ) )
				YYERROR;
		}
	| expr_ident '=' const_float
		{
			if ( !pParser->AddFloatRangeFilter ( $1, $3.m_fValue, $3.m_fValue, true ) )
				YYERROR;
		}
	| expr_ident TOK_NE const_float
		{
			if ( !pParser->AddFloatRangeFilter ( $1, $3.m_fValue, $3.m_fValue, true, true ) )
				YYERROR;
		}
	| expr_ident TOK_BETWEEN const_float TOK_AND const_float
		{
			if ( !pParser->AddFloatRangeFilter ( $1, $3.m_fValue, $5.m_fValue, true ) )
				YYERROR;
		}
	| expr_ident TOK_BETWEEN const_int TOK_AND const_float
		{
			if ( !pParser->AddFloatRangeFilter ( $1, $3.GetValueInt(), $5.m_fValue, true ) )
				YYERROR;
		}
	| expr_ident TOK_BETWEEN const_float TOK_AND const_int
		{
			if ( !pParser->AddFloatRangeFilter ( $1, $3.m_fValue, $5.GetValueInt(), true ) )
				YYERROR;
		}
	| expr_ident '>' const_float
		{
			if ( !pParser->AddFloatFilterGreater ( $1, $3.m_fValue, false ) )
				YYERROR;
		}
	| expr_ident '<' const_float
		{
			if ( !pParser->AddFloatFilterLesser ( $1, $3.m_fValue, false ) )
				YYERROR;
		}
	| expr_ident TOK_GTE const_float
		{
			if ( !pParser->AddFloatFilterGreater ( $1, $3.m_fValue, true ) )
				YYERROR;
		}
	| expr_ident TOK_LTE const_float
		{
			if ( !pParser->AddFloatFilterLesser ( $1, $3.m_fValue, true ) )
				YYERROR;
		}
	| expr_ident '=' TOK_QUOTED_STRING
		{
			if ( !pParser->AddStringFilter ( $1, $3, false ) )
				YYERROR;
		}
	| expr_ident TOK_NE TOK_QUOTED_STRING
		{
			if ( !pParser->AddStringFilter ( $1, $3, true ) )
				YYERROR;
		}
	| expr_ident '>' TOK_QUOTED_STRING
		{
			if ( !pParser->AddStringCmpFilter ( $1, $3, false, EStrCmpDir::GT ) )
				YYERROR;
		}
	| expr_ident '<' TOK_QUOTED_STRING
		{
			if ( !pParser->AddStringCmpFilter ( $1, $3, false, EStrCmpDir::LT ) )
				YYERROR;
		}
	| expr_ident TOK_GTE TOK_QUOTED_STRING
		{
			if ( !pParser->AddStringCmpFilter ( $1, $3, true, EStrCmpDir::LT ) )
				YYERROR;
		}
	| expr_ident TOK_LTE TOK_QUOTED_STRING
		{
			if ( !pParser->AddStringCmpFilter ( $1, $3, true, EStrCmpDir::GT ) )
				YYERROR;
		}
	| expr_ident TOK_IS TOK_NULL
		{
			if ( !pParser->AddNullFilter ( $1, true ) )
				YYERROR;
		}
	| expr_ident TOK_IS TOK_NOT TOK_NULL
		{
			if ( !pParser->AddNullFilter ( $1, false ) )
				YYERROR;
		}
	| const_int '=' const_int
		{
			CSphFilterSettings * pFilter = pParser->AddValuesFilter ( $1 );
			if ( !pFilter )
				YYERROR;
			pFilter->m_dValues.Add ( $3.GetValueInt() );
		}
	| const_int TOK_NE const_int
		{
			CSphFilterSettings * pFilter = pParser->AddValuesFilter ( $1 );
			if ( !pFilter )
				YYERROR;
			pFilter->m_dValues.Add ( $3.GetValueInt() );
			pFilter->m_bExclude = true;
		}

	// filters on ANY(mva) or ALL(mva)
	| mva_aggr '=' const_int
		{
			CSphFilterSettings * f = pParser->AddFilter ( $1, SPH_FILTER_VALUES );
			f->m_eMvaFunc = ( $1.m_iType==TOK_ALL ) ? SPH_MVAFUNC_ALL : SPH_MVAFUNC_ANY;
			f->m_dValues.Add ( $3.GetValueInt() );
		}
	| mva_aggr TOK_NE const_int
		{
			// tricky bit
			// any(tags!=val) is not equivalent to not(any(tags==val))
			// any(tags!=val) is instead equivalent to not(all(tags)==val)
			// thus, along with setting the exclude flag on, we also need to invert the function
			CSphFilterSettings * f = pParser->AddFilter ( $1, SPH_FILTER_VALUES );
			f->m_eMvaFunc = ( $1.m_iType==TOK_ALL ) ? SPH_MVAFUNC_ANY : SPH_MVAFUNC_ALL;
			f->m_bExclude = true;         
			f->m_dValues.Add ( $3.GetValueInt() );
		}
	| mva_aggr TOK_IN '(' const_list ')'
		{
			CSphFilterSettings * f = pParser->AddFilter ( $1, SPH_FILTER_VALUES, $4.m_iValues );
			f->m_eMvaFunc = ( $1.m_iType==TOK_ALL ) ? SPH_MVAFUNC_ALL : SPH_MVAFUNC_ANY;
		}
	| mva_aggr TOK_NOT TOK_IN '(' const_list ')'
		{
			// tricky bit with inversion again
			CSphFilterSettings * f = pParser->AddFilter ( $1, SPH_FILTER_VALUES, $5.m_iValues );
			f->m_eMvaFunc = ( $1.m_iType==TOK_ALL ) ? SPH_MVAFUNC_ANY : SPH_MVAFUNC_ALL;
			f->m_bExclude = true;
		}
	| mva_aggr TOK_BETWEEN const_int TOK_AND const_int
		{
			AddMvaRange ( pParser, $1, $3.GetValueInt(), $5.GetValueInt() );
		}
	| mva_aggr TOK_NOT TOK_BETWEEN const_int TOK_AND const_int
		{
			// tricky bit with inversion again
			CSphFilterSettings * f = pParser->AddFilter ( $1, SPH_FILTER_RANGE );
			f->m_eMvaFunc = ( $1.m_iType==TOK_ALL ) ? SPH_MVAFUNC_ANY : SPH_MVAFUNC_ALL;
			f->m_bExclude = true;
			f->m_iMinValue = $4.GetValueInt();
			f->m_iMaxValue = $6.GetValueInt();
		}
	| mva_aggr '<' const_int
		{
			AddMvaRange ( pParser, $1, INT64_MIN, $3.GetValueInt()-1 );
		}
	| mva_aggr '>' const_int
		{
			AddMvaRange ( pParser, $1, $3.GetValueInt()+1, INT64_MAX );
		}
	| mva_aggr TOK_LTE const_int
		{
			AddMvaRange ( pParser, $1, INT64_MIN, $3.GetValueInt() );
		}
	| mva_aggr TOK_GTE const_int
		{
			AddMvaRange ( pParser, $1, $3.GetValueInt(), INT64_MAX );
		}
	| TOK_REGEX '(' json_field ',' TOK_QUOTED_STRING ')'
		{
			TRACK_BOUNDS ( $$, $1, $6 );
			CSphFilterSettings * pFilter = pParser->AddFilter ( $$, SPH_FILTER_EXPRESSION );
			if ( !pFilter )
				YYERROR;
		}
	;

expr_ident:
	identcol
	| TOK_ATIDENT
		{
			if ( !pParser->SetOldSyntax() )
				YYERROR;
		}
	| TOK_COUNT '(' '*' ')'
		{
			$$.m_iType = SPHINXQL_TOK_COUNT;
			if ( !pParser->SetNewSyntax() )
				YYERROR;
		}
	| TOK_GROUPBY '(' ')'
		{
			$$.m_iType = SPHINXQL_TOK_GROUPBY;
			if ( !pParser->SetNewSyntax() )
				YYERROR;
		}
	| TOK_WEIGHT '(' ')'
		{
			$$.m_iType = SPHINXQL_TOK_WEIGHT;
			if ( !pParser->SetNewSyntax() )
				YYERROR;
		}
	| json_expr
	| TOK_INTEGER '(' json_expr ')'	{ TRACK_BOUNDS ( $$, $1, $4 ); }
	| TOK_DOUBLE '(' json_expr ')'	{ TRACK_BOUNDS ( $$, $1, $4 ); }
	| TOK_BIGINT '(' json_expr ')'	{ TRACK_BOUNDS ( $$, $1, $4 ); }
	| TOK_FACET '(' ')'
	;

mva_aggr:
	TOK_ANY '(' identcol ')'	{ $$ = $3; $$.m_iType = TOK_ANY; }
	| TOK_ALL '(' identcol ')'	{ $$ = $3; $$.m_iType = TOK_ALL; }
	;

const_int:
	TOK_CONST_INT
		{
			$$.m_iType = TOK_CONST_INT;
			$$.SetValueInt ( $1.GetValueUint(), false );
		}
	| '-' TOK_CONST_INT
		{
			$$.m_iType = TOK_CONST_INT;
			$$.SetValueInt ( $2.GetValueUint(), true );
		}
	;

const_float:
	const_float_unsigned		{ $$.m_iType = TOK_CONST_FLOAT; $$.SetValueFloat ( $1.m_fValue ); }
	| '-' const_float_unsigned	{ $$.m_iType = TOK_CONST_FLOAT; $$.SetValueFloat ( -$2.m_fValue ); }
	;

// fixme! That is non-consequetive behaviour.
// in `select id*.1 a from indexrt where a>.4` - first .1 is part of expression and is passed
// to expr parser. Second .4 is part of the filter - and is parsed immediately here.
const_float_unsigned:
	TOK_CONST_FLOAT			{ $$.m_fValue = $1.m_fValue; }
	| TOK_DOT_NUMBER		{ $$.m_fValue = pParser->ToFloat ($1); }
	;

const_list:
	const_int
		{
			assert ( $$.m_iValues<0 );
        	$$.m_iValues = pParser->AddMvaVec ();
        	auto& dVec = pParser->GetMvaVec ( $$.m_iValues );
			dVec.Add ( { $1.GetValueInt(), $1.GetValueFloat(), false } );
		}
	| const_float
		{
			assert ( $$.m_iValues<0 );
        	$$.m_iValues = pParser->AddMvaVec ();
        	auto& dVec = pParser->GetMvaVec ( $$.m_iValues );
			dVec.Add ( { $1.GetValueInt(), $1.GetValueFloat(), true } );
		}
	| const_list ',' const_int
		{
			auto& dVec = pParser->GetMvaVec ( $$.m_iValues );
			dVec.Add ( { $3.GetValueInt(), $3.GetValueFloat(), false } );
		}
	| const_list ',' const_float
		{
			auto& dVec = pParser->GetMvaVec ( $$.m_iValues );
			dVec.Add ( { $3.GetValueInt(), $3.GetValueFloat(), true } );
		}
	;

string_list:
	TOK_QUOTED_STRING
		{
			assert ( $$.m_iValues<0 );
        	$$.m_iValues = pParser->AddMvaVec ();
        	auto& dVec = pParser->GetMvaVec ( $$.m_iValues );
			dVec.Add ( { $1.GetValueInt(), 0.0f } );
		}
	| string_list ',' TOK_QUOTED_STRING
		{
			auto& dVec = pParser->GetMvaVec ( $$.m_iValues );
			dVec.Add ( { $3.GetValueInt(), 0.0f } );
		}
	;

opt_group_clause:
	// empty
	| TOK_GROUP opt_int TOK_BY group_items_list
	;

opt_int:
	// empty
	| TOK_CONST_INT
		{
			pParser->SetGroupbyLimit ( $1.GetValueInt() );
		}
	;

group_items_list:
	expr_ident
		{
			pParser->AddGroupBy ( $1 );
		}
	| group_items_list ',' expr_ident
		{
			pParser->AddGroupBy ( $3 );
		}
	;

opt_having_clause:
	// empty
	| TOK_HAVING filter_item
		{
			pParser->AddHaving();
		}
	;

opt_group_order_clause:
	// empty
	| group_order_clause
	;

group_order_clause:
	TOK_WITHIN TOK_GROUP TOK_ORDER TOK_BY order_items_list
		{
			if ( pParser->m_pQuery->m_sGroupBy.IsEmpty() )
			{
				yyerror ( pParser, "you must specify GROUP BY element in order to use WITHIN GROUP ORDER BY clause" );
				YYERROR;
			}
			pParser->ToString ( pParser->m_pQuery->m_sSortBy, $5 );
		}
	;

opt_order_clause:
	// empty
	| order_clause
	;

order_clause:
	TOK_ORDER TOK_BY order_items_list
		{
			pParser->ToString ( pParser->m_pQuery->m_sOrderBy, $3 );
		}
	| TOK_ORDER TOK_BY TOK_RAND '(' ')'
		{
			pParser->m_pQuery->m_sOrderBy = "@random";
		}
	| TOK_ORDER TOK_BY TOK_COUNT '(' TOK_DISTINCT distinct_ident ')' TOK_ASC
		{
			if ( !pParser->AddDistinctSort ( &$6, &$3, &$7, true ) )
				YYERROR;
		}
	| TOK_ORDER TOK_BY TOK_COUNT '(' TOK_DISTINCT distinct_ident ')' TOK_DESC
		{
			if ( !pParser->AddDistinctSort ( &$6, &$3, &$7, false ) )
				YYERROR;
		}
	;

order_items_list:
	order_item
	| order_items_list ',' order_item	{ TRACK_BOUNDS ( $$, $1, $3 ); }
	;

order_item:
	expr_ident
	| expr_ident TOK_ASC				{ TRACK_BOUNDS ( $$, $1, $2 ); }
	| expr_ident TOK_DESC				{ TRACK_BOUNDS ( $$, $1, $2 ); }
	;

opt_limit_clause:
	// empty
	| limit_clause
	;

limit_clause:
	TOK_LIMIT TOK_CONST_INT
		{
			pParser->SetLimit ( 0, $2.GetValueInt() );
		}
	| TOK_LIMIT '-' TOK_CONST_INT
      	{
      		pParser->SetLimit ( 0, -$3.GetValueInt() );
      	}
	| TOK_LIMIT TOK_CONST_INT ',' TOK_CONST_INT
		{
			pParser->SetLimit ( $2.GetValueInt(), $4.GetValueInt() );
		}
	| TOK_LIMIT TOK_CONST_INT TOK_OFFSET TOK_CONST_INT
		{
			pParser->SetLimit ( $4.GetValueInt(), $2.GetValueInt() );
		}
	;

opt_option_clause:
	// empty
	| option_clause
	;

option_clause:
	TOK_OPTION option_list
	;

option_list:
	option_item
	| option_list ',' option_item
	;

option_item:
	option_name '=' identcol
		{
			if ( !pParser->AddOption ( $1, $3 ) )
				YYERROR;
		}
	| option_name '=' TOK_CONST_INT
		{
			if ( !pParser->AddOption ( $1, $3 ) )
				YYERROR;
		}
	| option_name '=' '(' named_const_list ')'
		{
			if ( !pParser->AddOption ( $1, pParser->GetNamedVec ( $4.GetValueInt() ) ) )
				YYERROR;
			pParser->FreeNamedVec ( $4.GetValueInt() );
		}
	| option_name '=' identcol '(' TOK_QUOTED_STRING ')'
		{
			if ( !pParser->AddOption ( $1, $3, $5 ) )
				YYERROR;
		}
	| option_name '=' TOK_QUOTED_STRING
		{
			if ( !pParser->AddOption ( $1, $3 ) )
				YYERROR;
		}
	;

named_const_list:
	named_const
		{
			$$.SetValueInt ( pParser->AllocNamedVec() );
			pParser->AddConst ( $$.GetValueInt(), $1 );
		}
	| named_const_list ',' named_const
		{
			pParser->AddConst( $$.GetValueInt(), $3 );
		}
	;

named_const:
	identcol '=' const_int
		{
			$$ = $1;
			$$.SetValueInt ( $3.GetValueInt() );
		}
	;

opt_hint_clause:
	// empty
	| TOK_HINT_OPEN hint_list TOK_HINT_CLOSE
	;

hint_list:
	hint_item
	| hint_list hint_item
	;

hint_attr_list:
	json_field
	| hint_attr_list ',' json_field {TRACK_BOUNDS ( $$, $1, $3 );}
	;

hint_item:           
	TOK_HINT_SECONDARY '(' hint_attr_list ')'
		{
			pParser->AddIndexHint ( SecondaryIndexType_e::INDEX, true, $3 );
		}
	| TOK_HINT_NO_SECONDARY '(' hint_attr_list ')'
		{
			pParser->AddIndexHint ( SecondaryIndexType_e::INDEX, false, $3 );
		}
	| TOK_HINT_DOCID '(' hint_attr_list ')'
		{
			pParser->AddIndexHint ( SecondaryIndexType_e::LOOKUP, true, $3 );
		}
	| TOK_HINT_NO_DOCID '(' hint_attr_list ')'
		{
			pParser->AddIndexHint ( SecondaryIndexType_e::LOOKUP, false, $3 );
		}
	| TOK_HINT_COLUMNAR '(' hint_attr_list ')'
		{
			pParser->AddIndexHint ( SecondaryIndexType_e::ANALYZER, true, $3 );
		}
	| TOK_HINT_NO_COLUMNAR '(' hint_attr_list ')'
		{
			pParser->AddIndexHint ( SecondaryIndexType_e::ANALYZER, false, $3 );
		}
	;

time_unit:
	TOK_SECOND
	| TOK_MINUTE
	| TOK_HOUR
	| TOK_DAY
	| TOK_WEEK
	| TOK_MONTH
	| TOK_QUARTER
	| TOK_YEAR
	;

//////////////////////////////////////////////////////////////////////////

expr:
	identcol
	| TOK_ATIDENT				{ if ( !pParser->SetOldSyntax() ) YYERROR; }
	| TOK_CONST_INT
	| TOK_CONST_FLOAT
	| TOK_DOT_NUMBER
	| '-' expr %prec TOK_NEG	{ TRACK_BOUNDS ( $$, $1, $2 ); }
	| TOK_NOT expr				{ TRACK_BOUNDS ( $$, $1, $2 ); }

	| expr '+' expr				{ TRACK_BOUNDS ( $$, $1, $3 ); }
	| expr '-' expr				{ TRACK_BOUNDS ( $$, $1, $3 ); }
	| expr '*' expr				{ TRACK_BOUNDS ( $$, $1, $3 ); }
	| expr '/' expr				{ TRACK_BOUNDS ( $$, $1, $3 ); }
	| expr '<' expr				{ TRACK_BOUNDS ( $$, $1, $3 ); }
	| expr '>' expr				{ TRACK_BOUNDS ( $$, $1, $3 ); }
	| expr '&' expr				{ TRACK_BOUNDS ( $$, $1, $3 ); }
	| expr '|' expr				{ TRACK_BOUNDS ( $$, $1, $3 ); }
	| expr '%' expr				{ TRACK_BOUNDS ( $$, $1, $3 ); }
	| expr TOK_DIV expr			{ TRACK_BOUNDS ( $$, $1, $3 ); }
	| expr TOK_MOD expr			{ TRACK_BOUNDS ( $$, $1, $3 ); }
	| expr TOK_LTE expr			{ TRACK_BOUNDS ( $$, $1, $3 ); }
	| expr TOK_GTE expr			{ TRACK_BOUNDS ( $$, $1, $3 ); }
	| expr '=' expr				{ TRACK_BOUNDS ( $$, $1, $3 ); }
	| expr TOK_NE expr			{ TRACK_BOUNDS ( $$, $1, $3 ); }
	| expr TOK_AND expr			{ TRACK_BOUNDS ( $$, $1, $3 ); }
	| expr TOK_OR expr			{ TRACK_BOUNDS ( $$, $1, $3 ); }
	| '(' expr ')'				{ TRACK_BOUNDS ( $$, $1, $3 ); }
	| '{' consthash '}'			{ TRACK_BOUNDS ( $$, $1, $3 ); }
	| function
	| json_expr
	| streq
	| json_field TOK_IS TOK_NULL			{ TRACK_BOUNDS ( $$, $1, $3 ); }
	| json_field TOK_IS TOK_NOT TOK_NULL	{ TRACK_BOUNDS ( $$, $1, $4 ); }
	;

accepted_funcs:
	TOK_INTEGER
	| TOK_BIGINT
	| TOK_FLOAT
	| TOK_DOUBLE
	| TOK_REGEX
	| TOK_IN
	| TOK_INTERVAL
	| TOK_SECOND
	| TOK_MINUTE
	| TOK_HOUR
	| TOK_DAY
	| TOK_WEEK
	| TOK_MONTH
	| TOK_QUARTER
	| TOK_YEAR
	;

function:
	TOK_IDENT '(' arglist ')'		{ TRACK_BOUNDS ( $$, $1, $4 ); }
	| json_field TOK_IN '(' arglist ')' { TRACK_BOUNDS ( $$, $1, $5 ); } // handle exception from 'ident' rule
	| TOK_IDENT '(' ')'				{ TRACK_BOUNDS ( $$, $1, $3 ); }
	| TOK_QUERY '(' ')'				{ TRACK_BOUNDS ( $$, $1, $3 ); }
	| TOK_MIN '(' expr ',' expr ')'	{ TRACK_BOUNDS ( $$, $1, $6 ); } // handle clash with aggregate functions
	| TOK_MAX '(' expr ',' expr ')'	{ TRACK_BOUNDS ( $$, $1, $6 ); }
	| TOK_WEIGHT '(' ')'			{ TRACK_BOUNDS ( $$, $1, $3 ); }
	| json_aggr '(' expr TOK_FOR identcol TOK_IN json_field ')' { TRACK_BOUNDS ( $$, $1, $8 ); }
	| TOK_REMAP '(' expr ',' expr ',' '(' arglist ')' ',' '(' arglist ')' ')' { TRACK_BOUNDS ( $$, $1, $14 ); }
	| TOK_RAND '(' ')'				{ TRACK_BOUNDS ( $$, $1, $3 ); }
	| TOK_RAND '(' arglist ')' 		{ TRACK_BOUNDS ( $$, $1, $4 ); }
	| TOK_DATE_ADD '(' expr ',' TOK_INTERVAL expr time_unit ')' { TRACK_BOUNDS ( $$, $1, $8 ); }
	| TOK_DATE_SUB '(' expr ',' TOK_INTERVAL expr time_unit ')' { TRACK_BOUNDS ( $$, $1, $8 ); }
	| accepted_funcs '(' arglist ')' { TRACK_BOUNDS ( $$, $1, $4 ); }
	;

arglist:
	arg
	| arglist ',' arg
	;

arg:
	expr
	| TOK_QUOTED_STRING
	;

json_aggr:
	TOK_ANY
	| TOK_ALL
	| TOK_INDEXOF
	;

consthash:
	// empty
	| hash_key '=' hash_val					{ TRACK_BOUNDS ( $$, $1, $3 ); }
	| consthash ',' hash_key '=' hash_val	{ TRACK_BOUNDS ( $$, $1, $5 ); }
	;

hash_key:
	identcol
	| TOK_IN
	| TOK_LIMIT
	;

hash_val:
	const_int
	| identcol
	| TOK_QUOTED_STRING 
	;

//////////////////////////////////////////////////////////////////////////

show_stmt:
	TOK_SHOW show_what opt_option_clause
	;

like_filter:
	// empty
	| TOK_LIKE TOK_QUOTED_STRING		{ pParser->m_pStmt->m_sStringParam = pParser->ToStringUnescape ($2 ); }
	;

show_what:
	TOK_WARNINGS				{ pParser->m_pStmt->m_eStmt = STMT_SHOW_WARNINGS; }
	| TOK_STATUS like_filter	{ pParser->m_pStmt->m_eStmt = STMT_SHOW_STATUS; }
	| TOK_META like_filter		{ pParser->m_pStmt->m_eStmt = STMT_SHOW_META; }
	| TOK_AGENT TOK_STATUS like_filter	{ pParser->m_pStmt->m_eStmt = STMT_SHOW_AGENT_STATUS; }
	| TOK_PROFILE				{ pParser->m_pStmt->m_eStmt = STMT_SHOW_PROFILE; }
	| TOK_PLAN					{ pParser->m_pStmt->m_eStmt = STMT_SHOW_PLAN; }
	| TOK_PLUGINS				{ pParser->m_pStmt->m_eStmt = STMT_SHOW_PLUGINS; }
	| TOK_THREADS				{ pParser->m_pStmt->m_eStmt = STMT_SHOW_THREADS; }
<<<<<<< HEAD
	| TOK_CREATE TOK_TABLE single_manticore_tablename
=======
	| TOK_SCROLL				{ pParser->m_pStmt->m_eStmt = STMT_SHOW_SCROLL; }
	| TOK_CREATE TOK_TABLE identidx
>>>>>>> de6e35e2
		{
			pParser->m_pStmt->m_eStmt = STMT_SHOW_CREATE_TABLE;
			pParser->SetIndex ($3);
		}
	| TOK_AGENT TOK_QUOTED_STRING TOK_STATUS like_filter
		{
			pParser->m_pStmt->m_eStmt = STMT_SHOW_AGENT_STATUS;
			pParser->SetIndex(pParser->ToStringUnescape ( $2 ));
		}
	| TOK_AGENT tablename_with_maybecluster TOK_STATUS like_filter
		{
			pParser->m_pStmt->m_eStmt = STMT_SHOW_AGENT_STATUS;
			pParser->SetIndex( $2 );
		}
	| index_or_table one_index_opt_chunk TOK_STATUS like_filter
		{
			pParser->m_pStmt->m_eStmt = STMT_SHOW_INDEX_STATUS;
			pParser->SetIndex( $2 );
		}
	| index_or_table one_index_opt_chunk TOK_SETTINGS
		{
			pParser->m_pStmt->m_eStmt = STMT_SHOW_INDEX_SETTINGS;
			pParser->SetIndex( $2 );
		}
	| TOK_TABLE TOK_STATUS like_filter
		{
			pParser->m_pStmt->m_eStmt = STMT_SHOW_FEDERATED_INDEX_STATUS;
		}
	| TOK_COLLATION
		{
       		pParser->m_pStmt->m_eStmt = STMT_SHOW_COLLATION;
		}
	| TOK_CHARACTER TOK_SET
		{
			pParser->m_pStmt->m_eStmt = STMT_SHOW_CHARACTER_SET;
		}
	| TOK_TABLES like_filter
		{
			pParser->m_pStmt->m_eStmt = STMT_SHOW_TABLES;
		}
	| TOK_TABLES TOK_FROM TOK_SYSTEM like_filter
		{
			pParser->m_pStmt->m_iIntParam = 1;
			pParser->m_pStmt->m_eStmt = STMT_SHOW_TABLES;
		}
	| TOK_DATABASES like_filter
		{
			pParser->m_pStmt->m_eStmt = STMT_SHOW_DATABASES;
		}
	| global_or_session TOK_VARIABLES like_filter
		{
      		pParser->m_pStmt->m_eStmt = STMT_SHOW_VARIABLES;
		}
	| TOK_SETTINGS
		{
			pParser->m_pStmt->m_eStmt = STMT_SHOW_SETTINGS;
		}
	| TOK_LOCKS
		{
			pParser->m_pStmt->m_eStmt = STMT_SHOW_LOCKS;
		}
	;

index_or_table:
	TOK_INDEX
	| TOK_TABLE
	;

//////////////////////////////////////////////////////////////////////////

set_stmt:
	TOK_SET ident_for_set_stmt '=' bool_or_integer_value
		{
			pParser->SetLocalStatement ( $2 );
			pParser->m_pStmt->m_iSetValue = $4.GetValueInt();
		}
	| TOK_SET ident_for_set_stmt '=' set_string_value
		{
			pParser->SetLocalStatement ( $2 );
			pParser->ToString ( pParser->m_pStmt->m_sSetValue, $4 );
		}
	| TOK_SET ident_for_set_stmt '=' TOK_NULL
		{
			pParser->SetLocalStatement ( $2 );
		}
	| TOK_SET TOK_NAMES ident_or_string_or_num_or_nulls opt_collate { pParser->m_pStmt->m_eStmt = STMT_DUMMY; }
	| TOK_SET sysvar '=' ident_or_string_or_num_or_nulls	{ pParser->m_pStmt->m_eStmt = STMT_DUMMY; }
	| TOK_SET TOK_CHARACTER TOK_SET ident_or_string_or_num_or_nulls { pParser->m_pStmt->m_eStmt = STMT_DUMMY; }
	;

opt_collate:
	// empty
	| TOK_COLLATE ident_or_string_or_num_or_nulls
	;

set_string_value:
	ident
	| TOK_QUOTED_STRING
	;

bool_or_integer_value:
	TOK_TRUE			{ $$.SetValueInt(1); }
	| TOK_FALSE			{ $$.SetValueInt(0); }
	| const_int			{ $$.SetValueInt ( $1.GetValueInt() ); }
	;

ident_or_string_or_num_or_nulls:
	ident_or_string_or_num_or_null
	| ident_or_string_or_num_or_nulls '-' ident_or_string_or_num_or_null
	;

ident_or_string_or_num_or_null:
	ident
	| TOK_NULL
	| TOK_QUOTED_STRING
	| TOK_CONST_INT
	| TOK_CONST_FLOAT
	;


//////////////////////////////////////////////////////////////////////////

transact_op:
	TOK_COMMIT			{ pParser->m_pStmt->m_eStmt = STMT_COMMIT; }
	| TOK_ROLLBACK			{ pParser->m_pStmt->m_eStmt = STMT_ROLLBACK; }
	| start_transaction		{ pParser->m_pStmt->m_eStmt = STMT_BEGIN; }
	;

start_transaction:
	TOK_BEGIN
	| TOK_START TOK_TRANSACTION
	;

//////////////////////////////////////////////////////////////////////////

insert_into:
	insert_or_replace TOK_INTO one_index_opt_subindex opt_column_list TOK_VALUES insert_rows_list opt_option_clause
	;

insert_or_replace:
	TOK_INSERT		{ pParser->m_pStmt->m_eStmt = STMT_INSERT; }
	| TOK_REPLACE	{ pParser->m_pStmt->m_eStmt = STMT_REPLACE; }
	;

opt_column_list:
	// empty
	| '(' column_list ')'
	;

column_ident:
	identcol
	;

column_list:
	column_ident					{ if ( !pParser->AddSchemaItem ( &$1 ) ) { yyerror ( pParser, "unknown field" ); YYERROR; } }
	| column_list ',' column_ident	{ if ( !pParser->AddSchemaItem ( &$3 ) ) { yyerror ( pParser, "unknown field" ); YYERROR; } }
	;

insert_rows_list:
	insert_row
	| insert_rows_list ',' insert_row
	;

insert_row:
	'(' insert_vals_list ')'	{ if ( !pParser->m_pStmt->CheckInsertIntegrity() ) { yyerror ( pParser, "wrong number of values here" ); YYERROR; } }
	;

insert_vals_list:
	insert_val				{ pParser->AddInsval ( pParser->m_pStmt->m_dInsertValues, $1 ); }
	| insert_vals_list ',' insert_val	{ pParser->AddInsval ( pParser->m_pStmt->m_dInsertValues, $3 ); }
	;

insert_val:
	const_int				{ $$.m_iType = TOK_CONST_INT; $$.CopyValueInt ( $1 ); }
	| const_float			{ $$.m_iType = TOK_CONST_FLOAT; $$.m_fValue = $1.m_fValue; }
	| TOK_QUOTED_STRING		{ $$.m_iType = TOK_QUOTED_STRING; $$.m_iStart = $1.m_iStart; $$.m_iEnd = $1.m_iEnd; }
	| '(' const_list ')'	{ $$.m_iType = TOK_CONST_MVA; $$.m_iValues = $2.m_iValues; }
	| '(' ')'				{ $$.m_iType = TOK_CONST_MVA; }
	;

//////////////////////////////////////////////////////////////////////////

delete_from:
	TOK_DELETE { pParser->m_pStmt->m_eStmt = STMT_DELETE; }
		TOK_FROM target_in_delete_from where_clause opt_option_clause
			{
				pParser->GenericStatement ( &$4 );
			}
	;

//////////////////////////////////////////////////////////////////////////

call_proc:
	TOK_CALL ident '(' call_args_list opt_call_opts_list ')'
		{
			pParser->m_pStmt->m_eStmt = STMT_CALL;
			pParser->ToString ( pParser->m_pStmt->m_sCallProc, $2 );
		}
	;

call_args_list:
	call_arg
		{
			pParser->AddInsval ( pParser->m_pStmt->m_dInsertValues, $1 );
		}
	| call_args_list ',' call_arg
		{
			pParser->AddInsval ( pParser->m_pStmt->m_dInsertValues, $3 );
		}
	;

call_arg:
	insert_val
	| '(' const_string_list ')'
		{
			$$.m_iType = TOK_CONST_STRINGS;
		}
	;

const_string_list:
	TOK_QUOTED_STRING
		{
			// FIXME? for now, one such array per CALL statement, tops
			if ( pParser->m_pStmt->m_dCallStrings.GetLength() )
			{
				yyerror ( pParser, "unexpected constant string list" );
				YYERROR;
			}
			pParser->m_pStmt->m_dCallStrings.Add() = pParser->ToStringUnescape ( $1 );
		}
	| const_string_list ',' TOK_QUOTED_STRING
		{
			pParser->m_pStmt->m_dCallStrings.Add() = pParser->ToStringUnescape ( $3 );
		}
	;

opt_call_opts_list:
	// empty
	| ',' call_opts_list
	;

call_opts_list:
	call_opt
		{
			assert ( pParser->m_pStmt->m_dCallOptNames.GetLength()==1 );
			assert ( pParser->m_pStmt->m_dCallOptValues.GetLength()==1 );
		}
	| call_opts_list ',' call_opt
	;

call_opt:
	insert_val opt_as call_opt_name
		{
			pParser->ToString ( pParser->m_pStmt->m_dCallOptNames.Add(), $3 );
			pParser->AddInsval ( pParser->m_pStmt->m_dCallOptValues, $1 );
		}
	;

opt_as:
	// empty
	| TOK_AS
	;

call_opt_name:
	ident
	| TOK_LIMIT
	;

//////////////////////////////////////////////////////////////////////////

describe:
	describe_tok one_index_opt_subindex describe_opt like_filter
		{
			pParser->m_pStmt->m_eStmt = STMT_DESCRIBE;
		}
	;

describe_opt:
	// empty
	| TOK_TABLE
		{
			pParser->m_pStmt->m_iIntParam = TOK_TABLE; // just a flag that 'TOK_TABLE' is in use
		}
	;

describe_tok:
	TOK_DESCRIBE
	| TOK_DESC
	;


//////////////////////////////////////////////////////////////////////////

update:
	TOK_UPDATE { pParser->m_pStmt->m_eStmt = STMT_UPDATE; }
		target_in_update TOK_SET update_items_list where_clause opt_option_clause opt_hint_clause
			{
				pParser->GenericStatement ( &$3 );
			}
	;

update_items_list:
	update_item
	| update_items_list ',' update_item
	;

update_item:
	identcol '=' const_int
		{
			// it is performance-critical to forcibly inline this
			pParser->m_pStmt->AttrUpdate().m_dPool.Add ( (DWORD)$3.GetValueInt() );
			DWORD uHi = (DWORD)( $3.GetValueInt()>>32 );
			if ( uHi )
			{
				pParser->m_pStmt->AttrUpdate().m_dPool.Add ( uHi );
				pParser->AddUpdatedAttr ( $1, SPH_ATTR_BIGINT );
			} else
			{
				pParser->AddUpdatedAttr ( $1, SPH_ATTR_INTEGER );
			}
		}
	| identcol '=' const_float
		{
			// it is performance-critical to forcibly inline this
			pParser->m_pStmt->AttrUpdate().m_dPool.Add ( sphF2DW ( $3.m_fValue ) );
			pParser->AddUpdatedAttr ( $1, SPH_ATTR_FLOAT );
		}
	| identcol '=' '(' const_list ')'
		{
			pParser->UpdateMVAAttr ( $1, $4 );
		}
	| identcol '=' '(' ')' // special case () means delete mva
		{
			SqlNode_t tNoValues;
			pParser->UpdateMVAAttr ( $1, tNoValues );
		}
	| json_expr '=' const_int // duplicate ident code (avoiding s/r conflict)
		{
			// it is performance-critical to forcibly inline this
			pParser->m_pStmt->AttrUpdate().m_dPool.Add ( (DWORD)$3.GetValueInt() );
			DWORD uHi = (DWORD)( $3.GetValueInt()>>32 );
			if ( uHi )
			{
				pParser->m_pStmt->AttrUpdate().m_dPool.Add ( uHi );
				pParser->AddUpdatedAttr ( $1, SPH_ATTR_BIGINT );
			} else
			{
				pParser->AddUpdatedAttr ( $1, SPH_ATTR_INTEGER );
			}
		}
	| json_expr '=' const_float
		{
			// it is performance-critical to forcibly inline this
			pParser->m_pStmt->AttrUpdate().m_dPool.Add ( sphF2DW ( $3.m_fValue ) );
			pParser->AddUpdatedAttr ( $1, SPH_ATTR_FLOAT );
		}
	| identcol '=' TOK_QUOTED_STRING
		{
			pParser->UpdateStringAttr ( $1, $3 );
		}
	;

//////////////////////////////////////////////////////////////////////////

global_or_session:
	// empty
	| TOK_GLOBAL
		{
			pParser->m_pStmt->m_iIntParam = 0;
		}
	| TOK_SESSION
		{
    		pParser->m_pStmt->m_iIntParam = 1;
    	}
	;

//////////////////////////////////////////////////////////////////////////

optimize_index:
	TOK_OPTIMIZE  { pParser->m_pStmt->m_eStmt = STMT_OPTIMIZE_INDEX; }
		index_or_table single_manticore_tablename opt_option_clause
			{
				pParser->SetIndex( $4 );
			}
	;



//////////////////////////////////////////////////////////////////////////

json_field:
	json_expr
	| ident
	;

json_expr:
	ident subscript				{ $$ = $1; $$.m_iEnd = $2.m_iEnd; }

subscript:
	subkey
	| subscript subkey			{ $$ = $1; $$.m_iEnd = $2.m_iEnd; }
	;

subkey:
	TOK_SUBKEY
	| TOK_BACKTICKED_SUBKEY
	| TOK_DOT_NUMBER
	| '[' expr ']'				{ $$ = $1; $$.m_iEnd = $3.m_iEnd; }
	| '[' TOK_QUOTED_STRING ']'		{ $$ = $1; $$.m_iEnd = $3.m_iEnd; }
	;

streq:
	expr '=' strval				{ TRACK_BOUNDS ( $$, $1, $3 ); }
	| strval '=' expr			{ TRACK_BOUNDS ( $$, $1, $3 ); }
	| expr TOK_NE strval			{ TRACK_BOUNDS ( $$, $1, $3 ); }
	| strval TOK_NE expr			{ TRACK_BOUNDS ( $$, $1, $3 ); }
	| expr '<' strval			{ TRACK_BOUNDS ( $$, $1, $3 ); }
	| strval '<' expr			{ TRACK_BOUNDS ( $$, $1, $3 ); }
	| expr '>' strval			{ TRACK_BOUNDS ( $$, $1, $3 ); }
	| strval '>' expr			{ TRACK_BOUNDS ( $$, $1, $3 ); }
	| expr TOK_LTE strval		{ TRACK_BOUNDS ( $$, $1, $3 ); }
	| strval TOK_LTE expr		{ TRACK_BOUNDS ( $$, $1, $3 ); }
	| expr TOK_GTE strval		{ TRACK_BOUNDS ( $$, $1, $3 ); }
	| strval TOK_GTE expr		{ TRACK_BOUNDS ( $$, $1, $3 ); }
	;

strval:
	TOK_QUOTED_STRING
	;

//////////////////////////////////////////////////////////////////////////

opt_distinct_item:
	// empty
	| TOK_DISTINCT							{ pParser->AddDistinct ( nullptr ); }
	| TOK_DISTINCT identcol					{ pParser->AddDistinct ( &$2 ); }
	;

opt_facet_by_items_list:
	// empty
	| facet_by facet_items_list
	;

facet_by:
	TOK_BY
		{
			pParser->m_pQuery->m_sFacetBy = pParser->m_pQuery->m_sGroupBy;
			pParser->m_pQuery->m_sGroupBy = "";
			pParser->AddCount ();
		}
	;

facet_item:
	facet_expr opt_alias
	;

facet_expr:
	expr
		{
			pParser->AddItem ( &$1 );
			pParser->AddGroupBy ( $1 );
		}
	;

facet_items_list:
	facet_item
	| facet_items_list ',' facet_item
	;

facet_stmt:
	TOK_FACET facet_items_list opt_facet_by_items_list opt_distinct_item opt_order_clause opt_limit_clause
		{
			if ( !pParser->SetupFacetStmt() )
				YYERROR;
		}
	;

sysfilters:
	TOK_SYSFILTERS filter_expr
		{
			SqlStmt_t & tStmt = *pParser->m_pStmt;
			tStmt.m_eStmt = STMT_SYSFILTERS;
		}
	;



explain_query:
	TOK_EXPLAIN   { pParser->m_pStmt->m_eStmt = STMT_EXPLAIN; }
		ident ident TOK_QUOTED_STRING opt_option_clause
			{
				SqlStmt_t & tStmt = *pParser->m_pStmt;
				pParser->ToString ( tStmt.m_sCallProc, $3 );
				pParser->SetIndex( $4 );
				pParser->m_pQuery->m_sQuery = pParser->ToStringUnescape ( $5 );
			}
	;

%%

#if _WIN32
#pragma warning(pop)
#endif<|MERGE_RESOLUTION|>--- conflicted
+++ resolved
@@ -280,13 +280,8 @@
 	| TOK_LOCKS
 	;
 
-<<<<<<< HEAD
-names_transaction_collate:
-    TOK_NAMES | TOK_TRANSACTION | TOK_COLLATE
-=======
 reserved_set_tail:
     TOK_NAMES | TOK_TRANSACTION | TOK_COLLATE | TOK_BACKIDENT | TOK_SCROLL
->>>>>>> de6e35e2
     ;
 
 ident_without_option:
@@ -1487,12 +1482,8 @@
 	| TOK_PLAN					{ pParser->m_pStmt->m_eStmt = STMT_SHOW_PLAN; }
 	| TOK_PLUGINS				{ pParser->m_pStmt->m_eStmt = STMT_SHOW_PLUGINS; }
 	| TOK_THREADS				{ pParser->m_pStmt->m_eStmt = STMT_SHOW_THREADS; }
-<<<<<<< HEAD
-	| TOK_CREATE TOK_TABLE single_manticore_tablename
-=======
 	| TOK_SCROLL				{ pParser->m_pStmt->m_eStmt = STMT_SHOW_SCROLL; }
 	| TOK_CREATE TOK_TABLE identidx
->>>>>>> de6e35e2
 		{
 			pParser->m_pStmt->m_eStmt = STMT_SHOW_CREATE_TABLE;
 			pParser->SetIndex ($3);
