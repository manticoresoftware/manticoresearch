--- conflicted
+++ resolved
@@ -168,20 +168,17 @@
 		pParser->m_pParsed->m_sParseError.SetSprintf ( "%s near '%s'", sMessage, pParser->m_pLastTokenStart );
 }
 
-<<<<<<< HEAD
 #if USE_WINDOWS
 #pragma warning(push,1)
 #pragma warning(disable:4702) // unreachable code
 #endif
 
-#include "yysphinxquery.c"
-=======
 #ifdef CMAKE_GENERATED_GRAMMAR
 	#include "bissphinxquery.c"
 #else
 	#include "yysphinxquery.c"
 #endif
->>>>>>> e82d3b3e
+
 
 #if USE_WINDOWS
 #pragma warning(pop)
