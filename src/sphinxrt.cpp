--- conflicted
+++ resolved
@@ -1936,17 +1936,7 @@
 	: m_bKeywordDict ( bKeywordDict )
 {}
 
-<<<<<<< HEAD
-RtAccum_t::~RtAccum_t()
-{
-	ARRAY_FOREACH ( i, m_dCmd )
-		SafeDelete ( m_dCmd[i] );
-}
-
 void RtAccum_t::SetupDict ( const RtIndex_i * pIndex, const DictRefPtr_c& pDict, bool bKeywordDict )
-=======
-void RtAccum_t::SetupDict ( const RtIndex_i * pIndex, CSphDict * pDict, bool bKeywordDict )
->>>>>>> 541c934e
 {
 	if ( pIndex!=m_pIndex || pDict.Ptr()!=m_pRefDict || bKeywordDict!=m_bKeywordDict )
 	{
@@ -2011,12 +2001,6 @@
 	SetIndex ( nullptr );
 	m_uAccumDocs = 0;
 	m_dAccumKlist.Reset ();
-<<<<<<< HEAD
-
-	ARRAY_FOREACH ( i, m_dCmd )
-		SafeDelete ( m_dCmd[i] );
-=======
->>>>>>> 541c934e
 
 	m_dCmd.Reset();
 }
