--- conflicted
+++ resolved
@@ -175,64 +175,16 @@
 	int m_iOffset;
 };
 
-<<<<<<< HEAD
-struct StoredQueryDesc_t
-{
-	CSphVector<CSphFilterSettings>	m_dFilters;
-	CSphVector<FilterTreeItem_t>	m_dFilterTree;
-
-	CSphString						m_sQuery;
-	CSphString						m_sTags;
-	uint64_t						m_uUID = 0;
-	bool							m_bQL = true;
-};
-
-class StoredQuery_i : public ISphNoncopyable, public StoredQueryDesc_t
-{
-public:
-	virtual ~StoredQuery_i() {}
-};
-
-struct PercolateQueryArgs_t
-{
-	const char * m_sQuery = nullptr;
-	const char * m_sTags = nullptr;
-	const CSphVector<CSphFilterSettings> & m_dFilters;
-	const CSphVector<FilterTreeItem_t> & m_dFilterTree;
-	uint64_t m_uUID = 0;
-	bool m_bQL = true;
-
-	bool m_bReplace = false;
-
-	PercolateQueryArgs_t ( const CSphVector<CSphFilterSettings> & dFilters, const CSphVector<FilterTreeItem_t> & dFilterTree );
-	PercolateQueryArgs_t ( const StoredQueryDesc_t & tDesc );
-};
-
-class PercolateIndex_i : public ISphRtIndex
-=======
 struct KlistRefcounted_t;
 
 // this is what actually stores index data
 // RAM chunk consists of such segments
 struct RtSegment_t : ISphNoncopyable
->>>>>>> 0f016406
 {
 protected:
 	static const int KLIST_ACCUM_THRESH = 32;
 
 public:
-<<<<<<< HEAD
-	PercolateIndex_i ( const char * sIndexName, const char * sFileName ) : ISphRtIndex ( sIndexName, sFileName ) {}
-	virtual bool	MatchDocuments ( ISphRtAccum * pAccExt, PercolateMatchResult_t & tResult ) = 0;
-	virtual int		DeleteQueries ( const uint64_t * pQueries, int iCount ) = 0;
-	virtual int		DeleteQueries ( const char * sTags ) = 0;
-
-	virtual StoredQuery_i * Query ( const PercolateQueryArgs_t & tArgs, CSphString & sError ) = 0;
-	virtual bool	Commit ( StoredQuery_i * pQuery, CSphString & sError ) = 0;
-
-	virtual void	GetQueries ( const char * sFilterTags, bool bTagsEq, const CSphFilterSettings * pUID, int iOffset, int iLimit, CSphVector<PercolateQueryDesc> & dQueries ) = 0;
-	virtual bool	IsPQ() const override { return true; }
-=======
 	static CSphAtomic m_iSegments;    ///< age tag sequence generator
 	int m_iTag;            ///< segment age tag
 
@@ -272,7 +224,6 @@
 	RtDocReader_t ( const RtSegment_t * pSeg, const RtWord_t &tWord );
 	RtDocReader_t () = default;
 	const RtDoc_t * UnzipDoc ();
->>>>>>> 0f016406
 };
 
 struct RtWordReader_t
@@ -298,19 +249,10 @@
 	DWORD m_iLeft = 0;
 	DWORD m_uLast = 0;
 
-<<<<<<< HEAD
-void LoadStoredQuery ( const BYTE * pData, int iLen, StoredQueryDesc_t & tQuery );
-void SaveStoredQuery ( const StoredQueryDesc_t & tQuery, CSphVector<BYTE> & dOut );
-void LoadDeleteQuery ( const BYTE * pData, int iLen, CSphVector<uint64_t> & dQueries, CSphString & sTags );
-void SaveDeleteQuery ( const uint64_t * pQueries, int iCount, const char * sTags, CSphVector<BYTE> & dOut );
-
-//////////////////////////////////////////////////////////////////////////
-=======
 	RtHitReader_t () = default;
 	explicit RtHitReader_t ( const RtSegment_t * pSeg, const RtDoc_t * pDoc );
 	DWORD UnzipHit ();
 };
->>>>>>> 0f016406
 
 struct RtHitReader2_t : public RtHitReader_t
 {
@@ -451,5 +393,7 @@
 // Get global flag of w-available RT
 volatile bool &RTChangesAllowed ();
 
+ISphBinlog * GetBinlog();
+int64_t GetRtFlushPeriod();
 
 #endif // _sphinxrt_