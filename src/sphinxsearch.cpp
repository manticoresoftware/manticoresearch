--- conflicted
+++ resolved
@@ -574,13 +574,8 @@
 class ExtAnd_c : public ExtTwofer_c
 {
 public:
-<<<<<<< HEAD
-								ExtAnd_c ( ExtNode_i * pLeft, ExtNode_i * pRight, const ISphQwordSetup & tSetup ) : ExtTwofer_c ( pLeft, pRight, tSetup ) {}
-								ExtAnd_c() {} ///< to be used with Init()
-=======
-								ExtAnd_c ( ExtNode_i * pFirst, ExtNode_i * pSecond, const ISphQwordSetup & tSetup ) : ExtTwofer_c ( pFirst, pSecond, tSetup ), m_bQPosReverse ( false ) {}
+								ExtAnd_c ( ExtNode_i * pLeft, ExtNode_i * pRight, const ISphQwordSetup & tSetup ) : ExtTwofer_c ( pLeft, pRight, tSetup ), m_bQPosReverse ( false ) {}
 								ExtAnd_c() : m_bQPosReverse ( false ) {} ///< to be used with Init()
->>>>>>> e007063c
 	virtual const ExtDoc_t *	GetDocsChunk();
 	virtual const ExtHit_t *	GetHitsChunk ( const ExtDoc_t * pDocs );
 
@@ -2769,13 +2764,8 @@
 			if ( pCurL && pCurR && pCurL->m_uDocid==m_uMatchedDocid && pCurR->m_uDocid==m_uMatchedDocid )
 				while ( iHit<MAX_HITS-1 )
 			{
-<<<<<<< HEAD
 				if ( ( pCurL->m_uHitpos < pCurR->m_uHitpos )
-					|| ( pCurL->m_uHitpos==pCurR->m_uHitpos && pCurL->m_uQuerypos>pCurR->m_uQuerypos ) )
-=======
-				if ( ( pCur0->m_uHitpos < pCur1->m_uHitpos )
-					|| ( pCur0->m_uHitpos==pCur1->m_uHitpos && pCur0->m_uQuerypos<=pCur1->m_uQuerypos ) )
->>>>>>> e007063c
+					|| ( pCurL->m_uHitpos==pCurR->m_uHitpos && pCurL->m_uQuerypos<=pCurR->m_uQuerypos ) )
 				{
 					m_dHits[iHit] = *pCurL++;
 					if ( uNodePos0!=0 )
@@ -2908,13 +2898,8 @@
 			if ( pCurL && pCurR && pCurL->m_uDocid==m_uMatchedDocid && pCurR->m_uDocid==m_uMatchedDocid )
 				while ( iHit<MAX_HITS-1 )
 				{
-<<<<<<< HEAD
 					if ( ( pCurL->m_uHitpos < pCurR->m_uHitpos )
-						|| ( pCurL->m_uHitpos==pCurR->m_uHitpos && pCurL->m_uQuerypos>pCurR->m_uQuerypos ) )
-=======
-					if ( ( pCur0->m_uHitpos < pCur1->m_uHitpos )
-						|| ( pCur0->m_uHitpos==pCur1->m_uHitpos && pCur0->m_uQuerypos<=pCur1->m_uQuerypos ) )
->>>>>>> e007063c
+						|| ( pCurL->m_uHitpos==pCurR->m_uHitpos && pCurL->m_uQuerypos<=pCurR->m_uQuerypos ) )
 					{
 						if ( IsSameZonespan ( pCurL, pCurR ) )
 						{
