//
// Copyright (c) 2017-2021, Manticore Software LTD (https://manticoresearch.com)
// Copyright (c) 2001-2016, Andrew Aksyonoff
// Copyright (c) 2008-2016, Sphinx Technologies Inc
// All rights reserved
//
// This program is free software; you can redistribute it and/or modify
// it under the terms of the GNU General Public License. You should have
// received a copy of the GPL license along with this program; if you
// did not, you can find it at http://www.gnu.org/
//

#ifndef _sphinxstd_
#define _sphinxstd_

#if _MSC_VER>=1400
#define _CRT_SECURE_NO_DEPRECATE 1
#define _CRT_NONSTDC_NO_DEPRECATE 1
#endif

#if _MSC_VER>=1600
#define HAVE_STDINT_H 1
#endif

#if (_MSC_VER>=1000) && !defined(__midl) && defined(_PREFAST_)
typedef int __declspec("SAL_nokernel") __declspec("SAL_nodriver") __prefast_flag_kernel_driver_mode;
#endif

#if defined(_MSC_VER) && (_MSC_VER<1400)
#define vsnprintf _vsnprintf
#endif

#if !defined(__GNUC__) && !defined(__clang__)
#define __attribute__(x)
#endif

#include "config.h"

// supress C4577 ('noexcept' used with no exception handling mode specified)
#if _MSC_VER==1900
#pragma warning(disable:4577)
#endif

#include <string.h>
#include <stdlib.h>
#include <stdio.h>
#include <assert.h>
#include <ctype.h>
#include <stdarg.h>
#include <limits.h>
#include <utility>
#include <memory>
#include <functional>
#include <atomic>

// for 64-bit types
#if HAVE_STDINT_H
#include <stdint.h>
#endif

#if HAVE_INTTYPES_H
#define __STDC_FORMAT_MACROS
#include <inttypes.h>
#endif

#if HAVE_SYS_TYPES_H
#include <sys/types.h>
#endif

#if !_WIN32
#include <sys/mman.h>
#include <errno.h>
#include <pthread.h>
#include <semaphore.h>
#endif

#if _WIN32
	#include <io.h>
	#define sphSeek		_lseeki64
	typedef int64_t		SphOffset_t;
	#define popen		_popen
	#define pclose		_pclose
#else
	#include <unistd.h>
	#define sphSeek		lseek
	typedef off_t		SphOffset_t;
#endif

/////////////////////////////////////////////////////////////////////////////
// COMPILE-TIME CHECKS
/////////////////////////////////////////////////////////////////////////////

#if defined (__GNUC__) || defined (__clang__)
#define VARIABLE_IS_NOT_USED __attribute__((unused))
#define NO_RETURN  __attribute__ ((__noreturn__))
#else
#define  VARIABLE_IS_NOT_USED
#define NO_RETURN
#endif

#define STATIC_ASSERT(_cond,_name)		typedef char STATIC_ASSERT_FAILED_ ## _name [ (_cond) ? 1 : -1 ] VARIABLE_IS_NOT_USED
#define STATIC_SIZE_ASSERT(_type,_size)	STATIC_ASSERT ( sizeof(_type)==_size, _type ## _MUST_BE_ ## _size ## _BYTES )


#ifndef __analysis_assume
#define __analysis_assume(_arg)
#endif


/// some function arguments only need to have a name in debug builds
#ifndef NDEBUG
#define DEBUGARG(_arg) _arg
#else
#define DEBUGARG(_arg)
#endif

/////////////////////////////////////////////////////////////////////////////
// PORTABILITY
/////////////////////////////////////////////////////////////////////////////

#if _WIN32

#define WIN32_LEAN_AND_MEAN
#define NOMINMAX
#include <windows.h>

#include <intrin.h> // for bsr
#pragma intrinsic(_BitScanReverse)

#define strcasecmp			strcmpi
#define strncasecmp			_strnicmp
#define snprintf			_snprintf
#define strtoll				_strtoi64
#define strtoull			_strtoui64

#else

using DWORD = unsigned int;
using WORD = unsigned short;
using BYTE = unsigned char;

#endif // _WIN32

/// row entry (storage only, does not necessarily map 1:1 to attributes)
using CSphRowitem = DWORD;

// switch off clang-specific warning about non-necessary capturing of constants
#ifdef __clang__
	_Pragma("clang diagnostic ignored \"-Wunused-lambda-capture\"")
#endif

/////////////////////////////////////////////////////////////////////////////
// 64-BIT INTEGER TYPES AND MACROS
/////////////////////////////////////////////////////////////////////////////

#if defined(U64C) || defined(I64C)
#error "Internal 64-bit integer macros already defined."
#endif

#if !HAVE_STDINT_H

#if defined(_MSC_VER)
typedef __int64 int64_t;
typedef unsigned __int64 uint64_t;
#define U64C(v) v ## UI64
#define I64C(v) v ## I64
#define PRIu64 "I64d"
#define PRIi64 "I64d"
#else // !defined(_MSC_VER)
typedef long long int64_t;
typedef unsigned long long uint64_t;
#endif // !defined(_MSC_VER)

#endif // no stdint.h

// if platform-specific macros were not supplied, use common defaults
#ifndef U64C
#define U64C(v) v ## ULL
#endif

#ifndef I64C
#define I64C(v) v ## LL
#endif

#ifndef PRIu64
#define PRIu64 "llu"
#endif

#ifndef PRIi64
#define PRIi64 "lld"
#endif

#define UINT64_FMT "%" PRIu64
#define INT64_FMT "%" PRIi64

#ifndef UINT64_MAX
#define UINT64_MAX U64C(0xffffffffffffffff)
#endif

#ifndef INT64_MIN
#define INT64_MIN I64C(0x8000000000000000)
#endif

#ifndef INT64_MAX
#define INT64_MAX I64C(0x7fffffffffffffff)
#endif

STATIC_SIZE_ASSERT ( uint64_t, 8 );
STATIC_SIZE_ASSERT ( int64_t, 8 );

// conversion macros that suppress %lld format warnings vs printf
// problem is, on 64-bit Linux systems with gcc and stdint.h, int64_t is long int
// and despite sizeof(long int)==sizeof(long long int)==8, gcc bitches about that
// using PRIi64 instead of %lld is of course The Right Way, but ugly like fuck
// so lets wrap them args in INT64() instead
#define INT64(_v) ((long long int)(_v))
#define UINT64(_v) ((unsigned long long int)(_v))

/////////////////////////////////////////////////////////////////////////////
// MEMORY MANAGEMENT
/////////////////////////////////////////////////////////////////////////////

#define SPH_DEBUG_LEAKS			0
#define SPH_ALLOC_FILL			0
#define SPH_ALLOCS_PROFILER		0
#define SPH_DEBUG_BACKTRACES 0 // will add not only file/line, but also full backtrace

#if SPH_DEBUG_LEAKS || SPH_ALLOCS_PROFILER

/// debug new that tracks memory leaks
void *			operator new ( size_t iSize, const char * sFile, int iLine );

/// debug new that tracks memory leaks
void *			operator new [] ( size_t iSize, const char * sFile, int iLine );

/// debug allocate to use in custom allocator
void * debugallocate ( size_t );

/// debug deallocate to use in custom allocator
void debugdeallocate ( void * );

/// get current allocs count
int				sphAllocsCount ();

/// total allocated bytes
int64_t			sphAllocBytes ();

/// get last alloc id
int				sphAllocsLastID ();

/// dump all allocs since given id
void			sphAllocsDump ( int iFile, int iSinceID );

/// dump stats to stdout
void			sphAllocsStats ();

/// check all existing allocs; raises assertion failure in cases of errors
void			sphAllocsCheck ();

void			sphMemStatDump ( int iFD );

/// per thread cleanup of memory statistic's
void			sphMemStatThdCleanup ( void * pTLS );

void *			sphMemStatThdInit ();

void			sphMemStatMMapAdd ( int64_t iSize );
void			sphMemStatMMapDel ( int64_t iSize );

#undef new
#define new		new(__FILE__,__LINE__)
#define NEW_IS_OVERRIDED 1

#if WITH_RE2
#define MYTHROW() throw()
#else
#define MYTHROW() noexcept
#endif

/// delete for my new
void			operator delete ( void * pPtr ) MYTHROW();

/// delete for my new
void			operator delete [] ( void * pPtr ) MYTHROW();

template<typename T>
class managed_allocator
{
public:
    typedef size_t size_type;
    typedef T * pointer;
    typedef const T * const_pointer;
	typedef T value_type;

    template<typename _Tp1>
    struct rebind
    {
        typedef managed_allocator <_Tp1> other;
    };

    pointer allocate ( size_type n, const void * = 0 )
    {
		return ( T * ) debugallocate ( n * sizeof ( T ) );
    }

    void deallocate ( pointer p, size_type )
    {
		debugdeallocate (p);
    }
};
#else
template<typename T> using managed_allocator = std::allocator<T>;
#endif // SPH_DEBUG_LEAKS || SPH_ALLOCS_PROFILER

extern const char * strerrorm ( int errnum ); // defined in sphinxint.h

/////////////////////////////////////////////////////////////////////////////
// THREAD ANNOTATIONS
/////////////////////////////////////////////////////////////////////////////

#if defined(__clang__)
#define THREAD_ANNOTATION_ATTRIBUTE__(x) __attribute__((x))
#else
#define THREAD_ANNOTATION_ATTRIBUTE__( x ) // no-op
#endif

#define CAPABILITY( x ) \
    THREAD_ANNOTATION_ATTRIBUTE__(capability(x))

#define SCOPED_CAPABILITY \
    THREAD_ANNOTATION_ATTRIBUTE__(scoped_lockable)

#define GUARDED_BY( x ) \
    THREAD_ANNOTATION_ATTRIBUTE__(guarded_by(x))

#define PT_GUARDED_BY( x ) \
    THREAD_ANNOTATION_ATTRIBUTE__(pt_guarded_by(x))

#define ACQUIRED_BEFORE( ... ) \
    THREAD_ANNOTATION_ATTRIBUTE__(acquired_before(__VA_ARGS__))

#define ACQUIRED_AFTER( ... ) \
    THREAD_ANNOTATION_ATTRIBUTE__(acquired_after(__VA_ARGS__))

#define REQUIRES( ... ) \
    THREAD_ANNOTATION_ATTRIBUTE__(requires_capability(__VA_ARGS__))

#define REQUIRES_SHARED( ... ) \
    THREAD_ANNOTATION_ATTRIBUTE__(requires_shared_capability(__VA_ARGS__))

#define ACQUIRE( ... ) \
    THREAD_ANNOTATION_ATTRIBUTE__(acquire_capability(__VA_ARGS__))

#define ACQUIRE_SHARED( ... ) \
    THREAD_ANNOTATION_ATTRIBUTE__(acquire_shared_capability(__VA_ARGS__))

#define RELEASE( ... ) \
    THREAD_ANNOTATION_ATTRIBUTE__(release_capability(__VA_ARGS__))

#define RELEASE_SHARED( ... ) \
    THREAD_ANNOTATION_ATTRIBUTE__(release_shared_capability(__VA_ARGS__))

#define TRY_ACQUIRE( ... ) \
    THREAD_ANNOTATION_ATTRIBUTE__(try_acquire_capability(__VA_ARGS__))

#define TRY_ACQUIRE_SHARED( ... ) \
    THREAD_ANNOTATION_ATTRIBUTE__(try_acquire_shared_capability(__VA_ARGS__))

#define EXCLUDES( ... ) \
    THREAD_ANNOTATION_ATTRIBUTE__(locks_excluded(__VA_ARGS__))

#define ASSERT_CAPABILITY( x ) \
    THREAD_ANNOTATION_ATTRIBUTE__(assert_capability(x))

#define ASSERT_SHARED_CAPABILITY( x ) \
    THREAD_ANNOTATION_ATTRIBUTE__(assert_shared_capability(x))

#define RETURN_CAPABILITY( x ) \
    THREAD_ANNOTATION_ATTRIBUTE__(lock_returned(x))

#define NO_THREAD_SAFETY_ANALYSIS \
    THREAD_ANNOTATION_ATTRIBUTE__(no_thread_safety_analysis)

// Replaced by TRY_ACQUIRE
#define EXCLUSIVE_TRYLOCK_FUNCTION( ... ) \
  THREAD_ANNOTATION_ATTRIBUTE__(exclusive_trylock_function(__VA_ARGS__))

// Replaced by TRY_ACQUIRE_SHARED
#define SHARED_TRYLOCK_FUNCTION( ... ) \
  THREAD_ANNOTATION_ATTRIBUTE__(shared_trylock_function(__VA_ARGS__))

// Replaced by RELEASE and RELEASE_SHARED
#define UNLOCK_FUNCTION( ... ) \
	THREAD_ANNOTATION_ATTRIBUTE__(unlock_function(__VA_ARGS__))

/////////////////////////////////////////////////////////////////////////////
// HELPERS
/////////////////////////////////////////////////////////////////////////////

// magic to determine widest from provided types and initialize whole unions
// for example,
/*
 *	union foo {
 *		BYTE	a;
 *		char	b;
 *		DWORD	c;
 *		WORDID	w;
 *		sphDocid_t d;
 *		void*	p;
 *		WIDEST<BYTE,char,DWORD,WORDID,sphDocid_t,void*>::T _init = 0;
 *	};
 */
template < typename T1, typename T2, bool= (sizeof ( T1 )<sizeof ( T2 )) >
struct WIDER
{
	using T=T2;
};

template < typename T1, typename T2 >
struct WIDER < T1, T2, false >
{
	using T=T1;
};

template < typename T1, typename... TYPES >
struct WIDEST
{
	using T=typename WIDER < T1, typename WIDEST< TYPES... >::T >::T;
};

template < typename T1, typename T2 >
struct WIDEST<T1, T2>
{
	using T=typename WIDER < T1, T2 >::T;
};



inline int sphBitCount ( DWORD n )
{
#if __GNUC__ || __clang__
	return __builtin_popcount ( n );
#else
	// MIT HACKMEM count
	// works for 32-bit numbers only
	// fix last line for 64-bit numbers
	register DWORD tmp;
	tmp = n - ((n >> 1) & 033333333333) - ((n >> 2) & 011111111111);
	return ( (tmp + (tmp >> 3) ) & 030707070707) % 63;
#endif
}

inline int sphBitCount ( uint64_t n )
{
#if __GNUC__ || __clang__
	return __builtin_popcountll ( n );
#else
	// MIT HACKMEM count without division
	unsigned long tmp = ( n >> 1 ) & 0x7777777777777777UL;
	n -= tmp;
	tmp = ( tmp >> 1 ) & 0x7777777777777777UL;
	n -= tmp;
	tmp = ( tmp >> 1 ) & 0x7777777777777777UL;
	n -= tmp;
	n = ( n+( n >> 4 ) ) & 0x0F0F0F0F0F0F0F0FUL;
	n = n * 0x0101010101010101UL;
	return n >> 56;
#endif
}

// that is fastest variant of MIT HACKMEM count specified to single byte argument
// benches of different variants are available in gbenches/popcount
inline int sphBitCount ( BYTE n )
{
	return (int) ( ( ( ( ( DWORD ( n ) * 0x08040201 ) >> 3 ) & 0x11111111 ) * 0x11111111 ) >> 28 );
}

using SphDieCallback_t = bool (*) ( bool bDie, const char *, va_list );

/// crash with an error message, and do not have searchd watchdog attempt to resurrect
void			sphDie ( const char * sFmt, ... ) __attribute__ ( ( format ( printf, 1, 2 ) ) ) NO_RETURN;
void			sphDieVa ( const char * sFmt, va_list ap );

/// crash with an error message, but have searchd watchdog attempt to resurrect
void			sphDieRestart ( const char * sMessage, ... ) __attribute__ ( ( format ( printf, 1, 2 ) ) ) NO_RETURN;

/// shutdown (not crash) on unrrecoverable error
void			sphFatal ( const char * sFmt, ... ) __attribute__ ( ( format ( printf, 1, 2 ) ) ) NO_RETURN;
void			sphFatalVa ( const char * sFmt, va_list ap );

/// log fatal error, not shutdown
void			sphFatalLog ( const char * sFmt, ... ) __attribute__ ( ( format ( printf, 1, 2 ) ) );

/// setup a callback function to call from sphDie() before exit
/// if callback returns false, sphDie() will not log to stdout
void			sphSetDieCallback ( SphDieCallback_t pfDieCallback );

/// how much bits do we need for given int
inline int sphLog2 ( uint64_t uValue )
{
#if defined(__GNUC__) || defined(__clang__)
	if ( !uValue )
		return 0;
	return 64 - __builtin_clzll(uValue);
#elif _WIN32
	DWORD uRes;
	if ( BitScanReverse ( &uRes, (DWORD)( uValue>>32 ) ) )
		return 33+uRes;
	BitScanReverse ( &uRes, DWORD(uValue) );
	return 1+uRes;
#else
	int iBits = 0;
	while ( uValue )
	{
		uValue >>= 1;
		iBits++;
	}
	return iBits;
#endif
}

/// microsecond precision timestamp
/// current UNIX timestamp in seconds multiplied by 1000000, plus microseconds since the beginning of current second
int64_t		sphMicroTimer ();

/// return cpu time, in microseconds. CLOCK_THREAD_CPUTIME_ID, or CLOCK_PROCESS_CPUTIME_ID or fall to sphMicroTimer().
/// defined in searchd.cpp since depends from g_bCpuStats
int64_t		sphCpuTimer ();

/// returns sphCpuTimer() adjusted to current coro task (coro may jump from thread to thread, so sphCpuTimer() is irrelevant)
int64_t		sphTaskCpuTimer ();

/// double argument squared
inline double sqr ( double v ) { return v*v;}

/// float argument squared
inline float fsqr ( float v ) { return v*v; }

#ifndef FORCE_INLINE
	#ifndef NDEBUG
		#define FORCE_INLINE inline
	#else
		#ifdef _MSC_VER
			#define FORCE_INLINE __forceinline
		#else
			#if defined (__cplusplus) || defined (__STDC_VERSION__) && __STDC_VERSION__ >= 199901L   /* C99 */
				#ifdef __GNUC__
					#define FORCE_INLINE inline __attribute__((always_inline))
				#else
					#define FORCE_INLINE inline
				#endif
			#else
				#define FORCE_INLINE
			#endif
		#endif
	#endif
#endif

//////////////////////////////////////////////////////////////////////////
// RANDOM NUMBERS GENERATOR
//////////////////////////////////////////////////////////////////////////

/// seed RNG
void		sphSrand ( DWORD uSeed );

/// auto-seed RNG based on time and PID
void		sphAutoSrand ();

/// generate another random
DWORD		sphRand ();

/////////////////////////////////////////////////////////////////////////////
// DEBUGGING
/////////////////////////////////////////////////////////////////////////////

#if _WIN32
#ifndef NDEBUG

void sphAssert ( const char * sExpr, const char * sFile, int iLine );

#undef assert
#define assert(_expr) (void)( (_expr) || ( sphAssert ( #_expr, __FILE__, __LINE__ ), 0 ) )

#endif // !NDEBUG
#endif // _WIN32


// to avoid disappearing of _expr in release builds
#ifndef NDEBUG
#define Verify(_expr) assert(_expr)
#else
#define Verify(_expr) _expr
#endif

#ifndef NDEBUG
#define Debug( _expr ) _expr
#else
#define Debug(_expr)
#endif

/////////////////////////////////////////////////////////////////////////////
// GENERICS
/////////////////////////////////////////////////////////////////////////////

template <typename T> T Min ( T a, T b ) { return a<b ? a : b; }
template <typename T, typename U> typename WIDER<T,U>::T Min ( T a, U b )
{
	return a<b ? a : b;
}
template <typename T> T Max ( T a, T b ) { return a<b ? b : a; }
template <typename T, typename U> typename WIDER<T,U>::T Max ( T a, U b )
{
	return a<b ? b : a;
}
#define SafeDelete(_x)		{ if (_x) { delete (_x); (_x) = nullptr; } }
#define SafeDeleteArray(_x)	{ if (_x) { delete [] (_x); (_x) = nullptr; } }
#define SafeRelease(_x)		{ if (_x) { (_x)->Release(); (_x) = nullptr; } }
#define SafeAddRef( _x )        { if (_x) { (_x)->AddRef(); } }

/// swap
template < typename T > inline void Swap ( T & v1, T & v2 )
{
	T temp = std::move ( v1 );
	v1 = std::move ( v2 );
	v2 = std::move ( temp );
}

/// prevent copy
class ISphNoncopyable
{
public:
	ISphNoncopyable () = default;
	ISphNoncopyable ( const ISphNoncopyable & ) = delete;
	const ISphNoncopyable &		operator = ( const ISphNoncopyable & ) = delete;
};

/// prevent move
class ISphNonmovable
{
public:
	ISphNonmovable() = default;
	ISphNonmovable( ISphNonmovable&& ) noexcept = delete;
	ISphNonmovable& operator=( ISphNonmovable&& ) noexcept = delete;
};

// implement moving ctr and moving= using swap-and-release
#define MOVE_BYSWAP(class_c)								\
    class_c ( class_c&& rhs) noexcept {Swap(rhs);}			\
    class_c & operator= ( class_c && rhs ) noexcept			\
 		{ Swap(rhs); return *this;  }

// take all ctr definitions from parent
#define FWD_CTOR(type_c, base_c)                                                         \
    template <typename... V>                                                             \
    type_c(V&&... v)                                                                     \
        : base_c{std::forward<V>(v)...}                                                  \
    {                                                                                    \
    }

// take all ctr definitions from BASE parent
#define FWD_BASECTOR(type_c)  FWD_CTOR ( type_c, BASE )

//////////////////////////////////////////////////////////////////////////////

/// generic comparator
template < typename T >
struct SphLess_T
{
	static inline bool IsLess ( const T & a, const T & b )
	{
		return a < b;
	}
};


/// generic comparator
template < typename T >
struct SphGreater_T
{
	static inline bool IsLess ( const T & a, const T & b )
	{
		return b < a;
	}
};


/// generic comparator
template < typename T, typename C >
struct SphMemberLess_T
{
	const T C::* m_pMember;

	explicit SphMemberLess_T ( T C::* pMember )
		: m_pMember ( pMember )
	{}

	inline bool IsLess ( const C & a, const C & b ) const
	{
		return ( (&a)->*m_pMember ) < ( (&b)->*m_pMember );
	}
};

template < typename T, typename C >
inline SphMemberLess_T<T,C>
sphMemberLess ( T C::* pMember )
{
	return SphMemberLess_T<T,C> ( pMember );
}

/// generic comparator initialized by functor
template<typename COMP>
struct SphLesser
{
	COMP m_fnComp;
	explicit SphLesser (COMP&& fnComp)
		: m_fnComp ( std::forward<COMP>(fnComp)) {}

	template <typename T>
	bool IsLess ( T&& a, T&& b ) const
	{
		return m_fnComp ( std::forward<T>(a), std::forward<T>(b) );
	}
};

// make
template<typename FNCOMP>
SphLesser<FNCOMP> Lesser (FNCOMP&& fnComp)
{
	return SphLesser<FNCOMP>(std::forward<FNCOMP>(fnComp));
}

/// generic accessor
template < typename T >
struct SphAccessor_T
{
	using MEDIAN_TYPE = T;

	MEDIAN_TYPE & Key ( T * a ) const
	{
		return *a;
	}

	void CopyKey ( MEDIAN_TYPE * pMed, T * pVal ) const
	{
		*pMed = Key(pVal);
	}

	void Swap ( T * a, T * b ) const
	{
		::Swap ( *a, *b );
	}

	T * Add ( T * p, int i ) const
	{
		return p+i;
	}

	int Sub ( T * b, T * a ) const
	{
		return (int)(b-a);
	}
};


/// heap sort helper
template < typename T, typename U, typename V >
void sphSiftDown ( T * pData, int iStart, int iEnd, U&& COMP, V&& ACC )
{
	while (true)
	{
		int iChild = iStart*2+1;
		if ( iChild>iEnd )
			return;

		int iChild1 = iChild+1;
		if ( iChild1<=iEnd && COMP.IsLess ( ACC.Key ( ACC.Add ( pData, iChild ) ), ACC.Key ( ACC.Add ( pData, iChild1 ) ) ) )
			iChild = iChild1;

		if ( COMP.IsLess ( ACC.Key ( ACC.Add ( pData, iChild ) ), ACC.Key ( ACC.Add ( pData, iStart ) ) ) )
			return;
		ACC.Swap ( ACC.Add ( pData, iChild ), ACC.Add ( pData, iStart ) );
		iStart = iChild;
	}
}


/// heap sort
template < typename T, typename U, typename V >
void sphHeapSort ( T * pData, int iCount, U&& COMP, V&& ACC )
{
	if ( !pData || iCount<=1 )
		return;

	// build a max-heap, so that the largest element is root
	for ( int iStart=( iCount-2 )>>1; iStart>=0; --iStart )
		sphSiftDown ( pData, iStart, iCount-1, std::forward<U>(COMP), std::forward<V>(ACC) );

	// now keep popping root into the end of array
	for ( int iEnd=iCount-1; iEnd>0; )
	{
		ACC.Swap ( pData, ACC.Add ( pData, iEnd ) );
		sphSiftDown ( pData, 0, --iEnd, std::forward<U>(COMP), std::forward<V>(ACC) );
	}
}


/// generic sort
template < typename T, typename U, typename V >
void sphSort ( T * pData, int iCount, U&& COMP, V&& ACC )
{
	if ( iCount<2 )
		return;

	typedef T * P;
	// st0 and st1 are stacks with left and right bounds of array-part.
	// They allow us to avoid recursion in quicksort implementation.
	P st0[32], st1[32], a, b, i, j;
	typename std::remove_reference<V>::type::MEDIAN_TYPE x;
	int k;

	const int SMALL_THRESH = 32;
	int iDepthLimit = sphLog2 ( iCount );
	iDepthLimit = ( ( iDepthLimit<<2 ) + iDepthLimit ) >> 1; // x2.5

	k = 1;
	st0[0] = pData;
	st1[0] = ACC.Add ( pData, iCount-1 );
	while ( k )
	{
		k--;
		i = a = st0[k];
		j = b = st1[k];

		// if quicksort fails on this data; switch to heapsort
		if ( !k )
		{
			if ( !--iDepthLimit )
			{
				sphHeapSort ( a, ACC.Sub ( b, a )+1, std::forward<U>(COMP), ACC );
				return;
			}
		}

		// for tiny arrays, switch to insertion sort
		int iLen = ACC.Sub ( b, a );
		if ( iLen<=SMALL_THRESH )
		{
			for ( i=ACC.Add ( a, 1 ); i<=b; i=ACC.Add ( i, 1 ) )
			{
				for ( j=i; j>a; )
				{
					P j1 = ACC.Add ( j, -1 );
					if ( COMP.IsLess ( ACC.Key(j1), ACC.Key(j) ) )
						break;
					ACC.Swap ( j, j1 );
					j = j1;
				}
			}
			continue;
		}

		// ATTENTION! This copy can lead to memleaks if your CopyKey
		// copies something which is not freed by objects destructor.
		ACC.CopyKey ( &x, ACC.Add ( a, iLen/2 ) );
		while ( a<b )
		{
			while ( i<=j )
			{
				while ( COMP.IsLess ( ACC.Key(i), x ) )
					i = ACC.Add ( i, 1 );
				while ( COMP.IsLess ( x, ACC.Key(j) ) )
					j = ACC.Add ( j, -1 );
				if ( i<=j )
				{
					ACC.Swap ( i, j );
					i = ACC.Add ( i, 1 );
					j = ACC.Add ( j, -1 );
				}
			}

			// Not so obvious optimization. We put smaller array-parts
			// to the top of stack. That reduces peak stack size.
			if ( ACC.Sub ( j, a )>=ACC.Sub ( b, i ) )
			{
				if ( a<j ) { st0[k] = a; st1[k] = j; k++; }
				a = i;
			} else
			{
				if ( i<b ) { st0[k] = i; st1[k] = b; k++; }
				b = j;
			}
		}
	}
}


template < typename T, typename U >
void sphSort ( T * pData, int iCount, U&& COMP )
{
	sphSort ( pData, iCount, std::forward<U>(COMP), SphAccessor_T<T>() );
}


template < typename T >
void sphSort ( T * pData, int iCount )
{
	sphSort ( pData, iCount, SphLess_T<T>() );
}

//////////////////////////////////////////////////////////////////////////

/// member functor, wraps object member access
template < typename T, typename CLASS >
struct SphMemberFunctor_T
{
	const T CLASS::*	m_pMember;

	explicit			SphMemberFunctor_T ( T CLASS::* pMember )	: m_pMember ( pMember ) {}
	const T &			operator () ( const CLASS & arg ) const		{ return (&arg)->*m_pMember; }

	inline bool IsLess ( const CLASS & a, const CLASS & b ) const
	{
		return (&a)->*m_pMember < (&b)->*m_pMember;
	}

	inline bool IsEq ( const CLASS & a, T b )
	{
		return ( (&a)->*m_pMember )==b;
	}
};


/// handy member functor generator
/// this sugar allows you to write like this
/// dArr.Sort ( bind ( &CSphType::m_iMember ) );
/// dArr.BinarySearch ( bind ( &CSphType::m_iMember ), iValue );
template < typename T, typename CLASS >
inline SphMemberFunctor_T < T, CLASS >
bind ( T CLASS::* ptr )
{
	return SphMemberFunctor_T < T, CLASS > ( ptr );
}


/// identity functor
template < typename T >
struct SphIdentityFunctor_T
{
	const T &			operator () ( const T & arg ) const			{ return arg; }
};

/// equality functor
template < typename T >
struct SphEqualityFunctor_T
{
	bool IsEq ( const T & a, const T & b )
	{
		return a==b;
	}
};


//////////////////////////////////////////////////////////////////////////

/// generic binary search
template < typename T, typename U, typename PRED >
T * sphBinarySearch ( T * pStart, T * pEnd, PRED && tPred, U tRef )
{
	if ( !pStart || pEnd<pStart )
		return NULL;

	if ( tPred(*pStart)==tRef )
		return pStart;

	if ( tPred(*pEnd)==tRef )
		return pEnd;

	while ( pEnd-pStart>1 )
	{
		if ( tRef<tPred(*pStart) || tPred(*pEnd)<tRef )
			break;
		assert ( tPred(*pStart)<tRef );
		assert ( tRef<tPred(*pEnd) );

		T * pMid = pStart + (pEnd-pStart)/2;
		if ( tRef==tPred(*pMid) )
			return pMid;

		if ( tRef<tPred(*pMid) )
			pEnd = pMid;
		else
			pStart = pMid;
	}
	return NULL;
}


// returns first (leftmost) occurrence of the value
// returns -1 if not found
template < typename T, typename U, typename PRED >
int sphBinarySearchFirst ( T * pValues, int iStart, int iEnd, PRED && tPred, U tRef )
{
	assert ( iStart<=iEnd );

	while ( iEnd-iStart>1 )
	{
		if ( tRef<tPred(pValues[iStart]) || tRef>tPred(pValues[iEnd]) )
			return -1;

		int iMid = iStart + (iEnd-iStart)/2;
		if ( tPred(pValues[iMid])>=tRef )
			iEnd = iMid;
		else
			iStart = iMid;
	}

	return iEnd;
}


/// generic binary search
template < typename T >
T * sphBinarySearch ( T * pStart, T * pEnd, T & tRef )
{
	return sphBinarySearch ( pStart, pEnd, SphIdentityFunctor_T<T>(), tRef );
}


// find the first entry that is greater than tRef
template < typename T, typename U, typename PRED >
T * sphBinarySearchFirst ( T * pStart, T * pEnd, PRED && tPred, U tRef )
{
	if ( !pStart || pEnd<pStart )
		return NULL;

	while ( pStart!=pEnd )
	{
		T * pMid = pStart + (pEnd-pStart)/2;
		if ( tRef>tPred(*pMid) )
			pStart = pMid+1;
		else
			pEnd = pMid;
	}

	return pStart;
}


template < typename T, typename T_COUNTER, typename COMP >
T_COUNTER sphUniq ( T * pData, T_COUNTER iCount, COMP && tComp )
{
	if ( !iCount )
		return 0;

	T_COUNTER iSrc = 1, iDst = 1;
	while ( iSrc<iCount )
	{
		if ( tComp.IsEq ( pData[iDst-1], pData[iSrc] ) )
			iSrc++;
		else
			pData[iDst++] = pData[iSrc++];
	}
	return iDst;
}

/// generic uniq
template < typename T, typename T_COUNTER >
T_COUNTER sphUniq ( T * pData, T_COUNTER iCount )
{
	return sphUniq ( pData, iCount, SphEqualityFunctor_T<T>() );
}

/// generic bytes of chars array
using ByteBlob_t = std::pair<const BYTE *, int>;

inline bool IsNull ( const ByteBlob_t & dBlob ) { return !dBlob.second; };
inline bool IsFilled ( const ByteBlob_t & dBlob ) { return dBlob.first && dBlob.second>0; }
inline bool IsValid ( const ByteBlob_t & dBlob ) { return IsNull ( dBlob ) || IsFilled ( dBlob ); };

template <typename CONTAINER, typename FILTER>
inline bool all_of ( const CONTAINER& dData, FILTER && cond ) NO_THREAD_SAFETY_ANALYSIS
{
	for ( const auto& dItem : dData )
		if ( !cond ( dItem ) )
			return false;
	return true;
}

template <typename CONTAINER, typename FILTER>
inline bool any_of ( const CONTAINER& dData, FILTER && cond ) NO_THREAD_SAFETY_ANALYSIS
{
	for ( const auto& dItem : dData )
		if ( cond ( dItem ) )
			return true;

	return false;
}

template<typename CONTAINER, typename FILTER>
inline bool none_of ( const CONTAINER& dData, FILTER && cond ) NO_THREAD_SAFETY_ANALYSIS
{
	return !any_of ( dData, std::forward<FILTER>(cond) );
}

template<typename CONTAINER, typename FILTER>
inline int64_t count_of ( const CONTAINER& dData, FILTER&& cond ) NO_THREAD_SAFETY_ANALYSIS
{
	int64_t iRes = 0;
	for ( const auto& dItem : dData )
		if ( cond ( dItem ) )
			++iRes;

	return iRes;
}

template<typename CONTAINER, typename ACTION>
void for_each ( CONTAINER& dData, ACTION&& tAction ) NO_THREAD_SAFETY_ANALYSIS
{
	for ( auto& dItem : dData )
		tAction ( dItem );
}

/// buffer traits - provides generic ops over a typed blob (vector).
/// just provide common operators; doesn't manage buffer anyway
template < typename T > class VecTraits_T
{

public:
	VecTraits_T() = default;

	// this ctr allows to regard any typed blob as VecTraits, and use it's benefits.
	VecTraits_T( T* pData, int64_t iCount )
		: m_pData ( pData )
		, m_iCount ( iCount )
	{}

	template <typename TT>
	VecTraits_T ( TT * pData, int64_t iCount )
		: m_pData ( pData )
		, m_iCount ( iCount * sizeof ( TT ) / sizeof ( T ))
	{}

	template<typename TT, typename INT>
	VecTraits_T ( const std::pair<TT *, INT> & dData )
		: m_pData ( (T*) dData.first )
		, m_iCount ( dData.second * sizeof ( TT ) / sizeof ( T ) )
	{}

	template<typename TT, typename INT>
	VecTraits_T ( const std::pair<const TT *, INT> & dData )
		: m_pData ( (T*) const_cast<TT*>( dData.first ) )
		, m_iCount ( dData.second * sizeof ( TT ) / sizeof ( T ) )
	{}

	VecTraits_T Slice ( int64_t iBegin=0, int64_t iCount=-1 ) const
	{
		// calculate starting bound
		if ( iBegin<0 )
			iBegin = 0;
		else if ( iBegin>m_iCount )
			iBegin = m_iCount;

		iCount = ( iCount<0 ) ? ( m_iCount - iBegin ) : Min ( iCount, m_iCount - iBegin );
		return VecTraits_T ( m_pData + iBegin, iCount );
	}

	/// accessor by forward index
	T &operator[] ( int64_t iIndex ) const
	{
		assert ( iIndex>=0 && iIndex<m_iCount );
		return m_pData[iIndex];
	}

	T & At ( int64_t iIndex ) const
	{
		return this->operator [] ( iIndex );
	}

	/// get first entry ptr
	T * Begin () const
	{
		return m_iCount ? m_pData : nullptr;
	}

	/// pointer to the item after the last
	T * End () const
	{
		return  m_pData + m_iCount;
	}

	/// make happy C++11 ranged for loops
	T * begin () const
	{
		return Begin ();
	}

	T * end () const
	{
		return m_iCount ? m_pData + m_iCount : nullptr;
	}

	/// get first entry
	T &First () const
	{
		return ( *this )[0];
	}

	/// get last entry
	T &Last () const
	{
		return ( *this )[m_iCount - 1];
	}

	/// return idx of the item pointed by pBuf, or -1
	inline int Idx ( const T* pBuf ) const
	{
		if ( !pBuf )
			return -1;

		if ( pBuf < m_pData || pBuf >= m_pData + m_iCount )
			return -1;

		return int ( pBuf-m_pData );
	}

	/// make possible to pass VecTraits_T<T*> into funcs which need VecTraits_T<const T*>
	/// fixme! M.b. add check and fire error if T is not a pointer?
	operator VecTraits_T<const typename std::remove_pointer<T>::type *> & () const
	{
		return *( VecTraits_T<const typename std::remove_pointer<T>::type *>* ) ( const_cast<VecTraits_T<T>*>(this) );
	}

	template<typename TT>
	operator VecTraits_T<TT> & () const
	{
		STATIC_ASSERT ( sizeof ( T )==sizeof ( TT ), SIZE_OF_DERIVED_NOT_SAME_AS_ORIGIN );
		return *( VecTraits_T<TT> * ) ( const_cast<VecTraits_T<T>*>(this) );
	}

	template<typename TT, typename INT>
	operator std::pair<TT *, INT> () const
	{
		return { (TT*)m_pData, INT(m_iCount * sizeof ( T ) / sizeof ( TT ) ) };
	}

	/// check if i'm empty
	bool IsEmpty () const
	{
		return ( m_pData==nullptr || m_iCount==0 );
	}

	/// query current length, in elements
	int64_t GetLength64 () const
	{
		return m_iCount;
	}

	int GetLength () const
	{
		return (int)m_iCount;
	}

	/// get length in bytes
	size_t GetLengthBytes () const
	{
		return sizeof ( T ) * ( size_t ) m_iCount;
	}

	/// get length in bytes
	int64_t GetLengthBytes64 () const
	{
		return m_iCount * sizeof ( T );
	}

	/// default sort
	void Sort ( int iStart = 0, int iEnd = -1 )
	{
		Sort ( SphLess_T<T> (), iStart, iEnd );
	}

	/// default reverse sort
	void RSort ( int iStart = 0, int iEnd = -1 )
	{
		Sort ( SphGreater_T<T> (), iStart, iEnd );
	}

	/// generic sort
	template < typename F >
	void Sort ( F&& COMP, int iStart = 0, int iEnd = -1 ) NO_THREAD_SAFETY_ANALYSIS
	{
		if ( m_iCount<2 )
			return;
		if ( iStart<0 )
			iStart += m_iCount;
		if ( iEnd<0 )
			iEnd += m_iCount;
		assert ( iStart<=iEnd );

		sphSort ( m_pData + iStart, iEnd - iStart + 1, std::forward<F>(COMP) );
	}

	/// generic binary search
	/// assumes that the array is sorted in ascending order
	template < typename U, typename PRED >
	T * BinarySearch ( const PRED &tPred, U tRef ) const NO_THREAD_SAFETY_ANALYSIS
	{
		return sphBinarySearch ( m_pData, m_pData + m_iCount - 1, tPred, tRef );
	}

	/// generic binary search
	/// assumes that the array is sorted in ascending order
	T * BinarySearch ( T tRef ) const
	{
		return sphBinarySearch ( m_pData, m_pData + m_iCount - 1, tRef );
	}

	template <typename FILTER >
	inline int GetFirst( FILTER&& cond ) const NO_THREAD_SAFETY_ANALYSIS
	{
		for ( int i = 0; i<m_iCount; ++i )
			if ( cond ( m_pData[i] ) )
				return i;
		return -1;
	}

	/// generic 'ARRAY_ALL'
	template <typename FILTER>
	inline bool all_of ( FILTER && cond ) const
	{
		return ::all_of ( *this, std::forward<FILTER> ( cond ) );
	}

	/// generic linear search - 'ARRAY_ANY' replace
	/// see 'Contains()' below for examlpe of usage.
	template <typename FILTER>
	inline bool any_of ( FILTER && cond ) const
	{
		return ::any_of ( *this, std::forward<FILTER> ( cond ) );
	}

	template <typename FILTER>
	inline bool none_of ( FILTER && cond ) const
	{
		return !any_of ( cond );
	}

	template<typename FILTER>
	inline int64_t count_of ( FILTER&& cond ) const
	{
		return ::count_of ( *this, std::forward<FILTER> ( cond ) );
	}

	/// Apply an action to every member
	/// Apply ( [] (T& item) {...} );
	template < typename ACTION >
	void Apply( ACTION&& Verb ) const
	{
		::for_each ( *this, std::forward<ACTION> ( Verb ) );
	}

	template < typename ACTION >
	void for_each ( ACTION && tAction ) const
	{
		::for_each ( *this, std::forward<ACTION> ( tAction ) );
	}

	/// generic linear search
	bool Contains ( T tRef ) const NO_THREAD_SAFETY_ANALYSIS
	{
		return any_of ( [&] ( const T &v ) { return tRef==v; } );
	}

	/// generic linear search
	template < typename FUNCTOR, typename U >
	bool Contains ( FUNCTOR&& COMP, U tValue ) NO_THREAD_SAFETY_ANALYSIS
	{
		return any_of ( [&] ( const T &v ) { return COMP.IsEq ( v, tValue ); } );
	}

	/// fill with given value
	void Fill ( const T &rhs )
	{
		for ( int i = 0; i<m_iCount; ++i )
			m_pData[i] = rhs;
	}

	/// fill with sequence (appliable only to integers)
	void FillSeq ( T iStart = 0, T iStep = 1 )
	{
		for ( int i = 0; i < m_iCount; ++i, iStart += iStep )
			m_pData[i] = iStart;
	}

protected:
	T * m_pData = nullptr;
	int64_t m_iCount = 0;
};

namespace sph {

//////////////////////////////////////////////////////////////////////////
/// Storage backends for vector
/// Each backend provides Allocate and Deallocate

// workaround missing "is_trivially_copyable" in g++ < 5.0
#if defined (__GNUG__) && (__GNUC__ < 5) && !defined (__clang__)
#define IS_TRIVIALLY_COPYABLE(T) __has_trivial_copy(T)
#define IS_TRIVIALLY_DEFAULT_CONSTRUCTIBLE( T ) std::has_trivial_default_constructor<T>::value
#else
#define IS_TRIVIALLY_COPYABLE( T ) std::is_trivially_copyable<T>::value
#define IS_TRIVIALLY_DEFAULT_CONSTRUCTIBLE( T ) std::is_trivially_default_constructible<T>::value
#endif

/// Default backend - uses plain old new/delete
template < typename T >
class DefaultStorage_T
{
protected:
	inline static T * Allocate ( int64_t iLimit )
	{
		return new T[iLimit];
	}

	inline static void Deallocate ( T * pData )
	{
		delete[] pData;
	}

	static const bool is_constructed = true;
	static const bool is_owned = false;
};

/// Static backend: small blobs stored localy,
/// bigger came to plain old new/delete
template < typename T, int STATICSIZE = 4096 >
class LazyStorage_T
{
public:
	// don't allow moving (it has no sence with embedded buffer)
	inline LazyStorage_T ( LazyStorage_T &&rhs ) noexcept = delete;
	inline LazyStorage_T &operator= ( LazyStorage_T &&rhs ) noexcept = delete;

	LazyStorage_T() = default;
	static const int iSTATICSIZE = STATICSIZE;
protected:
	inline T * Allocate ( int64_t iLimit )
	{
		if ( iLimit<=STATICSIZE )
			return m_dData;
		return new T[iLimit];
	}

	inline void Deallocate ( T * pData ) const
	{
		if ( pData!=m_dData )
			delete[] pData;
	}

	static const bool is_constructed = true;
	static const bool is_owned = true;

private:
	T m_dData[iSTATICSIZE];
};

/// optional backend - allocates space but *not* calls ctrs and dtrs
/// bigger came to plain old new/delete
template < typename T >
class RawStorage_T
{
	using StorageType = typename std::aligned_storage<sizeof ( T ), alignof ( T )>::type;
protected:
	inline static T * Allocate ( int64_t iLimit )
	{
		return ( T * )new StorageType[iLimit];
	}

	inline static void Deallocate ( T * pData )
	{
		delete[] reinterpret_cast<StorageType*> (pData);
	}

	//static const bool is_constructed = IS_TRIVIALLY_COPYABLE( T );
	static const bool is_constructed = IS_TRIVIALLY_DEFAULT_CONSTRUCTIBLE ( T );
	static const bool is_owned = false;
};

//////////////////////////////////////////////////////////////////////////
/// Copy backends for vector
/// Each backend provides Copy, Move and CopyOrSwap



/// Copy/move vec of a data item-by-item
template < typename T, bool = IS_TRIVIALLY_COPYABLE(T) >
class DataMover_T
{
public:
	static inline void Copy ( T * pNew, T * pData, int64_t iLength )
	{
		for ( int i = 0; i<iLength; ++i )
			pNew[i] = pData[i];
	}

	static inline void Move ( T * pNew, T * pData, int64_t iLength )
	{
		for ( int i = 0; i<iLength; ++i )
			pNew[i] = std::move ( pData[i] );
	}

	static inline void Zero ( T * pData, int64_t iLength )
	{
		for ( int i = 0; i<iLength; ++i )
			pData[i] = 0;
	}
};

template < typename T > /// Copy/move blob of trivial data using memmove
class DataMover_T<T, true>
{
public:
	static inline void Copy ( T * pNew, const T * pData, int64_t iLength )
	{
		if ( iLength ) // m.b. work without this check, but sanitize for paranoids.
			memmove ( ( void * ) pNew, ( const void * ) pData, iLength * sizeof ( T ) );
	}

	static inline void Move ( T * pNew, const T * pData, int64_t iLength )
	{ Copy ( pNew, pData, iLength ); }

	// append raw blob: defined ONLY in POD specialization.
	static inline void CopyVoid ( T * pNew, const void * pData, int64_t iLength )
	{ Copy ( pNew, (T*)const_cast<void*>(pData), iLength ); }

	static inline void Zero ( T * pData, int64_t iLength )
	{ memset ((void *) pData, 0, iLength * sizeof ( T )); }
};

/// default vector mover
template < typename T >
class DefaultCopy_T : public DataMover_T<T>
{
public:
	static inline void CopyOrSwap ( T &pLeft, const T &pRight )
	{
		pLeft = pRight;
	}
};


/// swap-vector policy (for non-copyable classes)
/// use Swap() instead of assignment on resize
template < typename T >
class SwapCopy_T
{
public:
	static inline void Copy ( T * pNew, T * pData, int64_t iLength )
	{
		for ( int i = 0; i<iLength; ++i )
			Swap ( pNew[i], pData[i] );
	}

	static inline void Move ( T * pNew, T * pData, int64_t iLength )
	{
		for ( int i = 0; i<iLength; ++i )
			Swap ( pNew[i], pData[i] );
	}

	static inline void CopyOrSwap ( T &dLeft, T &dRight )
	{
		Swap ( dLeft, dRight );
	}
};

//////////////////////////////////////////////////////////////////////////
/// Resize backends for vector
/// Each backend provides Relimit

/// Default relimit: grow 2x
class DefaultRelimit
{
public:
	static constexpr int64_t SANE_SIZE = INT_MAX / 2;
	static constexpr int MAGIC_INITIAL_LIMIT = 8;
	static inline int64_t Relimit ( int64_t iLimit, int64_t iNewLimit )
	{
		if ( !iLimit )
			iLimit = MAGIC_INITIAL_LIMIT;
		while ( iLimit<iNewLimit )
		{
			iLimit *= 2;
			assert ( iLimit>0 );
		}
		return iLimit;
	}
};

/// tight-vector policy
/// grow only 1.2x on resize (not 2x) starting from a certain threshold
class TightRelimit : public DefaultRelimit
{
public:
	static constexpr float GROW = 1.2f;
	static constexpr int64_t SANE_SIZE = (double)INT_MAX / GROW; // double, since INT_MAX is not convertible to float precisely
	static constexpr int SLOW_GROW_TRESHOLD = 1024;
	static inline int64_t Relimit ( int64_t iLimit, int64_t iNewLimit )
	{
		if ( !iLimit )
			iLimit = MAGIC_INITIAL_LIMIT;
		while ( iLimit<iNewLimit && iLimit<SLOW_GROW_TRESHOLD )
		{
			iLimit *= 2;
			assert ( iLimit>0 );
		}
		while ( iLimit<iNewLimit )
		{
			iLimit = ( int ) ( (float)iLimit * GROW );
			assert ( iLimit>0 );
		}
		return iLimit;
	}
};


/// generic vector
/// uses storage, mover and relimit backends
/// (don't even ask why it's not std::vector)
template < typename T, class POLICY=DefaultCopy_T<T>, class LIMIT=DefaultRelimit, class STORE=DefaultStorage_T<T> >
class Vector_T : public VecTraits_T<T>, protected STORE, protected LIMIT
{
protected:
	using BASE = VecTraits_T<T>;
	using BASE::m_pData;
	using BASE::m_iCount;
	using STORE::Allocate;
	using STORE::Deallocate;

public:
	using BASE::Begin;
	using BASE::Sort;
	using BASE::GetLength; // these are for IDE helpers to work
	using BASE::GetLength64;
	using BASE::GetLengthBytes;
	using BASE::Slice;
	using LIMIT::Relimit;
	using LIMIT::SANE_SIZE;

	/// ctor
	Vector_T () = default;

	/// ctor with initial size
	explicit Vector_T ( int64_t iCount )
	{
		Resize ( iCount );
	}

	/// copy ctor
	Vector_T ( const Vector_T<T> & rhs )
	{
		m_iCount = rhs.m_iCount;
		m_iLimit = rhs.m_iLimit;
		if ( m_iLimit )
			m_pData = STORE::Allocate(m_iLimit);
		__analysis_assume ( m_iCount<=m_iLimit );
		POLICY::Copy ( m_pData, rhs.m_pData, m_iCount );
	}

	/// move ctr
	Vector_T ( Vector_T<T> &&rhs ) noexcept
		: Vector_T()
	{
		SwapData(rhs);
	}

	/// dtor
	~Vector_T ()
	{
		destroy_at ( 0, m_iCount );
		STORE::Deallocate ( m_pData );
	}

	/// add entry
	T & Add ()
	{
		if ( m_iCount>=m_iLimit )
			Reserve ( 1 + m_iCount );
		construct_at ( m_iCount, 1 );
		return m_pData[m_iCount++];
	}

	/// add entry
	template<typename S=STORE>
	typename std::enable_if<S::is_constructed>::type Add ( T tValue )
	{
		assert ( ( &tValue<m_pData || &tValue>=( m_pData + m_iCount ) ) && "inserting own value (like last()) by ref!" );
		if ( m_iCount>=m_iLimit )
			Reserve ( 1 + m_iCount );
		m_pData[m_iCount++] = std::move ( tValue );
	}

	template<typename S=STORE>
	typename std::enable_if<!S::is_constructed>::type Add ( T tValue )
	{
		assert (( &tValue<m_pData || &tValue>=( m_pData+m_iCount )) && "inserting own value (like last()) by ref!" );
		if ( m_iCount>=m_iLimit )
			Reserve ( 1+m_iCount );
		new ( m_pData+m_iCount++ ) T ( std::move ( tValue ));
	}

	template<typename S=STORE, class... Args>
	typename std::enable_if<!S::is_constructed>::type
	Emplace_back ( Args && ... args )
	{
		assert ( m_iCount<=m_iLimit );
		new ( m_pData+m_iCount++ ) T ( std::forward<Args> ( args )... );
	}

	/// add N more entries, and return a pointer to that buffer
	T * AddN ( int iCount )
	{
		if ( m_iCount + iCount>m_iLimit )
			Reserve ( m_iCount + iCount );
		construct_at ( m_iCount, iCount );
		m_iCount += iCount;
		return m_pData + m_iCount - iCount;
	}

	/// add unique entry (ie. do not add if equal to last one)
	void AddUnique ( const T & tValue )
	{
		assert ( ( &tValue<m_pData || &tValue>=( m_pData + m_iCount ) ) && "inserting own value (like last()) by ref!" );
		if ( m_iCount>=m_iLimit )
			Reserve ( 1 + m_iCount );

		if ( m_iCount==0 || m_pData[m_iCount - 1]!=tValue )
			m_pData[m_iCount++] = tValue;
	}

	/// remove several elements by index
	void Remove ( int iIndex, int iCount=1 )
	{
		if ( iCount<=0 )
			return;

		assert ( iIndex>=0 && iIndex<m_iCount );
		assert ( iIndex+iCount<=m_iCount );

		m_iCount -= iCount;
		if ( m_iCount>iIndex )
			POLICY::Move ( m_pData + iIndex, m_pData + iIndex + iCount, m_iCount - iIndex );
		destroy_at ( m_iCount, iCount );
	}

	/// remove element by index, swapping it with the tail
	void RemoveFast ( int iIndex )
	{
		assert ( iIndex>=0 && iIndex<m_iCount );
		if ( iIndex!=--m_iCount )
			Swap ( m_pData[iIndex], m_pData[m_iCount] ); // fixme! What about POLICY::CopyOrSwap here?
		destroy_at ( m_iCount, 1 );
	}

	/// remove element by value (warning, linear O(n) search)
	bool RemoveValue ( T tValue )
	{
		for ( int i = 0; i<m_iCount; ++i )
			if ( m_pData[i]==tValue )
			{
				Remove ( i );
				return true;
			}
		return false;
	}

	/// remove element by value, asuming vec is sorted/uniq
	bool RemoveValueFromSorted ( T tValue )
	{
		T* pValue = VecTraits_T<T>::BinarySearch (tValue);
		if ( !pValue )
			return false;

		Remove ( int ( pValue - Begin() ) );
		return true;
	}

	/// pop last value by ref (for constructed storage)
	template<typename S=STORE> typename std::enable_if<S::is_constructed, T&>::type
	Pop ()
	{
		assert ( m_iCount>0 );
		return m_pData[--m_iCount];
	}

	/// pop last value
	template<typename S=STORE> typename std::enable_if<!S::is_constructed, T>::type
	Pop ()
	{
		assert ( m_iCount>0 );
		auto res = m_pData[--m_iCount];
		destroy_at(m_iCount);
		return res;
	}

public:

	/// grow enough to hold iNewLimit-iDiscard entries, if needed.
	/// returns updated index of elem iDiscard.
	int DiscardAndReserve ( int64_t iDiscard, int64_t iNewLimit )
	{
		assert ( iNewLimit>=0 );
		assert ( iDiscard>=0 );

		// check that we really need to be called
		if ( iNewLimit<=m_iLimit )
			return (int)iDiscard;

		if ( iDiscard>0 )
		{
			// align limit and size
			iNewLimit -= iDiscard;
			m_iCount = ( iDiscard<m_iCount ) ? ( m_iCount-iDiscard ) : 0;

			// check, if we still need to be called with aligned limit
			if ( iNewLimit<=m_iLimit )
			{
				if ( m_iCount ) // has something to move back
					POLICY::Move ( m_pData, m_pData+iDiscard, m_iCount );
				return 0;
			}
		}

		// calc new limit
		m_iLimit = LIMIT::Relimit ( m_iLimit, iNewLimit );

		// realloc
		T * pNew = nullptr;
		if ( m_iLimit )
		{
			pNew = STORE::Allocate ( m_iLimit );
			__analysis_assume ( m_iCount-iDiscard<=m_iLimit );
			if ( m_iCount ) // has something to copy from an old storage
				POLICY::Move ( pNew, m_pData+iDiscard, m_iCount );

			if ( pNew==m_pData )
				return 0;
		}
		Swap ( pNew, m_pData );
		STORE::Deallocate ( pNew );
		return 0;
	}

	/// grow enough to hold that much entries, if needed, but do *not* change the length
	void Reserve ( int64_t iNewLimit )
	{
		DiscardAndReserve ( 0, iNewLimit );
	}

	/// for non-copyable types - work like Reset() + Reserve()
	/// destroys previous dataset, allocate new one and set size to 0.
	template<typename S=STORE> typename std::enable_if<!S::is_constructed>::type
	Reserve_static ( int64_t iNewLimit )
	{
		// check that we really need to be called
		destroy_at ( 0, m_iCount );
		m_iCount = 0;

		if ( iNewLimit==m_iLimit )
			return;

		m_iLimit = iNewLimit;

		// realloc
		T * pNew = nullptr;
		pNew = STORE::Allocate ( m_iLimit );
		if ( pNew==m_pData )
			return;

		__analysis_assume ( m_iCount<=m_iLimit );
		Swap ( pNew, m_pData );
		STORE::Deallocate ( pNew );
	}

	/// ensure we have space for iGap more items (reserve more if necessary)
	inline void ReserveGap ( int iGap )
	{
		Reserve ( m_iCount + iGap );
	}

	/// resize
	template<typename S=STORE>
	typename std::enable_if<S::is_constructed>::type Resize ( int64_t iNewLength )
	{
		assert ( iNewLength>=0 );
		if ( iNewLength > m_iCount )
			Reserve ( iNewLength );
		m_iCount = iNewLength;
	}

	/// for non-constructed imply destroy when shrinking, of construct when widening
	template<typename S=STORE>
	typename std::enable_if<!S::is_constructed>::type Resize ( int64_t iNewLength )
	{
		assert ( iNewLength>=0 );
		if ( iNewLength < m_iCount )
			destroy_at ( iNewLength, m_iCount-iNewLength );
		else
		{
			Reserve ( iNewLength );
			construct_at ( m_iCount, iNewLength-m_iCount );
		}
		m_iCount = iNewLength;
	}

	// doesn't need default c-tr
	void Shrink ( int64_t iNewLength )
	{
		assert ( iNewLength<=m_iCount );
		destroy_at ( iNewLength, m_iCount-iNewLength );
		m_iCount = iNewLength;
	}

	/// reset
	void Reset ()
	{
		Shrink ( 0 );
		STORE::Deallocate ( m_pData );
		m_pData = nullptr;
		m_iLimit = 0;
	}

	/// Set whole vec to 0. For trivially copyable memset will be used
	template<typename S=STORE> typename std::enable_if<S::is_constructed>::type
	ZeroVec ()
	{
		POLICY::Zero ( m_pData, m_iLimit );
	}

	/// set the tail [m_iCount..m_iLimit) to zero
	void ZeroTail ()
	{
		if ( !m_pData )
			return;

		POLICY::Zero ( &m_pData[m_iCount], m_iLimit-m_iCount );
	}

	/// query current reserved size, in elements
	inline int GetLimit () const
	{
		return (int)m_iLimit;
	}

	/// query currently allocated RAM, in bytes
	/// (could be > GetLengthBytes() since uses limit, not size)
	inline int64_t AllocatedBytes() const
	{
		return (int) m_iLimit*sizeof(T);
	}

public:
	/// filter unique
	void Uniq ()
	{
		if ( !m_iCount )
			return;

		Sort ();
		int64_t iLeft = sphUniq ( m_pData, m_iCount );
		Shrink ( iLeft );
	}

	/// copy + move
	// if provided lvalue, it will be copied into rhs via copy ctr, then swapped to *this
	// if provided rvalue, it will just pass to SwapData immediately.
	Vector_T & operator = ( Vector_T<T> rhs ) noexcept
	{
		SwapData ( rhs );
		return *this;
	}

	bool operator == ( const Vector_T<T> & rhs ) noexcept
	{
		if ( m_iCount!=rhs.m_iCount )
			return false;

		for ( int i = 0; i < m_iCount; i++ )
			if ( m_pData[i]!=rhs.m_pData[i] )
				return false;

		return true;
	}

	/// memmove N elements from raw pointer to the end
	/// works ONLY if T is POD type (i.e. may be simple memmoved)
	/// otherwize compile error will appear (if so, use typed version below).
	void Append ( const void * pData, int iN )
	{
		if ( iN<=0 )
			return;

		auto * pDst = AddN ( iN );
		POLICY::CopyVoid ( pDst, pData, iN );
	}

	/// append another vec to the end
	/// will use memmove (POD case), or one-by-one copying.
	template<typename S=STORE>
	typename std::enable_if<S::is_constructed>::type Append ( const VecTraits_T<T> &rhs )
	{
		if ( rhs.IsEmpty () )
			return;

		auto * pDst = AddN ( rhs.GetLength() );
		POLICY::Copy ( pDst, rhs.begin(), rhs.GetLength() );
	}

	/// append another vec to the end for non-constructed
	/// will construct in-place with copy c-tr
	template<typename S=STORE>
	typename std::enable_if<!S::is_constructed>::type Append ( const VecTraits_T<T> &rhs )
	{
		if ( rhs.IsEmpty () )
			return;

		auto iRhsLen = rhs.GetLength64();
		if ( m_iCount+iRhsLen>m_iLimit )
			Reserve ( m_iCount+iRhsLen );
		for ( int i=0; i<iRhsLen; ++i)
			new ( m_pData+m_iCount+i ) T ( rhs[i] );

		m_iCount += iRhsLen;
	}

	/// swap
	template<typename L=LIMIT, typename S=STORE> typename std::enable_if<!S::is_owned>::type
	SwapData ( Vector_T<T, POLICY, L, STORE> &rhs ) noexcept
	{
		Swap ( m_iCount, rhs.m_iCount );
		Swap ( m_iLimit, rhs.m_iLimit );
		Swap ( m_pData, rhs.m_pData );
	}

	/// leak
	template<typename S=STORE> typename std::enable_if<!S::is_owned, T*>::type
	LeakData ()
	{
		T * pData = m_pData;
		m_pData = nullptr;
		Reset();
		return pData;
	}

	/// adopt external buffer
	/// note that caller must himself then nullify origin pData to avoid double-deletion
	template<typename S=STORE>
	typename std::enable_if<!S::is_owned>::type
	AdoptData ( T * pData, int64_t iLen, int64_t iLimit )
	{
		assert ( iLen>=0 );
		assert ( iLimit>=0 );
		assert ( pData || iLimit==0 );
		assert ( iLen<=iLimit );
		Reset();
		m_pData = pData;
		m_iLimit = iLimit;
		m_iCount = iLen;
	}

	/// insert into a middle (will fail to compile for swap vector)
	void Insert ( int64_t iIndex, const T & tValue )
	{
		assert ( iIndex>=0 && iIndex<=this->m_iCount );

		if ( this->m_iCount>=this->m_iLimit )
			Reserve ( this->m_iCount+1 );

		for ( auto i = this->m_iCount-1; i>=iIndex; --i )
			POLICY::CopyOrSwap ( this->m_pData [ i+1 ], this->m_pData[i] );

		POLICY::CopyOrSwap ( this->m_pData[iIndex], tValue );
		++this->m_iCount;
	}

	/// insert into a middle by policy-defined copier
	void Insert ( int64_t iIndex, T &tValue )
	{
		assert ( iIndex>=0 && iIndex<=m_iCount );

		if ( this->m_iCount>=m_iLimit )
			Reserve ( this->m_iCount + 1 );

		for ( auto i = this->m_iCount - 1; i>=iIndex; --i )
			POLICY::CopyOrSwap ( this->m_pData[i + 1], this->m_pData[i] );

		POLICY::CopyOrSwap ( this->m_pData[iIndex], tValue );
		++this->m_iCount;
	}

protected:
	int64_t		m_iLimit = 0;		///< entries allocated

	template<typename S=STORE>
	typename std::enable_if<S::is_constructed>::type destroy_at ( int64_t, int64_t ) {}

	template<typename S=STORE>
	typename std::enable_if<S::is_constructed>::type construct_at ( int64_t, int64_t ) {}

	template<typename S=STORE>
	typename std::enable_if<!S::is_constructed>::type destroy_at ( int64_t iIndex, int64_t iCount )
	{
		for ( int64_t i = 0; i<iCount; ++i )
			m_pData[iIndex+i].~T ();
	}

	template<typename S=STORE>
	typename std::enable_if<!S::is_constructed>::type construct_at ( int64_t iIndex, int64_t iCount )
	{
		assert ( m_pData );
		for ( int64_t i = 0; i<iCount; ++i )
			new ( m_pData+iIndex+i ) T();
	}
};

} // namespace sph

#define ARRAY_FOREACH(_index,_array) \
	for ( int _index=0; _index<_array.GetLength(); ++_index )

#define ARRAY_FOREACH_COND(_index,_array,_cond) \
	for ( int _index=0; _index<_array.GetLength() && (_cond); ++_index )

#define ARRAY_CONSTFOREACH(_index,_array) \
	for ( int _index=0, _bound=_array.GetLength(); _index<_bound; ++_index )

#define ARRAY_CONSTFOREACH_COND(_index,_array,_cond) \
	for ( int _index=0, _bound=_array.GetLength(); _index<_bound && (_cond); ++_index )

//////////////////////////////////////////////////////////////////////////

/// old well-known vector
template < typename T, typename R=sph::DefaultRelimit >
using CSphVector = sph::Vector_T < T, sph::DefaultCopy_T<T>, R >;

template < typename T, typename R=sph::DefaultRelimit, int STATICSIZE=4096/sizeof(T) >
using LazyVector_T = sph::Vector_T<T, sph::DefaultCopy_T<T>, R, sph::LazyStorage_T<T, STATICSIZE> >;

/// swap-vector
template < typename T >
using CSphSwapVector = sph::Vector_T < T, sph::SwapCopy_T<T> >;

/// tight-vector
template < typename T >
using CSphTightVector =  CSphVector < T, sph::TightRelimit >;

/// raw vector for non-default-constructibles
template<typename T>
using RawVector_T = sph::Vector_T<T, sph::SwapCopy_T<T>, sph::DefaultRelimit, sph::RawStorage_T<T>>;

//////////////////////////////////////////////////////////////////////////

/// dynamically allocated fixed-size vector
template<typename T, class POLICY=sph::DefaultCopy_T <T>, class STORE=sph::DefaultStorage_T <T>>
class CSphFixedVector : public ISphNoncopyable, public VecTraits_T<T>, protected STORE
{
protected:
	using VecTraits_T<T>::m_pData;
	using VecTraits_T<T>::m_iCount;

public:

	using POLICY_T = POLICY;
	using STORE_T = STORE;

	explicit CSphFixedVector ( int64_t iSize ) noexcept
	{
		m_iCount = iSize;
		assert ( iSize>=0 );
		m_pData = ( iSize>0 ) ? STORE::Allocate ( iSize ) : nullptr;
	}

	~CSphFixedVector ()
	{
		STORE::Deallocate ( m_pData );
	}

	CSphFixedVector ( CSphFixedVector&& rhs ) noexcept
	{
		SwapData(rhs);
	}

	CSphFixedVector & operator= ( CSphFixedVector rhs ) noexcept
	{
		SwapData(rhs);
		return *this;
	}

	void Reset ( int64_t iSize )
	{
		assert ( iSize>=0 );
		if ( iSize==m_iCount )
			return;

		STORE::Deallocate ( m_pData );
		m_pData = ( iSize>0 ) ? STORE::Allocate ( iSize ) : nullptr;
		m_iCount = iSize;
	}

	void CopyFrom ( const VecTraits_T<T>& dOrigin )
	{
		Reset ( dOrigin.GetLength() );
		POLICY::Copy ( m_pData, dOrigin.begin(), dOrigin.GetLength() );
	}

	template<typename S=STORE> typename std::enable_if<!S::is_owned, T*>::type
	LeakData ()
	{
		T * pData = m_pData;
		m_pData = nullptr;
		Reset ( 0 );
		return pData;
	}

	/// swap
	template<typename S=STORE> typename std::enable_if<!S::is_owned>::type
	SwapData ( CSphFixedVector<T> & rhs ) noexcept
	{
		Swap ( m_pData, rhs.m_pData );
		Swap ( m_iCount, rhs.m_iCount );
	}

	template<typename S=STORE>
	typename std::enable_if<S::is_constructed && !S::is_owned>::type
	Set ( T * pData, int64_t iSize )
	{
		m_pData = pData;
		m_iCount = iSize;
	}

	/// Set whole vec to 0. For trivially copyable memset will be used
	void ZeroVec ()
	{
		POLICY::Zero ( m_pData, m_iCount );
	}
};

//////////////////////////////////////////////////////////////////////////

/// simple dynamic hash
/// implementation: fixed-size bucket + chaining
/// keeps the order, so Iterate() return the entries in the order they was inserted
/// WARNING: slow copy
template < typename T, typename KEY, typename HASHFUNC, int LENGTH >
class CSphOrderedHash
{
public:
	using KeyValue_t = std::pair<KEY, T>;

protected:
	struct HashEntry_t : public KeyValue_t // key, data, owned by the hash
	{
		HashEntry_t *	m_pNextByHash = nullptr;	///< next entry in hash list
		HashEntry_t *	m_pPrevByOrder = nullptr;	///< prev entry in the insertion order
		HashEntry_t *	m_pNextByOrder = nullptr;	///< next entry in the insertion order
	};


protected:
	HashEntry_t *	m_dHash [ LENGTH ];			///< all the hash entries
	HashEntry_t *	m_pFirstByOrder = nullptr;	///< first entry in the insertion order
	HashEntry_t *	m_pLastByOrder = nullptr;	///< last entry in the insertion order
	int				m_iLength = 0;				///< entries count

protected:

	inline unsigned int HashPos ( const KEY & tKey ) const
	{
		return ( ( unsigned int ) HASHFUNC::Hash ( tKey ) ) % LENGTH;
	}

	/// find entry by key
	HashEntry_t * FindByKey ( const KEY & tKey ) const
	{
		HashEntry_t * pEntry = m_dHash[HashPos ( tKey )];

		while ( pEntry )
		{
			if ( pEntry->first==tKey )
				return pEntry;
			pEntry = pEntry->m_pNextByHash;
		}
		return nullptr;
	}

	HashEntry_t * AddImpl ( const KEY &tKey )
	{
		// check if this key is already hashed
		HashEntry_t ** ppEntry = &m_dHash[HashPos ( tKey )];
		HashEntry_t * pEntry = *ppEntry;
		while ( pEntry )
		{
			if ( pEntry->first==tKey )
				return nullptr;

			ppEntry = &pEntry->m_pNextByHash;
			pEntry = pEntry->m_pNextByHash;
		}

		// it's not; let's add the entry
		assert ( !pEntry );
		assert ( !*ppEntry );

		pEntry = new HashEntry_t;
		pEntry->first = tKey;

		*ppEntry = pEntry;

		if ( !m_pFirstByOrder )
			m_pFirstByOrder = pEntry;

		if ( m_pLastByOrder )
		{
			assert ( !m_pLastByOrder->m_pNextByOrder );
			assert ( !pEntry->m_pNextByOrder );
			m_pLastByOrder->m_pNextByOrder = pEntry;
			pEntry->m_pPrevByOrder = m_pLastByOrder;
		}
		m_pLastByOrder = pEntry;

		++m_iLength;
		return pEntry;
	}

public:
	/// ctor
	CSphOrderedHash ()
	{
		for ( auto &pHash : m_dHash )
			pHash = nullptr;
	}

	/// dtor
	~CSphOrderedHash ()
	{
		Reset ();
	}

	/// reset
	void Reset ()
	{
		assert ( ( m_pFirstByOrder && m_iLength ) || ( !m_pFirstByOrder && !m_iLength ) );
		HashEntry_t * pKill = m_pFirstByOrder;
		while ( pKill )
		{
			HashEntry_t * pNext = pKill->m_pNextByOrder;
			SafeDelete ( pKill );
			pKill = pNext;
		}

		for ( auto &pHash : m_dHash )
			pHash = nullptr;

		m_pFirstByOrder = nullptr;
		m_pLastByOrder = nullptr;
		m_pIterator = nullptr;
		m_iLength = 0;
	}

	/// add new entry
	/// returns true on success
	/// returns false if this key is already hashed
	bool Add ( T&& tValue, const KEY & tKey )
	{
		// check if this key is already hashed
		HashEntry_t * pEntry = AddImpl ( tKey );
		if ( !pEntry )
			return false;
		pEntry->second = std::move ( tValue );
		return true;
	}

	bool Add ( const T & tValue, const KEY & tKey )
	{
		// check if this key is already hashed
		HashEntry_t * pEntry = AddImpl ( tKey );
		if ( !pEntry )
			return false;
		pEntry->second = tValue;
		return true;
	}

	/// add new entry
	/// returns ref to just intersed or previously existed value
	T & AddUnique ( const KEY & tKey )
	{
		// check if this key is already hashed
		HashEntry_t ** ppEntry = &m_dHash[HashPos ( tKey )];
		HashEntry_t * pEntry = *ppEntry;

		while ( pEntry )
		{
			if ( pEntry->first==tKey )
				return pEntry->second;

			ppEntry = &pEntry->m_pNextByHash;
			pEntry = *ppEntry;
		}

		// it's not; let's add the entry
		assert ( !pEntry );

		pEntry = new HashEntry_t;
		pEntry->first = tKey;

		*ppEntry = pEntry;

		if ( !m_pFirstByOrder )
			m_pFirstByOrder = pEntry;

		if ( m_pLastByOrder )
		{
			assert ( !m_pLastByOrder->m_pNextByOrder );
			assert ( !pEntry->m_pNextByOrder );
			m_pLastByOrder->m_pNextByOrder = pEntry;
			pEntry->m_pPrevByOrder = m_pLastByOrder;
		}
		m_pLastByOrder = pEntry;

		++m_iLength;
		return pEntry->second;
	}

	/// delete an entry
	bool Delete ( const KEY & tKey )
	{
		auto uHash = HashPos ( tKey );
		HashEntry_t * pEntry = m_dHash [ uHash ];

		HashEntry_t * pPrevEntry = nullptr;
		HashEntry_t * pToDelete = nullptr;
		while ( pEntry )
		{
			if ( pEntry->first==tKey )
			{
				pToDelete = pEntry;
				if ( pPrevEntry )
					pPrevEntry->m_pNextByHash = pEntry->m_pNextByHash;
				else
					m_dHash [ uHash ] = pEntry->m_pNextByHash;

				break;
			}

			pPrevEntry = pEntry;
			pEntry = pEntry->m_pNextByHash;
		}

		if ( !pToDelete )
			return false;

		if ( pToDelete->m_pPrevByOrder )
			pToDelete->m_pPrevByOrder->m_pNextByOrder = pToDelete->m_pNextByOrder;
		else
			m_pFirstByOrder = pToDelete->m_pNextByOrder;

		if ( pToDelete->m_pNextByOrder )
			pToDelete->m_pNextByOrder->m_pPrevByOrder = pToDelete->m_pPrevByOrder;
		else
			m_pLastByOrder = pToDelete->m_pPrevByOrder;

		// step the iterator one item back - to gracefully hold deletion in iteration cycle
		if ( pToDelete==m_pIterator )
			m_pIterator = pToDelete->m_pPrevByOrder;

		SafeDelete ( pToDelete );
		--m_iLength;

		return true;
	}

	/// check if key exists
	bool Exists ( const KEY & tKey ) const
	{
		return FindByKey ( tKey )!=nullptr;
	}

	/// get value pointer by key
	T * operator () ( const KEY & tKey ) const
	{
		HashEntry_t * pEntry = FindByKey ( tKey );
		return pEntry ? &pEntry->second : nullptr;
	}

	/// get value reference by key, asserting that the key exists in hash
	T & operator [] ( const KEY & tKey ) const
	{
		HashEntry_t * pEntry = FindByKey ( tKey );
		assert ( pEntry && "hash missing value in operator []" );

		return pEntry->second;
	}

	/// copying ctor
	CSphOrderedHash ( const CSphOrderedHash & rhs )
		: CSphOrderedHash ()
	{
		void * pIterator = nullptr;
		while ( rhs.IterateNext ( &pIterator ) )
			Add ( rhs.IterateGet ( &pIterator ), rhs.IterateGetKey ( &pIterator ) );
	}

	/// moving ctor
	CSphOrderedHash ( CSphOrderedHash && rhs ) noexcept
		: CSphOrderedHash ()
	{
		Swap(rhs);
	}

	void Swap ( CSphOrderedHash & rhs ) noexcept
	{
		HashEntry_t * dFoo[LENGTH];
		memcpy ( dFoo, m_dHash, LENGTH * sizeof ( HashEntry_t* ) );
		memcpy ( m_dHash, rhs.m_dHash, LENGTH * sizeof ( HashEntry_t* ) );
		memcpy ( rhs.m_dHash, dFoo, LENGTH * sizeof ( HashEntry_t* ) );
		::Swap ( m_pFirstByOrder, rhs.m_pFirstByOrder );
		::Swap ( m_pLastByOrder, rhs.m_pLastByOrder );
		::Swap ( m_iLength, rhs.m_iLength );
	}

	/// copying & moving
	CSphOrderedHash & operator = ( CSphOrderedHash rhs )
	{
		Swap ( rhs );
		return *this;
	}

	/// length query
	int GetLength () const
	{
		return m_iLength;
	}

public:
	/// start iterating
	void IterateStart () const
	{
		m_pIterator = nullptr;
	}

	/// go to next existing entry
	bool IterateNext () const
	{
		m_pIterator = m_pIterator ? m_pIterator->m_pNextByOrder : m_pFirstByOrder;
		return m_pIterator!=nullptr;
	}

	/// get entry value
	T & IterateGet () const
	{
		assert ( m_pIterator );
		return m_pIterator->second;
	}

	/// get entry key
	const KEY & IterateGetKey () const
	{
		assert ( m_pIterator );
		return m_pIterator->first;
	}

	/// go to next existing entry in terms of external independed iterator
	bool IterateNext ( void ** ppCookie ) const
	{
		auto ** ppIterator = reinterpret_cast < HashEntry_t** > ( ppCookie );
		*ppIterator = ( *ppIterator ) ? ( *ppIterator )->m_pNextByOrder : m_pFirstByOrder;
		return ( *ppIterator )!=nullptr;
	}

	/// get entry value in terms of external independed iterator
	static T & IterateGet ( void ** ppCookie )
	{
		assert ( ppCookie );
		auto ** ppIterator = reinterpret_cast < HashEntry_t** > ( ppCookie );
		assert ( *ppIterator );
		return ( *ppIterator )->second;
	}

	/// get entry key in terms of external independed iterator
	static const KEY & IterateGetKey ( void ** ppCookie )
	{
		assert ( ppCookie );
		auto ** ppIterator = reinterpret_cast < HashEntry_t** > ( ppCookie );
		assert ( *ppIterator );
		return ( *ppIterator )->first;
	}

public:

	class Iterator_c
	{
		HashEntry_t* m_pIterator = nullptr;
	public:
		explicit Iterator_c ( HashEntry_t * pIterator=nullptr)
			: m_pIterator ( pIterator ) {}

		KeyValue_t& operator*() { return *m_pIterator; }
		KeyValue_t* operator->() const
		{
			return m_pIterator;
		};

		Iterator_c & operator++ ()
		{
			m_pIterator = m_pIterator->m_pNextByOrder;
			return *this;
		}

		bool operator== ( const Iterator_c& rhs ) const
		{
			return m_pIterator == rhs.m_pIterator;
		}

		bool operator!= ( const Iterator_c& rhs ) const
		{
			return !operator== ( rhs );
		}
	};

	// c++11 style iteration
	Iterator_c begin () const
	{
		return Iterator_c(m_pFirstByOrder);
	}

	Iterator_c end() const
	{
		return Iterator_c(nullptr);
	}


private:
	/// current iterator
	mutable HashEntry_t *	m_pIterator = nullptr;
};

/// very popular and so, moved here
/// use integer values as hash values (like document IDs, for example)
struct IdentityHash_fn
{
	template <typename INT>
	static inline INT Hash ( INT iValue )	{ return iValue; }
};

/////////////////////////////////////////////////////////////////////////////

inline bool StrEq ( const char * l, const char * r )
{
	if ( !l || !r )
		return ( ( !r && !l ) || ( !r && l && !*l ) || ( !l && r && !*r ) );
	return strcmp ( l, r )==0;
}

inline bool StrEqN ( const char * l, const char * r )
{
	if ( !l || !r )
		return ( ( !r && !l ) || ( !r && l && !*l ) || ( !l && r && !*r ) );
	return strcasecmp ( l, r )==0;
}

/// immutable C string proxy
struct CSphString
{
protected:
	char *				m_sValue = nullptr;
	// Empty ("") string optimization.
	static char EMPTY[];

private:
	/// safety gap after the string end; for instance, UTF-8 Russian stemmer
	/// which treats strings as 16-bit word sequences needs this in some cases.
	/// note that this zero-filled gap does NOT include trailing C-string zero,
	/// and does NOT affect strlen() as well.
	static const int	SAFETY_GAP = 4;

	inline void SafeFree ()
	{ if ( m_sValue!=EMPTY ) SafeDeleteArray ( m_sValue ); }

public:
	CSphString () = default;

	// take a note this is not an explicit constructor
	// so a lot of silent constructing and deleting of strings is possible
	// Example:
	// SmallStringHash_T<int> hHash;
	// ...
	// hHash.Exists ( "asdf" ); // implicit CSphString construction and deletion here
	CSphString ( const CSphString & rhs )
	{
		if (!rhs.m_sValue)
			return;
		else if ( rhs.m_sValue[0]=='\0' )
		{
			m_sValue = EMPTY;
		} else
		{
			auto iLen = 1 + (int)strlen ( rhs.m_sValue ) + 1;
			m_sValue = new char[iLen + SAFETY_GAP];

			memcpy ( m_sValue, rhs.m_sValue, iLen ); // NOLINT
			memset ( m_sValue + iLen, 0, SAFETY_GAP );
		}
	}

	CSphString ( CSphString&& rhs ) noexcept
	{
		Swap(rhs);
	}

	~CSphString ()
	{
		SafeFree();
	}

	const char * cstr () const
	{
		return m_sValue;
	}

	const char * scstr() const
	{
		return m_sValue ? m_sValue : EMPTY;
	}

	inline bool operator == ( const char * t ) const
	{
		return StrEq ( t, m_sValue );
	}

	inline bool operator == ( const CSphString & t ) const
	{
		return operator==( t.cstr() );
	}

	inline bool operator != ( const CSphString & t ) const
	{
		return !operator==( t );
	}

	bool operator != ( const char * t ) const
	{
		return !operator==( t );
	}

	// compare ignoring case
	inline bool EqN ( const char * t ) const
	{
		return StrEqN ( t, m_sValue );
	}

	inline bool EqN ( const CSphString &t ) const
	{
		return EqN ( t.cstr () );
	}

	CSphString ( const char * sString ) // NOLINT
	{
		if ( sString )
		{
			if ( sString[0]=='\0' )
			{
				m_sValue = EMPTY;
			} else
			{
				auto iLen = (int) strlen(sString);
				m_sValue = new char [ iLen+SAFETY_GAP+1 ];
				memcpy ( m_sValue, sString, iLen ); // NOLINT
				memset ( m_sValue+iLen, 0, SAFETY_GAP+1 );
			}
		}
	}

	CSphString ( const char * sValue, int iLen )
	{
		SetBinary ( sValue, iLen );
	}

	// pass by value - replaces both copy and move assignments.
	CSphString & operator = ( CSphString rhs )
	{
		Swap (rhs);
		return *this;
	}

	CSphString SubString ( int iStart, int iCount ) const
	{
		#ifndef NDEBUG
		auto iLen = (int) strlen(m_sValue);
		iCount = Min( iLen - iStart, iCount );
		#endif
		assert ( iStart>=0 && iStart<iLen );
		assert ( iCount>0 );
		assert ( (iStart+iCount)<=iLen );

		CSphString sRes;
		sRes.m_sValue = new char [ 1+SAFETY_GAP+iCount ];
		strncpy ( sRes.m_sValue, m_sValue+iStart, iCount );
		memset ( sRes.m_sValue+iCount, 0, 1+SAFETY_GAP );
		return sRes;
	}

	// tries to reuse memory buffer, but calls Length() every time
	// hope this won't kill performance on a huge strings
	void SetBinary ( const char * sValue, int iLen )
	{
		assert ( iLen >= 0 );
		auto iLen_ = size_t ( iLen );
		if ( Length ()<( iLen + SAFETY_GAP + 1 ) )
		{
			SafeFree ();
			if ( !sValue )
				m_sValue = EMPTY;
			else
			{
				m_sValue = new char [ 1+SAFETY_GAP+iLen ];
				memcpy ( m_sValue, sValue, iLen_ );
				memset ( m_sValue+iLen, 0, 1+SAFETY_GAP );
			}
			return;
		}

		if ( sValue && iLen )
		{
			memcpy ( m_sValue, sValue, iLen_ );
			memset ( m_sValue + iLen, 0, 1 + SAFETY_GAP );
		} else
		{
			SafeFree ();
			m_sValue = EMPTY;
		}
	}

	void Reserve ( int iLen )
	{
		SafeFree ();
		m_sValue = new char [ 1+SAFETY_GAP+iLen ];
		memset ( m_sValue, 0, 1+SAFETY_GAP+iLen );
	}

	const CSphString & SetSprintf ( const char * sTemplate, ... ) __attribute__ ( ( format ( printf, 2, 3 ) ) )
	{
		char sBuf[1024];
		va_list ap;

		va_start ( ap, sTemplate );
		vsnprintf ( sBuf, sizeof(sBuf), sTemplate, ap );
		va_end ( ap );

		(*this) = sBuf;
		return (*this);
	}

	/// format value using provided va_list
	const CSphString & SetSprintfVa ( const char * sTemplate, va_list ap )
	{
		char sBuf[1024];
		vsnprintf ( sBuf, sizeof(sBuf), sTemplate, ap );

		(*this) = sBuf;
		return (*this);
	}
	/// \return true if internal char* ptr is null, of value is empty.
	bool IsEmpty () const
	{
		if ( !m_sValue )
			return true;
		return ( (*m_sValue)=='\0' );
	}

	CSphString & ToLower ()
	{
		if ( m_sValue )
			for ( char * s=m_sValue; *s; s++ )
				*s = (char) tolower ( *s );
		return *this;
	}

	CSphString & ToUpper ()
	{
		if ( m_sValue )
			for ( char * s=m_sValue; *s; s++ )
				*s = (char) toupper ( *s );
		return *this;
	}

	void Swap ( CSphString & rhs )
	{
		::Swap ( m_sValue, rhs.m_sValue );
	}

	/// \return true if the string begins with sPrefix
	bool Begins ( const char * sPrefix ) const
	{
		if ( !m_sValue || !sPrefix )
			return false;
		return strncmp ( m_sValue, sPrefix, strlen(sPrefix) )==0;
	}

	/// \return true if the string ends with sSuffix
	bool Ends ( const char * sSuffix ) const
	{
		if ( !m_sValue || !sSuffix )
			return false;

		auto iVal = (int) strlen ( m_sValue );
		auto iSuffix = (int) strlen ( sSuffix );
		if ( iVal<iSuffix )
			return false;
		return strncmp ( m_sValue+iVal-iSuffix, sSuffix, iSuffix )==0;
	}

	/// trim leading and trailing spaces
	CSphString & Trim()
	{
		if ( m_sValue )
		{
			const char * sStart = m_sValue;
			const char * sEnd = m_sValue + strlen(m_sValue) - 1;
			while ( sStart<=sEnd && isspace ( (unsigned char)*sStart ) ) sStart++;
			while ( sStart<=sEnd && isspace ( (unsigned char)*sEnd ) ) sEnd--;
			memmove ( m_sValue, sStart, sEnd-sStart+1 );
			m_sValue [ sEnd-sStart+1 ] = '\0';
		}

		return *this;
	}

	int Length () const
	{
		return m_sValue ? (int)strlen(m_sValue) : 0;
	}

	/// \return internal string and releases it from being destroyed in d-tr
	char * Leak ()
	{
		if ( m_sValue==EMPTY )
		{
			m_sValue = nullptr;
			auto * pBuf = new char[1];
			pBuf[0] = '\0';
			return pBuf;
		}
		char * pBuf = m_sValue;
		m_sValue = nullptr;
		return pBuf;
	}

	/// internal string and releases it from being destroyed in d-tr
	void LeakToVec ( CSphVector<BYTE> &dVec )
	{
		if ( m_sValue==EMPTY )
		{
			m_sValue = nullptr;
			auto * pBuf = new char[1];
			pBuf[0] = '\0';
			dVec.AdoptData ((BYTE*)pBuf,0,1);
			return;
		}
		int iLen = Length();
		dVec.AdoptData ( ( BYTE * ) m_sValue, iLen, iLen + 1 + SAFETY_GAP );
		m_sValue = nullptr;
	}

	/// take string from outside and 'adopt' it as own child.
	void Adopt ( char ** sValue )
	{
		SafeFree ();
		m_sValue = *sValue;
		*sValue = nullptr;
	}

	void Adopt ( char * && sValue )
	{
		SafeFree ();
		m_sValue = sValue;
		sValue = nullptr;
	}

	/// compares using strcmp
	bool operator < ( const CSphString & b ) const
	{
		if ( !m_sValue && !b.m_sValue )
			return false;
		if ( !m_sValue || !b.m_sValue )
			return !m_sValue;
		return strcmp ( m_sValue, b.m_sValue ) < 0;
	}

	void Unquote()
	{
		int l = Length();
		if ( l && m_sValue[0]=='\'' && m_sValue[l-1]=='\'' )
		{
			memmove ( m_sValue, m_sValue+1, l-2 );
			m_sValue[l-2] = '\0';
		}
	}

	static int GetGap () { return SAFETY_GAP; }

	explicit operator ByteBlob_t () const
	{
		return { (const BYTE*) m_sValue, Length() };
	}
};

/// string swapper
inline void Swap ( CSphString & v1, CSphString & v2 )
{
	v1.Swap ( v2 );
}

// commonly used vectors
using StrVec_t = CSphVector<CSphString>;
using IntVec_t = CSphVector<int>;

// vector of byte vectors
using BlobVec_t = CSphVector<CSphVector<BYTE> >;

/////////////////////////////////////////////////////////////////////////////

/// immutable string/int/float variant list proxy
/// used in config parsing
struct CSphVariant
{
protected:
	CSphString		m_sValue;
	int				m_iValue = 0;
	int64_t			m_i64Value = 0;
	float			m_fValue = 0.0f;

public:
	CSphVariant *	m_pNext = nullptr;
	// tags are used for handling multiple same keys
	bool			m_bTag = false; // 'true' means override - no multi-valued; 'false' means multi-valued - chain them
	int				m_iTag = 0; // stores order like in config file

public:
	/// default ctor
	CSphVariant () = default;


	/// ctor from C string
	explicit CSphVariant ( const char * sString, int iTag=0 )
		: m_sValue ( sString )
		, m_iValue ( sString ? atoi ( sString ) : 0 )
		, m_i64Value ( sString ? (int64_t)strtoull ( sString, nullptr, 10 ) : 0 )
		, m_fValue ( sString ? (float)atof ( sString ) : 0.0f )
		, m_iTag ( iTag )
	{
	}

	/// copy ctor
	CSphVariant ( const CSphVariant& rhs )
	{
		if ( rhs.m_pNext )
			m_pNext = new CSphVariant ( *rhs.m_pNext );

		m_sValue = rhs.m_sValue;
		m_iValue = rhs.m_iValue;
		m_i64Value = rhs.m_i64Value;
		m_fValue = rhs.m_fValue;
		m_bTag = rhs.m_bTag;
		m_iTag = rhs.m_iTag;
	}

	/// move ctor
	CSphVariant ( CSphVariant&& rhs ) noexcept
		: m_pNext ( nullptr ) // otherwise trash in uninitialized m_pNext causes crash in dtr
	{
		Swap ( rhs );
	}


	/// default dtor
	/// WARNING: automatically frees linked items!
	~CSphVariant ()
	{
		SafeDelete ( m_pNext );
	}

	const char * cstr() const { return m_sValue.cstr(); }

	const CSphString & strval () const { return m_sValue; }
	int intval () const	{ return m_iValue; }
	int64_t int64val () const { return m_i64Value; }
	float floatval () const	{ return m_fValue; }

	/// default copy operator
	CSphVariant& operator= ( CSphVariant rhs )
	{
		Swap ( rhs );
		return *this;
	}

	void Swap ( CSphVariant& rhs ) noexcept
	{
		::Swap ( m_pNext, rhs.m_pNext );
		::Swap ( m_sValue, rhs.m_sValue );
		::Swap ( m_iValue, rhs.m_iValue );
		::Swap ( m_i64Value, rhs.m_i64Value );
		::Swap ( m_fValue, rhs.m_fValue );
		::Swap ( m_bTag, rhs.m_bTag );
		::Swap ( m_iTag, rhs.m_iTag );
	}

	bool operator== ( const char * s ) const { return m_sValue==s; }
	bool operator!= ( const char * s ) const { return m_sValue!=s; }
};

/// text delimiter
/// returns "" first time, then defined delimiter starting from 2-nd call
/// NOTE that using >1 call in one chain like out << comma << "foo" << comma << "bar" is NOT defined,
/// since order of calling 2 commas here is undefined (so, you may take "foo, bar", but may ", foobar" also).
/// Use out << comma << "foo"; out << comma << "bar"; in the case
using Str_t = std::pair<const char*, int>;
const Str_t dEmptyStr { "", 0 };
inline bool IsEmpty ( const Str_t & dBlob ) { return dBlob.second==0; }
inline bool IsFilled ( const Str_t & dBlob ) { return dBlob.first && dBlob.second>0; }
inline Str_t FromSz ( const char * szString ) { return { szString, (int) strlen ( szString ) }; }
inline Str_t FromStr ( const CSphString& sString ) { return { sString.cstr(), (int) sString.Length() }; }

class Comma_c
{
protected:
	Str_t m_sComma = dEmptyStr;
	bool m_bStarted = false;

public:
	// standalone - cast to 'Str_t' when necessary
	explicit Comma_c ( const char * sDelim=nullptr )
	{
		m_sComma = sDelim ? Str_t { sDelim, (int) strlen( sDelim ) } : dEmptyStr;
	}

	explicit Comma_c( Str_t sDelim ): m_sComma( std::move( sDelim )) {}

	Comma_c ( const Comma_c& rhs ) = default;
	Comma_c ( Comma_c&& rhs) noexcept = default;
	Comma_c& operator= ( Comma_c rhs)
	{
		Swap(rhs);
		return *this;
	}

	void Swap ( Comma_c& rhs ) noexcept
	{
		m_sComma.swap(rhs.m_sComma);
		::Swap ( m_bStarted, rhs.m_bStarted );
	}

	inline bool Started() const { return m_bStarted; }

	operator Str_t()
	{
		if ( m_bStarted )
			return m_sComma;
		m_bStarted = true;
		return dEmptyStr;
	}
};

using StrBlock_t = std::tuple<Str_t, Str_t, Str_t>;

// common pattern
const StrBlock_t dEmptyBl { dEmptyStr, dEmptyStr, dEmptyStr }; // empty
const StrBlock_t dJsonObj { {",",1}, {"{",1}, {"}",1} }; // json object
const StrBlock_t dJsonArr { {",",1}, {"[",1}, {"]",1} }; // json array
const StrBlock_t dBracketsComma { {",",1}, {"(",1}, {")",1} }; // collection in brackets, comma separated

const StrBlock_t dJsonObjW { {",\n",2}, {"{\n",2}, {"\n}",2} }; // json object with formatting
const StrBlock_t dJsonArrW { {",\n",2}, {"[\n",2}, {"\n]",2} }; // json array with formatting

/// string builder
/// somewhat quicker than a series of SetSprintf()s
/// lets you build strings bigger than 1024 bytes, too
class StringBuilder_c : public ISphNoncopyable
{
	class LazyComma_c;

public:
		// creates and m.b. start block
						StringBuilder_c ( const char * sDel = nullptr, const char * sPref = nullptr, const char * sTerm = nullptr );
						StringBuilder_c ( StringBuilder_c&& rhs ) noexcept;
						~StringBuilder_c ();

	void				Swap ( StringBuilder_c& rhs ) noexcept;

	// reset to initial state
	void				Clear();

	// get current build value
	const char *		cstr() const { return m_szBuffer ? m_szBuffer : ""; }
<<<<<<< HEAD
	explicit operator	CSphString() const { return {cstr()}; }
	explicit operator	Str_t() const { return m_szBuffer ? Str_t { m_szBuffer, m_iUsed } : dEmptyStr; }
=======
	explicit operator	CSphString() const { return { cstr() }; }
>>>>>>> 92c82f24

	// move out (de-own) value
	BYTE *				Leak();
	void				MoveTo ( CSphString &sTarget ); // leak to string

	// get state
	bool				IsEmpty () const { return !m_szBuffer || m_szBuffer[0]=='\0'; }
	inline int			GetLength () const { return m_iUsed; }

	// different kind of fullfillments
	StringBuilder_c &	AppendChunk ( const Str_t& sChunk, char cQuote = '\0' );
	StringBuilder_c &	AppendString ( const CSphString & sText, char cQuote = '\0' );

	StringBuilder_c &	operator = ( StringBuilder_c rhs ) noexcept;
	StringBuilder_c &	operator += ( const char * sText );
	StringBuilder_c &	operator += ( const Str_t& sChunk );
	StringBuilder_c &	operator << ( const VecTraits_T<char> &sText );
	StringBuilder_c &	operator << ( const Str_t &sText );
	StringBuilder_c &	operator << ( const char * sText ) { return *this += sText; }
	StringBuilder_c &	operator << ( const CSphString &sText ) { return *this += sText.cstr (); }
	StringBuilder_c &	operator << ( const CSphVariant &sText )	{ return *this += sText.cstr (); }
	StringBuilder_c &	operator << ( Comma_c& dComma ) { return *this += dComma; }

	StringBuilder_c &	operator << ( int iVal );
	StringBuilder_c &	operator << ( long iVal );
	StringBuilder_c &	operator << ( long long iVal );

	StringBuilder_c &	operator << ( unsigned int uVal );
	StringBuilder_c &	operator << ( unsigned long uVal );
	StringBuilder_c &	operator << ( unsigned long long uVal );

	StringBuilder_c &	operator << ( float fVal );
	StringBuilder_c &	operator << ( double fVal );
	StringBuilder_c &	operator << ( void* pVal );
	StringBuilder_c &	operator << ( bool bVal );

	// support for sph::Sprintf - emulate POD 'char*'
	inline StringBuilder_c &	operator ++() { GrowEnough ( 1 ); ++m_iUsed; return *this; }
	inline void					operator += (int i) { GrowEnough ( i ); m_iUsed += i; }

	// append 1 char despite any blocks.
	inline void			RawC ( char cChar ) { GrowEnough ( 1 ); *end () = cChar; ++m_iUsed; }
	void				AppendRawChunk ( Str_t sText ); // append without any commas
	StringBuilder_c &	SkipNextComma();
	StringBuilder_c &	AppendName ( const char * sName); // append

	// these use standard sprintf() inside
	StringBuilder_c &	vAppendf ( const char * sTemplate, va_list ap );
	StringBuilder_c &	Appendf ( const char * sTemplate, ... ) __attribute__ ( ( format ( printf, 2, 3 ) ) );

	// these use or own implementation sph::Sprintf which provides also some sugar
	StringBuilder_c &	vSprintf ( const char * sTemplate, va_list ap );
	StringBuilder_c &	Sprintf ( const char * sTemplate, ... );

	// comma manipulations
	// start new comma block; return index of it (for future possible reference in FinishBlocks())
	int					StartBlock ( const char * sDel = ", ", const char * sPref = nullptr, const char * sTerm = nullptr );
	int 				StartBlock( const StrBlock_t& dBlock );
	int					MuteBlock ();

	// finish and close last opened comma block.
	// bAllowEmpty - close empty block output nothing(default), or prefix/suffix pair (if any).
	void				FinishBlock ( bool bAllowEmpty = true );

	// finish and close all blocks including pLevels (by default - all blocks)
	void				FinishBlocks ( int iLevels = 0, bool bAllowEmpty = true );

	inline char *		begin() const { return m_szBuffer; }
	inline char *		end () const { return m_szBuffer + m_iUsed; }

	// shrink, if necessary, to be able to fit at least iLen more chars
	inline void GrowEnough ( int iLen )
	{
		if ( m_iUsed + iLen<m_iSize )
			return;

		Grow ( iLen );
	}

	void NtoA ( DWORD uVal );
	void NtoA ( int64_t iVal );
	void FtoA ( float fVal );

protected:
	static const BYTE GROW_STEP = 64; // how much to grow if no space left

	char *			m_szBuffer = nullptr;
	int				m_iSize = 0;
	int				m_iUsed = 0;
	CSphVector<LazyComma_c> m_dDelimiters;

	void			Grow ( int iLen ); // unconditionally shrink enough to place at least iLen more bytes

	inline void InitAddPrefix()
	{
		if ( !m_szBuffer )
			InitBuffer();

		assert ( m_iUsed==0 || m_iUsed<m_iSize );

		auto sPrefix = Delim();
		if ( sPrefix.second ) // prepend delimiter first...
		{
			GrowEnough ( sPrefix.second );
			memcpy ( m_szBuffer + m_iUsed, sPrefix.first, sPrefix.second );
			m_iUsed += sPrefix.second;
		}
	}

	const Str_t & Delim ()
	{
		if ( m_dDelimiters.IsEmpty ())
			return dEmptyStr;
		int iLast = m_dDelimiters.GetLength()-1;
		std::function<void()> fnApply = [this, &iLast, &fnApply]()
		{
			--iLast;
			if ( iLast>=0 )
				AppendRawChunk( m_dDelimiters[iLast].RawComma( fnApply ));
		};
		return m_dDelimiters.Last().RawComma( fnApply );
	}

private:
	void			NewBuffer ();
	void			InitBuffer ();

	// RAII comma for frequently used pattern of pushing into StringBuilder many values separated by ',', ';', etc.
	// When in scope, inject prefix before very first item, or delimiter before each next.
	class LazyComma_c : public Comma_c
	{
		bool m_bSkipNext = false;

	public:
		Str_t m_sPrefix = dEmptyStr;
		Str_t m_sSuffix = dEmptyStr;

		// c-tr for managed - linked StringBuilder will inject RawComma() on each call, terminator at end
		LazyComma_c ( const char * sDelim, const char * sPrefix, const char * sTerm );
		explicit LazyComma_c( const StrBlock_t& dBlock );
		LazyComma_c () = default;
		LazyComma_c ( const LazyComma_c & ) = default;
		LazyComma_c ( LazyComma_c && ) noexcept = default;
		LazyComma_c& operator= (LazyComma_c rhs)
		{
			Swap(rhs);
			return *this;
		}

		void Swap ( LazyComma_c & rhs ) noexcept
		{
			Comma_c::Swap ( rhs );
			m_sPrefix.swap ( rhs.m_sPrefix );
			m_sSuffix.swap ( rhs.m_sSuffix );
			::Swap ( m_bSkipNext, rhs.m_bSkipNext );
		}

		const Str_t & RawComma ( const std::function<void ()> & fnAddNext );

		void SkipNext ()
		{
			m_bSkipNext = true;
		}
	};
};

// make percent honouring fixed-point floats
// sprintf ( "%.2D", MakePercent (1.014,10,2) ) will print "10.14"
template<typename NUM>
int64_t PercentOf ( NUM tVal, NUM tBase, int iFloatDigits = 1 )
{
	NUM tMultiplier = 100;
	switch ( iFloatDigits )
	{
	case 6:
		tMultiplier *= 10;
	case 5:
		tMultiplier *= 10;
	case 4:
		tMultiplier *= 10;
	case 3:
		tMultiplier *= 10;
	case 2:
		tMultiplier *= 10;
	case 1:
		tMultiplier *= 10;
	default: break;
	}
	if ( tBase )
		return int64_t ( tVal * tMultiplier / tBase );
	else
		return int64_t ( tMultiplier );
}

struct BaseQuotation_t
{
	// represents char for quote
	static const char cQuote = '\'';

	// returns true to chars need to escape
	inline static bool IsEscapeChar ( char c ) {return false;}

	// called if char need to escape to map into another
	inline static char GetEscapedChar ( char c ) { return c; }

	// replaces \t, \n, \r into spaces
	inline static char FixupSpace ( char c )
	{
		alignas ( 16 ) static const char dSpacesLookupTable[] = {
			0x00,0x01,0x02,0x03,0x04,0x05,0x06,0x07,0x08,' ', ' ', 0x0b, 0x0c, ' ', 0x0e, 0x0f
		};
		return ( c & 0xF0 ) ? c : dSpacesLookupTable[(BYTE) c];
	}

	// if simultaneous escaping and fixup spaces - may use the fact that if char is escaping,
	// it will pass to GetEscapedChar, and will NOT be passed to FixupSpaces, so may optimize for speed
	inline static char FixupSpaceWithEscaping ( char c ) { return FixupSpace (c); }
};


namespace EscBld
{	// what kind of changes will do AppendEscaped of escaped string builder:
	enum eAct : BYTE
	{
		eNone		= 0, // [comma,] append raw text without changes
		eFixupSpace	= 1, // [comma,] change \t, \n, \r into spaces
		eEscape		= 2, // [comma,] all escaping according to provided interface
		eAll		= 3, // [comma,] escape and change spaces
		eSkipComma	= 4, // force to NOT prefix comma (if any active)
		eNoLimit	= 8, // internal - set if iLen is not set (i.e. -1). To convert conditions into switch cases
	};
}

template < typename T >
class EscapedStringBuilder_T : public StringBuilder_c
{
	inline bool AppendEmpty ( const char * sText )
	{
		if ( sText && *sText )
			return false;

		GrowEnough ( 1 );
		auto * pCur = end ();
		*pCur = '\0';
		return true;
	}

	inline bool AppendEmptyEscaped ( const char * sText )
	{
		if ( sText && *sText )
			return false;

		GrowEnough ( 3 );
		auto * pCur = end ();
		pCur[0] = T::cQuote;
		pCur[1] = T::cQuote;
		pCur[2] = '\0';
		m_iUsed += 2;
		return true;
	}

public:

	// dedicated EscBld::eEscape | EscBld::eSkipComma
	void AppendEscapedSkippingComma ( const char * sText )
	{
		if ( AppendEmptyEscaped ( sText ) )
			return;

		GrowEnough ( 3 ); // 2 quotes and terminator
		const char * pSrc = sText;
		auto * pCur = end ();
		auto pEnd = m_szBuffer + m_iSize;

		*pCur++ = T::cQuote;
		for ( ; *pSrc; ++pSrc, ++pCur )
		{
			char s = *pSrc;
			if ( T::IsEscapeChar ( s ) )
			{
				*pCur++ = '\\';
				*pCur = T::GetEscapedChar ( s );
			} else
				*pCur = s;

			if ( pCur>( pEnd-3 ) ) // need 1 ending quote + terminator
			{
				m_iUsed = int ( pCur-m_szBuffer );
				GrowEnough ( 32 );
				pEnd = m_szBuffer+m_iSize;
				pCur = m_szBuffer+m_iUsed;
			}
		}
		*pCur++ = T::cQuote;
		*pCur = '\0';
		m_iUsed = int ( pCur - m_szBuffer );
	}

	// dedicated EscBld::eEscape with comma
	void AppendEscapedWithComma ( const char * sText )
	{
		auto & sComma = Delim ();
		if ( sComma.second )
		{
			GrowEnough ( sComma.second );
			memcpy ( end (), sComma.first, sComma.second );
			m_iUsed += sComma.second;
		}

		if ( AppendEmptyEscaped ( sText ) )
			return;

		GrowEnough ( 3 ); // 2 quotes and terminator
		const char * pSrc = sText;
		auto * pCur = end ();
		auto pEnd = m_szBuffer + m_iSize;

		*pCur++ = T::cQuote;
		for ( ; *pSrc; ++pSrc, ++pCur )
		{
			char s = *pSrc;
			if ( T::IsEscapeChar ( s ) )
			{
				*pCur++ = '\\';
				*pCur = T::GetEscapedChar ( s );
			} else
				*pCur = s;

			if ( pCur>( pEnd-3 ) ) // need 1 ending quote + terminator
			{
				m_iUsed = int ( pCur-m_szBuffer );
				GrowEnough ( 32 );
				pEnd = m_szBuffer+m_iSize;
				pCur = m_szBuffer+m_iUsed;
			}
		}
		*pCur++ = T::cQuote;
		*pCur = '\0';
		m_iUsed = int ( pCur - m_szBuffer );
	}

	// dedicated EscBld::eEscape with comma with external len
	void AppendEscapedWithComma ( const char * sText, int iLen )
	{
		auto & sComma = Delim ();
		if ( sComma.second )
		{
			GrowEnough ( sComma.second );
			memcpy ( end (), sComma.first, sComma.second );
			m_iUsed += sComma.second;
		}

		if ( AppendEmptyEscaped ( sText ) )
			return;

		GrowEnough ( 3 ); // 2 quotes and terminator
		const char * pSrc = sText;
		auto * pCur = end ();
		auto pEnd = m_szBuffer + m_iSize;

		*pCur++ = T::cQuote;
		for ( ; iLen && *pSrc; ++pSrc, ++pCur, --iLen )
		{
			char s = *pSrc;
			if ( T::IsEscapeChar ( s ) )
			{
				*pCur++ = '\\';
				*pCur = T::GetEscapedChar ( s );
			} else
				*pCur = s;

			if ( pCur>( pEnd-3 ) ) // need 1 ending quote + terminator
			{
				m_iUsed = int ( pCur-m_szBuffer );
				GrowEnough ( 32 );
				pEnd = m_szBuffer+m_iSize;
				pCur = m_szBuffer+m_iUsed;
			}
		}
		*pCur++ = T::cQuote;
		*pCur = '\0';
		m_iUsed = int ( pCur - m_szBuffer );
	}

	// dedicated EscBld::eFixupSpace
	void FixupSpacesAndAppend ( const char * sText )
	{
		if ( AppendEmpty ( sText ) )
			return;

		auto& sComma = Delim ();
		if ( sComma.second )
		{
			GrowEnough ( sComma.second );
			memcpy ( end (), sComma.first, sComma.second );
			m_iUsed += sComma.second;
		}

		GrowEnough ( 1 ); // terminator
		const char * pSrc = sText;
		auto * pCur = end ();
		auto pEnd = m_szBuffer + m_iSize;

		for ( ; *pSrc; ++pSrc, ++pCur )
		{
			*pCur = T::FixupSpace ( *pSrc );

			if ( pCur>( pEnd-2 ) ) // need terminator
			{
				m_iUsed = int ( pCur-m_szBuffer );
				GrowEnough ( 32 );
				pEnd = m_szBuffer+m_iSize;
				pCur = m_szBuffer+m_iUsed;
			}
		}
		*pCur = '\0';
		m_iUsed = int ( pCur - m_szBuffer );
	}

	// dedicated EscBld::eAll (=EscBld::eFixupSpace | EscBld::eEscape )
	void FixupSpacedAndAppendEscaped ( const char * sText )
	{
		auto & sComma = Delim ();
		if ( sComma.second )
		{
			GrowEnough ( sComma.second );
			memcpy ( end (), sComma.first, sComma.second );
			m_iUsed += sComma.second;
		}

		if ( AppendEmptyEscaped ( sText ) )
			return;

		GrowEnough ( 3 ); // 2 quotes and terminator
		const char * pSrc = sText;
		auto * pCur = end ();
		auto pEnd = m_szBuffer+m_iSize;

		*pCur++ = T::cQuote;
		for ( ; *pSrc; ++pSrc, ++pCur )
		{
			char s = *pSrc;
			if ( T::IsEscapeChar ( s ) )
			{
				*pCur++ = '\\';
				*pCur = T::GetEscapedChar ( s );
			} else
				*pCur = T::FixupSpaceWithEscaping ( s );

			if ( pCur>( pEnd-3 ) ) // need 1 ending quote + terminator
			{
				m_iUsed = int(pCur-m_szBuffer);
				GrowEnough ( 32 );
				pEnd = m_szBuffer+m_iSize;
				pCur = m_szBuffer+m_iUsed;
			}
		}
		*pCur++ = T::cQuote;
		*pCur = '\0';
		m_iUsed = int(pCur-m_szBuffer);
	}

	// dedicated EscBld::eAll (=EscBld::eFixupSpace | EscBld::eEscape ) with external len
	void FixupSpacedAndAppendEscaped ( const char * sText, int iLen )
	{
		assert ( iLen>=0 );

		auto & sComma = Delim ();
		if ( sComma.second )
		{
			GrowEnough ( sComma.second );
			memcpy ( end (), sComma.first, sComma.second );
			m_iUsed += sComma.second;
		}

		if ( AppendEmptyEscaped ( sText ) )
			return;

		GrowEnough ( 3 ); // 2 quotes and terminator
		const char * pSrc = sText;
		auto * pCur = end ();
		auto pEnd = m_szBuffer+m_iSize;

		*pCur++ = T::cQuote;
		for ( ; iLen && *pSrc; ++pSrc, ++pCur, --iLen )
		{
			char s = *pSrc;
			if ( T::IsEscapeChar ( s ) )
			{
				*pCur++ = '\\';
				*pCur = T::GetEscapedChar ( s );
			} else
				*pCur = T::FixupSpaceWithEscaping ( s );

			if ( pCur>( pEnd-3 ) ) // need 1 ending quote + terminator
			{
				m_iUsed = int ( pCur-m_szBuffer );
				GrowEnough ( 32 );
				pEnd = m_szBuffer+m_iSize;
				pCur = m_szBuffer+m_iUsed;
			}
		}
		*pCur++ = T::cQuote;
		*pCur = '\0';
		m_iUsed = int ( pCur-m_szBuffer );
	}

	// generic implementation. Used this way in tests. For best performance consider to use specialized versions
	// (see selector switch inside) directly.
	void AppendEscaped ( const char * sText, BYTE eWhat=EscBld::eAll, int iLen=-1 )
	{
		if ( iLen==-1 )
			eWhat |= EscBld::eNoLimit;
		else
			eWhat &= ~EscBld::eNoLimit;

		// shortcuts to dedicated separate cases
		switch ( eWhat )
		{
		case ( EscBld::eEscape | EscBld::eSkipComma | EscBld::eNoLimit ):
			AppendEscapedSkippingComma ( sText );
			return;
		case ( EscBld::eEscape | EscBld::eNoLimit ):
			AppendEscapedWithComma ( sText );
			return;
		case ( EscBld::eEscape ):
			AppendEscapedWithComma ( sText, iLen );
			return;
		case ( EscBld::eFixupSpace | EscBld::eNoLimit ):
			FixupSpacesAndAppend ( sText );
			return;
		case ( EscBld::eAll | EscBld::eNoLimit ):
			FixupSpacedAndAppendEscaped ( sText );
			return;
		case ( EscBld::eAll ):
			FixupSpacedAndAppendEscaped ( sText, iLen );
			return;
		}

		if ( ( eWhat & EscBld::eEscape )==0 && AppendEmpty ( sText ) )
			return;

		// process comma
		if ( eWhat & EscBld::eSkipComma ) // assert no eEscape here, since it is hold separately already.
			eWhat -= EscBld::eSkipComma;
		else
		{
			auto sComma = Delim();
			if ( sComma.second )
			{
				GrowEnough ( sComma.second );
				memcpy ( end (), sComma.first, sComma.second );
				m_iUsed+=sComma.second;
			}
		}

		if ( ( eWhat & EscBld::eEscape ) && AppendEmptyEscaped ( sText ) )
			return;

		const char * pSrc = sText;
		int iFinalLen = 0;
		if ( eWhat & EscBld::eEscape )
		{
			if ( eWhat & EscBld::eNoLimit )
			{
				eWhat &= ~EscBld::eNoLimit;
				for ( ; *pSrc; ++pSrc )
					if ( T::IsEscapeChar (*pSrc) )
						++iFinalLen;
			} else
			{
				for ( auto iL=0; *pSrc && iL<iLen; ++pSrc, ++iL )
					if ( T::IsEscapeChar ( *pSrc ) )
						++iFinalLen;
			}
			iLen = (int) (pSrc - sText);
			iFinalLen += iLen+2; // 2 quotes: 1 prefix, 2 postfix.
		} else if ( eWhat & EscBld::eNoLimit )
		{
			eWhat &= ~EscBld::eNoLimit;
			iFinalLen = iLen = (int) strlen (sText);
		}
		else
			iFinalLen = iLen;

		GrowEnough ( iFinalLen+1 ); // + zero terminator

		auto * pCur = end();
		switch (eWhat)
		{
		case EscBld::eNone:
			memcpy ( pCur, sText, iFinalLen );
			pCur += iFinalLen;
			break;
		case EscBld::eFixupSpace:  // EscBld::eNoLimit hold especially
			for ( ; iLen; --iLen )
			{
				*pCur++ = T::FixupSpace( *sText++ );
			}
			break;
		case EscBld::eEscape:
			*pCur++ = T::cQuote;
			for ( ; iLen; --iLen )
			{
				char s = *sText++;
				if ( T::IsEscapeChar ( s ) )
				{
					*pCur++ = '\\';
					*pCur++ = T::GetEscapedChar ( s );
				} else
					*pCur++ = s;
			}
			*pCur++ = T::cQuote;
			break;
		case EscBld::eAll:
		default:
			*pCur++ = T::cQuote;
			for ( ; iLen; --iLen )
			{
				char s = *sText++;
				if ( T::IsEscapeChar ( s ) )
				{
					*pCur++ = '\\';
					*pCur++ = T::GetEscapedChar ( s );
				} else
					*pCur++ = T::FixupSpaceWithEscaping ( s );
			}
			*pCur++ = T::cQuote;
		}
		*pCur = '\0';
		m_iUsed += iFinalLen;
	}

	EscapedStringBuilder_T &SkipNextComma ()
	{
		StringBuilder_c::SkipNextComma ();
		return *this;
	}

	EscapedStringBuilder_T &AppendName ( const char * sName )
	{
		StringBuilder_c::AppendName(sName);
		return *this;
	}
};

class ScopedComma_c : public ISphNoncopyable
{
public:
	ScopedComma_c() = default;

	ScopedComma_c ( StringBuilder_c & tOwner, const char * sDel, const char * sPref = nullptr, const char * sTerm = nullptr, bool bAllowEmpty=true )
		: m_pOwner ( &tOwner )
		, m_bAllowEmpty ( bAllowEmpty )
	{
		m_iLevel = tOwner.StartBlock ( sDel, sPref, sTerm );
	}

	ScopedComma_c ( StringBuilder_c & tOwner, const StrBlock_t & dBlock, bool bAllowEmpty=true )
		: m_pOwner ( &tOwner )
		, m_bAllowEmpty ( bAllowEmpty )
	{
		m_iLevel = tOwner.StartBlock(dBlock);
	}

	ScopedComma_c ( ScopedComma_c && rhs ) noexcept
	{
		Swap (rhs);
	}

	ScopedComma_c & operator= ( ScopedComma_c && rhs ) noexcept
	{
		Swap (rhs);
		return *this;
	}

	~ScopedComma_c()
	{
		if ( m_pOwner )
			m_pOwner->FinishBlocks ( m_iLevel, m_bAllowEmpty );
	}

	void Swap ( ScopedComma_c & rhs ) noexcept
	{
		::Swap ( m_pOwner, rhs.m_pOwner );
		::Swap ( m_iLevel, rhs.m_iLevel );
	}

	void Init ( StringBuilder_c & tOwner, const char * sDel, const char * sPref = nullptr, const char * sTerm = nullptr )
	{
		assert ( !m_pOwner );
		if ( m_pOwner )
			return;
		m_pOwner = &tOwner;
		m_iLevel = tOwner.StartBlock ( sDel, sPref, sTerm );
	}

	StringBuilder_c & Sink() const
	{
		assert ( m_pOwner );
		return *m_pOwner;
	}

private:
	StringBuilder_c *	m_pOwner = nullptr;
	int					m_iLevel = 0;
	bool				m_bAllowEmpty = true;
};

//////////////////////////////////////////////////////////////////////////

/// name+int pair
using CSphNamedInt = std::pair<CSphString,int>;

inline StringBuilder_c& operator<< ( StringBuilder_c& tOut, const CSphNamedInt& tValue )
{
	tOut.Sprintf ( "%s=%d", tValue.first.cstr(), tValue.second );
	return tOut;
}


/////////////////////////////////////////////////////////////////////////////

/// string hash function
struct CSphStrHashFunc
{
	static int Hash ( const CSphString & sKey );
};

/// small hash with string keys
template < typename T, int LENGTH = 256 >
using SmallStringHash_T = CSphOrderedHash < T, CSphString, CSphStrHashFunc, LENGTH >;


namespace sph {

// used to simple add/delete strings and check if a string was added by [] op
class StringSet : private SmallStringHash_T<bool>
{
	using BASE = SmallStringHash_T<bool>;
public:
	inline void Add ( const CSphString& sKey )
	{
		BASE::Add ( true, sKey );
	}

	inline void Delete ( const CSphString& sKey )
	{
		BASE::Delete ( sKey );
	}

	inline bool operator[] ( const CSphString& sKey ) const
	{
		if ( BASE::Exists ( sKey ) )
			return BASE::operator[] ( sKey );
		return false;
	}
	using BASE::Reset;
	using BASE::GetLength;

	using BASE::begin;
	using BASE::end;
	using Iterator_c = BASE::Iterator_c;
};
}

//////////////////////////////////////////////////////////////////////////

/// pointer with automatic safe deletion when going out of scope
template < typename T >
class CSphScopedPtr : public ISphNoncopyable
{
public:
					CSphScopedPtr()				= default;
	explicit		CSphScopedPtr ( T * pPtr )	{ m_pPtr = pPtr; }
					~CSphScopedPtr ()			{ SafeDelete ( m_pPtr ); }
	T *				operator -> () const noexcept { return m_pPtr; }
	T *				Ptr () const noexcept		{ return m_pPtr; }
	T *				get () const noexcept		{ return m_pPtr; } // compatible with std::unique_ptr<T>
	T&				operator* () const noexcept	{ return *m_pPtr; }
	bool 			operator! () const noexcept 	{ return m_pPtr==nullptr; }
	explicit 		operator bool () const noexcept	{ return !this->operator!(); }

	CSphScopedPtr& operator= ( T* pPtr )
	{
		CSphScopedPtr<T> pTmp ( pPtr );
		Swap ( pTmp );
		return *this;
	}

	CSphScopedPtr& operator= ( CSphScopedPtr pPtr )
	{
		Swap ( pPtr );
		return *this;
	}
	T *				LeakPtr ()					{ T * pPtr = m_pPtr; m_pPtr = nullptr; return pPtr; }
	void			Reset ()					{ SafeDelete ( m_pPtr ); }
	inline void 	Swap (CSphScopedPtr & rhs) noexcept { ::Swap(m_pPtr,rhs.m_pPtr);}


protected:
	T *				m_pPtr = nullptr;
};

//////////////////////////////////////////////////////////////////////////

/// automatic pointer wrapper for refcounted objects
/// construction from or assignment of a raw pointer takes over (!) the ownership
template < typename T >
class CSphRefcountedPtr
{
	using RAWT = typename std::remove_const<T>::type;
	using CT = const T;
	using TYPE = CSphRefcountedPtr<T>;
	using CTYPE = CSphRefcountedPtr<const T>;
	using RAWTYPE = CSphRefcountedPtr<RAWT>;

public:
	explicit		CSphRefcountedPtr () noexcept = default;		///< default NULL wrapper construction (for vectors)
	explicit		CSphRefcountedPtr ( T * pPtr ) noexcept : m_pPtr ( pPtr ) {}	///< construction from raw pointer, takes over ownership!

	CSphRefcountedPtr ( const CSphRefcountedPtr& rhs ) noexcept
		: m_pPtr ( rhs.m_pPtr )
	{
		SafeAddRef ( m_pPtr );
	}

	template <typename DERIVED>
	explicit CSphRefcountedPtr ( const CSphRefcountedPtr<DERIVED> & rhs ) noexcept
			: m_pPtr ( rhs.Ptr() )
	{
		SafeAddRef ( m_pPtr );
	}

	CSphRefcountedPtr ( CSphRefcountedPtr&& rhs ) noexcept
	{
		Swap(rhs);
	}

	CSphRefcountedPtr& operator= ( CSphRefcountedPtr rhs ) noexcept
	{
		Swap(rhs);
		return *this;
	}

	template<typename DERIVED>
	CSphRefcountedPtr& operator= ( const CSphRefcountedPtr<DERIVED>& rhs ) noexcept
	{
		SafeRelease ( m_pPtr );
		m_pPtr = rhs.Ptr();
		SafeAddRef ( m_pPtr );
		return *this;
	}

	void Swap ( CSphRefcountedPtr& rhs ) noexcept
	{
		::Swap(m_pPtr, rhs.m_pPtr);
	}

	~CSphRefcountedPtr ()				noexcept { SafeRelease ( m_pPtr ); }

	T *	operator -> () const noexcept	{ return m_pPtr; }
		explicit operator bool() const noexcept	{ return m_pPtr!=nullptr; }
		operator T * () const noexcept	{ return m_pPtr; }

	// drop the ownership and reset pointer
	inline T * Leak () noexcept
	{
		T * pRes = m_pPtr;
		m_pPtr = nullptr;
		return pRes;
	}

	T * Ptr() const noexcept { return m_pPtr; }
	CT * CPtr () const noexcept { return m_pPtr; }

public:
	/// assignment of a raw pointer, takes over ownership!
	CSphRefcountedPtr& operator = ( T * pPtr ) noexcept
	{
		SafeRelease ( m_pPtr );
		m_pPtr = pPtr;
		return *this;
	}

protected:
	T *				m_pPtr = nullptr;
};

//////////////////////////////////////////////////////////////////////////

void sphWarn ( const char *, ... ) __attribute__ ( ( format ( printf, 1, 2 ) ) );

//////////////////////////////////////////////////////////////////////////
/// system-agnostic wrappers for mmap
namespace sph {
#if SPH_ALLOCS_PROFILER
inline void MemStatMMapAdd ( int64_t iSize ) { sphMemStatMMapAdd(iSize); }
inline void MemStatMMapDel ( int64_t iSize ) { sphMemStatMMapDel(iSize); }
#else
inline void MemStatMMapAdd ( int64_t ) {}
inline void MemStatMMapDel ( int64_t ) {}
#endif
};

enum class Mode_e
{
	NONE,
	READ,
	WRITE,
	RW,
};

enum class Share_e
{
	ANON_PRIVATE,
	ANON_SHARED,
	SHARED,
};

enum class Advise_e
{
	NOFORK,
	NODUMP,
};

void * mmalloc ( size_t uSize, Mode_e = Mode_e::RW, Share_e = Share_e::ANON_PRIVATE );
bool mmapvalid ( const void* pMem );
int mmfree ( void* pMem, size_t uSize );
void mmadvise ( void* pMem, size_t uSize, Advise_e = Advise_e::NODUMP );
bool mmlock( void * pMem, size_t uSize );
bool mmunlock( void * pMem, size_t uSize );

//////////////////////////////////////////////////////////////////////////

/// buffer trait that neither own buffer nor clean-up it on destroy
template < typename T >
class CSphBufferTrait : public ISphNoncopyable, public VecTraits_T<T>
{
protected:
	using VecTraits_T<T>::m_pData;
	using VecTraits_T<T>::m_iCount;
public:
	using VecTraits_T<T>::GetLengthBytes;
	/// ctor
	CSphBufferTrait () = default;

	/// dtor
	virtual ~CSphBufferTrait ()
	{
		assert ( !m_bMemLocked && !m_pData );
	}

	virtual void Reset () = 0;


	/// get write address
	T * GetWritePtr () const
	{
		return m_pData;
	}

	/// returns read address - same as write, but const pointer
	const T* GetReadPtr() const
	{
		return GetWritePtr();
	}

	void Set ( T * pData, int64_t iCount )
	{
		m_pData = pData;
		m_iCount = iCount;
	}

	bool MemLock ( CSphString & sWarning )
	{
		m_bMemLocked = mmlock ( m_pData, GetLengthBytes() );
		if ( !m_bMemLocked )
			sWarning.SetSprintf ( "mlock() failed: %s", strerrorm(errno) );

		return m_bMemLocked;
	}

protected:

	bool		m_bMemLocked = false;

	void MemUnlock ()
	{
		if ( !m_bMemLocked )
			return;

		m_bMemLocked = false;
		bool bOk = mmunlock ( m_pData, GetLengthBytes() );
		if ( !bOk )
			sphWarn ( "munlock() failed: %s", strerrorm(errno) );
	}
};


//////////////////////////////////////////////////////////////////////////

/// in-memory buffer shared between processes
template < typename T, bool SHARED=false >
class CSphLargeBuffer : public CSphBufferTrait < T >
{
public:
	/// ctor
	CSphLargeBuffer () {}

	/// dtor
	~CSphLargeBuffer() override
	{
		this->Reset();
	}

public:
	/// allocate storage
	bool Alloc ( int64_t iEntries, CSphString & sError )
	{
		assert ( !this->GetWritePtr() );

		int64_t uCheck = sizeof(T);
		uCheck *= iEntries;

		int64_t iLength = (size_t)uCheck;
		if ( uCheck!=iLength )
		{
			sError.SetSprintf ( "impossible to mmap() over 4 GB on 32-bit system" );
			return false;
		}

		auto * pData = (T *) mmalloc ( iLength, Mode_e::RW, SHARED ? Share_e::ANON_SHARED : Share_e::ANON_PRIVATE );
		if ( !mmapvalid ( pData ) )
		{
			if ( iLength>(int64_t)0x7fffffffUL )
				sError.SetSprintf ( "mmap() failed: %s (length=" INT64_FMT " is over 2GB, impossible on some 32-bit systems)",
					strerrorm(errno), iLength );
			else
				sError.SetSprintf ( "mmap() failed: %s (length=" INT64_FMT ")", strerrorm(errno), iLength );
			return false;
		}
		mmadvise ( pData, iLength, Advise_e::NODUMP );
		if ( !SHARED )
			mmadvise ( pData, iLength, Advise_e::NOFORK );

		sph::MemStatMMapAdd ( iLength );

		assert ( pData );
		this->Set ( pData, iEntries );
		return true;
	}


	/// deallocate storage
	void Reset() override
	{
		this->MemUnlock();

		if ( !this->GetWritePtr() )
			return;

		int iRes = mmfree ( this->GetWritePtr(), this->GetLengthBytes() );
		if ( iRes )
			sphWarn ( "munmap() failed: %s", strerrorm(errno) );

		sph::MemStatMMapDel ( this->GetLengthBytes() );
		this->Set ( NULL, 0 );
	}
};

//////////////////////////////////////////////////////////////////////////

extern int g_iMaxCoroStackSize;

/// my thread handle and thread func magic
#if _WIN32
typedef HANDLE SphThread_t;
typedef DWORD SphThreadKey_t;
#else
typedef pthread_t SphThread_t;
typedef pthread_key_t SphThreadKey_t;
#endif

/// init of memory statistic's data
void sphMemStatInit ();

/// cleanup of memory statistic's data
void sphMemStatDone ();

//bool sphThreadCreate ( SphThread_t * pThread, void (*fnThread)(void*), void * pArg, bool bDetached=false, const char * sName=nullptr );
// function was removed. Use Threads::Create instead

/// get the pointer to my job's stack (m.b. different from thread stack in coro)
const void * sphMyStack ();

/// get size of the stack (either thread, either coro - depends from context)
int sphMyStackSize();

/// get size of used stack (threads or coro - depends from context)
int64_t sphGetStackUsed();

/// a singleton. Since C++11 it is thread-safe, and so, looks really simple
template<typename T, typename T_tag = T>
T & Single_T ()
{
	static T t;
	return t;
}

template<typename T, typename T_tag = T>
const T & SingleC_T ()
{
	return Single_T<T, T_tag> ();
}

#if !_WIN32
/// what kind of threading lib do we have? The number of frames in the stack depends from it
bool sphIsLtLib();
#endif

/// capability for tracing threads
using ThreadRole CAPABILITY ( "role" ) = bool;

inline void AcquireRole ( ThreadRole R ) ACQUIRE(R) NO_THREAD_SAFETY_ANALYSIS
{}

inline void ReleaseRole ( ThreadRole R ) RELEASE(R) NO_THREAD_SAFETY_ANALYSIS
{}

class SCOPED_CAPABILITY ScopedRole_c
{
	ThreadRole &m_tRoleRef;
public:
	/// acquire on creation
	inline explicit ScopedRole_c ( ThreadRole &tRole ) ACQUIRE( tRole )
		: m_tRoleRef ( tRole )
	{
		AcquireRole ( tRole );
	}

	/// release on going out of scope
	~ScopedRole_c () RELEASE()
	{
		ReleaseRole ( m_tRoleRef );
	}
};

#if _WIN32
	using TMutex = HANDLE;
#else
	using TMutex = pthread_mutex_t;
#endif

/// mutex implementation
class CAPABILITY ( "mutex" ) CSphMutex : public ISphNoncopyable
{

public:
	CSphMutex ();
	~CSphMutex ();

	bool Lock () ACQUIRE();
	bool Unlock () RELEASE();
	bool TimedLock ( int iMsec ) TRY_ACQUIRE (true);

	// Just for clang negative capabilities.
	const CSphMutex &operator! () const { return *this; }

	TMutex & mutex () RETURN_CAPABILITY ( this )
	{
		return m_tMutex;
	}

protected:
	TMutex m_tMutex;
};

// event implementation
class EventWrapper_c : public ISphNoncopyable
{
public:
	EventWrapper_c ();
	~EventWrapper_c();

	inline bool Initialized() const
	{
		return m_bInitialized;
	}

protected:
	bool m_bInitialized = false;

#if _WIN32
	CONDITION_VARIABLE m_tCond;
	CRITICAL_SECTION   m_tMutex;
#else
	pthread_cond_t m_tCond;
	pthread_mutex_t m_tMutex;
#endif
};

template <bool bONESHOT=true>
class AutoEvent_T: public EventWrapper_c
{
public:
	// increase of set (oneshot) event's count and issue an event.
	void SetEvent ();

	// decrease or reset (oneshot) event's count. If count empty, go to sleep until new events
	// returns true if event happened, false if timeout reached or event is not initialized
	bool WaitEvent ( int iMsec = -1); // -1 means 'infinite'

private:
	volatile int m_iSent = 0;
};

using CSphAutoEvent = AutoEvent_T<false>;
using OneshotEvent_c = AutoEvent_T<>;

/// scoped mutex lock
///  may adopt, lock and unlock explicitly
template<typename Mutex>
class CAPABILITY("mutex") SCOPED_CAPABILITY CSphScopedLock : public ISphNoncopyable
{
public:

	// Tag type used to distinguish constructors.
	enum ADOPT_LOCK_E { adopt_lock };

	/// adopt already held lock
	CSphScopedLock ( Mutex & tMutex, ADOPT_LOCK_E ) REQUIRES ( tMutex) ACQUIRE ( tMutex )
			: m_tMutexRef ( tMutex )
			, m_bLocked (true )
	{
	}

	/// constructor acquires the lock
	explicit CSphScopedLock ( Mutex & tMutex ) ACQUIRE ( tMutex )
			: m_tMutexRef ( tMutex ), m_bLocked ( true )
	{
		m_tMutexRef.Lock();
		m_bLocked = true;
	}

	/// unlock on going out of scope
	~CSphScopedLock () RELEASE()
	{
		if ( m_bLocked )
			m_tMutexRef.Unlock ();
	}

	/// Explicitly acquire the lock.
	/// to be used ONLY from the same thread! (call from another is obviously wrong)
	void Lock () ACQUIRE ()
	{
		if ( !m_bLocked )
		{
			m_tMutexRef.Lock ();
			m_bLocked = true;
		}
	}

	/// Explicitly release the lock.
	void Unlock () RELEASE ()
	{
		if ( m_bLocked )
		{
			m_tMutexRef.Unlock ();
			m_bLocked = false;
		}
	}

	bool Locked () const
	{
		return m_bLocked;
	}

	TMutex & mutex () RETURN_CAPABILITY ( m_tMutexRef )
	{
		return m_tMutexRef.mutex();
	}

private:
	Mutex & m_tMutexRef;
	bool m_bLocked; // whether the mutex is currently locked or unlocked
};

using ScopedMutex_t = CSphScopedLock<CSphMutex>;

/// rwlock implementation
class CAPABILITY ( "mutex" ) CSphRwlock : public ISphNoncopyable
{
public:
	CSphRwlock ();
	~CSphRwlock () {
#if !_WIN32
		SafeDelete ( m_pLock );
		SafeDelete ( m_pWritePreferHelper );
#endif
	}

	bool Init ( bool bPreferWriter=false );
	bool Done ();

	bool ReadLock () ACQUIRE_SHARED();
	bool WriteLock () ACQUIRE();
	bool Unlock () UNLOCK_FUNCTION();

	// Just for clang negative capabilities.
	const CSphRwlock &operator! () const { return *this; }

private:
	bool				m_bInitialized = false;
#if _WIN32
	HANDLE				m_hWriteMutex = 0;
	HANDLE				m_hReadEvent = 0;
	LONG				m_iReaders = 0;
#else
	pthread_rwlock_t	* m_pLock;
	CSphMutex			* m_pWritePreferHelper = nullptr;
#endif
};

// rwlock with auto init/done
class RwLock_t : public CSphRwlock
{
public:
	RwLock_t()
	{
		Verify ( Init());
	}
	~RwLock_t()
	{
		Verify ( Done());
	}

	explicit RwLock_t ( bool bPreferWriter )
	{
		Verify ( Init ( bPreferWriter ) );
	}
};


/// scoped shared (read) lock
template<class LOCKED=CSphRwlock>
class SCOPED_CAPABILITY CSphScopedRLock_T : ISphNoncopyable
{
public:
	/// lock on creation
	explicit CSphScopedRLock_T ( LOCKED & tLock ) ACQUIRE_SHARED ( tLock )
		: m_tLock ( tLock )
	{
		m_tLock.ReadLock();
	}

	/// unlock on going out of scope
	~CSphScopedRLock_T () RELEASE ()
	{
		m_tLock.Unlock();
	}

protected:
	LOCKED & m_tLock;
};

/// scoped exclusive (write) lock
template<class LOCKED=CSphRwlock>
class SCOPED_CAPABILITY CSphScopedWLock_T : ISphNoncopyable
{
public:
	/// lock on creation
	explicit CSphScopedWLock_T ( LOCKED & tLock ) ACQUIRE ( tLock ) EXCLUDES ( tLock )
		: m_tLock ( tLock )
	{
		m_tLock.WriteLock();
	}

	/// unlock on going out of scope
	~CSphScopedWLock_T () RELEASE ()
	{
		m_tLock.Unlock();
	}

protected:
	LOCKED & m_tLock;
};

/// scoped shared (read) fake fake - do nothing, just mute warnings
template<class LOCKED=CSphRwlock>
struct SCOPED_CAPABILITY FakeScopedRLock_T : ISphNoncopyable
{
	explicit FakeScopedRLock_T ( LOCKED & tLock ) ACQUIRE_SHARED ( tLock ) {}
	~FakeScopedRLock_T() RELEASE () {}
};

/// scoped exclusive (write) fake lock - does nothing, just mute warnings
template<class LOCKED=CSphRwlock>
struct SCOPED_CAPABILITY FakeScopedWLock_T : ISphNoncopyable
{
	explicit FakeScopedWLock_T ( LOCKED & tLock ) ACQUIRE ( tLock ) EXCLUDES ( tLock ) {}
	~FakeScopedWLock_T() RELEASE () {}
};

/// scoped lock owner - unlock in dtr
template <class LOCKED=CSphRwlock>
class SCOPED_CAPABILITY ScopedUnlock_T : ISphNoncopyable
{
public:
	/// lock on creation
	explicit ScopedUnlock_T ( LOCKED &tLock ) ACQUIRE ( tLock )
		: m_pLock ( &tLock )
	{}

	ScopedUnlock_T ( ScopedUnlock_T && tLock ) noexcept
		: m_pLock ( tLock.m_pLock )
	{
		tLock.m_pLock = nullptr;
	}

	ScopedUnlock_T &operator= ( ScopedUnlock_T &&rhs ) noexcept
		RELEASE()
	{
		if ( this==&rhs )
			return *this;
		if ( m_pLock )
			m_pLock->Unlock();
		m_pLock = rhs.m_pLock;
		rhs.m_pLock = nullptr;
		return *this;
	}

	/// unlock on going out of scope
	~ScopedUnlock_T () RELEASE ()
	{
		if ( m_pLock )
			m_pLock->Unlock ();
	}

protected:
	LOCKED * m_pLock;
};

using CSphScopedRLock = CSphScopedRLock_T<>;
using CSphScopedWLock = CSphScopedWLock_T<>;
// shortcuts (original names sometimes looks too long)
using ScRL_t = CSphScopedRLock;
using ScWL_t = CSphScopedWLock;

// perform any (function-defined) action on exit from a scope.
template < typename ACTION >
class AtScopeExit_T
{
	ACTION m_dAction;
public:
	explicit AtScopeExit_T ( ACTION &&tAction )
		: m_dAction { std::forward<ACTION> ( tAction ) }
	{}

	AtScopeExit_T ( AtScopeExit_T &&rhs ) noexcept
		: m_dAction { std::move ( rhs.m_dAction ) }
	{}

	~AtScopeExit_T ()
	{
		m_dAction ();
	}
};

// create action to be performed on-exit-from-scope.
// usage example:
// someObject * pObj; // need to be freed going out of scope
// auto dObjDeleter = AtScopeExit ( [&pObj] { SafeDelete (pObj); } )
// ...
template < typename ACTION >
AtScopeExit_T<ACTION> AtScopeExit ( ACTION &&action )
{
	return AtScopeExit_T<ACTION>{ std::forward<ACTION> ( action ) };
}


//////////////////////////////////////////////////////////////////////////

/// generic dynamic bitvector
/// with a preallocated part for small-size cases, and a dynamic route for big-size ones
template<int STATICBITS=128>
class BitVec_T
{
	static const int DWBYTES = sizeof ( DWORD );
	static const int DWBITS = DWBYTES * 8;
	static const int STATICDWORDS = STATICBITS / DWBITS;

protected:
	DWORD *		m_pData = nullptr;
	DWORD		m_uStatic[STATICDWORDS] {0};
	int			m_iElements = 0;

public:
	BitVec_T () = default;

	explicit BitVec_T ( int iElements )
	{
		Init ( iElements );
	}

	~BitVec_T ()
	{
		if ( m_pData!=m_uStatic )
			SafeDeleteArray ( m_pData );
	}

	/// copy ctor
	BitVec_T ( const BitVec_T & rhs )
	{
		m_pData = nullptr;
		m_iElements = rhs.m_iElements;
		auto iDwSize = GetSize ();
		m_pData = ( m_iElements>STATICBITS ) ? new DWORD[iDwSize] : m_uStatic;
		memcpy ( m_pData, rhs.m_pData, DWBYTES * iDwSize );
	}

	void Swap ( BitVec_T & rhs ) noexcept
	{
		if ( m_pData==m_uStatic && rhs.m_pData==rhs.m_uStatic )
			// both static - just exchange values
			for ( auto i = 0; i<STATICDWORDS; ++i )
				std::swap ( m_uStatic[i], rhs.m_uStatic[i] );
		else if ( m_pData==m_uStatic )
		{
			// me static, rhs dynamic
			assert ( rhs.m_pData!=rhs.m_uStatic );
			for ( auto i = 0; i<STATICDWORDS; ++i )
				rhs.m_uStatic[i] = m_uStatic[i];
			m_pData = rhs.m_pData;
			rhs.m_pData = rhs.m_uStatic;
		}
		else if ( rhs.m_pData==rhs.m_uStatic )
		{
			// me dynamic, rhs static
			assert ( m_pData!=m_uStatic );
			for ( auto i = 0; i<STATICDWORDS; ++i )
				m_uStatic[i] = rhs.m_uStatic[i];
			rhs.m_pData = m_pData;
			m_pData = m_uStatic;
		}
		else
		{
			// both dynamic. No need to copy static at all
			assert ( rhs.m_pData!=rhs.m_uStatic );
			assert ( m_pData!=m_uStatic );
			std::swap ( m_pData, rhs.m_pData );
		}
		std::swap ( m_iElements, rhs.m_iElements );
	}

	BitVec_T ( BitVec_T && rhs ) noexcept
	{
		Swap ( rhs );
	}

	/// copy/move
	BitVec_T & operator= ( BitVec_T rhs )
	{
		Swap ( rhs );
		return *this;
	}

	void Init ( int iElements )
	{
		assert ( iElements>=0 );
		m_iElements = iElements;
		if ( iElements>STATICBITS )
		{
			int iSize = GetSize();
			m_pData = new DWORD [ iSize ];
		} else
		{
			m_pData = m_uStatic;
		}
		Clear();
	}

	void Clear ()
	{
		int iByteSize = GetByteSize();
		memset ( m_pData, 0, iByteSize );
	}

	void Set ()
	{
		int iByteSize = GetByteSize ();
		memset ( m_pData, 0xff, iByteSize );
	}


	bool BitGet ( int iIndex ) const
	{
		assert ( m_pData );
		assert ( iIndex>=0 );
		assert ( iIndex<m_iElements );
		return ( m_pData [ iIndex>>5 ] & ( 1UL<<( iIndex&31 ) ) )!=0; // NOLINT
	}

	void BitSet ( int iIndex )
	{
		assert ( iIndex>=0 );
		assert ( iIndex<m_iElements );
		m_pData [ iIndex>>5 ] |= ( 1UL<<( iIndex&31 ) ); // NOLINT
	}

	void BitClear ( int iIndex )
	{
		assert ( iIndex>=0 );
		assert ( iIndex<m_iElements );
		m_pData [ iIndex>>5 ] &= ~( 1UL<<( iIndex&31 ) ); // NOLINT
	}

	const DWORD * Begin () const
	{
		return m_pData;
	}

	DWORD * Begin ()
	{
		return m_pData;
	}

	int GetSize() const // be aware, that is size in DWORDs!
	{
		return (m_iElements+31)/32;
	}

	int GetByteSize () const
	{
		return GetSize () * DWBYTES;
	}

	bool IsEmpty() const
	{
		if (!m_pData)
			return true;

		return GetBits ()==0;
	}

	int GetBits() const
	{
		return m_iElements;
	}

	int BitCount () const
	{
		int iBitSet = 0;
		for ( int i=0; i<GetSize(); ++i )
			iBitSet += sphBitCount ( m_pData[i] );

		return iBitSet;
	}
};

using CSphBitvec = BitVec_T<>;

//////////////////////////////////////////////////////////////////////////

#if _WIN32
#define DISABLE_CONST_COND_CHECK \
	__pragma ( warning ( push ) ) \
	__pragma ( warning ( disable:4127 ) )
#define ENABLE_CONST_COND_CHECK \
	__pragma ( warning ( pop ) )
#else
#define DISABLE_CONST_COND_CHECK
#define ENABLE_CONST_COND_CHECK
#endif

#define if_const(_arg) \
	DISABLE_CONST_COND_CHECK \
	if ( _arg ) \
	ENABLE_CONST_COND_CHECK

/// MT-aware refcounted base (uses atomics that sometimes m.b. slow because of inter-cpu sync)
struct ISphRefcountedMT : public ISphNoncopyable
{
protected:
	virtual ~ISphRefcountedMT ()
	{}

public:
	inline void AddRef () const noexcept
	{
		m_iRefCount.fetch_add ( 1, std::memory_order_relaxed );
	}

	inline void Release () const noexcept
	{
		if ( m_iRefCount.fetch_sub ( 1, std::memory_order_release )==1 )
		{
			std::atomic_thread_fence ( std::memory_order_acquire );
			assert ( m_iRefCount.load ( std::memory_order_relaxed )==0 );
			delete this;
		}
	}

	inline long GetRefcount() const
	{
		return m_iRefCount.load ( std::memory_order_acquire );
	}

	inline bool IsLast() const
	{
		return 1==m_iRefCount.load ( std::memory_order_acquire );
	}

private:
	mutable std::atomic<long> m_iRefCount { 1 };
};

using RefCountedRefPtr_t = CSphRefcountedPtr<ISphRefcountedMT>;
using cRefCountedRefPtr_t = CSphRefcountedPtr<const ISphRefcountedMT>;

template <class T>
struct VecRefPtrs_t : public ISphNoncopyable, public CSphVector<T>
{
	using CSphVector<T>::SwapData;

	VecRefPtrs_t () = default;
	VecRefPtrs_t ( VecRefPtrs_t<T>&& rhs ) noexcept
	{
		SwapData (rhs);
	}

	VecRefPtrs_t& operator = ( VecRefPtrs_t<T>&& rhs ) noexcept
	{
		SwapData ( rhs );
		return *this;
	}

	~VecRefPtrs_t ()
	{
		CSphVector<T>::Apply ( [] ( T &ptr ) { SafeRelease ( ptr ); } );
	}
};

enum class ETYPE { SINGLE, ARRAY };
template<typename PTR, ETYPE tp>
struct Deleter_T {
	inline static void Delete ( void * pArg ) { if (pArg) delete (PTR) pArg; }
};

template<typename PTR>
struct Deleter_T<PTR,ETYPE::ARRAY>
{
	inline static void Delete ( void * pArg ) { if (pArg) delete [] (PTR) pArg; }
};

// stateless (i.e. may use pointer to fn)
template<typename PTR, typename DELETER>
struct StaticDeleter_t
{
	inline static void Delete ( void * pArg ) { if ( pArg ) DELETER () ( PTR (pArg )); }
};

// statefull (i.e. contains state, implies using of lambda with captures)
template<typename PTR, typename DELETER>
class CustomDeleter_T
{
	DELETER m_dDeleter;
public:

	CustomDeleter_T () = default;

	CustomDeleter_T ( DELETER&& dDeleter )
		: m_dDeleter { std::forward<DELETER> ( dDeleter ) }
	{}

	inline void Delete ( void * pArg ) {
		if ( m_dDeleter )
			m_dDeleter ( (PTR) pArg );
	}
};
/// shared pointer for any object, managed by refcount
template < typename T, typename DELETER, typename REFCOUNTED = ISphRefcountedMT >
class SharedPtr_T
{
	using PTR = T*;
	template <typename DELL, bool STATEFUL_DELETER = std::is_member_function_pointer<decltype ( &DELL::Delete )>::value>
	struct SharedState_T : public REFCOUNTED
	{
		PTR m_pPtr = nullptr;
		DELL m_fnDelete;

		SharedState_T() = default;

		template<typename DEL>
		explicit SharedState_T ( DEL&& fnDelete )
			: m_fnDelete ( std::forward<DEL>(fnDelete) )
		{}

		~SharedState_T() override
		{
			m_fnDelete.Delete((void*)m_pPtr);
			m_pPtr = nullptr;
		}
	};

	template <typename DELL>
	struct SharedState_T<DELL, false> : public REFCOUNTED
	{
		PTR m_pPtr = nullptr;
		SharedState_T() = default;
		~SharedState_T()
		{
			DELL::Delete((void*)m_pPtr);
			m_pPtr = nullptr;
		}
	};

	using SharedState_t = SharedState_T<DELETER>;
	using StatePtr = CSphRefcountedPtr<SharedState_t>;

	StatePtr m_tState;

public:
	///< default ctr (for vectors)
	explicit SharedPtr_T () = default;

	/// construction from raw pointer, creates new shared state!
	explicit SharedPtr_T ( PTR pPtr ) : m_tState ( new SharedState_t() )
	{
		m_tState->m_pPtr = pPtr;
	}

	template <typename DEL>
	SharedPtr_T ( PTR pPtr, DEL&& fn )
		: m_tState ( new SharedState_t (std::forward<DEL>(fn)) )
	{
		m_tState->m_pPtr = pPtr;
	}

	SharedPtr_T ( const SharedPtr_T& rhs )
		: m_tState ( rhs.m_tState )
	{}

	SharedPtr_T ( SharedPtr_T&& rhs ) noexcept
	{
		Swap(rhs);
	}

	SharedPtr_T& operator= ( SharedPtr_T rhs )
	{
		Swap(rhs);
		return *this;
	}

	void Swap ( SharedPtr_T& rhs ) noexcept
	{
		::Swap( m_tState, rhs.m_tState);
	}

	PTR	operator -> () const			{ return m_tState->m_pPtr; }
		explicit operator bool() const	{ return m_tState && m_tState->m_pPtr!=nullptr; }
		operator PTR () const			{ return m_tState?m_tState->m_pPtr:nullptr; }

public:
	/// assignment of a raw pointer
	SharedPtr_T & operator = ( PTR pPtr )
	{
		m_tState = new SharedState_t();
		m_tState->m_pPtr = pPtr;
		return *this;
	}
};

template <typename T, typename REFCOUNTED = ISphRefcountedMT>
using SharedPtr_t = SharedPtr_T<T, Deleter_T<T*, ETYPE::SINGLE>, REFCOUNTED>;

template<typename T, typename REFCOUNTED = ISphRefcountedMT>
using SharedPtrArr_t = SharedPtr_T<T, Deleter_T<T*, ETYPE::ARRAY>, REFCOUNTED>;

template<typename T, typename DELETER=std::function<void(T*)>, typename REFCOUNTED = ISphRefcountedMT>
using SharedPtrCustom_t = SharedPtr_T<T, CustomDeleter_T<T*, DELETER>, REFCOUNTED>;

int sphCpuThreadsCount ();

int sphGetMemPageSize ();

inline int sphRoundUp ( int iValue, int iLimit )
{
	return ( iValue+iLimit-1 ) & ~( iLimit-1 );
}
//////////////////////////////////////////////////////////////////////////
struct HashFunc_Int64_t
{
	static DWORD GetHash ( int64_t k )
	{
		return ( DWORD(k) * 0x607cbb77UL ) ^ ( k>>32 );
	}
};


/// simple open-addressing hash
template < typename VALUE, typename KEY, typename HASHFUNC=HashFunc_Int64_t >
class OpenHash_T
{
public:
	using MYTYPE = OpenHash_T<VALUE,KEY,HASHFUNC>;

	/// initialize hash of a given initial size
	explicit OpenHash_T ( int64_t iSize=256 )
	{
		Reset ( iSize );
	}

	~OpenHash_T()
	{
		SafeDeleteArray ( m_pHash );
	}

	/// reset to a given size
	void Reset ( int64_t iSize )
	{
		assert ( iSize<=UINT_MAX ); 		// sanity check
		SafeDeleteArray ( m_pHash );
		if ( iSize<=0 )
		{
			m_iSize = m_iUsed = m_iMaxUsed = 0;
			return;
		}

		iSize = ( 1ULL<<sphLog2 ( iSize-1 ) );
		assert ( iSize<=UINT_MAX ); 		// sanity check
		m_pHash = new Entry_t[iSize];
		m_iSize = iSize;
		m_iUsed = 0;
		m_iMaxUsed = GetMaxLoad ( iSize );
	}

	void Clear()
	{
		for ( int i=0; i<m_iSize; i++ )
			m_pHash[i] = Entry_t();

		m_iUsed = 0;
	}

	/// acquire value by key (ie. get existing hashed value, or add a new default value)
	VALUE & Acquire ( KEY k )
	{
		DWORD uHash = HASHFUNC::GetHash(k);
		int64_t iIndex = uHash & ( m_iSize-1 );

		int64_t iDead = -1;
		while (true)
		{
			// found matching key? great, return the value
			Entry_t * p = m_pHash + iIndex;
			if ( p->m_uState==Entry_e::USED && p->m_Key==k )
				return p->m_Value;

			// no matching keys? add it
			if ( p->m_uState==Entry_e::EMPTY )
			{
				// not enough space? grow the hash and force rescan
				if ( m_iUsed>=m_iMaxUsed )
				{
					Grow();
					iIndex = uHash & ( m_iSize-1 );
					iDead = -1;
					continue;
				}

				// did we walk past a dead entry while probing? if so, lets reuse it
				if ( iDead>=0 )
					p = m_pHash + iDead;

				// store the newly added key
				p->m_Key = k;
				p->m_uState = Entry_e::USED;
				m_iUsed++;
				return p->m_Value;
			}

			// is this a dead entry? store its index for (possible) reuse
			if ( p->m_uState==Entry_e::DELETED )
				iDead = iIndex;

			// no match so far, keep probing
			iIndex = ( iIndex+1 ) & ( m_iSize-1 );
		}
	}

	/// find an existing value by key
	VALUE * Find ( KEY k ) const
	{
		Entry_t * e = FindEntry(k);
		return e ? &e->m_Value : nullptr;
	}

	/// add or fail (if key already exists)
	bool Add ( KEY k, const VALUE & v )
	{
		int64_t u = m_iUsed;
		VALUE & x = Acquire(k);
		if ( u==m_iUsed )
			return false; // found an existing value by k, can not add v
		x = v;

		return true;
	}

	/// find existing value, or add a new value
	VALUE & FindOrAdd ( KEY k, const VALUE & v )
	{
		int64_t u = m_iUsed;
		VALUE & x = Acquire(k);
		if ( u!=m_iUsed )
			x = v; // did not find an existing value by k, so add v

		return x;
	}

	/// delete by key
	bool Delete ( KEY k )
	{
		Entry_t * e = FindEntry(k);
		if ( e )
			e->m_uState = Entry_e::DELETED;

		return e!=nullptr;
	}

	/// get number of inserted key-value pairs
	int64_t GetLength() const
	{
		return m_iUsed;
	}

	int64_t GetLengthBytes () const
	{
		return m_iSize * sizeof ( Entry_t );
	}

	/// iterate the hash by entry index, starting from 0
	/// finds the next alive key-value pair starting from the given index
	/// returns that pair and updates the index on success
	/// returns NULL when the hash is over
	VALUE * Iterate ( int64_t * pIndex, KEY * pKey ) const
	{
		if ( !pIndex || *pIndex<0 )
			return nullptr;

		for ( int64_t i = *pIndex; i < m_iSize; ++i )
			if ( m_pHash[i].m_uState==Entry_e::USED )
			{
				*pIndex = i+1;
				if ( pKey )
					*pKey = m_pHash[i].m_Key;

				return &m_pHash[i].m_Value;
			}

		return nullptr;
	}

	// same as above, but without messing of return value/return param
	std::pair<KEY,VALUE*> Iterate ( int64_t * pIndex ) const
	{
		if ( !pIndex || *pIndex<0 )
			return {0, nullptr};

		for ( int64_t i = *pIndex; i<m_iSize; ++i )
			if ( m_pHash[i].m_uState==Entry_e::USED ) {
				*pIndex = i+1;
				return {m_pHash[i].m_Key, &m_pHash[i].m_Value};
			}

		return {0,nullptr};
	}

	void Swap ( MYTYPE& rhs ) noexcept
	{
		::Swap ( m_iSize, rhs.m_iSize );
		::Swap ( m_iUsed, rhs.m_iUsed );
		::Swap ( m_iMaxUsed, rhs.m_iMaxUsed );
		::Swap ( m_pHash, rhs.m_pHash );
	}

protected:
	enum class Entry_e
	{
		EMPTY,
		USED,
		DELETED
	};

#pragma pack(push,4)
	struct Entry_t
	{
		KEY		m_Key;
		VALUE	m_Value;
		Entry_e	m_uState { Entry_e::EMPTY };
		Entry_t ();
	};
#pragma pack(pop)

	int64_t		m_iSize {0};					// total hash size
	int64_t		m_iUsed {0};					// how many entries are actually used
	int64_t		m_iMaxUsed {0};					// resize threshold

	Entry_t *	m_pHash {nullptr};	///< hash entries

									/// get max load, ie. max number of actually used entries at given size
	int64_t GetMaxLoad ( int64_t iSize ) const
	{
		return (int64_t)( iSize*LOAD_FACTOR );
	}

	/// we are overloaded, lets grow 2x and rehash
	void Grow()
	{
		int64_t iNewSize = 2*Max(m_iSize,8);
		assert ( iNewSize<=UINT_MAX ); 		// sanity check

		Entry_t * pNew = new Entry_t[iNewSize];

		for ( int64_t i=0; i<m_iSize; i++ )
			if ( m_pHash[i].m_uState==Entry_e::USED )
			{
				int64_t j = HASHFUNC::GetHash ( m_pHash[i].m_Key ) & ( iNewSize-1 );
				while ( pNew[j].m_uState==Entry_e::USED )
					j = ( j+1 ) & ( iNewSize-1 );

				pNew[j] = m_pHash[i];
			}

		SafeDeleteArray ( m_pHash );
		m_pHash = pNew;
		m_iSize = iNewSize;
		m_iMaxUsed = GetMaxLoad ( m_iSize );
	}

	/// find (and do not touch!) entry by key
	inline Entry_t * FindEntry ( KEY k ) const
	{
		int64_t iIndex = HASHFUNC::GetHash(k) & ( m_iSize-1 );

		while ( m_pHash[iIndex].m_uState!=Entry_e::EMPTY )
		{
			Entry_t & tEntry = m_pHash[iIndex];
			if ( tEntry.m_Key==k && tEntry.m_uState!=Entry_e::DELETED )
				return &tEntry;

			iIndex = ( iIndex+1 ) & ( m_iSize-1 );
		}

		return nullptr;
	}

private:
	static constexpr float LOAD_FACTOR = 0.95f;
};

template<typename V, typename K, typename H> OpenHash_T<V,K,H>::Entry_t::Entry_t() = default;
template<> inline OpenHash_T<int,int64_t>::Entry_t::Entry_t() : m_Key{0}, m_Value{0} {}
template<> inline OpenHash_T<DWORD,int64_t>::Entry_t::Entry_t() : m_Key{0}, m_Value{0} {}
template<> inline OpenHash_T<float,int64_t>::Entry_t::Entry_t() : m_Key{0}, m_Value{0.0f} {}
template<> inline OpenHash_T<int64_t,int64_t>::Entry_t::Entry_t() : m_Key{0}, m_Value{0} {}
template<> inline OpenHash_T<uint64_t,int64_t>::Entry_t::Entry_t() : m_Key{0}, m_Value{0} {}

/////////////////////////////////////////////////////////////////////////////

/// generic stateless priority queue
template < typename T, typename COMP >
class CSphQueue
{
protected:
	T * m_pData = nullptr;
	int m_iUsed = 0;
	int m_iSize;

public:
	/// ctor
	explicit CSphQueue ( int iSize )
		: m_iSize ( iSize )
	{
		Reset ( iSize );
	}

	/// dtor
	~CSphQueue ()
	{
		SafeDeleteArray ( m_pData );
	}

	void Reset ( int iSize )
	{
		SafeDeleteArray ( m_pData );
		assert ( iSize>=0 );
		m_iSize = iSize;
		if ( iSize )
			m_pData = new T[iSize];
		assert ( !iSize || m_pData );
	}

	/// add entry to the queue
	bool Push ( const T &tEntry )
	{
		assert ( m_pData );
		if ( m_iUsed==m_iSize )
		{
			// if it's worse that current min, reject it, else pop off current min
			if ( COMP::IsLess ( tEntry, m_pData[0] ) )
				return false;
			else
				Pop ();
		}

		// do add
		m_pData[m_iUsed] = tEntry;
		int iEntry = m_iUsed++;

		// shift up if needed, so that worst (lesser) ones float to the top
		while ( iEntry )
		{
			int iParent = ( iEntry - 1 ) >> 1;
			if ( !COMP::IsLess ( m_pData[iEntry], m_pData[iParent] ) )
				break;

			// entry is less than parent, should float to the top
			Swap ( m_pData[iEntry], m_pData[iParent] );
			iEntry = iParent;
		}

		return true;
	}

	/// remove root (ie. top priority) entry
	void Pop ()
	{
		assert ( m_iUsed && m_pData );
		if ( !( --m_iUsed ) ) // empty queue? just return
			return;

		// make the last entry my new root
		m_pData[0] = m_pData[m_iUsed];

		// shift down if needed
		int iEntry = 0;
		while ( true )
		{
			// select child
			int iChild = ( iEntry << 1 ) + 1;
			if ( iChild>=m_iUsed )
				break;

			// select smallest child
			if ( iChild + 1<m_iUsed )
				if ( COMP::IsLess ( m_pData[iChild + 1], m_pData[iChild] ) )
					++iChild;

			// if smallest child is less than entry, do float it to the top
			if ( COMP::IsLess ( m_pData[iChild], m_pData[iEntry] ) )
			{
				Swap ( m_pData[iChild], m_pData[iEntry] );
				iEntry = iChild;
				continue;
			}

			break;
		}
	}

	/// get entries count
	inline int GetLength () const
	{
		return m_iUsed;
	}

	/// get current root
	inline const T &Root () const
	{
		assert ( m_iUsed && m_pData );
		return m_pData[0];
	}
};


// simple circular buffer
template < typename T >
class CircularBuffer_T
{
public:
	explicit CircularBuffer_T ( int iInitialSize=256, float fGrowFactor=1.5f )
		: m_dValues ( iInitialSize )
		, m_fGrowFactor ( fGrowFactor )
	{}

	CircularBuffer_T ( CircularBuffer_T&& rhs ) noexcept
		: CircularBuffer_T ( 0, 1.5f )
	{
		Swap ( rhs );
	}

	void Swap ( CircularBuffer_T& rhs ) noexcept
	{
		m_dValues.SwapData ( rhs.m_dValues );
		::Swap ( m_fGrowFactor, rhs.m_fGrowFactor );
		::Swap ( m_iHead, rhs.m_iHead );
		::Swap ( m_iTail, rhs.m_iTail );
		::Swap ( m_iUsed, rhs.m_iUsed );
	}

	CircularBuffer_T & operator= ( CircularBuffer_T rhs )
	{
		Swap ( rhs );
		return *this;
	}


	void Push ( const T & tValue )
	{
		if ( m_iUsed==m_dValues.GetLength() )
			Resize ( int(m_iUsed*m_fGrowFactor) );

		m_dValues[m_iTail] = tValue;
		m_iTail = ( m_iTail+1 ) % m_dValues.GetLength();
		m_iUsed++;
	}

	T & Push()
	{
		if ( m_iUsed==m_dValues.GetLength() )
			Resize ( int ( m_iUsed*m_fGrowFactor ) );

		int iOldTail = m_iTail;
		m_iTail = (m_iTail + 1) % m_dValues.GetLength ();
		m_iUsed++;

		return m_dValues[iOldTail];
	}


	T & Pop()
	{
		assert ( !IsEmpty() );
		int iOldHead = m_iHead;
		m_iHead = ( m_iHead+1 ) % m_dValues.GetLength();
		m_iUsed--;

		return m_dValues[iOldHead];
	}

	const T & Last() const
	{
		assert (!IsEmpty());
		return operator[](GetLength()-1);
	}

	T & Last()
	{
		assert (!IsEmpty());
		int iIndex = GetLength()-1;
		return m_dValues[(iIndex+m_iHead) % m_dValues.GetLength()];
	}

	const T & operator [] ( int iIndex ) const
	{
		assert ( iIndex < m_iUsed );
		return m_dValues[(iIndex+m_iHead) % m_dValues.GetLength()];
	}

	bool IsEmpty() const
	{
		return m_iUsed==0;
	}

	int GetLength() const
	{
		return m_iUsed;
	}

private:
	CSphFixedVector<T>	m_dValues;
	float				m_fGrowFactor;
	int					m_iHead = 0;
	int					m_iTail = 0;
	int					m_iUsed = 0;

	void Resize ( int iNewLength )
	{
		CSphFixedVector<T> dNew ( iNewLength );
		for ( int i = 0; i < GetLength(); i++ )
			dNew[i] = m_dValues[(i+m_iHead) % m_dValues.GetLength()];

		m_dValues.SwapData(dNew);

		m_iHead = 0;
		m_iTail = m_iUsed;
	}
};


//////////////////////////////////////////////////////////////////////////
class TDigest_i
{
public:
	virtual				~TDigest_i() {}

	virtual void		Add ( double fValue, int64_t iWeight = 1 ) = 0;
	virtual double		Percentile ( int iPercent ) const = 0;
};

TDigest_i * sphCreateTDigest();

//////////////////////////////////////////////////////////////////////////
/// simple linked list
//////////////////////////////////////////////////////////////////////////
struct ListNode_t
{
	ListNode_t * m_pPrev = nullptr;
	ListNode_t * m_pNext = nullptr;
};


/// Simple linked list.
class List_t
{
public:
	List_t ()
	{
		m_tStub.m_pPrev = &m_tStub;
		m_tStub.m_pNext = &m_tStub;
		m_iCount = 0;
	}

	/// Append the node to the tail
	void Add ( ListNode_t * pNode )
	{
		if ( !pNode )
			return;
		assert ( !pNode->m_pNext && !pNode->m_pPrev );
		pNode->m_pNext = m_tStub.m_pNext;
		pNode->m_pPrev = &m_tStub;
		m_tStub.m_pNext->m_pPrev = pNode;
		m_tStub.m_pNext = pNode;

		++m_iCount;
	}

	void HardReset()
	{
		m_tStub.m_pPrev = &m_tStub;
		m_tStub.m_pNext = &m_tStub;
		m_iCount = 0;
	}

	void Remove ( ListNode_t * pNode )
	{
		if ( !pNode )
			return;
		assert ( pNode->m_pNext && pNode->m_pPrev );
		pNode->m_pNext->m_pPrev = pNode->m_pPrev;
		pNode->m_pPrev->m_pNext = pNode->m_pNext;
		pNode->m_pNext = nullptr;
		pNode->m_pPrev = nullptr;

		--m_iCount;
	}

	inline int GetLength () const
	{
		return m_iCount;
	}

	inline const ListNode_t * Begin () const
	{
		return m_tStub.m_pNext;
	}

	inline const ListNode_t * End () const
	{
		return &m_tStub;
	}

	class Iterator_c
	{
		ListNode_t * m_pIterator = nullptr;
		ListNode_t * m_pNext = nullptr; // backup since original m.b. corrupted by dtr/free
	public:
		explicit Iterator_c ( ListNode_t * pIterator = nullptr ) : m_pIterator ( pIterator )
		{
			if ( m_pIterator )
				m_pNext = m_pIterator->m_pNext;
		}

		ListNode_t & operator* () { return *m_pIterator; }

		Iterator_c & operator++ ()
		{
			assert ( m_pNext );
			m_pIterator = m_pNext;
			m_pNext = m_pIterator->m_pNext;
			return *this;
		}

		bool operator!= ( const Iterator_c & rhs ) const
		{
			return m_pIterator!=rhs.m_pIterator;
		}
	};

	// c++11 style iteration
	Iterator_c begin () const
	{
		return Iterator_c ( m_tStub.m_pNext );
	}

	Iterator_c end () const
	{
		return Iterator_c ( const_cast<ListNode_t*> (&m_tStub) );
	}

private:
	ListNode_t m_tStub;	///< stub node
	volatile int m_iCount;
};

/// wrap raw void* into ListNode_t to store it in List_t
struct ListedData_t: public ListNode_t
{
	const void* m_pData = nullptr;

	ListedData_t() = default;
	explicit ListedData_t ( const void* pData )
		: m_pData ( pData )
	{}
};


struct NameValueStr_t
{
	CSphString	m_sName;
	CSphString	m_sValue;
};


template <typename T>
inline int sphCalcZippedLen ( T tValue )
{
	int nBytes = 1;
	tValue>>=7;
	while ( tValue )
	{
		tValue >>= 7;
		++nBytes;
	}

	return nBytes;
}


template<typename T, typename WRITER>
inline int sphZipValue ( WRITER fnPut, T tValue )
{
	int nBytes = sphCalcZippedLen ( tValue );
	for ( int i = nBytes-1; i>=0; --i )
		fnPut ( ( 0x7f & ( tValue >> ( 7 * i ) ) ) | ( i ? 0x80 : 0 ) );

	return nBytes;
}


template <typename T>
inline int sphZipToPtr ( BYTE * pData, T tValue )
{
	return sphZipValue ( [pData] ( BYTE b ) mutable { *pData++ = b; }, tValue );
}

/// Allocation for small objects (namely - for movable dynamic attributes).
/// internals based on Alexandresku's 'loki' implementation - 'Allocator for small objects'
static const int MAX_SMALL_OBJECT_SIZE = 64;

#if WITH_SMALLALLOC
BYTE * sphAllocateSmall ( int iBytes );
void sphDeallocateSmall ( BYTE * pBlob, int iBytes );
size_t sphGetSmallAllocatedSize ();	// how many allocated right now
size_t sphGetSmallReservedSize ();	// how many pooled from the sys right now
#else
inline BYTE * sphAllocateSmall(int iBytes) {return new BYTE[iBytes];};
inline void sphDeallocateSmall(const BYTE* pBlob, int) {delete[]pBlob;};
inline void sphDeallocateSmall(const BYTE* pBlob) {delete[]pBlob;};
inline size_t sphGetSmallAllocatedSize() {return 0;};    // how many allocated right now
inline size_t sphGetSmallReservedSize() {return 0;};    // how many pooled from the sys right now
#endif // WITH_SMALLALLOC

// helper to use in vector as custom allocator
namespace sph {
	template<typename T>
	class CustomStorage_T
	{
	protected:
		/// grow enough to hold that much entries.
		inline static T * Allocate ( int64_t iLimit )
		{
			return sphAllocateSmall ( int ( iLimit*sizeof(T) ) );
		}

		inline static void Deallocate ( T * pData )
		{
			sphDeallocateSmall ( (BYTE*) pData );
		}

		static const bool is_constructed = true;
		static const bool is_owned = false;
	};
}

template<typename T>
using TightPackedVec_T = sph::Vector_T<T, sph::DefaultCopy_T<T>, sph::TightRelimit, sph::CustomStorage_T<T>>;

void sphDeallocatePacked ( BYTE * pBlob );

DWORD		sphUnzipInt ( const BYTE * & pBuf );
SphOffset_t sphUnzipOffset ( const BYTE * & pBuf );

/// use env variables, if available, instead of hard-coded macro
// this returns env FULL_SHARE_DIR, or hardcoded path, or '.' if nothing hardcoded
const char * GET_FULL_SHARE_DIR();

// this returns env ICU_DATA_DIR, or hardcoded path, or nullptr if nothing hardcoded
const char * GET_ICU_DATA_DIR ();

// this returns env MANTICORE_MODULES, or GET_FULL_SHARE_DIR()/modules
const char * GET_MANTICORE_MODULES ();

// this returns env GALERA_SONAME, or GET_MANTICORE_MODULES()/libgalera_manticore.so
CSphString GET_GALERA_FULLPATH ();

// this returns env LIB_MANTICORE_COLUMNAR, or GET_MANTICORE_MODULES()/lib_manticore_columnar.xx (xx=so or dll)
CSphString GET_COLUMNAR_FULLPATH ();

// fast diagnostic logging.
// Being a macro, it will be optimized out by compiler when not in use
enum ESphLogLevel : BYTE; // values are in sphinxutils.h
struct LogMessage_t
{
	LogMessage_t ( BYTE uLevel = 5 ); // LOG_VERBOSE_DEBUG
	~LogMessage_t ();

	template<typename T>
	LogMessage_t & operator<< ( T && t )
	{
		m_dLog << std::forward<T> ( t );
		return *this;
	}

private:
	StringBuilder_c m_dLog;
	ESphLogLevel m_eLevel;
};

// for LOG (foo, bar) -> define LOG_LEVEL_foo as boolean, define LOG_COMPONENT_bar as expression

#define LOG_MSG LogMessage_t {}
#define LOG( Level, Component ) \
    if_const (LOG_LEVEL_##Level) \
        LOG_MSG << LOG_COMPONENT_##Component

#define LOGINFO( Level, Component ) \
	if_const ( LOG_LEVEL_##Level ) \
		LogMessage_t { SPH_LOG_INFO } << LOG_COMPONENT_##Component

// flag to trace all threads creation/deletion (set to true and rebuild)
#define LOG_LEVEL_TPLIFE false

class LocMessages_c;
class LocMessage_c
{

	friend class LocMessages_c;
	LocMessage_c ( LocMessages_c* pOwner );

public:

	void Swap ( LocMessage_c& rhs ) noexcept
	{
		::Swap ( m_dLog, rhs.m_dLog );
	}

	LocMessage_c ( const LocMessage_c& rhs )
	{
		assert (false && "NRVO failed");
	}

	MOVE_BYSWAP ( LocMessage_c)
	~LocMessage_c ();

	template<typename T>
	LocMessage_c & operator<< ( T && t )
	{
		m_dLog << std::forward<T> ( t );
		return *this;
	}

private:
	StringBuilder_c m_dLog;
	LocMessages_c * m_pOwner = nullptr;
};

struct MsgList
{
	CSphString m_sMsg = nullptr;
	MsgList* m_pNext = nullptr;
};

class LocMessages_c : public ISphNoncopyable
{
public:
	~LocMessages_c ();

	LocMessage_c GetLoc()
	{
		return LocMessage_c(this);
	}

	int Print() const;

	void Append ( StringBuilder_c & dMsg );
	void Swap ( LocMessages_c& rhs ) noexcept;

//	CSphMutex m_tLock;
	MsgList * m_sMsgs = nullptr;
	int m_iMsgs = 0;
};

/*
 * unit logger.
 * Use LOC_ADD to add logger to a class/struct
 * Use #define LOG_LEVEL_FOO 1 - to enable logging
 * Use #define LOG_COMPONENT_BAR as informative prefix
 * Use logger as LOC(FOO,BAR) << "my cool message" for logging
 * Use m_dLogger.Print() either as direct call, either as 'evaluate expression' in debugger.
 */

#define LOC_ADD LocMessages_c    m_tLogger
#define LOC_SWAP( RHS ) m_tLogger.Swap(RHS.m_tLogger)
#define LOC_MSG m_tLogger.GetLoc()
#define LOC( Level, Component ) \
    if_const (LOG_LEVEL_##Level) \
        LOC_MSG << LOG_COMPONENT_##Component

#endif // _sphinxstd_<|MERGE_RESOLUTION|>--- conflicted
+++ resolved
@@ -3199,12 +3199,8 @@
 
 	// get current build value
 	const char *		cstr() const { return m_szBuffer ? m_szBuffer : ""; }
-<<<<<<< HEAD
-	explicit operator	CSphString() const { return {cstr()}; }
+	explicit operator	CSphString() const { return { cstr() }; }
 	explicit operator	Str_t() const { return m_szBuffer ? Str_t { m_szBuffer, m_iUsed } : dEmptyStr; }
-=======
-	explicit operator	CSphString() const { return { cstr() }; }
->>>>>>> 92c82f24
 
 	// move out (de-own) value
 	BYTE *				Leak();
