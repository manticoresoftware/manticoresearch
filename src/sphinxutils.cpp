--- conflicted
+++ resolved
@@ -1090,12 +1090,8 @@
 	{ "diskchunk_flush_search_timeout",		0, nullptr },
 	{ "kibana_version_string",		0, NULL },
 	{ "expansion_phrase_limit",	0, NULL },
-<<<<<<< HEAD
-	{ "auth",					0, NULL },
-=======
 	{ "secondary_index_block_cache", 0, nullptr },
 	{ "expansion_phrase_warning",	0, NULL },
->>>>>>> b01af24f
 	{ NULL,						0, NULL }
 };
 
@@ -3259,7 +3255,7 @@
 
 	m_pLibrary = dlopen ( szPath, RTLD_NOW | ( bGlobal ? RTLD_GLOBAL : RTLD_LOCAL ) );
 	if ( !m_pLibrary )
-		sphLogDebug ( "dlopen(%s) failed: %s", szPath, dlerror() );
+		sphLogDebug ( "dlopen(%s) failed", szPath );
 	else
 		sphLogDebug ( "dlopen(%s)=%p", szPath, m_pLibrary );
 }
