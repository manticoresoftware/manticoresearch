--- conflicted
+++ resolved
@@ -1080,13 +1080,10 @@
 	{ "merge_buffer_dict",		0, NULL },
 	{ "merge_si_memlimit",		0, NULL },
 	{ "log_http",				0, NULL },
-<<<<<<< HEAD
+	{ "join_batch_size",		0, NULL },
 	{ "auth_user",				0, NULL },
 	{ "auth_pass",				0, NULL },
 	{ "auth_user_file",			0, NULL },
-=======
-	{ "join_batch_size",		0, NULL },
->>>>>>> 24c413f5
 	{ NULL,						0, NULL }
 };
 
