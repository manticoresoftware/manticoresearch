--- conflicted
+++ resolved
@@ -1085,13 +1085,10 @@
 	{ "join_batch_size",		0, NULL },
 	{ "diskchunk_flush_write_timeout",		0, nullptr },
 	{ "diskchunk_flush_search_timeout",		0, nullptr },
-<<<<<<< HEAD
+	{ "kibana_version_string",		0, NULL },
 	{ "auth_user",				0, NULL },
 	{ "auth_pass",				0, NULL },
 	{ "auth_user_file",			0, NULL },	
-=======
-	{ "kibana_version_string",		0, NULL },
->>>>>>> 264025a5
 	{ NULL,						0, NULL }
 };
 
