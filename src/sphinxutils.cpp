--- conflicted
+++ resolved
@@ -1088,11 +1088,8 @@
 	{ "diskchunk_flush_write_timeout",		0, nullptr },
 	{ "diskchunk_flush_search_timeout",		0, nullptr },
 	{ "kibana_version_string",		0, NULL },
-<<<<<<< HEAD
+	{ "expansion_phrase_limit",	0, NULL },
 	{ "auth",					0, NULL },
-=======
-	{ "expansion_phrase_limit",	0, NULL },
->>>>>>> aba1db03
 	{ NULL,						0, NULL }
 };
 
