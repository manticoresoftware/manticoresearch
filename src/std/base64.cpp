//
// Copyright (c) 2024, Manticore Software LTD (https://manticoresearch.com)
// All rights reserved
//
// This program is free software; you can redistribute it and/or modify
// it under the terms of the GNU General Public License. You should have
// received a copy of the GPL license along with this program; if you
// did not, you can find it at http://www.gnu.org
//


#include "base64.h"

#include <boost/archive/iterators/binary_from_base64.hpp>
#include <boost/archive/iterators/base64_from_binary.hpp>
#include <boost/archive/iterators/transform_width.hpp>
#include <boost/algorithm/string.hpp>


bool DecodeBase64 ( const CSphString & sValue, CSphString & sResult )
{
	std::string_view sVal = sValue.cstr();

<<<<<<< HEAD
    using namespace boost::archive::iterators;
    using It = transform_width<binary_from_base64<std::string_view::const_iterator>, 8, 6>;
    return boost::algorithm::trim_right_copy_if(std::string(It(std::begin(sVal)), It(std::end(sVal))), [](char c)
=======
	using namespace boost::archive::iterators;
	try
>>>>>>> 264025a5
	{
		using It = transform_width<binary_from_base64<std::string::const_iterator>, 8, 6>;
		sResult = boost::algorithm::trim_right_copy_if(std::string(It(std::begin(sVal)), It(std::end(sVal))), [](char c) { return c == '\0'; }).c_str();
	}
	catch (...)
	{
		return false;
	}

	return true;
}


CSphString EncodeBase64 ( const CSphString & sValue )
{
	std::string_view sVal = sValue.cstr();

<<<<<<< HEAD
    using namespace boost::archive::iterators;
    using It = base64_from_binary<transform_width<std::string_view::const_iterator, 6, 8>>;
    auto sTmp = std::string(It(std::begin(sVal)), It(std::end(sVal)));
    return sTmp.append((3 - sVal.size() % 3) % 3, '=').c_str();
}

void DecodeBinBase64 ( const CSphString & sSrc, CSphVector<BYTE> & dDst )
{
	std::string_view sVal = sSrc.cstr();
    dDst.Reserve ( dDst.GetLength() + ( ( sVal.size() + 2 ) / 3 ) * 4 );

    using namespace boost::archive::iterators;
    using It = transform_width<binary_from_base64<std::string_view::const_iterator>, 8, 6>;
    for ( It tIt ( std::begin(sVal) ); tIt!=It( std::end(sVal) ); tIt++ )
        dDst.Add ( *tIt );

    while ( dDst.GetLength() && dDst.Last()=='\0' )
        dDst.Pop();
}


CSphString EncodeBinBase64 ( const VecTraits_T<BYTE> & dSrc )
{
    std::string_view sVal { (const char *)dSrc.Begin(), (std::string_view::size_type)dSrc.GetLength() };

    using namespace boost::archive::iterators;
    using It = base64_from_binary<transform_width<std::string_view::const_iterator, 6, 8>>;
    auto sTmp = std::string(It(std::begin(sVal)), It(std::end(sVal)));
    return sTmp.append((3 - sVal.size() % 3) % 3, '=').c_str();
=======
	using namespace boost::archive::iterators;
	using It = base64_from_binary<transform_width<std::string::const_iterator, 6, 8>>;
	auto sTmp = std::string(It(std::begin(sVal)), It(std::end(sVal)));
	return sTmp.append((3 - sVal.size() % 3) % 3, '=').c_str();
>>>>>>> 264025a5
}<|MERGE_RESOLUTION|>--- conflicted
+++ resolved
@@ -19,16 +19,10 @@
 
 bool DecodeBase64 ( const CSphString & sValue, CSphString & sResult )
 {
-	std::string_view sVal = sValue.cstr();
+	std::string sVal = sValue.cstr();
 
-<<<<<<< HEAD
-    using namespace boost::archive::iterators;
-    using It = transform_width<binary_from_base64<std::string_view::const_iterator>, 8, 6>;
-    return boost::algorithm::trim_right_copy_if(std::string(It(std::begin(sVal)), It(std::end(sVal))), [](char c)
-=======
 	using namespace boost::archive::iterators;
 	try
->>>>>>> 264025a5
 	{
 		using It = transform_width<binary_from_base64<std::string::const_iterator>, 8, 6>;
 		sResult = boost::algorithm::trim_right_copy_if(std::string(It(std::begin(sVal)), It(std::end(sVal))), [](char c) { return c == '\0'; }).c_str();
@@ -44,13 +38,12 @@
 
 CSphString EncodeBase64 ( const CSphString & sValue )
 {
-	std::string_view sVal = sValue.cstr();
+	std::string sVal = sValue.cstr();
 
-<<<<<<< HEAD
-    using namespace boost::archive::iterators;
-    using It = base64_from_binary<transform_width<std::string_view::const_iterator, 6, 8>>;
-    auto sTmp = std::string(It(std::begin(sVal)), It(std::end(sVal)));
-    return sTmp.append((3 - sVal.size() % 3) % 3, '=').c_str();
+	using namespace boost::archive::iterators;
+	using It = base64_from_binary<transform_width<std::string::const_iterator, 6, 8>>;
+	auto sTmp = std::string(It(std::begin(sVal)), It(std::end(sVal)));
+	return sTmp.append((3 - sVal.size() % 3) % 3, '=').c_str();
 }
 
 void DecodeBinBase64 ( const CSphString & sSrc, CSphVector<BYTE> & dDst )
@@ -76,10 +69,4 @@
     using It = base64_from_binary<transform_width<std::string_view::const_iterator, 6, 8>>;
     auto sTmp = std::string(It(std::begin(sVal)), It(std::end(sVal)));
     return sTmp.append((3 - sVal.size() % 3) % 3, '=').c_str();
-=======
-	using namespace boost::archive::iterators;
-	using It = base64_from_binary<transform_width<std::string::const_iterator, 6, 8>>;
-	auto sTmp = std::string(It(std::begin(sVal)), It(std::end(sVal)));
-	return sTmp.append((3 - sVal.size() % 3) % 3, '=').c_str();
->>>>>>> 264025a5
 }