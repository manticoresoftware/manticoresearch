/* A Bison parser, made by GNU Bison 3.0.2.  */

/* Bison implementation for Yacc-like parsers in C

   Copyright (C) 1984, 1989-1990, 2000-2013 Free Software Foundation, Inc.

   This program is free software: you can redistribute it and/or modify
   it under the terms of the GNU General Public License as published by
   the Free Software Foundation, either version 3 of the License, or
   (at your option) any later version.

   This program is distributed in the hope that it will be useful,
   but WITHOUT ANY WARRANTY; without even the implied warranty of
   MERCHANTABILITY or FITNESS FOR A PARTICULAR PURPOSE.  See the
   GNU General Public License for more details.

   You should have received a copy of the GNU General Public License
   along with this program.  If not, see <http://www.gnu.org/licenses/>.  */

/* As a special exception, you may create a larger work that contains
   part or all of the Bison parser skeleton and distribute that work
   under terms of your choice, so long as that work isn't itself a
   parser generator using the skeleton or a modified version thereof
   as a parser skeleton.  Alternatively, if you modify or redistribute
   the parser skeleton itself, you may (at your option) remove this
   special exception, which will cause the skeleton and the resulting
   Bison output files to be licensed under the GNU General Public
   License without this special exception.

   This special exception was added by the Free Software Foundation in
   version 2.2 of Bison.  */

/* C LALR(1) parser skeleton written by Richard Stallman, by
   simplifying the original so-called "semantic" parser.  */

/* All symbols defined below should begin with yy or YY, to avoid
   infringing on user name space.  This should be done even for local
   variables, as they might otherwise be expanded by user macros.
   There are some unavoidable exceptions within include files to
   define necessary library symbols; they are noted "INFRINGES ON
   USER NAME SPACE" below.  */

/* Identify Bison output.  */
#define YYBISON 1

/* Bison version.  */
#define YYBISON_VERSION "3.0.2"

/* Skeleton name.  */
#define YYSKELETON_NAME "yacc.c"

/* Pure parsers.  */
#define YYPURE 1

/* Push parsers.  */
#define YYPUSH 0

<<<<<<< HEAD


/* Tokens.  */
#ifndef YYTOKENTYPE
# define YYTOKENTYPE
   /* Put the tokens into the symbol table, so that GDB and other debuggers
      know about them.  */
   enum yytokentype {
     TOK_IDENT = 258,
     TOK_ATIDENT = 259,
     TOK_CONST_INT = 260,
     TOK_CONST_FLOAT = 261,
     TOK_CONST_MVA = 262,
     TOK_QUOTED_STRING = 263,
     TOK_USERVAR = 264,
     TOK_SYSVAR = 265,
     TOK_CONST_STRINGS = 266,
     TOK_BAD_NUMERIC = 267,
     TOK_SUBKEY = 268,
     TOK_DOT_NUMBER = 269,
     TOK_ADD = 270,
     TOK_AGENT = 271,
     TOK_ALTER = 272,
     TOK_ALL = 273,
     TOK_ANY = 274,
     TOK_AS = 275,
     TOK_ASC = 276,
     TOK_ATTACH = 277,
     TOK_ATTRIBUTES = 278,
     TOK_AVG = 279,
     TOK_BEGIN = 280,
     TOK_BETWEEN = 281,
     TOK_BIGINT = 282,
     TOK_BOOL = 283,
     TOK_BY = 284,
     TOK_CALL = 285,
     TOK_CHARACTER = 286,
     TOK_CHUNK = 287,
     TOK_COLLATION = 288,
     TOK_COLUMN = 289,
     TOK_COMMIT = 290,
     TOK_COMMITTED = 291,
     TOK_COUNT = 292,
     TOK_CREATE = 293,
     TOK_DATABASES = 294,
     TOK_DELETE = 295,
     TOK_DESC = 296,
     TOK_DESCRIBE = 297,
     TOK_DISTINCT = 298,
     TOK_DIV = 299,
     TOK_DOUBLE = 300,
     TOK_DROP = 301,
     TOK_FACET = 302,
     TOK_FALSE = 303,
     TOK_FLOAT = 304,
     TOK_FLUSH = 305,
     TOK_FOR = 306,
     TOK_FROM = 307,
     TOK_FUNCTION = 308,
     TOK_GLOBAL = 309,
     TOK_GROUP = 310,
     TOK_GROUPBY = 311,
     TOK_GROUP_CONCAT = 312,
     TOK_HAVING = 313,
     TOK_ID = 314,
     TOK_IN = 315,
     TOK_INDEX = 316,
     TOK_INDEXOF = 317,
     TOK_INSERT = 318,
     TOK_INT = 319,
     TOK_INTEGER = 320,
     TOK_INTO = 321,
     TOK_IS = 322,
     TOK_ISOLATION = 323,
     TOK_JSON = 324,
     TOK_LEVEL = 325,
     TOK_LIKE = 326,
     TOK_LIMIT = 327,
     TOK_MATCH = 328,
     TOK_MAX = 329,
     TOK_META = 330,
     TOK_MIN = 331,
     TOK_MOD = 332,
     TOK_MULTI = 333,
     TOK_MULTI64 = 334,
     TOK_NAMES = 335,
     TOK_NULL = 336,
     TOK_OPTION = 337,
     TOK_ORDER = 338,
     TOK_OPTIMIZE = 339,
     TOK_PLAN = 340,
     TOK_PLUGIN = 341,
     TOK_PLUGINS = 342,
     TOK_PROFILE = 343,
     TOK_RAND = 344,
     TOK_RAMCHUNK = 345,
     TOK_READ = 346,
     TOK_RECONFIGURE = 347,
     TOK_RELOAD = 348,
     TOK_REPEATABLE = 349,
     TOK_REPLACE = 350,
     TOK_REMAP = 351,
     TOK_RETURNS = 352,
     TOK_ROLLBACK = 353,
     TOK_RTINDEX = 354,
     TOK_SELECT = 355,
     TOK_SERIALIZABLE = 356,
     TOK_SET = 357,
     TOK_SETTINGS = 358,
     TOK_SESSION = 359,
     TOK_SHOW = 360,
     TOK_SONAME = 361,
     TOK_START = 362,
     TOK_STATUS = 363,
     TOK_STRING = 364,
     TOK_SUM = 365,
     TOK_TABLE = 366,
     TOK_TABLES = 367,
     TOK_THREADS = 368,
     TOK_TO = 369,
     TOK_TRANSACTION = 370,
     TOK_TRUE = 371,
     TOK_TRUNCATE = 372,
     TOK_TYPE = 373,
     TOK_UNCOMMITTED = 374,
     TOK_UPDATE = 375,
     TOK_VALUES = 376,
     TOK_VARIABLES = 377,
     TOK_WARNINGS = 378,
     TOK_WEIGHT = 379,
     TOK_WHERE = 380,
     TOK_WITHIN = 381,
     TOK_OR = 382,
     TOK_AND = 383,
     TOK_NE = 384,
     TOK_GTE = 385,
     TOK_LTE = 386,
     TOK_NOT = 387,
     TOK_NEG = 388
   };
#endif
#define TOK_IDENT 258
#define TOK_ATIDENT 259
#define TOK_CONST_INT 260
#define TOK_CONST_FLOAT 261
#define TOK_CONST_MVA 262
#define TOK_QUOTED_STRING 263
#define TOK_USERVAR 264
#define TOK_SYSVAR 265
#define TOK_CONST_STRINGS 266
#define TOK_BAD_NUMERIC 267
#define TOK_SUBKEY 268
#define TOK_DOT_NUMBER 269
#define TOK_ADD 270
#define TOK_AGENT 271
#define TOK_ALTER 272
#define TOK_ALL 273
#define TOK_ANY 274
#define TOK_AS 275
#define TOK_ASC 276
#define TOK_ATTACH 277
#define TOK_ATTRIBUTES 278
#define TOK_AVG 279
#define TOK_BEGIN 280
#define TOK_BETWEEN 281
#define TOK_BIGINT 282
#define TOK_BOOL 283
#define TOK_BY 284
#define TOK_CALL 285
#define TOK_CHARACTER 286
#define TOK_CHUNK 287
#define TOK_COLLATION 288
#define TOK_COLUMN 289
#define TOK_COMMIT 290
#define TOK_COMMITTED 291
#define TOK_COUNT 292
#define TOK_CREATE 293
#define TOK_DATABASES 294
#define TOK_DELETE 295
#define TOK_DESC 296
#define TOK_DESCRIBE 297
#define TOK_DISTINCT 298
#define TOK_DIV 299
#define TOK_DOUBLE 300
#define TOK_DROP 301
#define TOK_FACET 302
#define TOK_FALSE 303
#define TOK_FLOAT 304
#define TOK_FLUSH 305
#define TOK_FOR 306
#define TOK_FROM 307
#define TOK_FUNCTION 308
#define TOK_GLOBAL 309
#define TOK_GROUP 310
#define TOK_GROUPBY 311
#define TOK_GROUP_CONCAT 312
#define TOK_HAVING 313
#define TOK_ID 314
#define TOK_IN 315
#define TOK_INDEX 316
#define TOK_INDEXOF 317
#define TOK_INSERT 318
#define TOK_INT 319
#define TOK_INTEGER 320
#define TOK_INTO 321
#define TOK_IS 322
#define TOK_ISOLATION 323
#define TOK_JSON 324
#define TOK_LEVEL 325
#define TOK_LIKE 326
#define TOK_LIMIT 327
#define TOK_MATCH 328
#define TOK_MAX 329
#define TOK_META 330
#define TOK_MIN 331
#define TOK_MOD 332
#define TOK_MULTI 333
#define TOK_MULTI64 334
#define TOK_NAMES 335
#define TOK_NULL 336
#define TOK_OPTION 337
#define TOK_ORDER 338
#define TOK_OPTIMIZE 339
#define TOK_PLAN 340
#define TOK_PLUGIN 341
#define TOK_PLUGINS 342
#define TOK_PROFILE 343
#define TOK_RAND 344
#define TOK_RAMCHUNK 345
#define TOK_READ 346
#define TOK_RECONFIGURE 347
#define TOK_RELOAD 348
#define TOK_REPEATABLE 349
#define TOK_REPLACE 350
#define TOK_REMAP 351
#define TOK_RETURNS 352
#define TOK_ROLLBACK 353
#define TOK_RTINDEX 354
#define TOK_SELECT 355
#define TOK_SERIALIZABLE 356
#define TOK_SET 357
#define TOK_SETTINGS 358
#define TOK_SESSION 359
#define TOK_SHOW 360
#define TOK_SONAME 361
#define TOK_START 362
#define TOK_STATUS 363
#define TOK_STRING 364
#define TOK_SUM 365
#define TOK_TABLE 366
#define TOK_TABLES 367
#define TOK_THREADS 368
#define TOK_TO 369
#define TOK_TRANSACTION 370
#define TOK_TRUE 371
#define TOK_TRUNCATE 372
#define TOK_TYPE 373
#define TOK_UNCOMMITTED 374
#define TOK_UPDATE 375
#define TOK_VALUES 376
#define TOK_VARIABLES 377
#define TOK_WARNINGS 378
#define TOK_WEIGHT 379
#define TOK_WHERE 380
#define TOK_WITHIN 381
#define TOK_OR 382
#define TOK_AND 383
#define TOK_NE 384
#define TOK_GTE 385
#define TOK_LTE 386
#define TOK_NOT 387
#define TOK_NEG 388
=======
/* Pull parsers.  */
#define YYPULL 1
>>>>>>> deef0ad6




/* Copy the first part of user declarations.  */


#if USE_WINDOWS
#pragma warning(push,1)
#pragma warning(disable:4702) // unreachable code
#endif



// some helpers
#include <float.h> // for FLT_MAX

static void AddInsval ( SqlParser_c * pParser, CSphVector<SqlInsert_t> & dVec, const SqlNode_t & tNode )
{
	SqlInsert_t & tIns = dVec.Add();
	tIns.m_iType = tNode.m_iType;
	tIns.m_iVal = tNode.m_iValue; // OPTIMIZE? copy conditionally based on type?
	tIns.m_fVal = tNode.m_fValue;
	if ( tIns.m_iType==TOK_QUOTED_STRING )
		pParser->ToStringUnescape ( tIns.m_sVal, tNode );
	tIns.m_pVals = tNode.m_pValues;
}

static CSphFilterSettings * AddMvaRange ( SqlParser_c * pParser, const SqlNode_t & tNode, int64_t iMin, int64_t iMax )
{
	CSphFilterSettings * f = pParser->AddFilter ( tNode, SPH_FILTER_RANGE );
	f->m_eMvaFunc = ( tNode.m_iType==TOK_ALL ) ? SPH_MVAFUNC_ALL : SPH_MVAFUNC_ANY;
	f->m_iMinValue = iMin;
	f->m_iMaxValue = iMax;
	return f;
}

#define TRACK_BOUNDS(_res,_left,_right) \
	_res = _left; \
	if ( _res.m_iStart>0 && pParser->m_pBuf[_res.m_iStart-1]=='`' ) \
		_res.m_iStart--; \
	_res.m_iEnd = _right.m_iEnd; \
	_res.m_iType = 0;




# ifndef YY_NULLPTR
#  if defined __cplusplus && 201103L <= __cplusplus
#   define YY_NULLPTR nullptr
#  else
#   define YY_NULLPTR 0
#  endif
# endif

/* Enabling verbose error messages.  */
#ifdef YYERROR_VERBOSE
# undef YYERROR_VERBOSE
# define YYERROR_VERBOSE 1
#else
# define YYERROR_VERBOSE 1
#endif

/* In a future release of Bison, this section will be replaced
   by #include "yysphinxql.h".  */
#ifndef YY_YY_YYSPHINXQL_H_INCLUDED
# define YY_YY_YYSPHINXQL_H_INCLUDED
/* Debug traces.  */
#ifndef YYDEBUG
# define YYDEBUG 0
#endif
#if YYDEBUG
extern int yydebug;
#endif

/* Token type.  */
#ifndef YYTOKENTYPE
# define YYTOKENTYPE
  enum yytokentype
  {
    TOK_IDENT = 258,
    TOK_ATIDENT = 259,
    TOK_CONST_INT = 260,
    TOK_CONST_FLOAT = 261,
    TOK_CONST_MVA = 262,
    TOK_QUOTED_STRING = 263,
    TOK_USERVAR = 264,
    TOK_SYSVAR = 265,
    TOK_CONST_STRINGS = 266,
    TOK_BAD_NUMERIC = 267,
    TOK_SUBKEY = 268,
    TOK_DOT_NUMBER = 269,
    TOK_ADD = 270,
    TOK_AGENT = 271,
    TOK_ALTER = 272,
    TOK_AS = 273,
    TOK_ASC = 274,
    TOK_ATTACH = 275,
    TOK_ATTRIBUTES = 276,
    TOK_AVG = 277,
    TOK_BEGIN = 278,
    TOK_BETWEEN = 279,
    TOK_BIGINT = 280,
    TOK_BOOL = 281,
    TOK_BY = 282,
    TOK_CALL = 283,
    TOK_CHARACTER = 284,
    TOK_CHUNK = 285,
    TOK_COLLATION = 286,
    TOK_COLUMN = 287,
    TOK_COMMIT = 288,
    TOK_COMMITTED = 289,
    TOK_COUNT = 290,
    TOK_CREATE = 291,
    TOK_DATABASES = 292,
    TOK_DELETE = 293,
    TOK_DESC = 294,
    TOK_DESCRIBE = 295,
    TOK_DISTINCT = 296,
    TOK_DIV = 297,
    TOK_DOUBLE = 298,
    TOK_DROP = 299,
    TOK_FACET = 300,
    TOK_FALSE = 301,
    TOK_FLOAT = 302,
    TOK_FLUSH = 303,
    TOK_FOR = 304,
    TOK_FROM = 305,
    TOK_FUNCTION = 306,
    TOK_GLOBAL = 307,
    TOK_GROUP = 308,
    TOK_GROUPBY = 309,
    TOK_GROUP_CONCAT = 310,
    TOK_HAVING = 311,
    TOK_ID = 312,
    TOK_IN = 313,
    TOK_INDEX = 314,
    TOK_INSERT = 315,
    TOK_INT = 316,
    TOK_INTEGER = 317,
    TOK_INTO = 318,
    TOK_IS = 319,
    TOK_ISOLATION = 320,
    TOK_JSON = 321,
    TOK_LEVEL = 322,
    TOK_LIKE = 323,
    TOK_LIMIT = 324,
    TOK_MATCH = 325,
    TOK_MAX = 326,
    TOK_META = 327,
    TOK_MIN = 328,
    TOK_MOD = 329,
    TOK_MULTI = 330,
    TOK_MULTI64 = 331,
    TOK_NAMES = 332,
    TOK_NULL = 333,
    TOK_OPTION = 334,
    TOK_ORDER = 335,
    TOK_OPTIMIZE = 336,
    TOK_PLAN = 337,
    TOK_PLUGIN = 338,
    TOK_PLUGINS = 339,
    TOK_PROFILE = 340,
    TOK_RAND = 341,
    TOK_RAMCHUNK = 342,
    TOK_READ = 343,
    TOK_RECONFIGURE = 344,
    TOK_REPEATABLE = 345,
    TOK_REPLACE = 346,
    TOK_REMAP = 347,
    TOK_RETURNS = 348,
    TOK_ROLLBACK = 349,
    TOK_RTINDEX = 350,
    TOK_SELECT = 351,
    TOK_SERIALIZABLE = 352,
    TOK_SET = 353,
    TOK_SETTINGS = 354,
    TOK_SESSION = 355,
    TOK_SHOW = 356,
    TOK_SONAME = 357,
    TOK_START = 358,
    TOK_STATUS = 359,
    TOK_STRING = 360,
    TOK_SUM = 361,
    TOK_TABLE = 362,
    TOK_TABLES = 363,
    TOK_THREADS = 364,
    TOK_TO = 365,
    TOK_TRANSACTION = 366,
    TOK_TRUE = 367,
    TOK_TRUNCATE = 368,
    TOK_TYPE = 369,
    TOK_UNCOMMITTED = 370,
    TOK_UPDATE = 371,
    TOK_VALUES = 372,
    TOK_VARIABLES = 373,
    TOK_WARNINGS = 374,
    TOK_WEIGHT = 375,
    TOK_WHERE = 376,
    TOK_WITHIN = 377,
    TOK_OR = 378,
    TOK_AND = 379,
    TOK_NE = 380,
    TOK_LTE = 381,
    TOK_GTE = 382,
    TOK_NOT = 383,
    TOK_NEG = 384
  };
#endif

/* Value type.  */
#if ! defined YYSTYPE && ! defined YYSTYPE_IS_DECLARED
typedef int YYSTYPE;
# define YYSTYPE_IS_TRIVIAL 1
# define YYSTYPE_IS_DECLARED 1
#endif



int yyparse (SqlParser_c * pParser);

#endif /* !YY_YY_YYSPHINXQL_H_INCLUDED  */

/* Copy the second part of user declarations.  */



#ifdef short
# undef short
#endif

#ifdef YYTYPE_UINT8
typedef YYTYPE_UINT8 yytype_uint8;
#else
typedef unsigned char yytype_uint8;
#endif

#ifdef YYTYPE_INT8
typedef YYTYPE_INT8 yytype_int8;
#else
typedef signed char yytype_int8;
#endif

#ifdef YYTYPE_UINT16
typedef YYTYPE_UINT16 yytype_uint16;
#else
typedef unsigned short int yytype_uint16;
#endif

#ifdef YYTYPE_INT16
typedef YYTYPE_INT16 yytype_int16;
#else
typedef short int yytype_int16;
#endif

#ifndef YYSIZE_T
# ifdef __SIZE_TYPE__
#  define YYSIZE_T __SIZE_TYPE__
# elif defined size_t
#  define YYSIZE_T size_t
# elif ! defined YYSIZE_T
#  include <stddef.h> /* INFRINGES ON USER NAME SPACE */
#  define YYSIZE_T size_t
# else
#  define YYSIZE_T unsigned int
# endif
#endif

#define YYSIZE_MAXIMUM ((YYSIZE_T) -1)

#ifndef YY_
# if defined YYENABLE_NLS && YYENABLE_NLS
#  if ENABLE_NLS
#   include <libintl.h> /* INFRINGES ON USER NAME SPACE */
#   define YY_(Msgid) dgettext ("bison-runtime", Msgid)
#  endif
# endif
# ifndef YY_
#  define YY_(Msgid) Msgid
# endif
#endif

#ifndef YY_ATTRIBUTE
# if (defined __GNUC__                                               \
      && (2 < __GNUC__ || (__GNUC__ == 2 && 96 <= __GNUC_MINOR__)))  \
     || defined __SUNPRO_C && 0x5110 <= __SUNPRO_C
#  define YY_ATTRIBUTE(Spec) __attribute__(Spec)
# else
#  define YY_ATTRIBUTE(Spec) /* empty */
# endif
#endif

#ifndef YY_ATTRIBUTE_PURE
# define YY_ATTRIBUTE_PURE   YY_ATTRIBUTE ((__pure__))
#endif

#ifndef YY_ATTRIBUTE_UNUSED
# define YY_ATTRIBUTE_UNUSED YY_ATTRIBUTE ((__unused__))
#endif

#if !defined _Noreturn \
     && (!defined __STDC_VERSION__ || __STDC_VERSION__ < 201112)
# if defined _MSC_VER && 1200 <= _MSC_VER
#  define _Noreturn __declspec (noreturn)
# else
#  define _Noreturn YY_ATTRIBUTE ((__noreturn__))
# endif
#endif

/* Suppress unused-variable warnings by "using" E.  */
#if ! defined lint || defined __GNUC__
# define YYUSE(E) ((void) (E))
#else
# define YYUSE(E) /* empty */
#endif

#if defined __GNUC__ && 407 <= __GNUC__ * 100 + __GNUC_MINOR__
/* Suppress an incorrect diagnostic about yylval being uninitialized.  */
# define YY_IGNORE_MAYBE_UNINITIALIZED_BEGIN \
    _Pragma ("GCC diagnostic push") \
    _Pragma ("GCC diagnostic ignored \"-Wuninitialized\"")\
    _Pragma ("GCC diagnostic ignored \"-Wmaybe-uninitialized\"")
# define YY_IGNORE_MAYBE_UNINITIALIZED_END \
    _Pragma ("GCC diagnostic pop")
#else
# define YY_INITIAL_VALUE(Value) Value
#endif
#ifndef YY_IGNORE_MAYBE_UNINITIALIZED_BEGIN
# define YY_IGNORE_MAYBE_UNINITIALIZED_BEGIN
# define YY_IGNORE_MAYBE_UNINITIALIZED_END
#endif
#ifndef YY_INITIAL_VALUE
# define YY_INITIAL_VALUE(Value) /* Nothing. */
#endif


#if ! defined yyoverflow || YYERROR_VERBOSE

/* The parser invokes alloca or malloc; define the necessary symbols.  */

# ifdef YYSTACK_USE_ALLOCA
#  if YYSTACK_USE_ALLOCA
#   ifdef __GNUC__
#    define YYSTACK_ALLOC __builtin_alloca
#   elif defined __BUILTIN_VA_ARG_INCR
#    include <alloca.h> /* INFRINGES ON USER NAME SPACE */
#   elif defined _AIX
#    define YYSTACK_ALLOC __alloca
#   elif defined _MSC_VER
#    include <malloc.h> /* INFRINGES ON USER NAME SPACE */
#    define alloca _alloca
#   else
#    define YYSTACK_ALLOC alloca
#    if ! defined _ALLOCA_H && ! defined EXIT_SUCCESS
#     include <stdlib.h> /* INFRINGES ON USER NAME SPACE */
      /* Use EXIT_SUCCESS as a witness for stdlib.h.  */
#     ifndef EXIT_SUCCESS
#      define EXIT_SUCCESS 0
#     endif
#    endif
#   endif
#  endif
# endif

# ifdef YYSTACK_ALLOC
   /* Pacify GCC's 'empty if-body' warning.  */
#  define YYSTACK_FREE(Ptr) do { /* empty */; } while (0)
#  ifndef YYSTACK_ALLOC_MAXIMUM
    /* The OS might guarantee only one guard page at the bottom of the stack,
       and a page size can be as small as 4096 bytes.  So we cannot safely
       invoke alloca (N) if N exceeds 4096.  Use a slightly smaller number
       to allow for a few compiler-allocated temporary stack slots.  */
#   define YYSTACK_ALLOC_MAXIMUM 4032 /* reasonable circa 2006 */
#  endif
# else
#  define YYSTACK_ALLOC YYMALLOC
#  define YYSTACK_FREE YYFREE
#  ifndef YYSTACK_ALLOC_MAXIMUM
#   define YYSTACK_ALLOC_MAXIMUM YYSIZE_MAXIMUM
#  endif
#  if (defined __cplusplus && ! defined EXIT_SUCCESS \
       && ! ((defined YYMALLOC || defined malloc) \
             && (defined YYFREE || defined free)))
#   include <stdlib.h> /* INFRINGES ON USER NAME SPACE */
#   ifndef EXIT_SUCCESS
#    define EXIT_SUCCESS 0
#   endif
#  endif
#  ifndef YYMALLOC
#   define YYMALLOC malloc
#   if ! defined malloc && ! defined EXIT_SUCCESS
void *malloc (YYSIZE_T); /* INFRINGES ON USER NAME SPACE */
#   endif
#  endif
#  ifndef YYFREE
#   define YYFREE free
#   if ! defined free && ! defined EXIT_SUCCESS
void free (void *); /* INFRINGES ON USER NAME SPACE */
#   endif
#  endif
# endif
#endif /* ! defined yyoverflow || YYERROR_VERBOSE */


#if (! defined yyoverflow \
     && (! defined __cplusplus \
         || (defined YYSTYPE_IS_TRIVIAL && YYSTYPE_IS_TRIVIAL)))

/* A type that is properly aligned for any stack member.  */
union yyalloc
{
  yytype_int16 yyss_alloc;
  YYSTYPE yyvs_alloc;
};

/* The size of the maximum gap between one aligned stack and the next.  */
# define YYSTACK_GAP_MAXIMUM (sizeof (union yyalloc) - 1)

/* The size of an array large to enough to hold all stacks, each with
   N elements.  */
# define YYSTACK_BYTES(N) \
     ((N) * (sizeof (yytype_int16) + sizeof (YYSTYPE)) \
      + YYSTACK_GAP_MAXIMUM)

# define YYCOPY_NEEDED 1

/* Relocate STACK from its old location to the new one.  The
   local variables YYSIZE and YYSTACKSIZE give the old and new number of
   elements in the stack, and YYPTR gives the new location of the
   stack.  Advance YYPTR to a properly aligned location for the next
   stack.  */
# define YYSTACK_RELOCATE(Stack_alloc, Stack)                           \
    do                                                                  \
      {                                                                 \
        YYSIZE_T yynewbytes;                                            \
        YYCOPY (&yyptr->Stack_alloc, Stack, yysize);                    \
        Stack = &yyptr->Stack_alloc;                                    \
        yynewbytes = yystacksize * sizeof (*Stack) + YYSTACK_GAP_MAXIMUM; \
        yyptr += yynewbytes / sizeof (*yyptr);                          \
      }                                                                 \
    while (0)

#endif

#if defined YYCOPY_NEEDED && YYCOPY_NEEDED
/* Copy COUNT objects from SRC to DST.  The source and destination do
   not overlap.  */
# ifndef YYCOPY
#  if defined __GNUC__ && 1 < __GNUC__
#   define YYCOPY(Dst, Src, Count) \
      __builtin_memcpy (Dst, Src, (Count) * sizeof (*(Src)))
#  else
#   define YYCOPY(Dst, Src, Count)              \
      do                                        \
        {                                       \
          YYSIZE_T yyi;                         \
          for (yyi = 0; yyi < (Count); yyi++)   \
            (Dst)[yyi] = (Src)[yyi];            \
        }                                       \
      while (0)
#  endif
# endif
#endif /* !YYCOPY_NEEDED */

<<<<<<< HEAD
/* YYFINAL -- State number of the termination state. */
#define YYFINAL  251
=======
/* YYFINAL -- State number of the termination state.  */
#define YYFINAL  238
>>>>>>> deef0ad6
/* YYLAST -- Last index in YYTABLE.  */
#define YYLAST   5041

<<<<<<< HEAD
/* YYNTOKENS -- Number of terminals. */
#define YYNTOKENS  153
/* YYNNTS -- Number of nonterminals. */
#define YYNNTS  141
/* YYNRULES -- Number of rules. */
#define YYNRULES  511
/* YYNRULES -- Number of states. */
#define YYNSTATES  908
=======
/* YYNTOKENS -- Number of terminals.  */
#define YYNTOKENS  149
/* YYNNTS -- Number of nonterminals.  */
#define YYNNTS  136
/* YYNRULES -- Number of rules.  */
#define YYNRULES  483
/* YYNSTATES -- Number of states.  */
#define YYNSTATES  841
>>>>>>> deef0ad6

/* YYTRANSLATE[YYX] -- Symbol number corresponding to YYX as returned
   by yylex, with out-of-bounds checking.  */
#define YYUNDEFTOK  2
#define YYMAXUTOK   388

#define YYTRANSLATE(YYX)                                                \
  ((unsigned int) (YYX) <= YYMAXUTOK ? yytranslate[YYX] : YYUNDEFTOK)

/* YYTRANSLATE[TOKEN-NUM] -- Symbol number corresponding to TOKEN-NUM
   as returned by yylex, without out-of-bounds checking.  */
static const yytype_uint8 yytranslate[] =
{
       0,     2,     2,     2,     2,     2,     2,     2,     2,     2,
       2,     2,     2,     2,     2,     2,     2,     2,     2,     2,
       2,     2,     2,     2,     2,     2,     2,     2,     2,     2,
       2,     2,     2,     2,     2,     2,     2,   141,   130,     2,
     145,   146,   139,   137,   147,   138,   150,   140,     2,     2,
       2,     2,     2,     2,     2,     2,     2,     2,     2,   144,
     133,   131,   134,     2,     2,     2,     2,     2,     2,     2,
       2,     2,     2,     2,     2,     2,     2,     2,     2,     2,
       2,     2,     2,     2,     2,     2,     2,     2,     2,     2,
       2,   151,     2,   152,     2,     2,     2,     2,     2,     2,
       2,     2,     2,     2,     2,     2,     2,     2,     2,     2,
       2,     2,     2,     2,     2,     2,     2,     2,     2,     2,
       2,     2,     2,   148,   129,   149,     2,     2,     2,     2,
       2,     2,     2,     2,     2,     2,     2,     2,     2,     2,
       2,     2,     2,     2,     2,     2,     2,     2,     2,     2,
       2,     2,     2,     2,     2,     2,     2,     2,     2,     2,
       2,     2,     2,     2,     2,     2,     2,     2,     2,     2,
       2,     2,     2,     2,     2,     2,     2,     2,     2,     2,
       2,     2,     2,     2,     2,     2,     2,     2,     2,     2,
       2,     2,     2,     2,     2,     2,     2,     2,     2,     2,
       2,     2,     2,     2,     2,     2,     2,     2,     2,     2,
       2,     2,     2,     2,     2,     2,     2,     2,     2,     2,
       2,     2,     2,     2,     2,     2,     2,     2,     2,     2,
       2,     2,     2,     2,     2,     2,     2,     2,     2,     2,
       2,     2,     2,     2,     2,     2,     2,     2,     2,     2,
       2,     2,     2,     2,     2,     2,     1,     2,     3,     4,
       5,     6,     7,     8,     9,    10,    11,    12,    13,    14,
      15,    16,    17,    18,    19,    20,    21,    22,    23,    24,
      25,    26,    27,    28,    29,    30,    31,    32,    33,    34,
      35,    36,    37,    38,    39,    40,    41,    42,    43,    44,
      45,    46,    47,    48,    49,    50,    51,    52,    53,    54,
      55,    56,    57,    58,    59,    60,    61,    62,    63,    64,
      65,    66,    67,    68,    69,    70,    71,    72,    73,    74,
      75,    76,    77,    78,    79,    80,    81,    82,    83,    84,
      85,    86,    87,    88,    89,    90,    91,    92,    93,    94,
      95,    96,    97,    98,    99,   100,   101,   102,   103,   104,
     105,   106,   107,   108,   109,   110,   111,   112,   113,   114,
     115,   116,   117,   118,   119,   120,   121,   122,   123,   124,
     125,   126,   127,   128,   132,   135,   136,   142,   143
};

#if YYDEBUG
  /* YYRLINE[YYN] -- Source line where rule number YYN was defined.  */
static const yytype_uint16 yyrline[] =
{
<<<<<<< HEAD
       0,     0,     3,     5,     7,    10,    12,    14,    16,    18,
      20,    22,    24,    26,    28,    30,    32,    34,    36,    38,
      40,    42,    44,    46,    48,    50,    52,    54,    56,    58,
      60,    62,    64,    66,    68,    70,    72,    74,    76,    78,
      80,    82,    84,    86,    88,    90,    92,    94,    96,    98,
     100,   102,   104,   106,   108,   110,   112,   114,   116,   118,
     120,   122,   124,   126,   128,   130,   132,   134,   136,   138,
     140,   142,   144,   146,   148,   150,   152,   154,   156,   158,
     160,   162,   164,   166,   168,   170,   172,   174,   176,   178,
     180,   182,   184,   186,   188,   190,   192,   194,   196,   198,
     200,   202,   204,   206,   208,   210,   212,   214,   216,   218,
     220,   222,   224,   226,   228,   230,   232,   234,   236,   238,
     240,   242,   244,   246,   248,   250,   252,   254,   256,   258,
     260,   262,   264,   266,   270,   273,   275,   277,   279,   288,
     290,   300,   301,   304,   306,   310,   312,   314,   316,   317,
     321,   322,   325,   330,   342,   344,   348,   350,   353,   354,
     356,   359,   361,   366,   371,   376,   381,   386,   391,   395,
     401,   403,   407,   408,   410,   413,   415,   419,   423,   428,
     430,   434,   438,   444,   451,   457,   464,   468,   473,   479,
     486,   490,   494,   498,   502,   506,   510,   516,   522,   528,
     532,   536,   540,   544,   548,   552,   556,   561,   565,   569,
     575,   582,   588,   595,   599,   603,   607,   611,   613,   615,
     620,   624,   628,   630,   632,   637,   642,   647,   651,   656,
     661,   663,   666,   668,   671,   673,   675,   679,   681,   685,
     686,   691,   692,   694,   696,   700,   701,   704,   705,   707,
     713,   714,   716,   720,   726,   728,   732,   734,   737,   740,
     741,   743,   746,   751,   752,   754,   757,   759,   763,   765,
     769,   773,   779,   786,   790,   792,   796,   800,   802,   804,
     806,   808,   810,   812,   814,   817,   820,   824,   828,   832,
     836,   840,   844,   848,   852,   856,   860,   864,   868,   872,
     876,   880,   884,   888,   892,   896,   898,   900,   902,   906,
     911,   916,   921,   926,   931,   936,   941,   945,   952,   959,
     963,   972,   987,   991,   996,   998,  1002,  1004,  1006,  1008,
    1010,  1012,  1016,  1022,  1024,  1026,  1028,  1030,  1033,  1034,
    1037,  1039,  1042,  1045,  1049,  1051,  1053,  1055,  1058,  1063,
    1068,  1072,  1077,  1082,  1084,  1086,  1087,  1090,  1095,  1100,
    1105,  1109,  1114,  1119,  1127,  1133,  1139,  1149,  1151,  1153,
    1155,  1157,  1159,  1161,  1165,  1167,  1169,  1171,  1173,  1175,
    1177,  1179,  1181,  1183,  1186,  1194,  1196,  1198,  1199,  1203,
    1205,  1207,  1209,  1213,  1215,  1219,  1223,  1225,  1229,  1231,
    1233,  1235,  1239,  1242,  1243,  1246,  1248,  1252,  1256,  1261,
    1268,  1270,  1274,  1276,  1280,  1282,  1286,  1287,  1290,  1292,
    1296,  1300,  1301,  1303,  1305,  1307,  1311,  1313,  1315,  1319,
    1323,  1330,  1332,  1336,  1340,  1344,  1350,  1355,  1359,  1363,
    1365,  1367,  1369,  1371,  1373,  1375,  1377,  1379,  1381,  1389,
    1396,  1401,  1406,  1412,  1413,  1415,  1418,  1420,  1424,  1428,
    1431,  1435,  1442,  1443,  1445,  1447,  1450,  1453,  1456,  1458,
    1466,  1468,  1470,  1472,  1474,  1476,  1480,  1487,  1491,  1495,
    1498,  1502,  1504,  1508,  1511,  1515,  1519,  1527,  1533,  1539,
    1541,  1543,  1546,  1548,  1551,  1553,  1555,  1559,  1563,  1567,
    1571,  1573,  1574,  1577,  1579,  1582,  1584,  1586,  1590,  1596,
    1597,  1600
};

/* YYRHS -- A `-1'-separated list of the rules' RHS. */
static const short yyrhs[] =
{
     154,     0,    -1,   155,    -1,   158,    -1,   158,   144,    -1,
     224,    -1,   236,    -1,   216,    -1,   217,    -1,   222,    -1,
     237,    -1,   246,    -1,   248,    -1,   249,    -1,   250,    -1,
     255,    -1,   260,    -1,   261,    -1,   265,    -1,   267,    -1,
     268,    -1,   269,    -1,   270,    -1,   271,    -1,   262,    -1,
     272,    -1,   274,    -1,   275,    -1,   276,    -1,   254,    -1,
     277,    -1,   278,    -1,   279,    -1,   293,    -1,     3,    -1,
      15,    -1,    16,    -1,    18,    -1,    17,    -1,    19,    -1,
      21,    -1,    22,    -1,    23,    -1,    24,    -1,    25,    -1,
      26,    -1,    27,    -1,    28,    -1,    30,    -1,    31,    -1,
      32,    -1,    33,    -1,    34,    -1,    35,    -1,    36,    -1,
      37,    -1,    38,    -1,    39,    -1,    40,    -1,    41,    -1,
      42,    -1,    43,    -1,    45,    -1,    46,    -1,    49,    -1,
      50,    -1,    51,    -1,    53,    -1,    54,    -1,    55,    -1,
      57,    -1,    56,    -1,    58,    -1,    61,    -1,    62,    -1,
      63,    -1,    64,    -1,    65,    -1,    66,    -1,    68,    -1,
      69,    -1,    70,    -1,    71,    -1,    73,    -1,    74,    -1,
      75,    -1,    76,    -1,    78,    -1,    79,    -1,    84,    -1,
      82,    -1,    85,    -1,    86,    -1,    87,    -1,    88,    -1,
      90,    -1,    89,    -1,    91,    -1,    92,    -1,    96,    -1,
      94,    -1,    95,    -1,    97,    -1,    98,    -1,    99,    -1,
     101,    -1,   104,    -1,   102,    -1,   103,    -1,   105,    -1,
     106,    -1,   107,    -1,   108,    -1,   109,    -1,   110,    -1,
     111,    -1,   112,    -1,   113,    -1,   114,    -1,   117,    -1,
     118,    -1,   119,    -1,   120,    -1,   121,    -1,   122,    -1,
     123,    -1,   124,    -1,   125,    -1,   126,    -1,   156,    -1,
      80,    -1,   115,    -1,   159,    -1,   158,   144,   159,    -1,
     158,   291,    -1,   160,    -1,   211,    -1,   161,    -1,   100,
       3,   145,   145,   161,   146,   162,   146,    -1,   168,    -1,
     100,   169,    52,   145,   165,   168,   146,   166,   167,    -1,
      -1,   147,   163,    -1,   164,    -1,   163,   147,   164,    -1,
     157,    -1,     5,    -1,    59,    -1,    -1,    83,    29,   193,
      -1,    -1,    72,     5,    -1,    72,     5,   147,     5,    -1,
     100,   169,    52,   173,   174,   185,   189,   188,   191,   195,
     197,    -1,   170,    -1,   169,   147,   170,    -1,   139,    -1,
     172,   171,    -1,    -1,   157,    -1,    20,   157,    -1,   203,
      -1,    24,   145,   203,   146,    -1,    74,   145,   203,   146,
      -1,    76,   145,   203,   146,    -1,   110,   145,   203,   146,
      -1,    57,   145,   203,   146,    -1,    37,   145,   139,   146,
      -1,    56,   145,   146,    -1,    37,   145,    43,   157,   146,
      -1,   157,    -1,   173,   147,   157,    -1,    -1,   175,    -1,
     125,   176,    -1,   177,    -1,   176,   128,   176,    -1,   145,
     176,   146,    -1,    73,   145,     8,   146,    -1,   178,    -1,
     179,   131,   181,    -1,   179,   132,   181,    -1,   179,    60,
     145,   183,   146,    -1,   179,   142,    60,   145,   183,   146,
      -1,   179,    60,   145,   184,   146,    -1,   179,   142,    60,
     145,   184,   146,    -1,   179,    60,     9,    -1,   179,   142,
      60,     9,    -1,   179,    26,   181,   128,   181,    -1,   179,
     142,    26,   181,   128,   181,    -1,   179,   134,   181,    -1,
     179,   133,   181,    -1,   179,   135,   181,    -1,   179,   136,
     181,    -1,   179,   131,   182,    -1,   179,   132,   182,    -1,
     179,    26,   182,   128,   182,    -1,   179,    26,   181,   128,
     182,    -1,   179,    26,   182,   128,   181,    -1,   179,   134,
     182,    -1,   179,   133,   182,    -1,   179,   135,   182,    -1,
     179,   136,   182,    -1,   179,   131,     8,    -1,   179,   132,
       8,    -1,   179,    67,    81,    -1,   179,    67,   142,    81,
      -1,   180,   131,   181,    -1,   180,   132,   181,    -1,   180,
      60,   145,   183,   146,    -1,   180,   142,    60,   145,   183,
     146,    -1,   180,    26,   181,   128,   181,    -1,   180,   142,
      26,   181,   128,   181,    -1,   180,   133,   181,    -1,   180,
     134,   181,    -1,   180,   136,   181,    -1,   180,   135,   181,
      -1,   157,    -1,     4,    -1,    37,   145,   139,   146,    -1,
      56,   145,   146,    -1,   124,   145,   146,    -1,    59,    -1,
     281,    -1,    65,   145,   281,   146,    -1,    45,   145,   281,
     146,    -1,    27,   145,   281,   146,    -1,    47,   145,   146,
      -1,    19,   145,   157,   146,    -1,    18,   145,   157,   146,
      -1,     5,    -1,   138,     5,    -1,     6,    -1,   138,     6,
      -1,    14,    -1,   181,    -1,   183,   147,   181,    -1,     8,
      -1,   184,   147,     8,    -1,    -1,    55,   186,    29,   187,
      -1,    -1,     5,    -1,   179,    -1,   187,   147,   179,    -1,
      -1,    58,   178,    -1,    -1,   190,    -1,   126,    55,    83,
      29,   193,    -1,    -1,   192,    -1,    83,    29,   193,    -1,
      83,    29,    89,   145,   146,    -1,   194,    -1,   193,   147,
     194,    -1,   179,    -1,   179,    21,    -1,   179,    41,    -1,
      -1,   196,    -1,    72,     5,    -1,    72,     5,   147,     5,
      -1,    -1,   198,    -1,    82,   199,    -1,   200,    -1,   199,
     147,   200,    -1,   157,    -1,   157,   131,   157,    -1,   157,
     131,     5,    -1,   157,   131,   145,   201,   146,    -1,   157,
     131,   157,   145,     8,   146,    -1,   157,   131,     8,    -1,
     202,    -1,   201,   147,   202,    -1,   157,   131,   181,    -1,
     157,    -1,     4,    -1,    59,    -1,     5,    -1,     6,    -1,
      14,    -1,     9,    -1,   138,   203,    -1,   142,   203,    -1,
     203,   137,   203,    -1,   203,   138,   203,    -1,   203,   139,
     203,    -1,   203,   140,   203,    -1,   203,   133,   203,    -1,
     203,   134,   203,    -1,   203,   130,   203,    -1,   203,   129,
     203,    -1,   203,   141,   203,    -1,   203,    44,   203,    -1,
     203,    77,   203,    -1,   203,   136,   203,    -1,   203,   135,
     203,    -1,   203,   131,   203,    -1,   203,   132,   203,    -1,
     203,   128,   203,    -1,   203,   127,   203,    -1,   145,   203,
     146,    -1,   148,   208,   149,    -1,   204,    -1,   281,    -1,
     284,    -1,   280,    67,    81,    -1,   280,    67,   142,    81,
      -1,     3,   145,   205,   146,    -1,    60,   145,   205,   146,
      -1,    65,   145,   205,   146,    -1,    27,   145,   205,   146,
      -1,    49,   145,   205,   146,    -1,    45,   145,   205,   146,
      -1,     3,   145,   146,    -1,    76,   145,   203,   147,   203,
     146,    -1,    74,   145,   203,   147,   203,   146,    -1,   124,
     145,   146,    -1,   207,   145,   203,    51,   157,    60,   280,
     146,    -1,    96,   145,   203,   147,   203,   147,   145,   205,
     146,   147,   145,   205,   146,   146,    -1,    89,   145,   146,
      -1,    89,   145,   205,   146,    -1,   206,    -1,   205,   147,
     206,    -1,   203,    -1,     8,    -1,    19,    -1,    18,    -1,
      62,    -1,   209,   131,   210,    -1,   208,   147,   209,   131,
     210,    -1,   157,    -1,    60,    -1,   181,    -1,   157,    -1,
     105,   213,    -1,    -1,    71,     8,    -1,   123,    -1,   108,
     212,    -1,    75,   212,    -1,    16,   108,   212,    -1,    88,
      -1,    85,    -1,    87,    -1,   113,   197,    -1,    16,     8,
     108,   212,    -1,    16,   157,   108,   212,    -1,   214,   157,
     108,    -1,   214,   157,   215,   103,    -1,   214,   157,    14,
     103,    -1,    61,    -1,   111,    -1,    -1,    32,     5,    -1,
     102,   156,   131,   219,    -1,   102,   156,   131,   218,    -1,
     102,   156,   131,    81,    -1,   102,    80,   220,    -1,   102,
      10,   131,   220,    -1,   102,    31,   102,   220,    -1,   102,
      54,     9,   131,   145,   183,   146,    -1,   102,    54,   156,
     131,   218,    -1,   102,    54,   156,   131,     5,    -1,   102,
      61,   157,    54,     9,   131,   145,   183,   146,    -1,   157,
      -1,     8,    -1,   116,    -1,    48,    -1,   181,    -1,   221,
      -1,   220,   138,   221,    -1,   157,    -1,    81,    -1,     8,
      -1,     5,    -1,     6,    -1,    35,    -1,    98,    -1,   223,
      -1,    25,    -1,   107,   115,    -1,   225,    66,   157,   226,
     121,   229,   233,    -1,    63,    -1,    95,    -1,    -1,   145,
     228,   146,    -1,   157,    -1,    59,    -1,   227,    -1,   228,
     147,   227,    -1,   230,    -1,   229,   147,   230,    -1,   145,
     231,   146,    -1,   232,    -1,   231,   147,   232,    -1,   181,
      -1,   182,    -1,     8,    -1,   145,   183,   146,    -1,   145,
     146,    -1,    -1,    82,   234,    -1,   235,    -1,   234,   147,
     235,    -1,     3,   131,     8,    -1,    40,    52,   173,   175,
      -1,    30,   157,   145,   238,   241,   146,    -1,   239,    -1,
     238,   147,   239,    -1,   232,    -1,   145,   240,   146,    -1,
       8,    -1,   240,   147,     8,    -1,    -1,   147,   242,    -1,
     243,    -1,   242,   147,   243,    -1,   232,   244,   245,    -1,
      -1,    20,    -1,   157,    -1,    72,    -1,   247,   157,   212,
      -1,    42,    -1,    41,    -1,   105,   112,   212,    -1,   105,
      39,   212,    -1,   120,   173,   102,   251,   175,   197,    -1,
     252,    -1,   251,   147,   252,    -1,   157,   131,   181,    -1,
     157,   131,   182,    -1,   157,   131,   145,   183,   146,    -1,
     157,   131,   145,   146,    -1,   281,   131,   181,    -1,   281,
     131,   182,    -1,    65,    -1,    27,    -1,    49,    -1,    28,
      -1,    78,    -1,    79,    -1,    69,    -1,   109,    -1,    64,
      -1,    17,   111,   157,    15,    34,   157,   253,    -1,    17,
     111,   157,    46,    34,   157,    -1,    17,    99,   157,    92,
      -1,   105,   263,   122,   256,    -1,   105,   263,   122,    71,
       8,    -1,    -1,   257,    -1,   125,   258,    -1,   259,    -1,
     258,   127,   259,    -1,   157,   131,     8,    -1,   105,    33,
      -1,   105,    31,   102,    -1,   102,   263,   115,    68,    70,
     264,    -1,    -1,    54,    -1,   104,    -1,    91,   119,    -1,
      91,    36,    -1,    94,    91,    -1,   101,    -1,    38,    53,
     157,    97,   266,   106,     8,    -1,    64,    -1,    27,    -1,
      49,    -1,   109,    -1,    65,    -1,    46,    53,   157,    -1,
      22,    61,   157,   114,    99,   157,    -1,    50,    99,   157,
      -1,    50,    90,   157,    -1,    50,    23,    -1,   100,   273,
     195,    -1,    10,    -1,    10,   150,   157,    -1,   100,   203,
      -1,   117,    99,   157,    -1,    84,    61,   157,    -1,    38,
      86,   157,   118,     8,   106,     8,    -1,    46,    86,   157,
     118,     8,    -1,    93,    87,    52,   106,     8,    -1,   281,
      -1,   157,    -1,   157,   282,    -1,   283,    -1,   282,   283,
      -1,    13,    -1,    14,    -1,   151,   203,   152,    -1,   151,
       8,   152,    -1,   203,   131,   285,    -1,   285,   131,   203,
      -1,     8,    -1,    -1,   287,   290,    -1,    29,    -1,   289,
     171,    -1,   203,    -1,   288,    -1,   290,   147,   288,    -1,
      47,   290,   286,   191,   195,    -1,    -1,    52,     8,    -1,
      93,    61,   157,   292,    -1
};

/* YYRLINE[YYN] -- source line where rule number YYN was defined.  */
static const unsigned short yyrline[] =
{
       0,   187,   187,   188,   189,   193,   194,   195,   196,   197,
     198,   199,   200,   201,   202,   203,   204,   205,   206,   207,
     208,   209,   210,   211,   212,   213,   214,   215,   216,   217,
     218,   219,   220,   221,   236,   237,   237,   237,   237,   237,
     237,   237,   237,   238,   238,   238,   238,   238,   238,   239,
     239,   239,   239,   239,   240,   240,   240,   240,   240,   241,
     241,   241,   241,   241,   242,   242,   242,   242,   242,   242,
     243,   243,   243,   243,   243,   243,   244,   244,   244,   244,
     244,   244,   245,   245,   245,   245,   245,   245,   246,   246,
     246,   246,   246,   247,   247,   247,   247,   247,   248,   248,
     248,   248,   248,   249,   249,   249,   249,   249,   250,   250,
     250,   250,   250,   250,   251,   251,   251,   251,   251,   251,
     252,   252,   252,   252,   252,   253,   253,   253,   253,   257,
     257,   257,   263,   264,   265,   269,   270,   274,   275,   283,
     284,   291,   293,   297,   301,   308,   309,   310,   314,   327,
     334,   336,   341,   350,   366,   367,   371,   372,   375,   377,
     378,   382,   383,   384,   385,   386,   387,   388,   389,   390,
     394,   395,   398,   400,   404,   408,   409,   410,   414,   419,
     423,   430,   438,   446,   455,   460,   465,   470,   475,   480,
     485,   490,   495,   500,   505,   510,   515,   520,   525,   530,
     535,   540,   545,   550,   555,   560,   565,   572,   578,   589,
     596,   605,   609,   618,   622,   626,   630,   637,   638,   643,
     649,   655,   661,   667,   668,   669,   670,   671,   675,   676,
     680,   681,   692,   693,   694,   698,   704,   711,   717,   723,
     725,   728,   730,   737,   741,   747,   749,   755,   757,   761,
     772,   774,   778,   782,   789,   790,   794,   795,   796,   799,
     801,   805,   810,   817,   819,   823,   827,   828,   832,   837,
     842,   847,   853,   858,   866,   871,   878,   888,   889,   890,
     891,   892,   893,   894,   895,   896,   898,   899,   900,   901,
     902,   903,   904,   905,   906,   907,   908,   909,   910,   911,
     912,   913,   914,   915,   916,   917,   918,   919,   920,   921,
     925,   926,   927,   928,   929,   930,   931,   932,   933,   934,
     935,   936,   937,   938,   942,   943,   947,   948,   952,   953,
     954,   958,   959,   963,   964,   968,   969,   975,   978,   980,
     984,   985,   986,   987,   988,   989,   990,   991,   992,   997,
    1002,  1007,  1012,  1021,  1022,  1025,  1027,  1035,  1040,  1045,
    1050,  1051,  1052,  1056,  1061,  1066,  1071,  1080,  1081,  1085,
    1086,  1087,  1099,  1100,  1104,  1105,  1106,  1107,  1108,  1115,
    1116,  1117,  1121,  1122,  1128,  1136,  1137,  1140,  1142,  1146,
    1147,  1151,  1152,  1156,  1157,  1161,  1165,  1166,  1170,  1171,
    1172,  1173,  1174,  1177,  1178,  1182,  1183,  1187,  1193,  1203,
    1211,  1215,  1222,  1223,  1230,  1240,  1246,  1248,  1252,  1257,
    1261,  1268,  1270,  1274,  1275,  1281,  1289,  1290,  1296,  1300,
    1306,  1314,  1315,  1319,  1333,  1339,  1343,  1348,  1362,  1373,
    1374,  1375,  1376,  1377,  1378,  1379,  1380,  1381,  1385,  1393,
    1400,  1411,  1415,  1422,  1423,  1427,  1431,  1432,  1436,  1440,
    1447,  1454,  1460,  1461,  1462,  1466,  1467,  1468,  1469,  1475,
    1486,  1487,  1488,  1489,  1490,  1495,  1506,  1518,  1527,  1536,
    1546,  1554,  1555,  1559,  1569,  1580,  1591,  1602,  1612,  1623,
    1624,  1628,  1631,  1632,  1636,  1637,  1638,  1639,  1643,  1644,
    1648,  1653,  1655,  1659,  1668,  1672,  1680,  1681,  1685,  1696,
    1698,  1705
=======
       0,   174,   174,   175,   176,   180,   181,   182,   183,   184,
     185,   186,   187,   188,   189,   190,   191,   192,   193,   194,
     195,   196,   197,   198,   199,   200,   201,   202,   203,   204,
     205,   206,   221,   222,   222,   222,   222,   222,   222,   223,
     223,   223,   223,   223,   223,   224,   224,   224,   224,   224,
     225,   225,   225,   225,   225,   226,   226,   226,   226,   226,
     227,   227,   227,   227,   227,   227,   228,   228,   228,   228,
     228,   229,   229,   229,   229,   229,   229,   230,   230,   230,
     230,   230,   230,   231,   231,   231,   231,   231,   232,   232,
     232,   232,   232,   233,   233,   233,   233,   233,   234,   234,
     234,   234,   234,   235,   235,   235,   235,   235,   235,   236,
     236,   236,   236,   236,   236,   237,   237,   237,   237,   237,
     238,   238,   238,   238,   242,   242,   242,   248,   249,   250,
     254,   255,   259,   260,   268,   269,   276,   278,   282,   286,
     293,   294,   295,   299,   312,   319,   321,   326,   335,   351,
     352,   356,   357,   360,   362,   363,   367,   368,   369,   370,
     371,   372,   373,   374,   375,   379,   380,   383,   385,   389,
     393,   394,   395,   399,   404,   408,   415,   423,   431,   440,
     445,   450,   455,   460,   465,   470,   475,   480,   485,   490,
     495,   500,   505,   510,   515,   520,   525,   530,   535,   540,
     545,   553,   554,   559,   565,   571,   577,   583,   584,   585,
     586,   587,   591,   592,   603,   604,   605,   609,   615,   622,
     628,   634,   636,   639,   641,   648,   652,   658,   660,   666,
     668,   672,   683,   685,   689,   693,   700,   701,   705,   706,
     707,   710,   712,   716,   721,   728,   730,   734,   738,   739,
     743,   748,   753,   759,   764,   772,   777,   784,   794,   795,
     796,   797,   798,   799,   800,   801,   802,   804,   805,   806,
     807,   808,   809,   810,   811,   812,   813,   814,   815,   816,
     817,   818,   819,   820,   821,   822,   823,   824,   825,   826,
     827,   831,   832,   833,   834,   835,   836,   837,   838,   839,
     840,   841,   842,   846,   847,   851,   852,   856,   857,   861,
     862,   866,   867,   873,   876,   878,   882,   883,   884,   885,
     886,   887,   888,   889,   890,   895,   900,   905,   910,   919,
     920,   923,   925,   933,   938,   943,   948,   949,   950,   954,
     959,   964,   969,   978,   979,   983,   984,   985,   997,   998,
    1002,  1003,  1004,  1005,  1006,  1013,  1014,  1015,  1019,  1020,
    1026,  1034,  1035,  1038,  1040,  1044,  1045,  1049,  1050,  1054,
    1055,  1059,  1063,  1064,  1068,  1069,  1070,  1071,  1072,  1075,
    1076,  1080,  1081,  1085,  1091,  1101,  1109,  1113,  1120,  1121,
    1128,  1138,  1144,  1146,  1150,  1155,  1159,  1166,  1168,  1172,
    1173,  1179,  1187,  1188,  1194,  1198,  1204,  1212,  1213,  1217,
    1231,  1237,  1241,  1246,  1260,  1271,  1272,  1273,  1274,  1275,
    1276,  1277,  1278,  1279,  1283,  1291,  1298,  1309,  1313,  1320,
    1321,  1325,  1329,  1330,  1334,  1338,  1345,  1352,  1358,  1359,
    1360,  1364,  1365,  1366,  1367,  1373,  1384,  1385,  1386,  1387,
    1388,  1393,  1404,  1416,  1425,  1434,  1444,  1452,  1453,  1457,
    1467,  1478,  1489,  1500,  1511,  1512,  1516,  1519,  1520,  1524,
    1525,  1526,  1527,  1531,  1532,  1536,  1541,  1543,  1547,  1556,
    1560,  1568,  1569,  1573
>>>>>>> deef0ad6
};
#endif

#if YYDEBUG || YYERROR_VERBOSE || 1
/* YYTNAME[SYMBOL-NUM] -- String name of the symbol SYMBOL-NUM.
   First, the terminals, then, starting at YYNTOKENS, nonterminals.  */
static const char *const yytname[] =
{
<<<<<<< HEAD
  "$end", "error", "$undefined", "TOK_IDENT", "TOK_ATIDENT", 
  "TOK_CONST_INT", "TOK_CONST_FLOAT", "TOK_CONST_MVA", 
  "TOK_QUOTED_STRING", "TOK_USERVAR", "TOK_SYSVAR", "TOK_CONST_STRINGS", 
  "TOK_BAD_NUMERIC", "TOK_SUBKEY", "TOK_DOT_NUMBER", "TOK_ADD", 
  "TOK_AGENT", "TOK_ALTER", "TOK_ALL", "TOK_ANY", "TOK_AS", "TOK_ASC", 
  "TOK_ATTACH", "TOK_ATTRIBUTES", "TOK_AVG", "TOK_BEGIN", "TOK_BETWEEN", 
  "TOK_BIGINT", "TOK_BOOL", "TOK_BY", "TOK_CALL", "TOK_CHARACTER", 
  "TOK_CHUNK", "TOK_COLLATION", "TOK_COLUMN", "TOK_COMMIT", 
  "TOK_COMMITTED", "TOK_COUNT", "TOK_CREATE", "TOK_DATABASES", 
  "TOK_DELETE", "TOK_DESC", "TOK_DESCRIBE", "TOK_DISTINCT", "TOK_DIV", 
  "TOK_DOUBLE", "TOK_DROP", "TOK_FACET", "TOK_FALSE", "TOK_FLOAT", 
  "TOK_FLUSH", "TOK_FOR", "TOK_FROM", "TOK_FUNCTION", "TOK_GLOBAL", 
  "TOK_GROUP", "TOK_GROUPBY", "TOK_GROUP_CONCAT", "TOK_HAVING", "TOK_ID", 
  "TOK_IN", "TOK_INDEX", "TOK_INDEXOF", "TOK_INSERT", "TOK_INT", 
  "TOK_INTEGER", "TOK_INTO", "TOK_IS", "TOK_ISOLATION", "TOK_JSON", 
  "TOK_LEVEL", "TOK_LIKE", "TOK_LIMIT", "TOK_MATCH", "TOK_MAX", 
  "TOK_META", "TOK_MIN", "TOK_MOD", "TOK_MULTI", "TOK_MULTI64", 
  "TOK_NAMES", "TOK_NULL", "TOK_OPTION", "TOK_ORDER", "TOK_OPTIMIZE", 
  "TOK_PLAN", "TOK_PLUGIN", "TOK_PLUGINS", "TOK_PROFILE", "TOK_RAND", 
  "TOK_RAMCHUNK", "TOK_READ", "TOK_RECONFIGURE", "TOK_RELOAD", 
  "TOK_REPEATABLE", "TOK_REPLACE", "TOK_REMAP", "TOK_RETURNS", 
  "TOK_ROLLBACK", "TOK_RTINDEX", "TOK_SELECT", "TOK_SERIALIZABLE", 
  "TOK_SET", "TOK_SETTINGS", "TOK_SESSION", "TOK_SHOW", "TOK_SONAME", 
  "TOK_START", "TOK_STATUS", "TOK_STRING", "TOK_SUM", "TOK_TABLE", 
  "TOK_TABLES", "TOK_THREADS", "TOK_TO", "TOK_TRANSACTION", "TOK_TRUE", 
  "TOK_TRUNCATE", "TOK_TYPE", "TOK_UNCOMMITTED", "TOK_UPDATE", 
  "TOK_VALUES", "TOK_VARIABLES", "TOK_WARNINGS", "TOK_WEIGHT", 
  "TOK_WHERE", "TOK_WITHIN", "TOK_OR", "TOK_AND", "'|'", "'&'", "'='", 
  "TOK_NE", "'<'", "'>'", "TOK_GTE", "TOK_LTE", "'+'", "'-'", "'*'", 
  "'/'", "'%'", "TOK_NOT", "TOK_NEG", "';'", "'('", "')'", "','", "'{'", 
  "'}'", "'.'", "'['", "']'", "$accept", "request", "statement", 
  "ident_set", "ident", "multi_stmt_list", "multi_stmt", "select", 
  "select1", "opt_tablefunc_args", "tablefunc_args_list", "tablefunc_arg", 
  "subselect_start", "opt_outer_order", "opt_outer_limit", "select_from", 
  "select_items_list", "select_item", "opt_alias", "select_expr", 
  "ident_list", "opt_where_clause", "where_clause", "where_expr", 
  "where_item", "filter_item", "expr_ident", "mva_aggr", "const_int", 
  "const_float", "const_list", "string_list", "opt_group_clause", 
  "opt_int", "group_items_list", "opt_having_clause", 
  "opt_group_order_clause", "group_order_clause", "opt_order_clause", 
  "order_clause", "order_items_list", "order_item", "opt_limit_clause", 
  "limit_clause", "opt_option_clause", "option_clause", "option_list", 
  "option_item", "named_const_list", "named_const", "expr", "function", 
  "arglist", "arg", "json_aggr", "consthash", "hash_key", "hash_val", 
  "show_stmt", "like_filter", "show_what", "index_or_table", "opt_chunk", 
  "set_stmt", "set_global_stmt", "set_string_value", "boolean_value", 
  "set_value", "simple_set_value", "transact_op", "start_transaction", 
  "insert_into", "insert_or_replace", "opt_column_list", "column_ident", 
  "column_list", "insert_rows_list", "insert_row", "insert_vals_list", 
  "insert_val", "opt_insert_options", "insert_options_list", 
  "insert_option", "delete_from", "call_proc", "call_args_list", 
  "call_arg", "const_string_list", "opt_call_opts_list", "call_opts_list", 
  "call_opt", "opt_as", "call_opt_name", "describe", "describe_tok", 
  "show_tables", "show_databases", "update", "update_items_list", 
  "update_item", "alter_col_type", "alter", "show_variables", 
  "opt_show_variables_where", "show_variables_where", 
  "show_variables_where_list", "show_variables_where_entry", 
  "show_collation", "show_character_set", "set_transaction", "opt_scope", 
  "isolation_level", "create_function", "udf_type", "drop_function", 
  "attach_index", "flush_rtindex", "flush_ramchunk", "flush_index", 
  "select_sysvar", "sysvar_name", "select_dual", "truncate", 
  "optimize_index", "create_plugin", "drop_plugin", "reload_plugins", 
  "json_field", "json_expr", "subscript", "subkey", "streq", "strval", 
  "opt_facet_by_items_list", "facet_by", "facet_item", "facet_expr", 
  "facet_items_list", "facet_stmt", "opt_reload_index_from", 
  "reload_index", 0
=======
  "$end", "error", "$undefined", "TOK_IDENT", "TOK_ATIDENT",
  "TOK_CONST_INT", "TOK_CONST_FLOAT", "TOK_CONST_MVA", "TOK_QUOTED_STRING",
  "TOK_USERVAR", "TOK_SYSVAR", "TOK_CONST_STRINGS", "TOK_BAD_NUMERIC",
  "TOK_SUBKEY", "TOK_DOT_NUMBER", "TOK_ADD", "TOK_AGENT", "TOK_ALTER",
  "TOK_AS", "TOK_ASC", "TOK_ATTACH", "TOK_ATTRIBUTES", "TOK_AVG",
  "TOK_BEGIN", "TOK_BETWEEN", "TOK_BIGINT", "TOK_BOOL", "TOK_BY",
  "TOK_CALL", "TOK_CHARACTER", "TOK_CHUNK", "TOK_COLLATION", "TOK_COLUMN",
  "TOK_COMMIT", "TOK_COMMITTED", "TOK_COUNT", "TOK_CREATE",
  "TOK_DATABASES", "TOK_DELETE", "TOK_DESC", "TOK_DESCRIBE",
  "TOK_DISTINCT", "TOK_DIV", "TOK_DOUBLE", "TOK_DROP", "TOK_FACET",
  "TOK_FALSE", "TOK_FLOAT", "TOK_FLUSH", "TOK_FOR", "TOK_FROM",
  "TOK_FUNCTION", "TOK_GLOBAL", "TOK_GROUP", "TOK_GROUPBY",
  "TOK_GROUP_CONCAT", "TOK_HAVING", "TOK_ID", "TOK_IN", "TOK_INDEX",
  "TOK_INSERT", "TOK_INT", "TOK_INTEGER", "TOK_INTO", "TOK_IS",
  "TOK_ISOLATION", "TOK_JSON", "TOK_LEVEL", "TOK_LIKE", "TOK_LIMIT",
  "TOK_MATCH", "TOK_MAX", "TOK_META", "TOK_MIN", "TOK_MOD", "TOK_MULTI",
  "TOK_MULTI64", "TOK_NAMES", "TOK_NULL", "TOK_OPTION", "TOK_ORDER",
  "TOK_OPTIMIZE", "TOK_PLAN", "TOK_PLUGIN", "TOK_PLUGINS", "TOK_PROFILE",
  "TOK_RAND", "TOK_RAMCHUNK", "TOK_READ", "TOK_RECONFIGURE",
  "TOK_REPEATABLE", "TOK_REPLACE", "TOK_REMAP", "TOK_RETURNS",
  "TOK_ROLLBACK", "TOK_RTINDEX", "TOK_SELECT", "TOK_SERIALIZABLE",
  "TOK_SET", "TOK_SETTINGS", "TOK_SESSION", "TOK_SHOW", "TOK_SONAME",
  "TOK_START", "TOK_STATUS", "TOK_STRING", "TOK_SUM", "TOK_TABLE",
  "TOK_TABLES", "TOK_THREADS", "TOK_TO", "TOK_TRANSACTION", "TOK_TRUE",
  "TOK_TRUNCATE", "TOK_TYPE", "TOK_UNCOMMITTED", "TOK_UPDATE",
  "TOK_VALUES", "TOK_VARIABLES", "TOK_WARNINGS", "TOK_WEIGHT", "TOK_WHERE",
  "TOK_WITHIN", "TOK_OR", "TOK_AND", "'|'", "'&'", "'='", "TOK_NE", "'<'",
  "'>'", "TOK_LTE", "TOK_GTE", "'+'", "'-'", "'*'", "'/'", "'%'",
  "TOK_NOT", "TOK_NEG", "';'", "'('", "')'", "','", "'{'", "'}'", "'.'",
  "'['", "']'", "$accept", "request", "statement", "ident_set", "ident",
  "multi_stmt_list", "multi_stmt", "select", "select1",
  "opt_tablefunc_args", "tablefunc_args_list", "tablefunc_arg",
  "subselect_start", "opt_outer_order", "opt_outer_limit", "select_from",
  "select_items_list", "select_item", "opt_alias", "select_expr",
  "ident_list", "opt_where_clause", "where_clause", "where_expr",
  "where_item", "filter_item", "expr_ident", "const_int", "const_float",
  "const_list", "string_list", "opt_group_clause", "opt_int",
  "group_items_list", "opt_having_clause", "opt_group_order_clause",
  "group_order_clause", "opt_order_clause", "order_clause",
  "order_items_list", "order_item", "opt_limit_clause", "limit_clause",
  "opt_option_clause", "option_clause", "option_list", "option_item",
  "named_const_list", "named_const", "expr", "function", "arglist", "arg",
  "consthash", "hash_key", "hash_val", "show_stmt", "like_filter",
  "show_what", "index_or_table", "opt_chunk", "set_stmt",
  "set_global_stmt", "set_string_value", "boolean_value", "set_value",
  "simple_set_value", "transact_op", "start_transaction", "insert_into",
  "insert_or_replace", "opt_column_list", "column_ident", "column_list",
  "insert_rows_list", "insert_row", "insert_vals_list", "insert_val",
  "opt_insert_options", "insert_options_list", "insert_option",
  "delete_from", "call_proc", "call_args_list", "call_arg",
  "const_string_list", "opt_call_opts_list", "call_opts_list", "call_opt",
  "opt_as", "call_opt_name", "describe", "describe_tok", "show_tables",
  "show_databases", "update", "update_items_list", "update_item",
  "alter_col_type", "alter", "show_variables", "opt_show_variables_where",
  "show_variables_where", "show_variables_where_list",
  "show_variables_where_entry", "show_collation", "show_character_set",
  "set_transaction", "opt_scope", "isolation_level", "create_function",
  "udf_type", "drop_function", "attach_index", "flush_rtindex",
  "flush_ramchunk", "flush_index", "select_sysvar", "sysvar_name",
  "select_dual", "truncate", "optimize_index", "create_plugin",
  "drop_plugin", "json_field", "json_expr", "subscript", "subkey", "streq",
  "strval", "opt_facet_by_items_list", "facet_by", "facet_item",
  "facet_expr", "facet_items_list", "facet_stmt", YY_NULLPTR
>>>>>>> deef0ad6
};
#endif

# ifdef YYPRINT
/* YYTOKNUM[NUM] -- (External) token number corresponding to the
   (internal) symbol number NUM (which must be that of a token).  */
static const yytype_uint16 yytoknum[] =
{
       0,   256,   257,   258,   259,   260,   261,   262,   263,   264,
     265,   266,   267,   268,   269,   270,   271,   272,   273,   274,
     275,   276,   277,   278,   279,   280,   281,   282,   283,   284,
     285,   286,   287,   288,   289,   290,   291,   292,   293,   294,
     295,   296,   297,   298,   299,   300,   301,   302,   303,   304,
     305,   306,   307,   308,   309,   310,   311,   312,   313,   314,
     315,   316,   317,   318,   319,   320,   321,   322,   323,   324,
     325,   326,   327,   328,   329,   330,   331,   332,   333,   334,
     335,   336,   337,   338,   339,   340,   341,   342,   343,   344,
     345,   346,   347,   348,   349,   350,   351,   352,   353,   354,
     355,   356,   357,   358,   359,   360,   361,   362,   363,   364,
     365,   366,   367,   368,   369,   370,   371,   372,   373,   374,
<<<<<<< HEAD
     375,   376,   377,   378,   379,   380,   381,   382,   383,   124,
      38,    61,   384,    60,    62,   385,   386,    43,    45,    42,
      47,    37,   387,   388,    59,    40,    41,    44,   123,   125,
      46,    91,    93
};
# endif

/* YYR1[YYN] -- Symbol number of symbol that rule YYN derives.  */
static const unsigned short yyr1[] =
{
       0,   153,   154,   154,   154,   155,   155,   155,   155,   155,
     155,   155,   155,   155,   155,   155,   155,   155,   155,   155,
     155,   155,   155,   155,   155,   155,   155,   155,   155,   155,
     155,   155,   155,   155,   156,   156,   156,   156,   156,   156,
     156,   156,   156,   156,   156,   156,   156,   156,   156,   156,
     156,   156,   156,   156,   156,   156,   156,   156,   156,   156,
     156,   156,   156,   156,   156,   156,   156,   156,   156,   156,
     156,   156,   156,   156,   156,   156,   156,   156,   156,   156,
     156,   156,   156,   156,   156,   156,   156,   156,   156,   156,
     156,   156,   156,   156,   156,   156,   156,   156,   156,   156,
     156,   156,   156,   156,   156,   156,   156,   156,   156,   156,
     156,   156,   156,   156,   156,   156,   156,   156,   156,   156,
     156,   156,   156,   156,   156,   156,   156,   156,   156,   157,
     157,   157,   158,   158,   158,   159,   159,   160,   160,   161,
     161,   162,   162,   163,   163,   164,   164,   164,   165,   166,
     167,   167,   167,   168,   169,   169,   170,   170,   171,   171,
     171,   172,   172,   172,   172,   172,   172,   172,   172,   172,
     173,   173,   174,   174,   175,   176,   176,   176,   177,   177,
     178,   178,   178,   178,   178,   178,   178,   178,   178,   178,
     178,   178,   178,   178,   178,   178,   178,   178,   178,   178,
     178,   178,   178,   178,   178,   178,   178,   178,   178,   178,
     178,   178,   178,   178,   178,   178,   178,   179,   179,   179,
     179,   179,   179,   179,   179,   179,   179,   179,   180,   180,
     181,   181,   182,   182,   182,   183,   183,   184,   184,   185,
     185,   186,   186,   187,   187,   188,   188,   189,   189,   190,
     191,   191,   192,   192,   193,   193,   194,   194,   194,   195,
     195,   196,   196,   197,   197,   198,   199,   199,   200,   200,
     200,   200,   200,   200,   201,   201,   202,   203,   203,   203,
     203,   203,   203,   203,   203,   203,   203,   203,   203,   203,
     203,   203,   203,   203,   203,   203,   203,   203,   203,   203,
     203,   203,   203,   203,   203,   203,   203,   203,   203,   203,
     204,   204,   204,   204,   204,   204,   204,   204,   204,   204,
     204,   204,   204,   204,   205,   205,   206,   206,   207,   207,
     207,   208,   208,   209,   209,   210,   210,   211,   212,   212,
     213,   213,   213,   213,   213,   213,   213,   213,   213,   213,
     213,   213,   213,   214,   214,   215,   215,   216,   216,   216,
     216,   216,   216,   217,   217,   217,   217,   218,   218,   219,
     219,   219,   220,   220,   221,   221,   221,   221,   221,   222,
     222,   222,   223,   223,   224,   225,   225,   226,   226,   227,
     227,   228,   228,   229,   229,   230,   231,   231,   232,   232,
     232,   232,   232,   233,   233,   234,   234,   235,   236,   237,
     238,   238,   239,   239,   240,   240,   241,   241,   242,   242,
     243,   244,   244,   245,   245,   246,   247,   247,   248,   249,
     250,   251,   251,   252,   252,   252,   252,   252,   252,   253,
     253,   253,   253,   253,   253,   253,   253,   253,   254,   254,
     254,   255,   255,   256,   256,   257,   258,   258,   259,   260,
     261,   262,   263,   263,   263,   264,   264,   264,   264,   265,
     266,   266,   266,   266,   266,   267,   268,   269,   270,   271,
     272,   273,   273,   274,   275,   276,   277,   278,   279,   280,
     280,   281,   282,   282,   283,   283,   283,   283,   284,   284,
     285,   286,   286,   287,   288,   289,   290,   290,   291,   292,
     292,   293
};

/* YYR2[YYN] -- Number of symbols composing right hand side of rule YYN.  */
static const unsigned char yyr2[] =
{
       0,     2,     1,     1,     2,     1,     1,     1,     1,     1,
       1,     1,     1,     1,     1,     1,     1,     1,     1,     1,
       1,     1,     1,     1,     1,     1,     1,     1,     1,     1,
       1,     1,     1,     1,     1,     1,     1,     1,     1,     1,
       1,     1,     1,     1,     1,     1,     1,     1,     1,     1,
       1,     1,     1,     1,     1,     1,     1,     1,     1,     1,
       1,     1,     1,     1,     1,     1,     1,     1,     1,     1,
       1,     1,     1,     1,     1,     1,     1,     1,     1,     1,
       1,     1,     1,     1,     1,     1,     1,     1,     1,     1,
       1,     1,     1,     1,     1,     1,     1,     1,     1,     1,
       1,     1,     1,     1,     1,     1,     1,     1,     1,     1,
       1,     1,     1,     1,     1,     1,     1,     1,     1,     1,
       1,     1,     1,     1,     1,     1,     1,     1,     1,     1,
       1,     1,     1,     3,     2,     1,     1,     1,     8,     1,
       9,     0,     2,     1,     3,     1,     1,     1,     0,     3,
       0,     2,     4,    11,     1,     3,     1,     2,     0,     1,
       2,     1,     4,     4,     4,     4,     4,     4,     3,     5,
       1,     3,     0,     1,     2,     1,     3,     3,     4,     1,
       3,     3,     5,     6,     5,     6,     3,     4,     5,     6,
       3,     3,     3,     3,     3,     3,     5,     5,     5,     3,
       3,     3,     3,     3,     3,     3,     4,     3,     3,     5,
       6,     5,     6,     3,     3,     3,     3,     1,     1,     4,
       3,     3,     1,     1,     4,     4,     4,     3,     4,     4,
       1,     2,     1,     2,     1,     1,     3,     1,     3,     0,
       4,     0,     1,     1,     3,     0,     2,     0,     1,     5,
       0,     1,     3,     5,     1,     3,     1,     2,     2,     0,
       1,     2,     4,     0,     1,     2,     1,     3,     1,     3,
       3,     5,     6,     3,     1,     3,     3,     1,     1,     1,
       1,     1,     1,     1,     2,     2,     3,     3,     3,     3,
       3,     3,     3,     3,     3,     3,     3,     3,     3,     3,
       3,     3,     3,     3,     3,     1,     1,     1,     3,     4,
       4,     4,     4,     4,     4,     4,     3,     6,     6,     3,
       8,    14,     3,     4,     1,     3,     1,     1,     1,     1,
       1,     3,     5,     1,     1,     1,     1,     2,     0,     2,
       1,     2,     2,     3,     1,     1,     1,     2,     4,     4,
       3,     4,     4,     1,     1,     0,     2,     4,     4,     4,
       3,     4,     4,     7,     5,     5,     9,     1,     1,     1,
       1,     1,     1,     3,     1,     1,     1,     1,     1,     1,
       1,     1,     1,     2,     7,     1,     1,     0,     3,     1,
       1,     1,     3,     1,     3,     3,     1,     3,     1,     1,
       1,     3,     2,     0,     2,     1,     3,     3,     4,     6,
       1,     3,     1,     3,     1,     3,     0,     2,     1,     3,
       3,     0,     1,     1,     1,     3,     1,     1,     3,     3,
       6,     1,     3,     3,     3,     5,     4,     3,     3,     1,
       1,     1,     1,     1,     1,     1,     1,     1,     7,     6,
       4,     4,     5,     0,     1,     2,     1,     3,     3,     2,
       3,     6,     0,     1,     1,     2,     2,     2,     1,     7,
       1,     1,     1,     1,     1,     3,     6,     3,     3,     2,
       3,     1,     3,     2,     3,     3,     7,     5,     5,     1,
       1,     2,     1,     2,     1,     1,     3,     3,     3,     3,
       1,     0,     2,     1,     2,     1,     1,     3,     5,     0,
       2,     4
};

/* YYDEFACT[STATE-NAME] -- Default rule to reduce with in state
   STATE-NUM when YYTABLE doesn't specify something else to do.  Zero
   means the default is an error.  */
static const unsigned short yydefact[] =
{
       0,     0,     0,   382,     0,   379,     0,     0,   427,   426,
       0,     0,   385,     0,     0,   386,   380,     0,   462,   462,
       0,     0,     0,     0,     2,     3,   132,   135,   137,   139,
     136,     7,     8,     9,   381,     5,     0,     6,    10,    11,
       0,    12,    13,    14,    29,    15,    16,    17,    24,    18,
      19,    20,    21,    22,    23,    25,    26,    27,    28,    30,
      31,    32,    33,     0,     0,     0,    34,    35,    36,    38,
      37,    39,    40,    41,    42,    43,    44,    45,    46,    47,
      48,    49,    50,    51,    52,    53,    54,    55,    56,    57,
      58,    59,    60,    61,    62,    63,    64,    65,    66,    67,
      68,    69,    71,    70,    72,    73,    74,    75,    76,    77,
      78,    79,    80,    81,    82,    83,    84,    85,    86,    87,
      88,   130,    90,    89,    91,    92,    93,    94,    96,    95,
      97,    98,   100,   101,    99,   102,   103,   104,   105,   107,
     108,   106,   109,   110,   111,   112,   113,   114,   115,   116,
     117,   118,   131,   119,   120,   121,   122,   123,   124,   125,
     126,   127,   128,   129,     0,     0,     0,     0,     0,     0,
     479,     0,     0,     0,     0,     0,    34,   278,   280,   281,
     500,   283,   481,   282,    37,    39,    43,    46,    55,    62,
      64,    71,    70,   279,     0,    74,    77,    84,    86,    96,
      99,   114,   126,     0,   156,     0,     0,     0,   277,     0,
     154,   158,   161,   305,     0,   259,     0,   306,   307,     0,
       0,    49,    68,    73,     0,   106,     0,     0,     0,     0,
     459,   338,   463,   353,   338,   345,   346,   344,   464,   338,
     354,   338,   263,   340,   337,     0,     0,   383,     0,   170,
       0,     1,     0,     4,   134,     0,   338,     0,     0,     0,
       0,     0,     0,     0,   475,     0,   478,   477,   485,   509,
       0,     0,     0,     0,     0,     0,     0,     0,     0,     0,
       0,     0,     0,     0,     0,     0,     0,     0,    34,    84,
      86,   284,   285,     0,   334,   333,     0,     0,   494,   495,
       0,   491,   492,     0,     0,     0,   159,   157,     0,     0,
       0,     0,     0,     0,     0,     0,     0,     0,     0,     0,
       0,     0,     0,     0,     0,     0,     0,   480,   260,     0,
       0,     0,     0,     0,     0,     0,   377,   378,   376,   375,
     374,   360,   372,     0,     0,     0,   338,     0,   460,     0,
     429,   342,   341,   428,     0,   347,   264,   355,   453,   484,
       0,     0,   505,   506,   158,   501,     0,     0,   133,   387,
     425,   450,     0,     0,     0,   230,   232,   400,   234,     0,
       0,   398,   399,   412,   416,   410,     0,     0,     0,   408,
       0,     0,   511,     0,   327,     0,   316,   326,     0,   324,
     482,     0,     0,     0,     0,     0,     0,   168,     0,     0,
       0,     0,     0,   322,     0,     0,     0,   319,     0,     0,
       0,   303,     0,   304,     0,   500,     0,   493,   148,   172,
     155,   161,   160,   295,   296,   302,   301,   293,   292,   299,
     498,   300,   290,   291,   298,   297,   286,   287,   288,   289,
     294,     0,   261,   308,     0,   499,   361,   362,     0,     0,
       0,     0,   368,   370,   359,   369,     0,   367,   371,   358,
     357,     0,   338,   343,   338,   339,   268,   265,   266,     0,
       0,   350,     0,     0,     0,   451,   454,     0,     0,   431,
       0,   171,   504,   503,     0,   250,     0,     0,     0,     0,
       0,     0,   231,   233,   414,   402,   235,     0,     0,     0,
       0,   471,   472,   470,   474,   473,     0,     0,   218,    37,
      39,    46,    55,    62,     0,    71,   222,    77,    83,   126,
       0,   217,   174,   175,   179,     0,     0,   223,   487,   510,
     488,     0,     0,   310,     0,   162,   313,     0,   167,   315,
     314,   166,   311,   312,   163,     0,   164,     0,   323,     0,
     165,     0,     0,     0,   336,   335,   331,   497,   496,     0,
     239,   173,     0,     0,   309,     0,   365,   364,     0,   373,
       0,   348,   349,     0,     0,   352,   356,   351,   452,     0,
     455,   456,     0,     0,   263,     0,   507,     0,   259,   251,
     502,   390,   389,   391,     0,     0,     0,   449,   476,   401,
       0,   413,     0,   421,   411,   417,   418,   409,     0,     0,
       0,     0,     0,     0,     0,     0,     0,     0,     0,     0,
       0,     0,     0,     0,     0,     0,     0,     0,     0,     0,
       0,     0,     0,     0,     0,     0,     0,     0,     0,     0,
       0,   141,   325,   169,     0,     0,     0,     0,     0,     0,
     241,   247,     0,   262,     0,     0,     0,     0,   468,   461,
     270,   273,     0,   269,   267,     0,     0,     0,   433,   434,
     432,   430,   437,   438,     0,   508,   388,     0,     0,   403,
     393,   440,   442,   441,   447,   439,   445,   443,   444,   446,
     448,   236,   415,   422,     0,     0,   469,   486,     0,     0,
       0,     0,     0,     0,   227,   220,     0,     0,   221,   177,
     176,     0,     0,   186,     0,   205,     0,   203,   180,   194,
     204,   181,   195,   191,   200,   190,   199,   192,   201,   193,
     202,     0,     0,     0,     0,   207,   208,   213,   214,   216,
     215,     0,     0,     0,     0,   318,   317,     0,   332,     0,
       0,   242,     0,     0,   245,   248,     0,   363,     0,   466,
     465,   467,     0,     0,   274,     0,   458,   457,   436,     0,
      96,   256,   252,   254,   392,     0,     0,   396,     0,     0,
     384,   424,   423,   420,   421,   419,   229,   228,   226,   219,
     225,   224,   178,     0,     0,   237,     0,     0,   206,     0,
     187,     0,     0,     0,     0,     0,   146,   147,   145,   142,
     143,   138,     0,     0,     0,   150,     0,     0,     0,   250,
     490,     0,   489,     0,     0,   271,     0,     0,   435,     0,
     257,   258,     0,   395,     0,     0,   404,   405,   394,   188,
     197,   198,   196,   182,   184,     0,     0,     0,     0,   211,
     209,     0,     0,     0,     0,     0,     0,   140,   243,   240,
       0,   246,   259,   320,   366,   276,   275,   272,   253,   255,
     397,     0,     0,   238,   189,   183,   185,   212,   210,   144,
       0,   149,   151,     0,     0,   263,   407,   406,     0,     0,
     244,   249,   153,     0,   152,     0,     0,   321
};

/* YYDEFGOTO[NTERM-NUM]. */
static const short yydefgoto[] =
{
      -1,    23,    24,   163,   208,    25,    26,    27,    28,   754,
     819,   820,   569,   825,   867,    29,   209,   210,   307,   211,
     429,   570,   389,   532,   533,   534,   535,   536,   506,   382,
     507,   807,   661,   762,   869,   829,   764,   765,   598,   599,
     782,   783,   327,   328,   355,   356,   477,   478,   773,   774,
     397,   213,   398,   399,   214,   296,   297,   566,    30,   350,
     244,   245,   482,    31,    32,   469,   470,   341,   342,    33,
      34,    35,    36,   498,   603,   604,   689,   690,   786,   383,
     790,   846,   847,    37,    38,   384,   385,   508,   510,   615,
     616,   704,   793,    39,    40,    41,    42,    43,   488,   489,
     700,    44,    45,   485,   486,   590,   591,    46,    47,    48,
     227,   669,    49,   516,    50,    51,    52,    53,    54,    55,
     215,    56,    57,    58,    59,    60,    61,   216,   217,   301,
     302,   218,   219,   495,   496,   363,   364,   365,   254,   392,
      62
=======
     375,   376,   377,   378,   379,   124,    38,    61,   380,    60,
      62,   381,   382,    43,    45,    42,    47,    37,   383,   384,
      59,    40,    41,    44,   123,   125,    46,    91,    93
>>>>>>> deef0ad6
};
# endif

<<<<<<< HEAD
/* YYPACT[STATE-NUM] -- Index in YYTABLE of the portion describing
   STATE-NUM.  */
#define YYPACT_NINF -779
static const short yypact[] =
=======
#define YYPACT_NINF -720

#define yypact_value_is_default(Yystate) \
  (!!((Yystate) == (-720)))

#define YYTABLE_NINF -476

#define yytable_value_is_error(Yytable_value) \
  0

  /* YYPACT[STATE-NUM] -- Index in YYTABLE of the portion describing
     STATE-NUM.  */
static const yytype_int16 yypact[] =
>>>>>>> deef0ad6
{
     635,    25,   -27,  -779,  4259,  -779,    49,    82,  -779,  -779,
      53,     8,  -779,    17,    23,  -779,  -779,   877,  4383,   551,
     -14,    32,  4259,   138,  -779,   -26,  -779,  -779,  -779,  -779,
    -779,  -779,  -779,  -779,  -779,  -779,    93,  -779,  -779,  -779,
    4259,  -779,  -779,  -779,  -779,  -779,  -779,  -779,  -779,  -779,
    -779,  -779,  -779,  -779,  -779,  -779,  -779,  -779,  -779,  -779,
    -779,  -779,  -779,  4259,  4259,  4259,  -779,  -779,  -779,  -779,
    -779,  -779,  -779,  -779,  -779,  -779,  -779,  -779,  -779,  -779,
    -779,  -779,  -779,  -779,  -779,  -779,  -779,  -779,  -779,  -779,
    -779,  -779,  -779,  -779,  -779,  -779,  -779,  -779,  -779,  -779,
    -779,  -779,  -779,  -779,  -779,  -779,  -779,  -779,  -779,  -779,
    -779,  -779,  -779,  -779,  -779,  -779,  -779,  -779,  -779,  -779,
    -779,  -779,  -779,  -779,  -779,  -779,  -779,  -779,  -779,  -779,
    -779,  -779,  -779,  -779,  -779,  -779,  -779,  -779,  -779,  -779,
    -779,  -779,  -779,  -779,  -779,  -779,  -779,  -779,  -779,  -779,
    -779,  -779,  -779,  -779,  -779,  -779,  -779,  -779,  -779,  -779,
    -779,  -779,  -779,  -779,    35,  4259,  4259,  4259,  4259,  4259,
    -779,  4259,  4259,  4259,  4259,   143,    63,  -779,  -779,  -779,
    -779,  -779,    73,  -779,    65,    87,   107,   124,   126,   133,
     142,   149,   151,  -779,   155,   159,   174,   181,   193,   195,
     204,   208,   219,  1899,  -779,  1899,  1899,  3683,    26,   -25,
    -779,  3796,    13,  -779,   225,   251,   305,   306,  -779,   245,
     248,   278,  4507,  4259,  2950,   266,   252,   267,  3920,   283,
    -779,   316,  -779,  -779,   316,  -779,  -779,  -779,  -779,   316,
    -779,   316,   307,  -779,  -779,  4259,   268,  -779,  4259,  -779,
     113,  -779,  1899,    20,  -779,  4259,   316,   299,   190,   279,
      44,   297,   277,    69,  -779,   280,  -779,  -779,  -779,   345,
     313,  1023,  4259,  1899,  2045,   -18,  2045,  2045,   275,  1899,
    2045,  2045,  1899,  1899,  1169,  1899,  1899,   285,   288,   289,
     290,  -779,  -779,  4655,  -779,  -779,    84,   293,  -779,  -779,
    2191,    34,  -779,  2577,  1315,  4259,  -779,  -779,  1899,  1899,
    1899,  1899,  1899,  1899,  1899,  1899,  1899,  1899,  1899,  1899,
    1899,  1899,  1899,  1899,  1899,  1899,   432,  -779,  -779,   -37,
    1899,  2950,  2950,   322,   323,   402,  -779,  -779,  -779,  -779,
    -779,   321,  -779,  2702,   392,   353,    11,   354,  -779,   456,
    -779,  -779,  -779,  -779,  4259,  -779,  -779,    83,   -39,  -779,
    4259,  4259,  4868,  -779,  3796,   -15,  1461,   416,  -779,   320,
    -779,  -779,   433,   434,   367,  -779,  -779,  -779,  -779,   212,
      33,  -779,  -779,  -779,   325,  -779,    64,   462,  2327,  -779,
     465,   466,  -779,   467,   347,  1607,  -779,  4868,    91,  -779,
    -779,  4689,    96,  4259,   330,   100,   110,  -779,  4720,   112,
     127,   648,   716,  -779,   129,  4510,  4754,  -779,  1753,  1899,
    1899,  -779,  3683,  -779,  2826,   327,   311,  -779,  -779,    69,
    -779,  4868,  -779,  -779,  -779,  4887,  4900,   177,   676,   425,
    -779,   425,   152,   152,   152,   152,    60,    60,  -779,  -779,
    -779,  4853,   334,  -779,   401,   425,   321,   321,   339,  3446,
     477,  2950,  -779,  -779,  -779,  -779,   483,  -779,  -779,  -779,
    -779,   419,   316,  -779,   316,  -779,   359,   351,  -779,   389,
     489,  -779,   397,   497,  4259,  -779,  -779,    61,    81,  -779,
     375,  -779,  -779,  -779,  1899,   424,  1899,  4033,   387,  4259,
    4259,  4259,  -779,  -779,  -779,  -779,  -779,   136,   139,    44,
     363,  -779,  -779,  -779,  -779,  -779,   404,   407,  -779,   369,
     370,   371,   372,   373,   374,   376,  -779,   378,   380,   383,
    2327,    34,   403,  -779,  -779,   294,   130,  -779,  -779,  -779,
    -779,  1315,   384,  -779,  2045,  -779,  -779,   386,  -779,  -779,
    -779,  -779,  -779,  -779,  -779,  1899,  -779,  1899,  -779,  1899,
    -779,  4546,  4590,   405,  -779,  -779,  -779,  -779,  -779,   420,
     478,  -779,  4259,   529,  -779,    46,  -779,  -779,   406,  -779,
     176,  -779,  -779,  2452,  4259,  -779,  -779,  -779,  -779,   409,
     408,  -779,    59,  4259,   307,    89,  -779,   509,   251,  -779,
     394,  -779,  -779,  -779,   156,   398,   694,  -779,  -779,  -779,
      46,  -779,   534,    79,  -779,   399,  -779,  -779,   536,   537,
    4259,  4259,  4259,   413,  4259,   410,   423,  4259,   539,   427,
     102,  2327,    89,    10,    -9,    71,    75,    89,    89,    89,
      89,    66,    46,   426,    46,    46,    46,    46,    46,    46,
      70,   428,  -779,  -779,  4788,  4819,  4611,  2826,  1315,   430,
     543,   429,   493,  -779,   175,   436,    -7,   479,  -779,  -779,
    -779,  -779,  4259,   438,  -779,   566,  4259,    28,  -779,  -779,
    -779,  -779,  -779,  -779,  3074,  -779,  -779,  4033,    48,   -47,
    -779,  -779,  -779,  -779,  -779,  -779,  -779,  -779,  -779,  -779,
    -779,  -779,  -779,  -779,  4146,    48,  -779,  -779,   431,   439,
      34,   441,   445,   446,  -779,  -779,   447,   449,  -779,  -779,
    -779,   450,   468,  -779,    38,  -779,   522,  -779,  -779,  -779,
    -779,  -779,  -779,  -779,  -779,  -779,  -779,  -779,  -779,  -779,
    -779,    46,    15,   485,    46,  -779,  -779,  -779,  -779,  -779,
    -779,    46,   469,  3570,   475,  -779,  -779,   470,  -779,   -24,
     541,  -779,   593,   570,   571,  -779,  4259,  -779,    46,  -779,
    -779,  -779,   500,   178,  -779,   620,  -779,  -779,  -779,   183,
     487,    67,   488,  -779,  -779,    37,   185,  -779,   631,   398,
    -779,  -779,  -779,  -779,   617,  -779,  -779,  -779,  -779,  -779,
    -779,  -779,  -779,    89,    89,  -779,   187,   189,  -779,   512,
    -779,    38,    46,   196,   513,    46,  -779,  -779,  -779,   495,
    -779,  -779,  2045,  4259,   614,   572,  3198,   562,  3322,   424,
      34,   502,  -779,   199,    46,  -779,  4259,   508,  -779,   510,
    -779,  -779,  3198,  -779,    48,   515,   511,  -779,  -779,  -779,
    -779,  -779,  -779,  -779,  -779,   653,    46,   201,   205,  -779,
    -779,    46,   216,  3570,   220,  3198,   661,  -779,  -779,   524,
     640,  -779,   251,  -779,  -779,  -779,  -779,  -779,  -779,  -779,
    -779,   670,   631,  -779,  -779,  -779,  -779,  -779,  -779,  -779,
     532,   488,   535,  3198,  3198,   307,  -779,  -779,   542,   679,
    -779,   488,  -779,  2045,  -779,   222,   540,  -779
};

  /* YYDEFACT[STATE-NUM] -- Default reduction number in state STATE-NUM.
     Performed when YYTABLE does not specify something else to do.  Zero
     means the default is an error.  */
static const yytype_uint16 yydefact[] =
{
       0,     0,     0,   358,     0,   355,     0,     0,   403,   402,
       0,     0,   361,     0,   362,   356,     0,   438,   438,     0,
       0,     0,     0,     2,     3,   127,   130,   132,   134,   131,
       7,     8,     9,   357,     5,     0,     6,    10,    11,     0,
      12,    13,    14,    29,    15,    16,    17,    24,    18,    19,
      20,    21,    22,    23,    25,    26,    27,    28,    30,    31,
       0,     0,     0,    32,    33,    34,    35,    36,    37,    38,
      39,    40,    41,    42,    43,    44,    45,    46,    47,    48,
      49,    50,    51,    52,    53,    54,    55,    56,    57,    58,
      59,    60,    61,    62,    63,    64,    65,    67,    66,    68,
      69,    70,    71,    72,    73,    74,    75,    76,    77,    78,
      79,    80,    81,    82,    83,   125,    85,    84,    86,    87,
      88,    89,    91,    90,    92,    93,    95,    96,    94,    97,
      98,    99,   100,   102,   103,   101,   104,   105,   106,   107,
     108,   109,   110,   111,   112,   113,   126,   114,   115,   116,
     117,   118,   119,   120,   121,   122,   123,   124,     0,     0,
       0,     0,     0,     0,   455,     0,     0,     0,    32,   259,
     261,   262,   475,   264,   457,   263,    39,    42,    51,    58,
      60,    67,    66,   260,     0,    72,    79,    81,    94,   109,
     121,     0,   151,     0,     0,     0,   258,     0,   149,   153,
     156,   286,   241,     0,   287,   288,     0,     0,    45,    64,
      69,     0,   101,     0,     0,     0,     0,   435,   314,   439,
     329,   314,   321,   322,   320,   440,   314,   330,   314,   245,
     316,   313,     0,     0,   359,     0,   165,     0,     1,     0,
       4,   129,     0,   314,     0,     0,     0,     0,     0,     0,
       0,   451,     0,   454,   453,   461,     0,     0,     0,     0,
       0,     0,     0,     0,     0,     0,     0,     0,     0,     0,
       0,     0,    32,    79,    81,   265,   266,     0,   310,   309,
       0,     0,   469,   470,     0,   466,   467,     0,     0,     0,
     154,   152,     0,     0,     0,     0,     0,     0,     0,     0,
       0,     0,     0,     0,     0,     0,     0,     0,     0,     0,
     456,   242,     0,     0,     0,     0,     0,     0,     0,   353,
     354,   352,   351,   350,   336,   348,     0,     0,     0,   314,
       0,   436,     0,   405,   318,   317,   404,     0,   323,   246,
     331,   429,   460,     0,     0,   480,   481,   153,   476,     0,
       0,   128,   363,   401,   426,     0,     0,     0,   212,   214,
     376,   216,     0,     0,   374,   375,   388,   392,   386,     0,
       0,     0,   384,     0,   306,     0,   297,   305,     0,   303,
     458,     0,   305,     0,     0,     0,     0,     0,   163,     0,
       0,     0,     0,     0,     0,     0,   300,     0,     0,     0,
     284,     0,   285,     0,   475,     0,   468,   143,   167,   150,
     156,   155,   276,   277,   283,   282,   274,   273,   280,   473,
     281,   271,   272,   278,   279,   267,   268,   269,   270,   275,
     243,   289,     0,   474,   337,   338,     0,     0,     0,     0,
     344,   346,   335,   345,     0,   343,   347,   334,   333,     0,
     314,   319,   314,   315,     0,   247,   248,     0,     0,   326,
       0,     0,     0,   427,   430,     0,     0,   407,     0,   166,
     479,   478,     0,   232,     0,     0,     0,     0,     0,     0,
     213,   215,   390,   378,   217,     0,     0,     0,     0,   447,
     448,   446,   450,   449,     0,     0,   202,    42,    51,    58,
       0,    67,   206,    72,    78,   121,     0,   201,   169,   170,
     174,     0,   207,   463,     0,     0,     0,   291,     0,   157,
     294,     0,   162,   296,   295,   161,   292,   293,   158,     0,
     159,     0,     0,   160,     0,     0,     0,   312,   311,   307,
     472,   471,     0,   221,   168,     0,   290,     0,   341,   340,
       0,   349,     0,   324,   325,     0,     0,   328,   332,   327,
     428,     0,   431,   432,     0,     0,   245,     0,   482,     0,
     241,   233,   477,   366,   365,   367,     0,     0,     0,   425,
     452,   377,     0,   389,     0,   397,   387,   393,   394,   385,
       0,     0,     0,     0,     0,     0,     0,     0,     0,     0,
       0,     0,     0,     0,     0,     0,     0,     0,     0,     0,
       0,     0,   136,     0,   304,   164,     0,     0,     0,     0,
       0,     0,   223,   229,   244,     0,     0,     0,     0,   444,
     437,   251,   254,     0,   250,   249,     0,     0,     0,   409,
     410,   408,   406,   413,   414,     0,   483,   364,     0,     0,
     379,   369,   416,   418,   417,   423,   415,   421,   419,   420,
     422,   424,   218,   391,   398,     0,     0,   445,   462,     0,
       0,     0,     0,   211,   204,     0,     0,   205,   172,   171,
       0,     0,   181,     0,   199,     0,   197,   175,   188,   198,
     176,   189,   185,   194,   184,   193,   187,   196,   186,   195,
       0,     0,     0,     0,   299,   298,     0,   308,     0,     0,
     224,     0,     0,   227,   230,   339,     0,   442,   441,   443,
       0,     0,   255,     0,   434,   433,   412,     0,    91,   238,
     234,   236,   368,     0,     0,   372,     0,     0,   360,   400,
     399,   396,   397,   395,   210,   203,   209,   208,   173,     0,
       0,   219,     0,     0,   200,   182,     0,   141,   142,   140,
     137,   138,   133,   465,     0,   464,     0,     0,     0,   145,
       0,     0,     0,   232,     0,     0,   252,     0,     0,   411,
       0,   239,   240,     0,   371,     0,     0,   380,   381,   370,
     183,   191,   192,   190,   177,   179,     0,     0,     0,     0,
     301,     0,     0,     0,   135,   225,   222,     0,   228,   241,
     342,   257,   256,   253,   235,   237,   373,     0,     0,   220,
     178,   180,   139,     0,   144,   146,     0,     0,   245,   383,
     382,     0,     0,   226,   231,   148,     0,   147,     0,     0,
     302
};

  /* YYPGOTO[NTERM-NUM].  */
static const yytype_int16 yypgoto[] =
{
    -779,  -779,  -779,    -8,    -4,  -779,   435,  -779,   295,  -779,
    -779,  -174,  -779,  -779,  -779,   122,    36,   391,   329,  -779,
     -10,  -779,  -374,  -514,  -779,  -132,  -654,  -779,   -38,  -569,
    -566,  -114,  -779,  -779,  -779,  -779,  -779,  -779,  -130,  -779,
    -778,  -141,  -592,  -779,  -589,  -779,  -779,   118,  -779,  -131,
      92,  -779,  -273,   160,  -779,  -779,   284,    50,  -779,  -219,
    -779,  -779,  -779,  -779,  -779,   249,  -779,    27,   250,  -779,
    -779,  -779,  -779,  -779,    22,  -779,  -779,   -79,  -779,  -507,
    -779,  -779,  -170,  -779,  -779,  -779,   206,  -779,  -779,  -779,
       9,  -779,  -779,  -779,  -779,  -779,  -779,  -779,  -779,   123,
    -779,  -779,  -779,  -779,  -779,  -779,    41,  -779,  -779,  -779,
     699,  -779,  -779,  -779,  -779,  -779,  -779,  -779,  -779,  -779,
    -779,  -779,  -779,  -779,  -779,  -779,  -779,   -43,  -343,  -779,
     437,  -779,   412,  -779,  -779,   230,  -779,   231,  -779,  -779,
    -779
};

<<<<<<< HEAD
/* YYTABLE[YYPACT[STATE-NUM]].  What to do in state STATE-NUM.  If
   positive, shift that token.  If negative, reduce the rule which
   number is the opposite.  If zero, do what YYDEFACT says.
   If YYTABLE_NINF, syntax error.  */
#define YYTABLE_NINF -501
static const short yytable[] =
=======
  /* YYDEFGOTO[NTERM-NUM].  */
static const yytype_int16 yydefgoto[] =
{
      -1,    22,    23,   157,   196,    24,    25,    26,    27,   702,
     760,   761,   542,   769,   804,    28,   197,   198,   291,   199,
     408,   543,   372,   508,   509,   510,   511,   484,   365,   485,
     753,   623,   711,   806,   773,   713,   714,   570,   571,   730,
     731,   310,   311,   338,   339,   455,   456,   721,   722,   382,
     201,   378,   379,   280,   281,   539,    29,   333,   231,   232,
     460,    30,    31,   447,   448,   324,   325,    32,    33,    34,
      35,   476,   575,   576,   650,   651,   734,   366,   738,   787,
     788,    36,    37,   367,   368,   486,   488,   587,   588,   665,
     741,    38,    39,    40,    41,    42,   466,   467,   661,    43,
      44,   463,   464,   562,   563,    45,    46,    47,   214,   630,
      48,   494,    49,    50,    51,    52,    53,    54,   202,    55,
      56,    57,    58,    59,   203,   204,   285,   286,   205,   206,
     473,   474,   346,   347,   348,   241
};

  /* YYTABLE[YYPACT[STATE-NUM]] -- What to do in state STATE-NUM.  If
     positive, shift that token.  If negative, reduce the rule whose
     number is the opposite.  If YYTABLE_NINF, syntax error.  */
static const yytype_int16 yytable[] =
>>>>>>> deef0ad6
{
     164,   402,   613,   405,   406,   681,   685,   409,   410,   664,
     226,   414,   250,  -483,   493,   351,   630,   490,   249,   723,
     352,   252,   353,   679,   810,   403,   683,   303,   823,   769,
     781,   170,   483,   375,    65,   788,   256,   370,   375,   298,
     299,   504,   375,   375,   453,   537,   805,   298,   299,   375,
     376,   375,   377,   375,   376,   571,   377,   308,   378,   257,
     258,   259,   378,   722,   375,   376,   729,   732,   734,   736,
     738,   740,   725,   378,   298,   299,   375,   376,   173,   727,
     375,   376,   349,   730,   174,   378,   484,   891,   840,   378,
     309,   511,   741,  -490,   375,   376,   751,   479,   171,   703,
     789,   247,   165,   378,   308,   454,   168,   172,   841,   212,
     175,   779,   770,   512,   594,   480,   901,   720,   253,  -112,
     366,   404,   304,   304,    63,   367,   742,   473,   513,   514,
     752,   248,   494,   726,   167,   166,    64,   309,   251,   169,
     310,   311,   312,   313,   314,   315,   316,   317,   318,   319,
     320,   321,   322,   323,   324,   724,   642,   263,   806,   255,
     811,   261,   262,   249,   264,   265,   466,   266,   267,   268,
     269,   466,   868,   515,   778,   466,   466,   300,   813,   505,
     260,   787,   379,   505,   466,   300,   379,   537,   781,   380,
     643,   481,   592,   785,   388,   270,   308,   379,   794,   322,
     323,   324,   833,   295,   677,   372,   388,   306,   271,   379,
    -329,   781,   300,   379,   334,   360,   361,   502,   503,   335,
     340,   308,   381,   272,   347,  -412,  -412,   379,   593,   309,
     631,   422,  -328,   423,   850,   852,   373,   543,   544,   900,
     781,   357,   546,   544,   359,   857,   549,   544,   719,   862,
     490,   369,   273,   581,   309,   582,   550,   544,   552,   544,
     361,   644,   645,   646,   647,   648,   649,   666,   400,   274,
     667,   275,   650,   553,   544,   558,   544,   668,   276,   711,
     895,   713,   609,   610,   716,   611,   612,   277,   537,   320,
     321,   322,   323,   324,   278,   291,   279,   292,   293,   249,
     280,   432,   686,   687,  -330,   468,   902,   313,   314,   315,
     316,   317,   318,   319,   320,   321,   322,   323,   324,   281,
     632,   767,   610,   326,   835,   836,   282,   340,   340,   838,
     610,   843,   844,   853,   610,   854,   855,   880,   283,   467,
     284,   537,   860,   610,   362,   874,   610,   885,   610,   285,
     476,   886,   855,   286,   633,   308,   487,   491,   456,   457,
     306,   634,   888,   610,   287,   401,   890,   544,   906,   544,
     325,   408,   329,  -489,   411,   412,   330,   415,   416,   331,
     332,  -464,   344,   343,   531,   348,   565,   349,   309,   354,
     358,   371,   426,   374,   386,   387,   431,   391,   390,   547,
     433,   434,   435,   436,   437,   438,   439,   441,   442,   443,
     444,   445,   446,   447,   448,   449,   450,   451,   295,   393,
     564,   407,   455,   832,   424,   635,   636,   637,   638,   639,
     640,   417,   228,   418,   419,   420,   641,   452,   310,   311,
     312,   313,   314,   315,   316,   317,   318,   319,   320,   321,
     322,   323,   324,   458,   459,   467,   460,   340,   431,   461,
     471,   472,   474,   568,   475,   497,   501,   499,   500,   308,
     517,   381,   509,   538,   539,   540,   548,   233,  -500,   567,
     589,   573,   574,   537,   575,   537,   578,   293,   502,   580,
     583,   234,   585,   602,   586,   606,   607,   608,   584,   537,
     587,   235,   309,   236,   237,   588,   595,   597,   605,   617,
     618,   561,   562,   619,   620,   621,   622,   623,   624,   625,
     658,   626,   537,   627,   239,   628,   531,   240,   629,   242,
     651,   631,   653,   660,   663,   676,   657,   665,   684,   243,
     675,   494,   702,   688,   706,   707,   705,   717,   761,   864,
     537,   537,   712,   766,   678,   763,   714,   682,   316,   317,
     318,   319,   320,   321,   322,   323,   324,   228,   662,   715,
     771,   744,   701,   718,   776,   753,   760,   796,   803,   673,
     476,   768,   229,   775,   230,   797,   362,   798,   362,   487,
     231,   799,   800,   801,   721,   802,   804,   728,   731,   733,
     735,   737,   739,   808,   743,   232,   745,   746,   747,   748,
     749,   750,   233,   812,   815,   822,   708,   709,   710,   565,
     710,   821,   826,   710,   824,   827,   234,   531,   837,   828,
     905,   834,   839,   431,   845,   842,   235,   703,   236,   237,
     856,   861,   863,   865,   866,   870,   881,   654,   873,   655,
     381,   656,     1,   564,   877,   238,   878,     2,   882,   239,
       3,   883,   240,   241,   242,     4,   892,   381,   772,   894,
       5,   893,   589,     6,   243,     7,     8,     9,   896,   898,
     531,    10,   899,   602,   904,    11,   907,   903,   368,   889,
     542,   659,   308,   492,   759,   430,   871,   858,    12,   872,
     792,   879,   674,   809,   652,   876,   563,   758,   577,   784,
     848,   579,   897,   814,   795,   614,   680,   777,   246,    13,
     308,   691,   692,   831,   596,   309,   440,   600,    14,     0,
      15,     0,     0,    16,     0,    17,     0,    18,   427,     0,
      19,     0,    20,   693,     0,     0,     0,     0,     0,   818,
     431,     0,    21,   309,     0,    22,     0,     0,   694,   695,
     308,     0,   830,   696,     0,   849,   851,     0,     0,     0,
       0,     0,   697,   698,   859,   310,   311,   312,   313,   314,
     315,   316,   317,   318,   319,   320,   321,   322,   323,   324,
       0,     0,     0,   309,   554,   555,   875,     0,     0,     0,
       0,     0,     0,   699,     0,     0,   381,   314,   315,   316,
     317,   318,   319,   320,   321,   322,   323,   324,   884,   249,
       0,     0,   531,   887,   531,     0,     0,     0,     0,     0,
       0,     0,   772,     0,     0,     0,     0,     0,   531,     0,
       0,     0,     0,   310,   311,   312,   313,   314,   315,   316,
     317,   318,   319,   320,   321,   322,   323,   324,     0,   818,
       0,   531,   556,   557,     0,     0,     0,     0,     0,     0,
       0,     0,     0,     0,     0,     0,     0,     0,     0,     0,
     176,   177,   178,   179,     0,   180,   181,   182,     0,   531,
     531,   183,    67,    68,    69,   184,   185,     0,    72,    73,
      74,   186,    76,    77,   187,    79,     0,    80,    81,    82,
      83,    84,    85,    86,   188,    88,    89,    90,    91,    92,
      93,     0,   189,    95,     0,     0,   190,    97,    98,     0,
      99,   100,   101,   191,   192,   104,   193,   194,   105,   195,
     107,   108,   196,   110,     0,   111,   112,   113,   114,     0,
     115,   197,   117,   198,     0,   119,   120,   121,     0,   122,
       0,   123,   124,   125,   126,   127,   199,   129,   130,   131,
       0,   132,   133,   200,   135,   136,   137,     0,   138,   139,
     140,   141,   142,   143,   144,   145,   146,   201,   148,   149,
     150,   151,   152,     0,   153,   154,   155,   156,   157,   158,
     159,   202,   161,   162,     0,     0,     0,     0,     0,     0,
       0,     0,     0,     0,     0,   203,   204,     0,     0,   205,
       0,     0,   206,     0,     0,   207,   288,   177,   178,   179,
       0,   394,   181,     0,     0,     0,     0,   183,    67,    68,
      69,   184,   185,     0,    72,    73,    74,    75,    76,    77,
     187,    79,     0,    80,    81,    82,    83,    84,    85,    86,
      87,    88,    89,    90,    91,    92,    93,     0,   189,    95,
       0,     0,   190,    97,    98,     0,    99,   100,   101,   102,
     103,   104,   193,   194,   105,   195,   107,   108,   196,   110,
       0,   111,   112,   113,   114,     0,   115,   289,   117,   290,
       0,   119,   120,   121,     0,   122,     0,   123,   124,   125,
     126,   127,   199,   129,   130,   131,     0,   132,   133,   200,
     135,   136,   137,     0,   138,   139,   140,   141,   142,   143,
     144,   145,   146,   147,   148,   149,   150,   151,   152,     0,
     153,   154,   155,   156,   157,   158,   159,   202,   161,   162,
       0,     0,     0,     0,     0,     0,     0,     0,     0,     0,
       0,   203,     0,     0,     0,   205,     0,     0,   395,   396,
       0,   207,   288,   177,   178,   179,     0,   394,   181,     0,
       0,     0,     0,   183,    67,    68,    69,   184,   185,     0,
      72,    73,    74,    75,    76,    77,   187,    79,     0,    80,
      81,    82,    83,    84,    85,    86,    87,    88,    89,    90,
      91,    92,    93,     0,   189,    95,     0,     0,   190,    97,
      98,     0,    99,   100,   101,   102,   103,   104,   193,   194,
     105,   195,   107,   108,   196,   110,     0,   111,   112,   113,
     114,     0,   115,   289,   117,   290,     0,   119,   120,   121,
       0,   122,     0,   123,   124,   125,   126,   127,   199,   129,
     130,   131,     0,   132,   133,   200,   135,   136,   137,     0,
     138,   139,   140,   141,   142,   143,   144,   145,   146,   147,
     148,   149,   150,   151,   152,     0,   153,   154,   155,   156,
     157,   158,   159,   202,   161,   162,     0,     0,     0,     0,
       0,     0,     0,     0,     0,     0,     0,   203,     0,     0,
       0,   205,     0,     0,   206,   413,     0,   207,   288,   177,
     178,   179,     0,   180,   181,     0,     0,     0,     0,   183,
      67,    68,    69,   184,   185,     0,    72,    73,    74,   186,
      76,    77,   187,    79,     0,    80,    81,    82,    83,    84,
      85,    86,   188,    88,    89,    90,    91,    92,    93,     0,
     189,    95,     0,     0,   190,    97,    98,     0,    99,   100,
     101,   191,   192,   104,   193,   194,   105,   195,   107,   108,
     196,   110,     0,   111,   112,   113,   114,     0,   115,   197,
     117,   198,     0,   119,   120,   121,     0,   122,     0,   123,
     124,   125,   126,   127,   199,   129,   130,   131,     0,   132,
     133,   200,   135,   136,   137,     0,   138,   139,   140,   141,
     142,   143,   144,   145,   146,   201,   148,   149,   150,   151,
     152,     0,   153,   154,   155,   156,   157,   158,   159,   202,
     161,   162,     0,     0,     0,     0,     0,     0,     0,     0,
       0,     0,     0,   203,   204,     0,     0,   205,     0,     0,
     206,     0,     0,   207,   176,   177,   178,   179,     0,   180,
     181,     0,     0,     0,     0,   183,    67,    68,    69,   184,
     185,     0,    72,    73,    74,   186,    76,    77,   187,    79,
       0,    80,    81,    82,    83,    84,    85,    86,   188,    88,
      89,    90,    91,    92,    93,     0,   189,    95,     0,     0,
     190,    97,    98,     0,    99,   100,   101,   191,   192,   104,
     193,   194,   105,   195,   107,   108,   196,   110,     0,   111,
     112,   113,   114,     0,   115,   197,   117,   198,     0,   119,
     120,   121,     0,   122,     0,   123,   124,   125,   126,   127,
     199,   129,   130,   131,     0,   132,   133,   200,   135,   136,
     137,     0,   138,   139,   140,   141,   142,   143,   144,   145,
     146,   201,   148,   149,   150,   151,   152,     0,   153,   154,
     155,   156,   157,   158,   159,   202,   161,   162,     0,     0,
       0,     0,     0,     0,     0,     0,     0,     0,     0,   203,
     204,     0,     0,   205,     0,     0,   206,     0,     0,   207,
     288,   177,   178,   179,     0,   180,   181,     0,     0,     0,
       0,   183,    67,    68,    69,   184,   185,     0,    72,    73,
      74,    75,    76,    77,   187,    79,     0,    80,    81,    82,
      83,    84,    85,    86,    87,    88,    89,    90,    91,    92,
      93,     0,   189,    95,     0,     0,   190,    97,    98,     0,
      99,   100,   101,   102,   103,   104,   193,   194,   105,   195,
     107,   108,   196,   110,     0,   111,   112,   113,   114,     0,
     115,   289,   117,   290,     0,   119,   120,   121,     0,   122,
       0,   123,   124,   125,   126,   127,   199,   129,   130,   131,
       0,   132,   133,   200,   135,   136,   137,   541,   138,   139,
     140,   141,   142,   143,   144,   145,   146,   147,   148,   149,
     150,   151,   152,     0,   153,   154,   155,   156,   157,   158,
     159,   202,   161,   162,     0,     0,     0,     0,     0,     0,
       0,     0,     0,     0,     0,   203,     0,     0,     0,   205,
       0,     0,   206,     0,     0,   207,   288,   177,   178,   179,
       0,   394,   181,     0,     0,     0,     0,   183,    67,    68,
      69,   184,   185,     0,    72,    73,    74,    75,    76,    77,
     187,    79,     0,    80,    81,    82,    83,    84,    85,    86,
      87,    88,    89,    90,    91,    92,    93,     0,   189,    95,
       0,     0,   190,    97,    98,     0,    99,   100,   101,   102,
     103,   104,   193,   194,   105,   195,   107,   108,   196,   110,
       0,   111,   112,   113,   114,     0,   115,   289,   117,   290,
       0,   119,   120,   121,     0,   122,     0,   123,   124,   125,
     126,   127,   199,   129,   130,   131,     0,   132,   133,   200,
     135,   136,   137,     0,   138,   139,   140,   141,   142,   143,
     144,   145,   146,   147,   148,   149,   150,   151,   152,     0,
     153,   154,   155,   156,   157,   158,   159,   202,   161,   162,
       0,     0,     0,     0,     0,     0,     0,     0,     0,     0,
       0,   203,     0,     0,     0,   205,     0,     0,   206,   396,
       0,   207,   288,   177,   178,   179,     0,   180,   181,     0,
       0,     0,     0,   183,    67,    68,    69,   184,   185,     0,
      72,    73,    74,    75,    76,    77,   187,    79,     0,    80,
      81,    82,    83,    84,    85,    86,    87,    88,    89,    90,
      91,    92,    93,     0,   189,    95,     0,     0,   190,    97,
      98,     0,    99,   100,   101,   102,   103,   104,   193,   194,
     105,   195,   107,   108,   196,   110,     0,   111,   112,   113,
     114,     0,   115,   289,   117,   290,     0,   119,   120,   121,
       0,   122,     0,   123,   124,   125,   126,   127,   199,   129,
     130,   131,     0,   132,   133,   200,   135,   136,   137,     0,
     138,   139,   140,   141,   142,   143,   144,   145,   146,   147,
     148,   149,   150,   151,   152,     0,   153,   154,   155,   156,
     157,   158,   159,   202,   161,   162,     0,     0,     0,     0,
       0,     0,     0,     0,     0,     0,     0,   203,     0,     0,
       0,   205,     0,     0,   206,     0,     0,   207,   288,   177,
     178,   179,     0,   394,   181,     0,     0,     0,     0,   183,
      67,    68,    69,   184,   185,     0,    72,    73,    74,    75,
      76,    77,   187,    79,     0,    80,    81,    82,    83,    84,
      85,    86,    87,    88,    89,    90,    91,    92,    93,     0,
     189,    95,     0,     0,   190,    97,    98,     0,    99,   100,
     101,   102,   103,   104,   193,   194,   105,   195,   107,   108,
     196,   110,     0,   111,   112,   113,   114,     0,   115,   289,
     117,   290,     0,   119,   120,   121,     0,   122,     0,   123,
     124,   125,   126,   127,   199,   129,   130,   131,     0,   132,
     133,   200,   135,   136,   137,     0,   138,   139,   140,   141,
     142,   143,   144,   145,   146,   147,   148,   149,   150,   151,
     152,     0,   153,   154,   155,   156,   157,   158,   159,   202,
     161,   162,     0,     0,     0,     0,     0,     0,     0,     0,
       0,     0,     0,   203,     0,     0,     0,   205,     0,     0,
     206,     0,     0,   207,   288,   177,   178,   179,     0,   425,
     181,     0,     0,     0,     0,   183,    67,    68,    69,   184,
     185,     0,    72,    73,    74,    75,    76,    77,   187,    79,
       0,    80,    81,    82,    83,    84,    85,    86,    87,    88,
      89,    90,    91,    92,    93,     0,   189,    95,     0,     0,
     190,    97,    98,     0,    99,   100,   101,   102,   103,   104,
     193,   194,   105,   195,   107,   108,   196,   110,     0,   111,
     112,   113,   114,     0,   115,   289,   117,   290,     0,   119,
     120,   121,     0,   122,     0,   123,   124,   125,   126,   127,
     199,   129,   130,   131,     0,   132,   133,   200,   135,   136,
     137,     0,   138,   139,   140,   141,   142,   143,   144,   145,
     146,   147,   148,   149,   150,   151,   152,     0,   153,   154,
     155,   156,   157,   158,   159,   202,   161,   162,     0,     0,
       0,     0,     0,     0,     0,     0,     0,     0,     0,   203,
      66,   518,     0,   205,     0,     0,   206,     0,     0,   207,
       0,     0,    67,    68,    69,   519,   520,     0,    72,    73,
      74,    75,    76,    77,   521,    79,     0,    80,    81,    82,
      83,    84,    85,    86,   522,    88,    89,    90,    91,    92,
      93,     0,   523,    95,   524,     0,    96,    97,    98,     0,
      99,   100,   101,   525,   103,   104,   526,     0,   105,   106,
     107,   108,   527,   110,     0,   111,   112,   113,   114,     0,
     528,   116,   117,   118,     0,   119,   120,   121,     0,   122,
       0,   123,   124,   125,   126,   127,   128,   129,   130,   131,
       0,   132,   133,   134,   135,   136,   137,     0,   138,   139,
     140,   141,   142,   143,   144,   145,   146,   147,   148,   149,
     150,   151,   152,     0,   153,   154,   155,   156,   157,   158,
     159,   529,   161,   162,     0,    66,     0,   670,     0,     0,
     671,     0,     0,     0,     0,     0,     0,    67,    68,    69,
      70,    71,   530,    72,    73,    74,    75,    76,    77,    78,
      79,     0,    80,    81,    82,    83,    84,    85,    86,    87,
      88,    89,    90,    91,    92,    93,     0,    94,    95,     0,
       0,    96,    97,    98,     0,    99,   100,   101,   102,   103,
     104,     0,     0,   105,   106,   107,   108,   109,   110,     0,
     111,   112,   113,   114,     0,   115,   116,   117,   118,     0,
     119,   120,   121,     0,   122,     0,   123,   124,   125,   126,
     127,   128,   129,   130,   131,     0,   132,   133,   134,   135,
     136,   137,     0,   138,   139,   140,   141,   142,   143,   144,
     145,   146,   147,   148,   149,   150,   151,   152,     0,   153,
     154,   155,   156,   157,   158,   159,   160,   161,   162,     0,
      66,     0,     0,     0,     0,     0,     0,     0,     0,     0,
       0,     0,    67,    68,    69,    70,    71,   672,    72,    73,
      74,    75,    76,    77,    78,    79,     0,    80,    81,    82,
      83,    84,    85,    86,    87,    88,    89,    90,    91,    92,
      93,     0,    94,    95,     0,     0,    96,    97,    98,     0,
      99,   100,   101,   102,   103,   104,     0,     0,   105,   106,
     107,   108,   109,   110,     0,   111,   112,   113,   114,     0,
     115,   116,   117,   118,     0,   119,   120,   121,     0,   122,
       0,   123,   124,   125,   126,   127,   128,   129,   130,   131,
       0,   132,   133,   134,   135,   136,   137,     0,   138,   139,
     140,   141,   142,   143,   144,   145,   146,   147,   148,   149,
     150,   151,   152,     0,   153,   154,   155,   156,   157,   158,
     159,   160,   161,   162,     0,    66,     0,   375,     0,     0,
     462,     0,     0,     0,     0,     0,     0,    67,    68,    69,
      70,    71,   428,    72,    73,    74,    75,    76,    77,    78,
      79,     0,    80,    81,    82,    83,    84,    85,    86,    87,
      88,    89,    90,    91,    92,    93,     0,    94,    95,     0,
     463,    96,    97,    98,     0,    99,   100,   101,   102,   103,
     104,     0,     0,   105,   106,   107,   108,   109,   110,     0,
     111,   112,   113,   114,     0,   115,   116,   117,   118,     0,
     119,   120,   121,   464,   122,     0,   123,   124,   125,   126,
     127,   128,   129,   130,   131,     0,   132,   133,   134,   135,
     136,   137,     0,   138,   139,   140,   141,   142,   143,   144,
     145,   146,   147,   148,   149,   150,   151,   152,   465,   153,
     154,   155,   156,   157,   158,   159,   160,   161,   162,    66,
       0,   375,     0,     0,     0,     0,     0,     0,     0,     0,
     466,    67,    68,    69,    70,    71,     0,    72,    73,    74,
      75,    76,    77,    78,    79,     0,    80,    81,    82,    83,
      84,    85,    86,    87,    88,    89,    90,    91,    92,    93,
       0,    94,    95,     0,     0,    96,    97,    98,     0,    99,
     100,   101,   102,   103,   104,     0,     0,   105,   106,   107,
     108,   109,   110,     0,   111,   112,   113,   114,     0,   115,
     116,   117,   118,     0,   119,   120,   121,     0,   122,     0,
     123,   124,   125,   126,   127,   128,   129,   130,   131,     0,
     132,   133,   134,   135,   136,   137,     0,   138,   139,   140,
     141,   142,   143,   144,   145,   146,   147,   148,   149,   150,
     151,   152,     0,   153,   154,   155,   156,   157,   158,   159,
     160,   161,   162,    66,     0,   336,   337,     0,   338,     0,
       0,     0,     0,     0,   466,    67,    68,    69,    70,    71,
       0,    72,    73,    74,    75,    76,    77,    78,    79,     0,
      80,    81,    82,    83,    84,    85,    86,    87,    88,    89,
      90,    91,    92,    93,     0,    94,    95,     0,     0,    96,
      97,    98,     0,    99,   100,   101,   102,   103,   104,     0,
       0,   105,   106,   107,   108,   109,   110,     0,   111,   112,
     113,   114,     0,   115,   116,   117,   118,     0,   119,   120,
     121,   339,   122,     0,   123,   124,   125,   126,   127,   128,
     129,   130,   131,     0,   132,   133,   134,   135,   136,   137,
       0,   138,   139,   140,   141,   142,   143,   144,   145,   146,
     147,   148,   149,   150,   151,   152,     0,   153,   154,   155,
     156,   157,   158,   159,   160,   161,   162,    66,   518,     0,
       0,     0,     0,     0,     0,     0,     0,     0,     0,    67,
      68,    69,    70,    71,     0,    72,    73,    74,    75,    76,
      77,   521,    79,     0,    80,    81,    82,    83,    84,    85,
      86,   522,    88,    89,    90,    91,    92,    93,     0,   523,
      95,   524,     0,    96,    97,    98,     0,    99,   100,   101,
     525,   103,   104,   526,     0,   105,   106,   107,   108,   527,
     110,     0,   111,   112,   113,   114,     0,   115,   116,   117,
     118,     0,   119,   120,   121,     0,   122,     0,   123,   124,
     125,   126,   127,   780,   129,   130,   131,     0,   132,   133,
     134,   135,   136,   137,     0,   138,   139,   140,   141,   142,
     143,   144,   145,   146,   147,   148,   149,   150,   151,   152,
       0,   153,   154,   155,   156,   157,   158,   159,   529,   161,
     162,    66,   518,     0,     0,     0,     0,     0,     0,     0,
       0,     0,     0,    67,    68,    69,    70,    71,     0,    72,
      73,    74,    75,    76,    77,   521,    79,     0,    80,    81,
      82,    83,    84,    85,    86,   522,    88,    89,    90,    91,
      92,    93,     0,   523,    95,   524,     0,    96,    97,    98,
       0,    99,   100,   101,   525,   103,   104,   526,     0,   105,
     106,   107,   108,   527,   110,     0,   111,   112,   113,   114,
       0,   115,   116,   117,   118,     0,   119,   120,   121,     0,
     122,     0,   123,   124,   125,   126,   127,   128,   129,   130,
     131,     0,   132,   133,   134,   135,   136,   137,     0,   138,
     139,   140,   141,   142,   143,   144,   145,   146,   147,   148,
     149,   150,   151,   152,     0,   153,   154,   155,   156,   157,
     158,   159,   529,   161,   162,    66,   518,     0,     0,     0,
       0,     0,     0,     0,     0,     0,     0,    67,    68,    69,
     519,   520,     0,    72,    73,    74,    75,    76,    77,   521,
      79,     0,    80,    81,    82,    83,    84,    85,    86,   522,
      88,    89,    90,    91,    92,    93,     0,   523,    95,   524,
       0,    96,    97,    98,     0,    99,   100,   101,   525,   103,
     104,   526,     0,   105,   106,   107,   108,   527,   110,     0,
     111,   112,   113,   114,     0,   115,   116,   117,   118,     0,
     119,   120,   121,     0,   122,     0,   123,   124,   125,   126,
     127,   128,   129,   130,   131,     0,   132,   133,   134,   135,
     136,   137,     0,   138,   139,   140,   141,   142,   143,   144,
     145,   146,   147,   148,   149,   150,   151,   152,     0,   153,
     154,   155,   156,   157,   158,   159,   529,   161,   162,    66,
       0,   576,     0,     0,   462,     0,     0,     0,     0,     0,
       0,    67,    68,    69,    70,    71,     0,    72,    73,    74,
      75,    76,    77,    78,    79,     0,    80,    81,    82,    83,
      84,    85,    86,    87,    88,    89,    90,    91,    92,    93,
       0,    94,    95,     0,     0,    96,    97,    98,     0,    99,
     100,   101,   102,   103,   104,     0,     0,   105,   106,   107,
     108,   109,   110,     0,   111,   112,   113,   114,     0,   115,
     116,   117,   118,     0,   119,   120,   121,     0,   122,     0,
     123,   124,   125,   126,   127,   128,   129,   130,   131,     0,
     132,   133,   134,   135,   136,   137,     0,   138,   139,   140,
     141,   142,   143,   144,   145,   146,   147,   148,   149,   150,
     151,   152,     0,   153,   154,   155,   156,   157,   158,   159,
     160,   161,   162,    66,     0,   816,     0,     0,     0,     0,
       0,     0,     0,     0,     0,    67,    68,    69,    70,    71,
       0,    72,    73,    74,    75,    76,    77,    78,    79,     0,
      80,    81,    82,    83,    84,    85,    86,    87,    88,    89,
      90,    91,    92,    93,     0,    94,    95,     0,     0,    96,
      97,    98,     0,    99,   100,   101,   102,   103,   104,   817,
       0,   105,   106,   107,   108,   109,   110,     0,   111,   112,
     113,   114,     0,   115,   116,   117,   118,     0,   119,   120,
     121,     0,   122,     0,   123,   124,   125,   126,   127,   128,
     129,   130,   131,     0,   132,   133,   134,   135,   136,   137,
       0,   138,   139,   140,   141,   142,   143,   144,   145,   146,
     147,   148,   149,   150,   151,   152,    66,   153,   154,   155,
     156,   157,   158,   159,   160,   161,   162,     0,    67,    68,
      69,    70,    71,     0,    72,    73,    74,    75,    76,    77,
      78,    79,     0,    80,    81,    82,    83,    84,    85,    86,
      87,    88,    89,    90,    91,    92,    93,     0,    94,    95,
       0,     0,    96,    97,    98,     0,    99,   100,   101,   102,
     103,   104,     0,   294,   105,   106,   107,   108,   109,   110,
       0,   111,   112,   113,   114,     0,   115,   116,   117,   118,
       0,   119,   120,   121,     0,   122,     0,   123,   124,   125,
     126,   127,   128,   129,   130,   131,     0,   132,   133,   134,
     135,   136,   137,     0,   138,   139,   140,   141,   142,   143,
     144,   145,   146,   147,   148,   149,   150,   151,   152,    66,
     153,   154,   155,   156,   157,   158,   159,   160,   161,   162,
       0,    67,    68,    69,    70,    71,   305,    72,    73,    74,
      75,    76,    77,    78,    79,     0,    80,    81,    82,    83,
      84,    85,    86,    87,    88,    89,    90,    91,    92,    93,
       0,    94,    95,     0,     0,    96,    97,    98,     0,    99,
     100,   101,   102,   103,   104,     0,     0,   105,   106,   107,
     108,   109,   110,     0,   111,   112,   113,   114,     0,   115,
     116,   117,   118,     0,   119,   120,   121,     0,   122,     0,
     123,   124,   125,   126,   127,   128,   129,   130,   131,     0,
     132,   133,   134,   135,   136,   137,     0,   138,   139,   140,
     141,   142,   143,   144,   145,   146,   147,   148,   149,   150,
     151,   152,     0,   153,   154,   155,   156,   157,   158,   159,
     160,   161,   162,    66,     0,     0,     0,     0,   345,     0,
       0,     0,     0,     0,     0,    67,    68,    69,    70,    71,
       0,    72,    73,    74,    75,    76,    77,    78,    79,     0,
      80,    81,    82,    83,    84,    85,    86,    87,    88,    89,
      90,    91,    92,    93,     0,    94,    95,     0,     0,    96,
      97,    98,     0,    99,   100,   101,   102,   103,   104,     0,
       0,   105,   106,   107,   108,   109,   110,     0,   111,   112,
     113,   114,     0,   115,   116,   117,   118,     0,   119,   120,
     121,     0,   122,     0,   123,   124,   125,   126,   127,   128,
     129,   130,   131,     0,   132,   133,   134,   135,   136,   137,
       0,   138,   139,   140,   141,   142,   143,   144,   346,   146,
     147,   148,   149,   150,   151,   152,    66,   153,   154,   155,
     156,   157,   158,   159,   160,   161,   162,     0,    67,    68,
      69,    70,    71,     0,    72,    73,    74,    75,    76,    77,
      78,    79,     0,    80,    81,    82,    83,    84,    85,    86,
      87,    88,    89,    90,    91,    92,    93,     0,    94,    95,
       0,     0,    96,    97,    98,     0,    99,   100,   101,   102,
     103,   104,   601,     0,   105,   106,   107,   108,   109,   110,
       0,   111,   112,   113,   114,     0,   115,   116,   117,   118,
       0,   119,   120,   121,     0,   122,     0,   123,   124,   125,
     126,   127,   128,   129,   130,   131,     0,   132,   133,   134,
     135,   136,   137,     0,   138,   139,   140,   141,   142,   143,
     144,   145,   146,   147,   148,   149,   150,   151,   152,    66,
     153,   154,   155,   156,   157,   158,   159,   160,   161,   162,
       0,    67,    68,    69,    70,    71,     0,    72,    73,    74,
      75,    76,    77,    78,    79,     0,    80,    81,    82,    83,
      84,    85,    86,    87,    88,    89,    90,    91,    92,    93,
       0,    94,    95,     0,     0,    96,    97,    98,     0,    99,
     100,   101,   102,   103,   104,     0,     0,   105,   106,   107,
     108,   109,   110,     0,   111,   112,   113,   114,   791,   115,
     116,   117,   118,     0,   119,   120,   121,     0,   122,     0,
     123,   124,   125,   126,   127,   128,   129,   130,   131,     0,
     132,   133,   134,   135,   136,   137,     0,   138,   139,   140,
     141,   142,   143,   144,   145,   146,   147,   148,   149,   150,
     151,   152,    66,   153,   154,   155,   156,   157,   158,   159,
     160,   161,   162,     0,    67,    68,    69,    70,    71,     0,
      72,    73,    74,    75,    76,    77,    78,    79,     0,    80,
      81,    82,    83,    84,    85,    86,    87,    88,    89,    90,
      91,    92,    93,     0,    94,    95,     0,     0,    96,    97,
      98,     0,    99,   100,   101,   102,   103,   104,     0,     0,
     105,   106,   107,   108,   109,   110,     0,   111,   112,   113,
     114,     0,   115,   116,   117,   118,     0,   119,   120,   121,
       0,   122,     0,   123,   124,   125,   126,   127,   128,   129,
     130,   131,     0,   132,   133,   134,   135,   136,   137,     0,
     138,   139,   140,   141,   142,   143,   144,   145,   146,   147,
     148,   149,   150,   151,   152,     0,   153,   154,   155,   156,
     157,   158,   159,   160,   161,   162,    66,     0,     0,     0,
       0,     0,     0,   220,     0,     0,     0,     0,    67,    68,
      69,    70,    71,     0,    72,    73,    74,    75,    76,    77,
      78,    79,     0,    80,   221,    82,    83,    84,    85,    86,
      87,    88,    89,    90,    91,    92,    93,     0,    94,    95,
       0,     0,    96,    97,    98,     0,    99,   222,   101,   102,
     103,   104,     0,     0,   223,   106,   107,   108,   109,   110,
       0,   111,   112,   113,   114,     0,   115,   116,   117,   118,
       0,   119,   120,   224,     0,   122,     0,   123,   124,   125,
     126,   127,   128,   129,   130,   131,     0,   132,   133,   134,
     135,   136,   137,     0,   138,   139,   140,   225,   142,   143,
     144,   145,   146,   147,   148,   149,   150,   151,     0,     0,
     153,   154,   155,   156,   157,   158,   159,   160,   161,   162,
      66,     0,     0,     0,     0,     0,   333,     0,     0,     0,
       0,     0,    67,    68,    69,    70,    71,     0,    72,    73,
      74,    75,    76,    77,    78,    79,     0,    80,    81,    82,
      83,    84,    85,    86,    87,    88,    89,    90,    91,    92,
      93,     0,    94,    95,   308,     0,    96,    97,    98,     0,
      99,   100,   101,   102,   103,   104,     0,     0,   105,   106,
     107,   108,   109,   110,     0,   111,   112,   113,   114,     0,
     115,   116,   117,   118,     0,   119,   120,   309,     0,   122,
     308,   123,   124,   125,   126,   127,   128,   129,   130,   131,
       0,   132,   133,   134,   135,   136,   137,     0,   138,   139,
     140,   141,   142,   143,   144,   145,   146,   147,   148,   149,
     150,   151,  -463,   309,   153,   154,   155,   156,   157,   158,
     159,   160,   161,   162,   308,     0,     0,   310,   311,   312,
     313,   314,   315,   316,   317,   318,   319,   320,   321,   322,
     323,   324,     0,     0,     0,   308,     0,   559,     0,     0,
       0,     0,     0,     0,     0,     0,     0,   309,     0,     0,
       0,     0,     0,   310,   311,   312,   313,   314,   315,   316,
     317,   318,   319,   320,   321,   322,   323,   324,   309,     0,
       0,     0,     0,   555,     0,     0,     0,     0,     0,   308,
       0,     0,     0,     0,     0,     0,     0,     0,     0,     0,
       0,     0,     0,     0,     0,     0,     0,   310,   311,   312,
     313,   314,   315,   316,   317,   318,   319,   320,   321,   322,
     323,   324,   309,   308,     0,     0,     0,   557,   310,   311,
     312,   313,   314,   315,   316,   317,   318,   319,   320,   321,
     322,   323,   324,     0,     0,     0,     0,     0,   757,     0,
       0,     0,     0,     0,   308,     0,   309,     0,     0,     0,
       0,     0,     0,     0,     0,     0,     0,     0,     0,     0,
       0,     0,   310,   311,   312,   313,   314,   315,   316,   317,
     318,   319,   320,   321,   322,   323,   324,   309,   308,     0,
       0,   421,     0,     0,     0,     0,     0,     0,     0,     0,
       0,     0,     0,     0,     0,     0,   310,   311,   312,   313,
     314,   315,   316,   317,   318,   319,   320,   321,   322,   323,
     324,   309,   308,     0,     0,   545,     0,     0,     0,     0,
       0,     0,     0,     0,     0,     0,     0,   310,   311,   312,
     313,   314,   315,   316,   317,   318,   319,   320,   321,   322,
     323,   324,     0,   308,     0,   309,   551,     0,     0,     0,
       0,     0,     0,     0,     0,     0,     0,     0,     0,     0,
       0,   310,   311,   312,   313,   314,   315,   316,   317,   318,
     319,   320,   321,   322,   323,   324,   309,   308,     0,     0,
     560,     0,     0,     0,   572,     0,     0,     0,     0,     0,
       0,     0,   308,     0,     0,   310,   311,   312,   313,   314,
     315,   316,   317,   318,   319,   320,   321,   322,   323,   324,
     309,   308,     0,     0,   755,     0,     0,     0,     0,     0,
       0,     0,     0,     0,   308,   309,   310,   311,   312,   313,
     314,   315,   316,   317,   318,   319,   320,   321,   322,   323,
     324,     0,     0,     0,   309,   756,     0,     0,     0,     0,
       0,     0,     0,     0,     0,     0,     0,   309,     0,     0,
     310,   311,   312,   313,   314,   315,   316,   317,   318,   319,
     320,   321,   322,   323,   324,   310,   311,   312,   313,   314,
     315,   316,   317,   318,   319,   320,   321,   322,   323,   324,
       0,     0,     0,     0,     0,   311,   312,   313,   314,   315,
     316,   317,   318,   319,   320,   321,   322,   323,   324,   312,
     313,   314,   315,   316,   317,   318,   319,   320,   321,   322,
     323,   324
};

static const yytype_int16 yycheck[] =
{
       4,   274,   509,   276,   277,   594,   598,   280,   281,   575,
      18,   284,    22,     0,    29,   234,   530,   360,    22,     9,
     239,    47,   241,   592,     9,    43,   595,    52,    52,    36,
     684,    23,    71,     5,    61,    82,    40,   256,     5,    13,
      14,     8,     5,     5,    81,   388,     8,    13,    14,     5,
       6,     5,     8,     5,     6,   429,     8,    44,    14,    63,
      64,    65,    14,   632,     5,     6,   635,   636,   637,   638,
     639,   640,    81,    14,    13,    14,     5,     6,    61,     8,
       5,     6,    71,     8,    61,    14,   125,   865,    21,    14,
      77,    27,    26,    67,     5,     6,    26,    14,    90,    20,
     147,   115,    53,    14,    44,   142,    53,    99,    41,    17,
      87,   677,   119,    49,   488,    32,   894,   631,   144,   108,
     100,   139,   147,   147,    99,   105,    60,   346,    64,    65,
      60,    99,   147,   142,    52,    86,   111,    77,     0,    86,
     127,   128,   129,   130,   131,   132,   133,   134,   135,   136,
     137,   138,   139,   140,   141,   145,    26,   167,   724,    66,
     145,   165,   166,   167,   168,   169,   138,   171,   172,   173,
     174,   138,   826,   109,   146,   138,   138,   151,   744,   146,
     145,   688,   138,   146,   138,   151,   138,   530,   842,   145,
      60,   108,   131,   145,   125,    52,    44,   138,   705,   139,
     140,   141,   768,   207,   145,    15,   125,   211,   145,   138,
     145,   865,   151,   138,   222,   102,   147,     5,     6,   223,
     224,    44,   260,   150,   228,   146,   147,   138,   147,    77,
     128,   147,   145,   149,   803,   804,    46,   146,   147,   893,
     894,   245,   146,   147,   248,   811,   146,   147,   146,   815,
     593,   255,   145,   472,    77,   474,   146,   147,   146,   147,
     147,   131,   132,   133,   134,   135,   136,    91,   272,   145,
      94,   145,   142,   146,   147,   146,   147,   101,   145,   622,
     872,   624,   146,   147,   627,   146,   147,   145,   631,   137,
     138,   139,   140,   141,   145,   203,   145,   205,   206,   303,
     145,   305,   146,   147,   145,   343,   895,   130,   131,   132,
     133,   134,   135,   136,   137,   138,   139,   140,   141,   145,
      26,   146,   147,    72,   146,   147,   145,   331,   332,   146,
     147,   146,   147,   146,   147,   146,   147,   844,   145,   343,
     145,   684,   146,   147,   252,   146,   147,   146,   147,   145,
     354,   146,   147,   145,    60,    44,   360,   361,   331,   332,
     364,    67,   146,   147,   145,   273,   146,   147,   146,   147,
     145,   279,    67,    67,   282,   283,   131,   285,   286,   131,
     102,   115,   115,   131,   388,   102,   424,    71,    77,    82,
     122,    92,   300,   114,    97,   118,   304,    52,   118,   403,
     308,   309,   310,   311,   312,   313,   314,   315,   316,   317,
     318,   319,   320,   321,   322,   323,   324,   325,   422,   106,
     424,   146,   330,   766,   131,   131,   132,   133,   134,   135,
     136,   146,    16,   145,   145,   145,   142,     5,   127,   128,
     129,   130,   131,   132,   133,   134,   135,   136,   137,   138,
     139,   140,   141,   131,   131,   459,    54,   461,   366,   138,
      68,   108,   108,   152,     8,   145,    99,    34,    34,    44,
       8,   509,   147,     8,     8,     8,   146,    61,   131,   152,
     484,   147,    81,   826,   145,   828,     9,   395,     5,    70,
     131,    75,   103,   497,     5,   499,   500,   501,   147,   842,
     103,    85,    77,    87,    88,     8,   131,    83,   121,   146,
     106,   419,   420,   106,   145,   145,   145,   145,   145,   145,
     100,   145,   865,   145,   108,   145,   530,   111,   145,   113,
     146,   128,   146,    55,     5,   127,   131,   131,    29,   123,
     131,   147,     8,   145,     8,     8,   147,     8,     5,   822,
     893,   894,   139,    60,   592,   126,   146,   595,   133,   134,
     135,   136,   137,   138,   139,   140,   141,    16,   572,   146,
      91,   145,   610,   146,     8,   147,   146,   146,   128,   583,
     584,   145,    31,   145,    33,   146,   494,   146,   496,   593,
      39,   146,   146,   146,   632,   146,   128,   635,   636,   637,
     638,   639,   640,    81,   642,    54,   644,   645,   646,   647,
     648,   649,    61,   128,   145,   145,   620,   621,   622,   657,
     624,   146,    29,   627,    83,    55,    75,   631,     8,    58,
     903,   131,   145,   541,     3,   147,    85,    20,    87,    88,
     128,   128,   147,    29,    72,    83,   131,   555,   146,   557,
     688,   559,    17,   657,   146,   104,   146,    22,   147,   108,
      25,     8,   111,   112,   113,    30,     5,   705,   672,    29,
      35,   147,   676,    38,   123,    40,    41,    42,     8,   147,
     684,    46,   147,   687,     5,    50,   146,   145,   253,   863,
     395,   569,    44,   364,   658,   304,   828,   811,    63,   829,
     704,   842,   584,   741,   544,   836,   422,   657,   459,   687,
     789,   461,   882,   751,   705,   509,   593,   676,    19,    84,
      44,    27,    28,   766,   494,    77,   314,   496,    93,    -1,
      95,    -1,    -1,    98,    -1,   100,    -1,   102,   301,    -1,
     105,    -1,   107,    49,    -1,    -1,    -1,    -1,    -1,   753,
     658,    -1,   117,    77,    -1,   120,    -1,    -1,    64,    65,
      44,    -1,   766,    69,    -1,   803,   804,    -1,    -1,    -1,
      -1,    -1,    78,    79,   812,   127,   128,   129,   130,   131,
     132,   133,   134,   135,   136,   137,   138,   139,   140,   141,
      -1,    -1,    -1,    77,   146,   147,   834,    -1,    -1,    -1,
      -1,    -1,    -1,   109,    -1,    -1,   844,   131,   132,   133,
     134,   135,   136,   137,   138,   139,   140,   141,   856,   823,
      -1,    -1,   826,   861,   828,    -1,    -1,    -1,    -1,    -1,
      -1,    -1,   836,    -1,    -1,    -1,    -1,    -1,   842,    -1,
      -1,    -1,    -1,   127,   128,   129,   130,   131,   132,   133,
     134,   135,   136,   137,   138,   139,   140,   141,    -1,   863,
      -1,   865,   146,   147,    -1,    -1,    -1,    -1,    -1,    -1,
      -1,    -1,    -1,    -1,    -1,    -1,    -1,    -1,    -1,    -1,
       3,     4,     5,     6,    -1,     8,     9,    10,    -1,   893,
     894,    14,    15,    16,    17,    18,    19,    -1,    21,    22,
      23,    24,    25,    26,    27,    28,    -1,    30,    31,    32,
      33,    34,    35,    36,    37,    38,    39,    40,    41,    42,
      43,    -1,    45,    46,    -1,    -1,    49,    50,    51,    -1,
      53,    54,    55,    56,    57,    58,    59,    60,    61,    62,
      63,    64,    65,    66,    -1,    68,    69,    70,    71,    -1,
      73,    74,    75,    76,    -1,    78,    79,    80,    -1,    82,
      -1,    84,    85,    86,    87,    88,    89,    90,    91,    92,
      -1,    94,    95,    96,    97,    98,    99,    -1,   101,   102,
     103,   104,   105,   106,   107,   108,   109,   110,   111,   112,
     113,   114,   115,    -1,   117,   118,   119,   120,   121,   122,
     123,   124,   125,   126,    -1,    -1,    -1,    -1,    -1,    -1,
      -1,    -1,    -1,    -1,    -1,   138,   139,    -1,    -1,   142,
      -1,    -1,   145,    -1,    -1,   148,     3,     4,     5,     6,
      -1,     8,     9,    -1,    -1,    -1,    -1,    14,    15,    16,
      17,    18,    19,    -1,    21,    22,    23,    24,    25,    26,
      27,    28,    -1,    30,    31,    32,    33,    34,    35,    36,
      37,    38,    39,    40,    41,    42,    43,    -1,    45,    46,
      -1,    -1,    49,    50,    51,    -1,    53,    54,    55,    56,
      57,    58,    59,    60,    61,    62,    63,    64,    65,    66,
      -1,    68,    69,    70,    71,    -1,    73,    74,    75,    76,
      -1,    78,    79,    80,    -1,    82,    -1,    84,    85,    86,
      87,    88,    89,    90,    91,    92,    -1,    94,    95,    96,
      97,    98,    99,    -1,   101,   102,   103,   104,   105,   106,
     107,   108,   109,   110,   111,   112,   113,   114,   115,    -1,
     117,   118,   119,   120,   121,   122,   123,   124,   125,   126,
      -1,    -1,    -1,    -1,    -1,    -1,    -1,    -1,    -1,    -1,
      -1,   138,    -1,    -1,    -1,   142,    -1,    -1,   145,   146,
      -1,   148,     3,     4,     5,     6,    -1,     8,     9,    -1,
      -1,    -1,    -1,    14,    15,    16,    17,    18,    19,    -1,
      21,    22,    23,    24,    25,    26,    27,    28,    -1,    30,
      31,    32,    33,    34,    35,    36,    37,    38,    39,    40,
      41,    42,    43,    -1,    45,    46,    -1,    -1,    49,    50,
      51,    -1,    53,    54,    55,    56,    57,    58,    59,    60,
      61,    62,    63,    64,    65,    66,    -1,    68,    69,    70,
      71,    -1,    73,    74,    75,    76,    -1,    78,    79,    80,
      -1,    82,    -1,    84,    85,    86,    87,    88,    89,    90,
      91,    92,    -1,    94,    95,    96,    97,    98,    99,    -1,
     101,   102,   103,   104,   105,   106,   107,   108,   109,   110,
     111,   112,   113,   114,   115,    -1,   117,   118,   119,   120,
     121,   122,   123,   124,   125,   126,    -1,    -1,    -1,    -1,
      -1,    -1,    -1,    -1,    -1,    -1,    -1,   138,    -1,    -1,
      -1,   142,    -1,    -1,   145,   146,    -1,   148,     3,     4,
       5,     6,    -1,     8,     9,    -1,    -1,    -1,    -1,    14,
      15,    16,    17,    18,    19,    -1,    21,    22,    23,    24,
      25,    26,    27,    28,    -1,    30,    31,    32,    33,    34,
      35,    36,    37,    38,    39,    40,    41,    42,    43,    -1,
      45,    46,    -1,    -1,    49,    50,    51,    -1,    53,    54,
      55,    56,    57,    58,    59,    60,    61,    62,    63,    64,
      65,    66,    -1,    68,    69,    70,    71,    -1,    73,    74,
      75,    76,    -1,    78,    79,    80,    -1,    82,    -1,    84,
      85,    86,    87,    88,    89,    90,    91,    92,    -1,    94,
      95,    96,    97,    98,    99,    -1,   101,   102,   103,   104,
     105,   106,   107,   108,   109,   110,   111,   112,   113,   114,
     115,    -1,   117,   118,   119,   120,   121,   122,   123,   124,
     125,   126,    -1,    -1,    -1,    -1,    -1,    -1,    -1,    -1,
      -1,    -1,    -1,   138,   139,    -1,    -1,   142,    -1,    -1,
     145,    -1,    -1,   148,     3,     4,     5,     6,    -1,     8,
       9,    -1,    -1,    -1,    -1,    14,    15,    16,    17,    18,
      19,    -1,    21,    22,    23,    24,    25,    26,    27,    28,
      -1,    30,    31,    32,    33,    34,    35,    36,    37,    38,
      39,    40,    41,    42,    43,    -1,    45,    46,    -1,    -1,
      49,    50,    51,    -1,    53,    54,    55,    56,    57,    58,
      59,    60,    61,    62,    63,    64,    65,    66,    -1,    68,
      69,    70,    71,    -1,    73,    74,    75,    76,    -1,    78,
      79,    80,    -1,    82,    -1,    84,    85,    86,    87,    88,
      89,    90,    91,    92,    -1,    94,    95,    96,    97,    98,
      99,    -1,   101,   102,   103,   104,   105,   106,   107,   108,
     109,   110,   111,   112,   113,   114,   115,    -1,   117,   118,
     119,   120,   121,   122,   123,   124,   125,   126,    -1,    -1,
      -1,    -1,    -1,    -1,    -1,    -1,    -1,    -1,    -1,   138,
     139,    -1,    -1,   142,    -1,    -1,   145,    -1,    -1,   148,
       3,     4,     5,     6,    -1,     8,     9,    -1,    -1,    -1,
      -1,    14,    15,    16,    17,    18,    19,    -1,    21,    22,
      23,    24,    25,    26,    27,    28,    -1,    30,    31,    32,
      33,    34,    35,    36,    37,    38,    39,    40,    41,    42,
      43,    -1,    45,    46,    -1,    -1,    49,    50,    51,    -1,
      53,    54,    55,    56,    57,    58,    59,    60,    61,    62,
      63,    64,    65,    66,    -1,    68,    69,    70,    71,    -1,
      73,    74,    75,    76,    -1,    78,    79,    80,    -1,    82,
      -1,    84,    85,    86,    87,    88,    89,    90,    91,    92,
      -1,    94,    95,    96,    97,    98,    99,   100,   101,   102,
     103,   104,   105,   106,   107,   108,   109,   110,   111,   112,
     113,   114,   115,    -1,   117,   118,   119,   120,   121,   122,
     123,   124,   125,   126,    -1,    -1,    -1,    -1,    -1,    -1,
      -1,    -1,    -1,    -1,    -1,   138,    -1,    -1,    -1,   142,
      -1,    -1,   145,    -1,    -1,   148,     3,     4,     5,     6,
      -1,     8,     9,    -1,    -1,    -1,    -1,    14,    15,    16,
      17,    18,    19,    -1,    21,    22,    23,    24,    25,    26,
      27,    28,    -1,    30,    31,    32,    33,    34,    35,    36,
      37,    38,    39,    40,    41,    42,    43,    -1,    45,    46,
      -1,    -1,    49,    50,    51,    -1,    53,    54,    55,    56,
      57,    58,    59,    60,    61,    62,    63,    64,    65,    66,
      -1,    68,    69,    70,    71,    -1,    73,    74,    75,    76,
      -1,    78,    79,    80,    -1,    82,    -1,    84,    85,    86,
      87,    88,    89,    90,    91,    92,    -1,    94,    95,    96,
      97,    98,    99,    -1,   101,   102,   103,   104,   105,   106,
     107,   108,   109,   110,   111,   112,   113,   114,   115,    -1,
     117,   118,   119,   120,   121,   122,   123,   124,   125,   126,
      -1,    -1,    -1,    -1,    -1,    -1,    -1,    -1,    -1,    -1,
      -1,   138,    -1,    -1,    -1,   142,    -1,    -1,   145,   146,
      -1,   148,     3,     4,     5,     6,    -1,     8,     9,    -1,
      -1,    -1,    -1,    14,    15,    16,    17,    18,    19,    -1,
      21,    22,    23,    24,    25,    26,    27,    28,    -1,    30,
      31,    32,    33,    34,    35,    36,    37,    38,    39,    40,
      41,    42,    43,    -1,    45,    46,    -1,    -1,    49,    50,
      51,    -1,    53,    54,    55,    56,    57,    58,    59,    60,
      61,    62,    63,    64,    65,    66,    -1,    68,    69,    70,
      71,    -1,    73,    74,    75,    76,    -1,    78,    79,    80,
      -1,    82,    -1,    84,    85,    86,    87,    88,    89,    90,
      91,    92,    -1,    94,    95,    96,    97,    98,    99,    -1,
     101,   102,   103,   104,   105,   106,   107,   108,   109,   110,
     111,   112,   113,   114,   115,    -1,   117,   118,   119,   120,
     121,   122,   123,   124,   125,   126,    -1,    -1,    -1,    -1,
      -1,    -1,    -1,    -1,    -1,    -1,    -1,   138,    -1,    -1,
      -1,   142,    -1,    -1,   145,    -1,    -1,   148,     3,     4,
       5,     6,    -1,     8,     9,    -1,    -1,    -1,    -1,    14,
      15,    16,    17,    18,    19,    -1,    21,    22,    23,    24,
      25,    26,    27,    28,    -1,    30,    31,    32,    33,    34,
      35,    36,    37,    38,    39,    40,    41,    42,    43,    -1,
      45,    46,    -1,    -1,    49,    50,    51,    -1,    53,    54,
      55,    56,    57,    58,    59,    60,    61,    62,    63,    64,
      65,    66,    -1,    68,    69,    70,    71,    -1,    73,    74,
      75,    76,    -1,    78,    79,    80,    -1,    82,    -1,    84,
      85,    86,    87,    88,    89,    90,    91,    92,    -1,    94,
      95,    96,    97,    98,    99,    -1,   101,   102,   103,   104,
     105,   106,   107,   108,   109,   110,   111,   112,   113,   114,
     115,    -1,   117,   118,   119,   120,   121,   122,   123,   124,
     125,   126,    -1,    -1,    -1,    -1,    -1,    -1,    -1,    -1,
      -1,    -1,    -1,   138,    -1,    -1,    -1,   142,    -1,    -1,
     145,    -1,    -1,   148,     3,     4,     5,     6,    -1,     8,
       9,    -1,    -1,    -1,    -1,    14,    15,    16,    17,    18,
      19,    -1,    21,    22,    23,    24,    25,    26,    27,    28,
      -1,    30,    31,    32,    33,    34,    35,    36,    37,    38,
      39,    40,    41,    42,    43,    -1,    45,    46,    -1,    -1,
      49,    50,    51,    -1,    53,    54,    55,    56,    57,    58,
      59,    60,    61,    62,    63,    64,    65,    66,    -1,    68,
      69,    70,    71,    -1,    73,    74,    75,    76,    -1,    78,
      79,    80,    -1,    82,    -1,    84,    85,    86,    87,    88,
      89,    90,    91,    92,    -1,    94,    95,    96,    97,    98,
      99,    -1,   101,   102,   103,   104,   105,   106,   107,   108,
     109,   110,   111,   112,   113,   114,   115,    -1,   117,   118,
     119,   120,   121,   122,   123,   124,   125,   126,    -1,    -1,
      -1,    -1,    -1,    -1,    -1,    -1,    -1,    -1,    -1,   138,
       3,     4,    -1,   142,    -1,    -1,   145,    -1,    -1,   148,
      -1,    -1,    15,    16,    17,    18,    19,    -1,    21,    22,
      23,    24,    25,    26,    27,    28,    -1,    30,    31,    32,
      33,    34,    35,    36,    37,    38,    39,    40,    41,    42,
      43,    -1,    45,    46,    47,    -1,    49,    50,    51,    -1,
      53,    54,    55,    56,    57,    58,    59,    -1,    61,    62,
      63,    64,    65,    66,    -1,    68,    69,    70,    71,    -1,
      73,    74,    75,    76,    -1,    78,    79,    80,    -1,    82,
      -1,    84,    85,    86,    87,    88,    89,    90,    91,    92,
      -1,    94,    95,    96,    97,    98,    99,    -1,   101,   102,
     103,   104,   105,   106,   107,   108,   109,   110,   111,   112,
     113,   114,   115,    -1,   117,   118,   119,   120,   121,   122,
     123,   124,   125,   126,    -1,     3,    -1,     5,    -1,    -1,
       8,    -1,    -1,    -1,    -1,    -1,    -1,    15,    16,    17,
      18,    19,   145,    21,    22,    23,    24,    25,    26,    27,
      28,    -1,    30,    31,    32,    33,    34,    35,    36,    37,
      38,    39,    40,    41,    42,    43,    -1,    45,    46,    -1,
      -1,    49,    50,    51,    -1,    53,    54,    55,    56,    57,
      58,    -1,    -1,    61,    62,    63,    64,    65,    66,    -1,
      68,    69,    70,    71,    -1,    73,    74,    75,    76,    -1,
      78,    79,    80,    -1,    82,    -1,    84,    85,    86,    87,
      88,    89,    90,    91,    92,    -1,    94,    95,    96,    97,
      98,    99,    -1,   101,   102,   103,   104,   105,   106,   107,
     108,   109,   110,   111,   112,   113,   114,   115,    -1,   117,
     118,   119,   120,   121,   122,   123,   124,   125,   126,    -1,
       3,    -1,    -1,    -1,    -1,    -1,    -1,    -1,    -1,    -1,
      -1,    -1,    15,    16,    17,    18,    19,   145,    21,    22,
      23,    24,    25,    26,    27,    28,    -1,    30,    31,    32,
      33,    34,    35,    36,    37,    38,    39,    40,    41,    42,
      43,    -1,    45,    46,    -1,    -1,    49,    50,    51,    -1,
      53,    54,    55,    56,    57,    58,    -1,    -1,    61,    62,
      63,    64,    65,    66,    -1,    68,    69,    70,    71,    -1,
      73,    74,    75,    76,    -1,    78,    79,    80,    -1,    82,
      -1,    84,    85,    86,    87,    88,    89,    90,    91,    92,
      -1,    94,    95,    96,    97,    98,    99,    -1,   101,   102,
     103,   104,   105,   106,   107,   108,   109,   110,   111,   112,
     113,   114,   115,    -1,   117,   118,   119,   120,   121,   122,
     123,   124,   125,   126,    -1,     3,    -1,     5,    -1,    -1,
       8,    -1,    -1,    -1,    -1,    -1,    -1,    15,    16,    17,
      18,    19,   145,    21,    22,    23,    24,    25,    26,    27,
      28,    -1,    30,    31,    32,    33,    34,    35,    36,    37,
      38,    39,    40,    41,    42,    43,    -1,    45,    46,    -1,
      48,    49,    50,    51,    -1,    53,    54,    55,    56,    57,
      58,    -1,    -1,    61,    62,    63,    64,    65,    66,    -1,
      68,    69,    70,    71,    -1,    73,    74,    75,    76,    -1,
      78,    79,    80,    81,    82,    -1,    84,    85,    86,    87,
      88,    89,    90,    91,    92,    -1,    94,    95,    96,    97,
      98,    99,    -1,   101,   102,   103,   104,   105,   106,   107,
     108,   109,   110,   111,   112,   113,   114,   115,   116,   117,
     118,   119,   120,   121,   122,   123,   124,   125,   126,     3,
      -1,     5,    -1,    -1,    -1,    -1,    -1,    -1,    -1,    -1,
     138,    15,    16,    17,    18,    19,    -1,    21,    22,    23,
      24,    25,    26,    27,    28,    -1,    30,    31,    32,    33,
      34,    35,    36,    37,    38,    39,    40,    41,    42,    43,
      -1,    45,    46,    -1,    -1,    49,    50,    51,    -1,    53,
      54,    55,    56,    57,    58,    -1,    -1,    61,    62,    63,
      64,    65,    66,    -1,    68,    69,    70,    71,    -1,    73,
      74,    75,    76,    -1,    78,    79,    80,    -1,    82,    -1,
      84,    85,    86,    87,    88,    89,    90,    91,    92,    -1,
      94,    95,    96,    97,    98,    99,    -1,   101,   102,   103,
     104,   105,   106,   107,   108,   109,   110,   111,   112,   113,
     114,   115,    -1,   117,   118,   119,   120,   121,   122,   123,
     124,   125,   126,     3,    -1,     5,     6,    -1,     8,    -1,
      -1,    -1,    -1,    -1,   138,    15,    16,    17,    18,    19,
      -1,    21,    22,    23,    24,    25,    26,    27,    28,    -1,
      30,    31,    32,    33,    34,    35,    36,    37,    38,    39,
      40,    41,    42,    43,    -1,    45,    46,    -1,    -1,    49,
      50,    51,    -1,    53,    54,    55,    56,    57,    58,    -1,
      -1,    61,    62,    63,    64,    65,    66,    -1,    68,    69,
      70,    71,    -1,    73,    74,    75,    76,    -1,    78,    79,
      80,    81,    82,    -1,    84,    85,    86,    87,    88,    89,
      90,    91,    92,    -1,    94,    95,    96,    97,    98,    99,
      -1,   101,   102,   103,   104,   105,   106,   107,   108,   109,
     110,   111,   112,   113,   114,   115,    -1,   117,   118,   119,
     120,   121,   122,   123,   124,   125,   126,     3,     4,    -1,
      -1,    -1,    -1,    -1,    -1,    -1,    -1,    -1,    -1,    15,
      16,    17,    18,    19,    -1,    21,    22,    23,    24,    25,
      26,    27,    28,    -1,    30,    31,    32,    33,    34,    35,
      36,    37,    38,    39,    40,    41,    42,    43,    -1,    45,
      46,    47,    -1,    49,    50,    51,    -1,    53,    54,    55,
      56,    57,    58,    59,    -1,    61,    62,    63,    64,    65,
      66,    -1,    68,    69,    70,    71,    -1,    73,    74,    75,
      76,    -1,    78,    79,    80,    -1,    82,    -1,    84,    85,
      86,    87,    88,    89,    90,    91,    92,    -1,    94,    95,
      96,    97,    98,    99,    -1,   101,   102,   103,   104,   105,
     106,   107,   108,   109,   110,   111,   112,   113,   114,   115,
      -1,   117,   118,   119,   120,   121,   122,   123,   124,   125,
     126,     3,     4,    -1,    -1,    -1,    -1,    -1,    -1,    -1,
      -1,    -1,    -1,    15,    16,    17,    18,    19,    -1,    21,
      22,    23,    24,    25,    26,    27,    28,    -1,    30,    31,
      32,    33,    34,    35,    36,    37,    38,    39,    40,    41,
      42,    43,    -1,    45,    46,    47,    -1,    49,    50,    51,
      -1,    53,    54,    55,    56,    57,    58,    59,    -1,    61,
      62,    63,    64,    65,    66,    -1,    68,    69,    70,    71,
      -1,    73,    74,    75,    76,    -1,    78,    79,    80,    -1,
      82,    -1,    84,    85,    86,    87,    88,    89,    90,    91,
      92,    -1,    94,    95,    96,    97,    98,    99,    -1,   101,
     102,   103,   104,   105,   106,   107,   108,   109,   110,   111,
     112,   113,   114,   115,    -1,   117,   118,   119,   120,   121,
     122,   123,   124,   125,   126,     3,     4,    -1,    -1,    -1,
      -1,    -1,    -1,    -1,    -1,    -1,    -1,    15,    16,    17,
      18,    19,    -1,    21,    22,    23,    24,    25,    26,    27,
      28,    -1,    30,    31,    32,    33,    34,    35,    36,    37,
      38,    39,    40,    41,    42,    43,    -1,    45,    46,    47,
      -1,    49,    50,    51,    -1,    53,    54,    55,    56,    57,
      58,    59,    -1,    61,    62,    63,    64,    65,    66,    -1,
      68,    69,    70,    71,    -1,    73,    74,    75,    76,    -1,
      78,    79,    80,    -1,    82,    -1,    84,    85,    86,    87,
      88,    89,    90,    91,    92,    -1,    94,    95,    96,    97,
      98,    99,    -1,   101,   102,   103,   104,   105,   106,   107,
     108,   109,   110,   111,   112,   113,   114,   115,    -1,   117,
     118,   119,   120,   121,   122,   123,   124,   125,   126,     3,
      -1,     5,    -1,    -1,     8,    -1,    -1,    -1,    -1,    -1,
      -1,    15,    16,    17,    18,    19,    -1,    21,    22,    23,
      24,    25,    26,    27,    28,    -1,    30,    31,    32,    33,
      34,    35,    36,    37,    38,    39,    40,    41,    42,    43,
      -1,    45,    46,    -1,    -1,    49,    50,    51,    -1,    53,
      54,    55,    56,    57,    58,    -1,    -1,    61,    62,    63,
      64,    65,    66,    -1,    68,    69,    70,    71,    -1,    73,
      74,    75,    76,    -1,    78,    79,    80,    -1,    82,    -1,
      84,    85,    86,    87,    88,    89,    90,    91,    92,    -1,
      94,    95,    96,    97,    98,    99,    -1,   101,   102,   103,
     104,   105,   106,   107,   108,   109,   110,   111,   112,   113,
     114,   115,    -1,   117,   118,   119,   120,   121,   122,   123,
     124,   125,   126,     3,    -1,     5,    -1,    -1,    -1,    -1,
      -1,    -1,    -1,    -1,    -1,    15,    16,    17,    18,    19,
      -1,    21,    22,    23,    24,    25,    26,    27,    28,    -1,
      30,    31,    32,    33,    34,    35,    36,    37,    38,    39,
      40,    41,    42,    43,    -1,    45,    46,    -1,    -1,    49,
      50,    51,    -1,    53,    54,    55,    56,    57,    58,    59,
      -1,    61,    62,    63,    64,    65,    66,    -1,    68,    69,
      70,    71,    -1,    73,    74,    75,    76,    -1,    78,    79,
      80,    -1,    82,    -1,    84,    85,    86,    87,    88,    89,
      90,    91,    92,    -1,    94,    95,    96,    97,    98,    99,
      -1,   101,   102,   103,   104,   105,   106,   107,   108,   109,
     110,   111,   112,   113,   114,   115,     3,   117,   118,   119,
     120,   121,   122,   123,   124,   125,   126,    -1,    15,    16,
      17,    18,    19,    -1,    21,    22,    23,    24,    25,    26,
      27,    28,    -1,    30,    31,    32,    33,    34,    35,    36,
      37,    38,    39,    40,    41,    42,    43,    -1,    45,    46,
      -1,    -1,    49,    50,    51,    -1,    53,    54,    55,    56,
      57,    58,    -1,    60,    61,    62,    63,    64,    65,    66,
      -1,    68,    69,    70,    71,    -1,    73,    74,    75,    76,
      -1,    78,    79,    80,    -1,    82,    -1,    84,    85,    86,
      87,    88,    89,    90,    91,    92,    -1,    94,    95,    96,
      97,    98,    99,    -1,   101,   102,   103,   104,   105,   106,
     107,   108,   109,   110,   111,   112,   113,   114,   115,     3,
     117,   118,   119,   120,   121,   122,   123,   124,   125,   126,
      -1,    15,    16,    17,    18,    19,    20,    21,    22,    23,
      24,    25,    26,    27,    28,    -1,    30,    31,    32,    33,
      34,    35,    36,    37,    38,    39,    40,    41,    42,    43,
      -1,    45,    46,    -1,    -1,    49,    50,    51,    -1,    53,
      54,    55,    56,    57,    58,    -1,    -1,    61,    62,    63,
      64,    65,    66,    -1,    68,    69,    70,    71,    -1,    73,
      74,    75,    76,    -1,    78,    79,    80,    -1,    82,    -1,
      84,    85,    86,    87,    88,    89,    90,    91,    92,    -1,
      94,    95,    96,    97,    98,    99,    -1,   101,   102,   103,
     104,   105,   106,   107,   108,   109,   110,   111,   112,   113,
     114,   115,    -1,   117,   118,   119,   120,   121,   122,   123,
     124,   125,   126,     3,    -1,    -1,    -1,    -1,     8,    -1,
      -1,    -1,    -1,    -1,    -1,    15,    16,    17,    18,    19,
      -1,    21,    22,    23,    24,    25,    26,    27,    28,    -1,
      30,    31,    32,    33,    34,    35,    36,    37,    38,    39,
      40,    41,    42,    43,    -1,    45,    46,    -1,    -1,    49,
      50,    51,    -1,    53,    54,    55,    56,    57,    58,    -1,
      -1,    61,    62,    63,    64,    65,    66,    -1,    68,    69,
      70,    71,    -1,    73,    74,    75,    76,    -1,    78,    79,
      80,    -1,    82,    -1,    84,    85,    86,    87,    88,    89,
      90,    91,    92,    -1,    94,    95,    96,    97,    98,    99,
      -1,   101,   102,   103,   104,   105,   106,   107,   108,   109,
     110,   111,   112,   113,   114,   115,     3,   117,   118,   119,
     120,   121,   122,   123,   124,   125,   126,    -1,    15,    16,
      17,    18,    19,    -1,    21,    22,    23,    24,    25,    26,
      27,    28,    -1,    30,    31,    32,    33,    34,    35,    36,
      37,    38,    39,    40,    41,    42,    43,    -1,    45,    46,
      -1,    -1,    49,    50,    51,    -1,    53,    54,    55,    56,
      57,    58,    59,    -1,    61,    62,    63,    64,    65,    66,
      -1,    68,    69,    70,    71,    -1,    73,    74,    75,    76,
      -1,    78,    79,    80,    -1,    82,    -1,    84,    85,    86,
      87,    88,    89,    90,    91,    92,    -1,    94,    95,    96,
      97,    98,    99,    -1,   101,   102,   103,   104,   105,   106,
     107,   108,   109,   110,   111,   112,   113,   114,   115,     3,
     117,   118,   119,   120,   121,   122,   123,   124,   125,   126,
      -1,    15,    16,    17,    18,    19,    -1,    21,    22,    23,
      24,    25,    26,    27,    28,    -1,    30,    31,    32,    33,
      34,    35,    36,    37,    38,    39,    40,    41,    42,    43,
      -1,    45,    46,    -1,    -1,    49,    50,    51,    -1,    53,
      54,    55,    56,    57,    58,    -1,    -1,    61,    62,    63,
      64,    65,    66,    -1,    68,    69,    70,    71,    72,    73,
      74,    75,    76,    -1,    78,    79,    80,    -1,    82,    -1,
      84,    85,    86,    87,    88,    89,    90,    91,    92,    -1,
      94,    95,    96,    97,    98,    99,    -1,   101,   102,   103,
     104,   105,   106,   107,   108,   109,   110,   111,   112,   113,
     114,   115,     3,   117,   118,   119,   120,   121,   122,   123,
     124,   125,   126,    -1,    15,    16,    17,    18,    19,    -1,
      21,    22,    23,    24,    25,    26,    27,    28,    -1,    30,
      31,    32,    33,    34,    35,    36,    37,    38,    39,    40,
      41,    42,    43,    -1,    45,    46,    -1,    -1,    49,    50,
      51,    -1,    53,    54,    55,    56,    57,    58,    -1,    -1,
      61,    62,    63,    64,    65,    66,    -1,    68,    69,    70,
      71,    -1,    73,    74,    75,    76,    -1,    78,    79,    80,
      -1,    82,    -1,    84,    85,    86,    87,    88,    89,    90,
      91,    92,    -1,    94,    95,    96,    97,    98,    99,    -1,
     101,   102,   103,   104,   105,   106,   107,   108,   109,   110,
     111,   112,   113,   114,   115,    -1,   117,   118,   119,   120,
     121,   122,   123,   124,   125,   126,     3,    -1,    -1,    -1,
      -1,    -1,    -1,    10,    -1,    -1,    -1,    -1,    15,    16,
      17,    18,    19,    -1,    21,    22,    23,    24,    25,    26,
      27,    28,    -1,    30,    31,    32,    33,    34,    35,    36,
      37,    38,    39,    40,    41,    42,    43,    -1,    45,    46,
      -1,    -1,    49,    50,    51,    -1,    53,    54,    55,    56,
      57,    58,    -1,    -1,    61,    62,    63,    64,    65,    66,
      -1,    68,    69,    70,    71,    -1,    73,    74,    75,    76,
      -1,    78,    79,    80,    -1,    82,    -1,    84,    85,    86,
      87,    88,    89,    90,    91,    92,    -1,    94,    95,    96,
      97,    98,    99,    -1,   101,   102,   103,   104,   105,   106,
     107,   108,   109,   110,   111,   112,   113,   114,    -1,    -1,
     117,   118,   119,   120,   121,   122,   123,   124,   125,   126,
       3,    -1,    -1,    -1,    -1,    -1,     9,    -1,    -1,    -1,
      -1,    -1,    15,    16,    17,    18,    19,    -1,    21,    22,
      23,    24,    25,    26,    27,    28,    -1,    30,    31,    32,
      33,    34,    35,    36,    37,    38,    39,    40,    41,    42,
      43,    -1,    45,    46,    44,    -1,    49,    50,    51,    -1,
      53,    54,    55,    56,    57,    58,    -1,    -1,    61,    62,
      63,    64,    65,    66,    -1,    68,    69,    70,    71,    -1,
      73,    74,    75,    76,    -1,    78,    79,    77,    -1,    82,
      44,    84,    85,    86,    87,    88,    89,    90,    91,    92,
      -1,    94,    95,    96,    97,    98,    99,    -1,   101,   102,
     103,   104,   105,   106,   107,   108,   109,   110,   111,   112,
     113,   114,   115,    77,   117,   118,   119,   120,   121,   122,
     123,   124,   125,   126,    44,    -1,    -1,   127,   128,   129,
     130,   131,   132,   133,   134,   135,   136,   137,   138,   139,
     140,   141,    -1,    -1,    -1,    44,    -1,   147,    -1,    -1,
      -1,    -1,    -1,    -1,    -1,    -1,    -1,    77,    -1,    -1,
      -1,    -1,    -1,   127,   128,   129,   130,   131,   132,   133,
     134,   135,   136,   137,   138,   139,   140,   141,    77,    -1,
      -1,    -1,    -1,   147,    -1,    -1,    -1,    -1,    -1,    44,
      -1,    -1,    -1,    -1,    -1,    -1,    -1,    -1,    -1,    -1,
      -1,    -1,    -1,    -1,    -1,    -1,    -1,   127,   128,   129,
     130,   131,   132,   133,   134,   135,   136,   137,   138,   139,
     140,   141,    77,    44,    -1,    -1,    -1,   147,   127,   128,
     129,   130,   131,   132,   133,   134,   135,   136,   137,   138,
     139,   140,   141,    -1,    -1,    -1,    -1,    -1,   147,    -1,
      -1,    -1,    -1,    -1,    44,    -1,    77,    -1,    -1,    -1,
      -1,    -1,    -1,    -1,    -1,    -1,    -1,    -1,    -1,    -1,
      -1,    -1,   127,   128,   129,   130,   131,   132,   133,   134,
     135,   136,   137,   138,   139,   140,   141,    77,    44,    -1,
      -1,   146,    -1,    -1,    -1,    -1,    -1,    -1,    -1,    -1,
      -1,    -1,    -1,    -1,    -1,    -1,   127,   128,   129,   130,
     131,   132,   133,   134,   135,   136,   137,   138,   139,   140,
     141,    77,    44,    -1,    -1,   146,    -1,    -1,    -1,    -1,
      -1,    -1,    -1,    -1,    -1,    -1,    -1,   127,   128,   129,
     130,   131,   132,   133,   134,   135,   136,   137,   138,   139,
     140,   141,    -1,    44,    -1,    77,   146,    -1,    -1,    -1,
      -1,    -1,    -1,    -1,    -1,    -1,    -1,    -1,    -1,    -1,
      -1,   127,   128,   129,   130,   131,   132,   133,   134,   135,
     136,   137,   138,   139,   140,   141,    77,    44,    -1,    -1,
     146,    -1,    -1,    -1,    51,    -1,    -1,    -1,    -1,    -1,
      -1,    -1,    44,    -1,    -1,   127,   128,   129,   130,   131,
     132,   133,   134,   135,   136,   137,   138,   139,   140,   141,
      77,    44,    -1,    -1,   146,    -1,    -1,    -1,    -1,    -1,
      -1,    -1,    -1,    -1,    44,    77,   127,   128,   129,   130,
     131,   132,   133,   134,   135,   136,   137,   138,   139,   140,
     141,    -1,    -1,    -1,    77,   146,    -1,    -1,    -1,    -1,
      -1,    -1,    -1,    -1,    -1,    -1,    -1,    77,    -1,    -1,
     127,   128,   129,   130,   131,   132,   133,   134,   135,   136,
     137,   138,   139,   140,   141,   127,   128,   129,   130,   131,
     132,   133,   134,   135,   136,   137,   138,   139,   140,   141,
      -1,    -1,    -1,    -1,    -1,   128,   129,   130,   131,   132,
     133,   134,   135,   136,   137,   138,   139,   140,   141,   129,
     130,   131,   132,   133,   134,   135,   136,   137,   138,   139,
     140,   141
};

  /* YYSTOS[STATE-NUM] -- The (internal number of the) accessing
     symbol of state STATE-NUM.  */
static const yytype_uint16 yystos[] =
{
       0,    17,    22,    25,    30,    35,    38,    40,    41,    42,
      46,    50,    63,    84,    93,    95,    98,   100,   102,   105,
     107,   117,   120,   154,   155,   158,   159,   160,   161,   168,
     211,   216,   217,   222,   223,   224,   225,   236,   237,   246,
     247,   248,   249,   250,   254,   255,   260,   261,   262,   265,
     267,   268,   269,   270,   271,   272,   274,   275,   276,   277,
     278,   279,   293,    99,   111,    61,     3,    15,    16,    17,
      18,    19,    21,    22,    23,    24,    25,    26,    27,    28,
      30,    31,    32,    33,    34,    35,    36,    37,    38,    39,
      40,    41,    42,    43,    45,    46,    49,    50,    51,    53,
      54,    55,    56,    57,    58,    61,    62,    63,    64,    65,
      66,    68,    69,    70,    71,    73,    74,    75,    76,    78,
      79,    80,    82,    84,    85,    86,    87,    88,    89,    90,
      91,    92,    94,    95,    96,    97,    98,    99,   101,   102,
     103,   104,   105,   106,   107,   108,   109,   110,   111,   112,
     113,   114,   115,   117,   118,   119,   120,   121,   122,   123,
     124,   125,   126,   156,   157,    53,    86,    52,    53,    86,
      23,    90,    99,    61,    61,    87,     3,     4,     5,     6,
       8,     9,    10,    14,    18,    19,    24,    27,    37,    45,
      49,    56,    57,    59,    60,    62,    65,    74,    76,    89,
      96,   110,   124,   138,   139,   142,   145,   148,   157,   169,
     170,   172,   203,   204,   207,   273,   280,   281,   284,   285,
      10,    31,    54,    61,    80,   104,   156,   263,    16,    31,
      33,    39,    54,    61,    75,    85,    87,    88,   104,   108,
     111,   112,   113,   123,   213,   214,   263,   115,    99,   157,
     173,     0,    47,   144,   291,    66,   157,   157,   157,   157,
     145,   157,   157,   173,   157,   157,   157,   157,   157,   157,
      52,   145,   150,   145,   145,   145,   145,   145,   145,   145,
     145,   145,   145,   145,   145,   145,   145,   145,     3,    74,
      76,   203,   203,   203,    60,   157,   208,   209,    13,    14,
     151,   282,   283,    52,   147,    20,   157,   171,    44,    77,
     127,   128,   129,   130,   131,   132,   133,   134,   135,   136,
     137,   138,   139,   140,   141,   145,    72,   195,   196,    67,
     131,   131,   102,     9,   156,   157,     5,     6,     8,    81,
     157,   220,   221,   131,   115,     8,   108,   157,   102,    71,
     212,   212,   212,   212,    82,   197,   198,   157,   122,   157,
     102,   147,   203,   288,   289,   290,   100,   105,   159,   157,
     212,    92,    15,    46,   114,     5,     6,     8,    14,   138,
     145,   181,   182,   232,   238,   239,    97,   118,   125,   175,
     118,    52,   292,   106,     8,   145,   146,   203,   205,   206,
     157,   203,   205,    43,   139,   205,   205,   146,   203,   205,
     205,   203,   203,   146,   205,   203,   203,   146,   145,   145,
     145,   146,   147,   149,   131,     8,   203,   283,   145,   173,
     170,   203,   157,   203,   203,   203,   203,   203,   203,   203,
     285,   203,   203,   203,   203,   203,   203,   203,   203,   203,
     203,   203,     5,    81,   142,   203,   220,   220,   131,   131,
      54,   138,     8,    48,    81,   116,   138,   157,   181,   218,
     219,    68,   108,   212,   108,     8,   157,   199,   200,    14,
      32,   108,   215,    71,   125,   256,   257,   157,   251,   252,
     281,   157,   171,    29,   147,   286,   287,   145,   226,    34,
      34,    99,     5,     6,     8,   146,   181,   183,   240,   147,
     241,    27,    49,    64,    65,   109,   266,     8,     4,    18,
      19,    27,    37,    45,    47,    56,    59,    65,    73,   124,
     145,   157,   176,   177,   178,   179,   180,   281,     8,     8,
       8,   100,   161,   146,   147,   146,   146,   157,   146,   146,
     146,   146,   146,   146,   146,   147,   146,   147,   146,   147,
     146,   203,   203,   209,   157,   181,   210,   152,   152,   165,
     174,   175,    51,   147,    81,   145,     5,   218,     9,   221,
      70,   212,   212,   131,   147,   103,     5,   103,     8,   157,
     258,   259,   131,   147,   175,   131,   288,    83,   191,   192,
     290,    59,   157,   227,   228,   121,   157,   157,   157,   146,
     147,   146,   147,   232,   239,   242,   243,   146,   106,   106,
     145,   145,   145,   145,   145,   145,   145,   145,   145,   145,
     176,   128,    26,    60,    67,   131,   132,   133,   134,   135,
     136,   142,    26,    60,   131,   132,   133,   134,   135,   136,
     142,   146,   206,   146,   203,   203,   203,   131,   100,   168,
      55,   185,   157,     5,   183,   131,    91,    94,   101,   264,
       5,     8,   145,   157,   200,   131,   127,   145,   181,   182,
     252,   197,   181,   182,    29,   195,   146,   147,   145,   229,
     230,    27,    28,    49,    64,    65,    69,    78,    79,   109,
     253,   181,     8,    20,   244,   147,     8,     8,   157,   157,
     157,   281,   139,   281,   146,   146,   281,     8,   146,   146,
     176,   181,   182,     9,   145,    81,   142,     8,   181,   182,
       8,   181,   182,   181,   182,   181,   182,   181,   182,   181,
     182,    26,    60,   181,   145,   181,   181,   181,   181,   181,
     181,    26,    60,   147,   162,   146,   146,   147,   210,   169,
     146,     5,   186,   126,   189,   190,    60,   146,   145,    36,
     119,    91,   157,   201,   202,   145,     8,   259,   146,   183,
      89,   179,   193,   194,   227,   145,   231,   232,    82,   147,
     233,    72,   157,   245,   232,   243,   146,   146,   146,   146,
     146,   146,   146,   128,   128,     8,   183,   184,    81,   181,
       9,   145,   128,   183,   181,   145,     5,    59,   157,   163,
     164,   146,   145,    52,    83,   166,    29,    55,    58,   188,
     157,   280,   281,   183,   131,   146,   147,     8,   146,   145,
      21,    41,   147,   146,   147,     3,   234,   235,   230,   181,
     182,   181,   182,   146,   146,   147,   128,   183,   184,   181,
     146,   128,   183,   147,   205,    29,    72,   167,   179,   187,
      83,   178,   191,   146,   146,   181,   202,   146,   146,   194,
     232,   131,   147,     8,   181,   146,   146,   181,   146,   164,
     146,   193,     5,   147,    29,   195,     8,   235,   147,   147,
     179,   193,   197,   145,     5,   205,   146,   146
};

  /* YYR1[YYN] -- Symbol number of symbol that rule YYN derives.  */
static const yytype_uint16 yyr1[] =
{
       0,   149,   150,   150,   150,   151,   151,   151,   151,   151,
     151,   151,   151,   151,   151,   151,   151,   151,   151,   151,
     151,   151,   151,   151,   151,   151,   151,   151,   151,   151,
     151,   151,   152,   152,   152,   152,   152,   152,   152,   152,
     152,   152,   152,   152,   152,   152,   152,   152,   152,   152,
     152,   152,   152,   152,   152,   152,   152,   152,   152,   152,
     152,   152,   152,   152,   152,   152,   152,   152,   152,   152,
     152,   152,   152,   152,   152,   152,   152,   152,   152,   152,
     152,   152,   152,   152,   152,   152,   152,   152,   152,   152,
     152,   152,   152,   152,   152,   152,   152,   152,   152,   152,
     152,   152,   152,   152,   152,   152,   152,   152,   152,   152,
     152,   152,   152,   152,   152,   152,   152,   152,   152,   152,
     152,   152,   152,   152,   153,   153,   153,   154,   154,   154,
     155,   155,   156,   156,   157,   157,   158,   158,   159,   159,
     160,   160,   160,   161,   162,   163,   163,   163,   164,   165,
     165,   166,   166,   167,   167,   167,   168,   168,   168,   168,
     168,   168,   168,   168,   168,   169,   169,   170,   170,   171,
     172,   172,   172,   173,   173,   174,   174,   174,   174,   174,
     174,   174,   174,   174,   174,   174,   174,   174,   174,   174,
     174,   174,   174,   174,   174,   174,   174,   174,   174,   174,
     174,   175,   175,   175,   175,   175,   175,   175,   175,   175,
     175,   175,   176,   176,   177,   177,   177,   178,   178,   179,
     179,   180,   180,   181,   181,   182,   182,   183,   183,   184,
     184,   185,   186,   186,   187,   187,   188,   188,   189,   189,
     189,   190,   190,   191,   191,   192,   192,   193,   194,   194,
     195,   195,   195,   195,   195,   196,   196,   197,   198,   198,
     198,   198,   198,   198,   198,   198,   198,   198,   198,   198,
     198,   198,   198,   198,   198,   198,   198,   198,   198,   198,
     198,   198,   198,   198,   198,   198,   198,   198,   198,   198,
     198,   199,   199,   199,   199,   199,   199,   199,   199,   199,
     199,   199,   199,   200,   200,   201,   201,   202,   202,   203,
     203,   204,   204,   205,   206,   206,   207,   207,   207,   207,
     207,   207,   207,   207,   207,   207,   207,   207,   207,   208,
     208,   209,   209,   210,   210,   210,   210,   210,   210,   211,
     211,   211,   211,   212,   212,   213,   213,   213,   214,   214,
     215,   215,   215,   215,   215,   216,   216,   216,   217,   217,
     218,   219,   219,   220,   220,   221,   221,   222,   222,   223,
     223,   224,   225,   225,   226,   226,   226,   226,   226,   227,
     227,   228,   228,   229,   230,   231,   232,   232,   233,   233,
     234,   234,   235,   235,   236,   236,   237,   238,   238,   239,
     239,   240,   241,   241,   242,   243,   244,   245,   245,   246,
     246,   246,   246,   246,   246,   247,   247,   247,   247,   247,
     247,   247,   247,   247,   248,   248,   248,   249,   249,   250,
     250,   251,   252,   252,   253,   254,   255,   256,   257,   257,
     257,   258,   258,   258,   258,   259,   260,   260,   260,   260,
     260,   261,   262,   263,   264,   265,   266,   267,   267,   268,
     269,   270,   271,   272,   273,   273,   274,   275,   275,   276,
     276,   276,   276,   277,   277,   278,   279,   279,   280,   281,
     282,   283,   283,   284
};

  /* YYR2[YYN] -- Number of symbols on the right hand side of rule YYN.  */
static const yytype_uint8 yyr2[] =
{
       0,     2,     1,     1,     2,     1,     1,     1,     1,     1,
       1,     1,     1,     1,     1,     1,     1,     1,     1,     1,
       1,     1,     1,     1,     1,     1,     1,     1,     1,     1,
       1,     1,     1,     1,     1,     1,     1,     1,     1,     1,
       1,     1,     1,     1,     1,     1,     1,     1,     1,     1,
       1,     1,     1,     1,     1,     1,     1,     1,     1,     1,
       1,     1,     1,     1,     1,     1,     1,     1,     1,     1,
       1,     1,     1,     1,     1,     1,     1,     1,     1,     1,
       1,     1,     1,     1,     1,     1,     1,     1,     1,     1,
       1,     1,     1,     1,     1,     1,     1,     1,     1,     1,
       1,     1,     1,     1,     1,     1,     1,     1,     1,     1,
       1,     1,     1,     1,     1,     1,     1,     1,     1,     1,
       1,     1,     1,     1,     1,     1,     1,     1,     3,     2,
       1,     1,     1,     8,     1,     9,     0,     2,     1,     3,
       1,     1,     1,     0,     3,     0,     2,     4,    11,     1,
       3,     1,     2,     0,     1,     2,     1,     4,     4,     4,
       4,     4,     4,     3,     5,     1,     3,     0,     1,     2,
       1,     3,     3,     4,     1,     3,     3,     5,     6,     5,
       6,     3,     4,     5,     3,     3,     3,     3,     3,     3,
       5,     5,     5,     3,     3,     3,     3,     3,     3,     3,
       4,     1,     1,     4,     3,     3,     1,     1,     4,     4,
       4,     3,     1,     2,     1,     2,     1,     1,     3,     1,
       3,     0,     4,     0,     1,     1,     3,     0,     2,     0,
       1,     5,     0,     1,     3,     5,     1,     3,     1,     2,
       2,     0,     1,     2,     4,     0,     1,     2,     1,     3,
       3,     3,     5,     6,     3,     1,     3,     3,     1,     1,
       1,     1,     1,     1,     1,     2,     2,     3,     3,     3,
       3,     3,     3,     3,     3,     3,     3,     3,     3,     3,
       3,     3,     3,     3,     3,     3,     1,     1,     1,     3,
       4,     4,     4,     4,     4,     4,     4,     3,     6,     6,
       3,     8,    14,     1,     3,     1,     1,     3,     5,     1,
       1,     1,     1,     2,     0,     2,     1,     2,     2,     3,
       1,     1,     1,     2,     4,     4,     3,     4,     4,     1,
       1,     0,     2,     4,     4,     4,     3,     4,     4,     7,
       5,     5,     9,     1,     1,     1,     1,     1,     1,     3,
       1,     1,     1,     1,     1,     1,     1,     1,     1,     2,
       7,     1,     1,     0,     3,     1,     1,     1,     3,     1,
       3,     3,     1,     3,     1,     1,     1,     3,     2,     0,
       2,     1,     3,     3,     4,     6,     1,     3,     1,     3,
       1,     3,     0,     2,     1,     3,     3,     0,     1,     1,
       1,     3,     1,     1,     3,     3,     6,     1,     3,     3,
       3,     5,     4,     3,     3,     1,     1,     1,     1,     1,
       1,     1,     1,     1,     7,     6,     4,     4,     5,     0,
       1,     2,     1,     3,     3,     2,     3,     6,     0,     1,
       1,     2,     2,     2,     1,     7,     1,     1,     1,     1,
       1,     3,     6,     3,     3,     2,     3,     1,     3,     2,
       3,     3,     7,     5,     1,     1,     2,     1,     2,     1,
       1,     3,     3,     3,     3,     1,     0,     2,     1,     2,
       1,     1,     3,     5
};


#define yyerrok         (yyerrstatus = 0)
#define yyclearin       (yychar = YYEMPTY)
#define YYEMPTY         (-2)
#define YYEOF           0

#define YYACCEPT        goto yyacceptlab
#define YYABORT         goto yyabortlab
#define YYERROR         goto yyerrorlab


#define YYRECOVERING()  (!!yyerrstatus)

#define YYBACKUP(Token, Value)                                  \
do                                                              \
  if (yychar == YYEMPTY)                                        \
    {                                                           \
      yychar = (Token);                                         \
      yylval = (Value);                                         \
      YYPOPSTACK (yylen);                                       \
      yystate = *yyssp;                                         \
      goto yybackup;                                            \
    }                                                           \
  else                                                          \
    {                                                           \
      yyerror (pParser, YY_("syntax error: cannot back up")); \
      YYERROR;                                                  \
    }                                                           \
while (0)

/* Error token number */
#define YYTERROR        1
#define YYERRCODE       256



/* Enable debugging if requested.  */
#if YYDEBUG

# ifndef YYFPRINTF
#  include <stdio.h> /* INFRINGES ON USER NAME SPACE */
#  define YYFPRINTF fprintf
# endif

# define YYDPRINTF(Args)                        \
do {                                            \
  if (yydebug)                                  \
    YYFPRINTF Args;                             \
} while (0)

/* This macro is provided for backward compatibility. */
#ifndef YY_LOCATION_PRINT
# define YY_LOCATION_PRINT(File, Loc) ((void) 0)
#endif


# define YY_SYMBOL_PRINT(Title, Type, Value, Location)                    \
do {                                                                      \
  if (yydebug)                                                            \
    {                                                                     \
      YYFPRINTF (stderr, "%s ", Title);                                   \
      yy_symbol_print (stderr,                                            \
                  Type, Value, pParser); \
      YYFPRINTF (stderr, "\n");                                           \
    }                                                                     \
} while (0)


/*----------------------------------------.
| Print this symbol's value on YYOUTPUT.  |
`----------------------------------------*/

static void
yy_symbol_value_print (FILE *yyoutput, int yytype, YYSTYPE const * const yyvaluep, SqlParser_c * pParser)
{
  FILE *yyo = yyoutput;
  YYUSE (yyo);
  YYUSE (pParser);
  if (!yyvaluep)
    return;
# ifdef YYPRINT
  if (yytype < YYNTOKENS)
    YYPRINT (yyoutput, yytoknum[yytype], *yyvaluep);
# endif
  YYUSE (yytype);
}


/*--------------------------------.
| Print this symbol on YYOUTPUT.  |
`--------------------------------*/

static void
yy_symbol_print (FILE *yyoutput, int yytype, YYSTYPE const * const yyvaluep, SqlParser_c * pParser)
{
  YYFPRINTF (yyoutput, "%s %s (",
             yytype < YYNTOKENS ? "token" : "nterm", yytname[yytype]);

  yy_symbol_value_print (yyoutput, yytype, yyvaluep, pParser);
  YYFPRINTF (yyoutput, ")");
}

/*------------------------------------------------------------------.
| yy_stack_print -- Print the state stack from its BOTTOM up to its |
| TOP (included).                                                   |
`------------------------------------------------------------------*/

static void
yy_stack_print (yytype_int16 *yybottom, yytype_int16 *yytop)
{
  YYFPRINTF (stderr, "Stack now");
  for (; yybottom <= yytop; yybottom++)
    {
      int yybot = *yybottom;
      YYFPRINTF (stderr, " %d", yybot);
    }
  YYFPRINTF (stderr, "\n");
}

# define YY_STACK_PRINT(Bottom, Top)                            \
do {                                                            \
  if (yydebug)                                                  \
    yy_stack_print ((Bottom), (Top));                           \
} while (0)


/*------------------------------------------------.
| Report that the YYRULE is going to be reduced.  |
`------------------------------------------------*/

static void
yy_reduce_print (yytype_int16 *yyssp, YYSTYPE *yyvsp, int yyrule, SqlParser_c * pParser)
{
  unsigned long int yylno = yyrline[yyrule];
  int yynrhs = yyr2[yyrule];
  int yyi;
  YYFPRINTF (stderr, "Reducing stack by rule %d (line %lu):\n",
             yyrule - 1, yylno);
  /* The symbols being reduced.  */
  for (yyi = 0; yyi < yynrhs; yyi++)
    {
      YYFPRINTF (stderr, "   $%d = ", yyi + 1);
      yy_symbol_print (stderr,
                       yystos[yyssp[yyi + 1 - yynrhs]],
                       &(yyvsp[(yyi + 1) - (yynrhs)])
                                              , pParser);
      YYFPRINTF (stderr, "\n");
    }
}

# define YY_REDUCE_PRINT(Rule)          \
do {                                    \
  if (yydebug)                          \
    yy_reduce_print (yyssp, yyvsp, Rule, pParser); \
} while (0)

/* Nonzero means print parse trace.  It is left uninitialized so that
   multiple parsers can coexist.  */
int yydebug;
#else /* !YYDEBUG */
# define YYDPRINTF(Args)
# define YY_SYMBOL_PRINT(Title, Type, Value, Location)
# define YY_STACK_PRINT(Bottom, Top)
# define YY_REDUCE_PRINT(Rule)
#endif /* !YYDEBUG */


/* YYINITDEPTH -- initial size of the parser's stacks.  */
#ifndef YYINITDEPTH
# define YYINITDEPTH 200
#endif

/* YYMAXDEPTH -- maximum size the stacks can grow to (effective only
   if the built-in stack extension method is used).

   Do not make this value too large; the results are undefined if
   YYSTACK_ALLOC_MAXIMUM < YYSTACK_BYTES (YYMAXDEPTH)
   evaluated with infinite-precision integer arithmetic.  */

#ifndef YYMAXDEPTH
# define YYMAXDEPTH 10000
#endif


#if YYERROR_VERBOSE

# ifndef yystrlen
#  if defined __GLIBC__ && defined _STRING_H
#   define yystrlen strlen
#  else
/* Return the length of YYSTR.  */
static YYSIZE_T
yystrlen (const char *yystr)
{
  YYSIZE_T yylen;
  for (yylen = 0; yystr[yylen]; yylen++)
    continue;
  return yylen;
}
#  endif
# endif

# ifndef yystpcpy
#  if defined __GLIBC__ && defined _STRING_H && defined _GNU_SOURCE
#   define yystpcpy stpcpy
#  else
/* Copy YYSRC to YYDEST, returning the address of the terminating '\0' in
   YYDEST.  */
static char *
yystpcpy (char *yydest, const char *yysrc)
{
  char *yyd = yydest;
  const char *yys = yysrc;

  while ((*yyd++ = *yys++) != '\0')
    continue;

  return yyd - 1;
}
#  endif
# endif

# ifndef yytnamerr
/* Copy to YYRES the contents of YYSTR after stripping away unnecessary
   quotes and backslashes, so that it's suitable for yyerror.  The
   heuristic is that double-quoting is unnecessary unless the string
   contains an apostrophe, a comma, or backslash (other than
   backslash-backslash).  YYSTR is taken from yytname.  If YYRES is
   null, do not copy; instead, return the length of what the result
   would have been.  */
static YYSIZE_T
yytnamerr (char *yyres, const char *yystr)
{
  if (*yystr == '"')
    {
      YYSIZE_T yyn = 0;
      char const *yyp = yystr;

      for (;;)
        switch (*++yyp)
          {
          case '\'':
          case ',':
            goto do_not_strip_quotes;

          case '\\':
            if (*++yyp != '\\')
              goto do_not_strip_quotes;
            /* Fall through.  */
          default:
            if (yyres)
              yyres[yyn] = *yyp;
            yyn++;
            break;

          case '"':
            if (yyres)
              yyres[yyn] = '\0';
            return yyn;
          }
    do_not_strip_quotes: ;
    }

  if (! yyres)
    return yystrlen (yystr);

  return yystpcpy (yyres, yystr) - yyres;
}
# endif

/* Copy into *YYMSG, which is of size *YYMSG_ALLOC, an error message
   about the unexpected token YYTOKEN for the state stack whose top is
   YYSSP.

   Return 0 if *YYMSG was successfully written.  Return 1 if *YYMSG is
   not large enough to hold the message.  In that case, also set
   *YYMSG_ALLOC to the required number of bytes.  Return 2 if the
   required number of bytes is too large to store.  */
static int
yysyntax_error (YYSIZE_T *yymsg_alloc, char **yymsg,
                yytype_int16 *yyssp, int yytoken)
{
  YYSIZE_T yysize0 = yytnamerr (YY_NULLPTR, yytname[yytoken]);
  YYSIZE_T yysize = yysize0;
  enum { YYERROR_VERBOSE_ARGS_MAXIMUM = 5 };
  /* Internationalized format string. */
  const char *yyformat = YY_NULLPTR;
  /* Arguments of yyformat. */
  char const *yyarg[YYERROR_VERBOSE_ARGS_MAXIMUM];
  /* Number of reported tokens (one for the "unexpected", one per
     "expected"). */
  int yycount = 0;

  /* There are many possibilities here to consider:
     - If this state is a consistent state with a default action, then
       the only way this function was invoked is if the default action
       is an error action.  In that case, don't check for expected
       tokens because there are none.
     - The only way there can be no lookahead present (in yychar) is if
       this state is a consistent state with a default action.  Thus,
       detecting the absence of a lookahead is sufficient to determine
       that there is no unexpected or expected token to report.  In that
       case, just report a simple "syntax error".
     - Don't assume there isn't a lookahead just because this state is a
       consistent state with a default action.  There might have been a
       previous inconsistent state, consistent state with a non-default
       action, or user semantic action that manipulated yychar.
     - Of course, the expected token list depends on states to have
       correct lookahead information, and it depends on the parser not
       to perform extra reductions after fetching a lookahead from the
       scanner and before detecting a syntax error.  Thus, state merging
       (from LALR or IELR) and default reductions corrupt the expected
       token list.  However, the list is correct for canonical LR with
       one exception: it will still contain any token that will not be
       accepted due to an error action in a later state.
  */
  if (yytoken != YYEMPTY)
    {
      int yyn = yypact[*yyssp];
      yyarg[yycount++] = yytname[yytoken];
      if (!yypact_value_is_default (yyn))
        {
          /* Start YYX at -YYN if negative to avoid negative indexes in
             YYCHECK.  In other words, skip the first -YYN actions for
             this state because they are default actions.  */
          int yyxbegin = yyn < 0 ? -yyn : 0;
          /* Stay within bounds of both yycheck and yytname.  */
          int yychecklim = YYLAST - yyn + 1;
          int yyxend = yychecklim < YYNTOKENS ? yychecklim : YYNTOKENS;
          int yyx;

          for (yyx = yyxbegin; yyx < yyxend; ++yyx)
            if (yycheck[yyx + yyn] == yyx && yyx != YYTERROR
                && !yytable_value_is_error (yytable[yyx + yyn]))
              {
                if (yycount == YYERROR_VERBOSE_ARGS_MAXIMUM)
                  {
                    yycount = 1;
                    yysize = yysize0;
                    break;
                  }
                yyarg[yycount++] = yytname[yyx];
                {
                  YYSIZE_T yysize1 = yysize + yytnamerr (YY_NULLPTR, yytname[yyx]);
                  if (! (yysize <= yysize1
                         && yysize1 <= YYSTACK_ALLOC_MAXIMUM))
                    return 2;
                  yysize = yysize1;
                }
              }
        }
    }

  switch (yycount)
    {
# define YYCASE_(N, S)                      \
      case N:                               \
        yyformat = S;                       \
      break
      YYCASE_(0, YY_("syntax error"));
      YYCASE_(1, YY_("syntax error, unexpected %s"));
      YYCASE_(2, YY_("syntax error, unexpected %s, expecting %s"));
      YYCASE_(3, YY_("syntax error, unexpected %s, expecting %s or %s"));
      YYCASE_(4, YY_("syntax error, unexpected %s, expecting %s or %s or %s"));
      YYCASE_(5, YY_("syntax error, unexpected %s, expecting %s or %s or %s or %s"));
# undef YYCASE_
    }

  {
    YYSIZE_T yysize1 = yysize + yystrlen (yyformat);
    if (! (yysize <= yysize1 && yysize1 <= YYSTACK_ALLOC_MAXIMUM))
      return 2;
    yysize = yysize1;
  }

  if (*yymsg_alloc < yysize)
    {
      *yymsg_alloc = 2 * yysize;
      if (! (yysize <= *yymsg_alloc
             && *yymsg_alloc <= YYSTACK_ALLOC_MAXIMUM))
        *yymsg_alloc = YYSTACK_ALLOC_MAXIMUM;
      return 1;
    }

  /* Avoid sprintf, as that infringes on the user's name space.
     Don't have undefined behavior even if the translation
     produced a string with the wrong number of "%s"s.  */
  {
    char *yyp = *yymsg;
    int yyi = 0;
    while ((*yyp = *yyformat) != '\0')
      if (*yyp == '%' && yyformat[1] == 's' && yyi < yycount)
        {
          yyp += yytnamerr (yyp, yyarg[yyi++]);
          yyformat += 2;
        }
      else
        {
          yyp++;
          yyformat++;
        }
  }
  return 0;
}
#endif /* YYERROR_VERBOSE */

/*-----------------------------------------------.
| Release the memory associated to this symbol.  |
`-----------------------------------------------*/

static void
yydestruct (const char *yymsg, int yytype, YYSTYPE *yyvaluep, SqlParser_c * pParser)
{
  YYUSE (yyvaluep);
  YYUSE (pParser);
  if (!yymsg)
    yymsg = "Deleting";
  YY_SYMBOL_PRINT (yymsg, yytype, yyvaluep, yylocationp);

  YY_IGNORE_MAYBE_UNINITIALIZED_BEGIN
  YYUSE (yytype);
  YY_IGNORE_MAYBE_UNINITIALIZED_END
}




/*----------.
| yyparse.  |
`----------*/

int
yyparse (SqlParser_c * pParser)
{
/* The lookahead symbol.  */
int yychar;


/* The semantic value of the lookahead symbol.  */
/* Default value used for initialization, for pacifying older GCCs
   or non-GCC compilers.  */
YY_INITIAL_VALUE (static YYSTYPE yyval_default;)
YYSTYPE yylval YY_INITIAL_VALUE (= yyval_default);

    /* Number of syntax errors so far.  */
    int yynerrs;

    int yystate;
    /* Number of tokens to shift before error messages enabled.  */
    int yyerrstatus;

    /* The stacks and their tools:
       'yyss': related to states.
       'yyvs': related to semantic values.

       Refer to the stacks through separate pointers, to allow yyoverflow
       to reallocate them elsewhere.  */

    /* The state stack.  */
    yytype_int16 yyssa[YYINITDEPTH];
    yytype_int16 *yyss;
    yytype_int16 *yyssp;

    /* The semantic value stack.  */
    YYSTYPE yyvsa[YYINITDEPTH];
    YYSTYPE *yyvs;
    YYSTYPE *yyvsp;

    YYSIZE_T yystacksize;

  int yyn;
  int yyresult;
  /* Lookahead token as an internal (translated) token number.  */
  int yytoken = 0;
  /* The variables used to return semantic value and location from the
     action routines.  */
  YYSTYPE yyval;

#if YYERROR_VERBOSE
  /* Buffer for error messages, and its allocated size.  */
  char yymsgbuf[128];
  char *yymsg = yymsgbuf;
  YYSIZE_T yymsg_alloc = sizeof yymsgbuf;
#endif

#define YYPOPSTACK(N)   (yyvsp -= (N), yyssp -= (N))

  /* The number of symbols on the RHS of the reduced rule.
     Keep to zero when no symbol should be popped.  */
  int yylen = 0;

  yyssp = yyss = yyssa;
  yyvsp = yyvs = yyvsa;
  yystacksize = YYINITDEPTH;

  YYDPRINTF ((stderr, "Starting parse\n"));

  yystate = 0;
  yyerrstatus = 0;
  yynerrs = 0;
  yychar = YYEMPTY; /* Cause a token to be read.  */
  goto yysetstate;

/*------------------------------------------------------------.
| yynewstate -- Push a new state, which is found in yystate.  |
`------------------------------------------------------------*/
 yynewstate:
  /* In all cases, when you get here, the value and location stacks
     have just been pushed.  So pushing a state here evens the stacks.  */
  yyssp++;

 yysetstate:
  *yyssp = yystate;

  if (yyss + yystacksize - 1 <= yyssp)
    {
      /* Get the current used size of the three stacks, in elements.  */
      YYSIZE_T yysize = yyssp - yyss + 1;

#ifdef yyoverflow
      {
        /* Give user a chance to reallocate the stack.  Use copies of
           these so that the &'s don't force the real ones into
           memory.  */
        YYSTYPE *yyvs1 = yyvs;
        yytype_int16 *yyss1 = yyss;

        /* Each stack pointer address is followed by the size of the
           data in use in that stack, in bytes.  This used to be a
           conditional around just the two extra args, but that might
           be undefined if yyoverflow is a macro.  */
        yyoverflow (YY_("memory exhausted"),
                    &yyss1, yysize * sizeof (*yyssp),
                    &yyvs1, yysize * sizeof (*yyvsp),
                    &yystacksize);

        yyss = yyss1;
        yyvs = yyvs1;
      }
#else /* no yyoverflow */
# ifndef YYSTACK_RELOCATE
      goto yyexhaustedlab;
# else
      /* Extend the stack our own way.  */
      if (YYMAXDEPTH <= yystacksize)
        goto yyexhaustedlab;
      yystacksize *= 2;
      if (YYMAXDEPTH < yystacksize)
        yystacksize = YYMAXDEPTH;

      {
        yytype_int16 *yyss1 = yyss;
        union yyalloc *yyptr =
          (union yyalloc *) YYSTACK_ALLOC (YYSTACK_BYTES (yystacksize));
        if (! yyptr)
          goto yyexhaustedlab;
        YYSTACK_RELOCATE (yyss_alloc, yyss);
        YYSTACK_RELOCATE (yyvs_alloc, yyvs);
#  undef YYSTACK_RELOCATE
        if (yyss1 != yyssa)
          YYSTACK_FREE (yyss1);
      }
# endif
#endif /* no yyoverflow */

      yyssp = yyss + yysize - 1;
      yyvsp = yyvs + yysize - 1;

      YYDPRINTF ((stderr, "Stack size increased to %lu\n",
                  (unsigned long int) yystacksize));

      if (yyss + yystacksize - 1 <= yyssp)
        YYABORT;
    }

  YYDPRINTF ((stderr, "Entering state %d\n", yystate));

  if (yystate == YYFINAL)
    YYACCEPT;

  goto yybackup;

/*-----------.
| yybackup.  |
`-----------*/
yybackup:

  /* Do appropriate processing given the current state.  Read a
     lookahead token if we need one and don't already have one.  */

  /* First try to decide what to do without reference to lookahead token.  */
  yyn = yypact[yystate];
  if (yypact_value_is_default (yyn))
    goto yydefault;

  /* Not known => get a lookahead token if don't already have one.  */

  /* YYCHAR is either YYEMPTY or YYEOF or a valid lookahead symbol.  */
  if (yychar == YYEMPTY)
    {
      YYDPRINTF ((stderr, "Reading a token: "));
      yychar = yylex (&yylval, pParser);
    }

  if (yychar <= YYEOF)
    {
      yychar = yytoken = YYEOF;
      YYDPRINTF ((stderr, "Now at end of input.\n"));
    }
  else
    {
      yytoken = YYTRANSLATE (yychar);
      YY_SYMBOL_PRINT ("Next token is", yytoken, &yylval, &yylloc);
    }

  /* If the proper action on seeing token YYTOKEN is to reduce or to
     detect an error, take that action.  */
  yyn += yytoken;
  if (yyn < 0 || YYLAST < yyn || yycheck[yyn] != yytoken)
    goto yydefault;
  yyn = yytable[yyn];
  if (yyn <= 0)
    {
      if (yytable_value_is_error (yyn))
        goto yyerrlab;
      yyn = -yyn;
      goto yyreduce;
    }

  /* Count tokens shifted since error; after three, turn off error
     status.  */
  if (yyerrstatus)
    yyerrstatus--;

  /* Shift the lookahead token.  */
  YY_SYMBOL_PRINT ("Shifting", yytoken, &yylval, &yylloc);

  /* Discard the shifted token.  */
  yychar = YYEMPTY;

  yystate = yyn;
  YY_IGNORE_MAYBE_UNINITIALIZED_BEGIN
  *++yyvsp = yylval;
  YY_IGNORE_MAYBE_UNINITIALIZED_END

  goto yynewstate;


/*-----------------------------------------------------------.
| yydefault -- do the default action for the current state.  |
`-----------------------------------------------------------*/
yydefault:
  yyn = yydefact[yystate];
  if (yyn == 0)
    goto yyerrlab;
  goto yyreduce;


/*-----------------------------.
| yyreduce -- Do a reduction.  |
`-----------------------------*/
yyreduce:
  /* yyn is the number of a rule to reduce with.  */
  yylen = yyr2[yyn];

  /* If YYLEN is nonzero, implement the default value of the action:
     '$$ = $1'.

     Otherwise, the following line sets YYVAL to garbage.
     This behavior is undocumented and Bison
     users should not rely upon it.  Assigning to YYVAL
     unconditionally makes the parser a bit smaller, and it avoids a
     GCC warning that YYVAL may be used uninitialized.  */
  yyval = yyvsp[1-yylen];


  YY_REDUCE_PRINT (yyn);
  switch (yyn)
    {
        case 2:

    { pParser->PushQuery(); }

    break;

  case 132:

    { pParser->PushQuery(); }

    break;

  case 133:

    { pParser->PushQuery(); }

    break;

  case 134:

    { pParser->PushQuery(); }

    break;

  case 138:

    {
			assert ( pParser->m_pStmt->m_eStmt==STMT_SELECT ); // set by table argument
			pParser->ToString ( pParser->m_pStmt->m_sTableFunc, (yyvsp[-6]) );
		}

    break;

  case 140:

    {
			assert ( pParser->m_pStmt->m_eStmt==STMT_SELECT ); // set by subselect
		}

    break;

  case 143:

    {
			pParser->ToString ( pParser->m_pStmt->m_dTableFuncArgs.Add(), (yyvsp[0]) );
		}

    break;

  case 144:

    {
			pParser->ToString ( pParser->m_pStmt->m_dTableFuncArgs.Add(), (yyvsp[0]) );
		}

    break;

  case 148:

    {
		CSphVector<CSphQueryItem> & dItems = pParser->m_pQuery->m_dItems;
		if ( dItems.GetLength()!=1 || dItems[0].m_sExpr!="*" )
		{
			yyerror ( pParser, "outer select list must be a single star" );
			YYERROR;
		}
		dItems.Reset();
		pParser->ResetSelect();
	}

    break;

  case 149:

    {
			pParser->ToString ( pParser->m_pQuery->m_sOuterOrderBy, (yyvsp[0]) );
			pParser->m_pQuery->m_bHasOuter = true;
		}

    break;

  case 151:

    {
			pParser->m_pQuery->m_iOuterLimit = (yyvsp[0]).m_iValue;
			pParser->m_pQuery->m_bHasOuter = true;
		}

    break;

  case 152:

    {
			pParser->m_pQuery->m_iOuterOffset = (yyvsp[-2]).m_iValue;
			pParser->m_pQuery->m_iOuterLimit = (yyvsp[0]).m_iValue;
			pParser->m_pQuery->m_bHasOuter = true;
		}

    break;

  case 153:

    {
			pParser->m_pStmt->m_eStmt = STMT_SELECT;
			pParser->ToString ( pParser->m_pQuery->m_sIndexes, (yyvsp[-7]) );
		}

    break;

  case 156:

    { pParser->AddItem ( &(yyvsp[0]) ); }

    break;

  case 159:

    { pParser->AliasLastItem ( &(yyvsp[0]) ); }

    break;

  case 160:

    { pParser->AliasLastItem ( &(yyvsp[0]) ); }

    break;

  case 161:

    { pParser->AddItem ( &(yyvsp[0]) ); }

    break;

  case 162:

    { pParser->AddItem ( &(yyvsp[-1]), SPH_AGGR_AVG, &(yyvsp[-3]), &(yyvsp[0]) ); }

    break;

  case 163:

    { pParser->AddItem ( &(yyvsp[-1]), SPH_AGGR_MAX, &(yyvsp[-3]), &(yyvsp[0]) ); }

    break;

  case 164:

    { pParser->AddItem ( &(yyvsp[-1]), SPH_AGGR_MIN, &(yyvsp[-3]), &(yyvsp[0]) ); }

    break;

  case 165:

    { pParser->AddItem ( &(yyvsp[-1]), SPH_AGGR_SUM, &(yyvsp[-3]), &(yyvsp[0]) ); }

    break;

  case 166:

    { pParser->AddItem ( &(yyvsp[-1]), SPH_AGGR_CAT, &(yyvsp[-3]), &(yyvsp[0]) ); }

    break;

  case 167:

    { if ( !pParser->AddItem ( "count(*)", &(yyvsp[-3]), &(yyvsp[0]) ) ) YYERROR; }

    break;

  case 168:

    { if ( !pParser->AddItem ( "groupby()", &(yyvsp[-2]), &(yyvsp[0]) ) ) YYERROR; }

    break;

  case 169:

    { if ( !pParser->AddDistinct ( &(yyvsp[-1]), &(yyvsp[-4]), &(yyvsp[0]) ) ) YYERROR; }

    break;

  case 171:

    { TRACK_BOUNDS ( (yyval), (yyvsp[-2]), (yyvsp[0]) ); }

    break;

  case 178:

    {
			if ( !pParser->SetMatch((yyvsp[-1])) )
				YYERROR;
		}

    break;

  case 180:

    {
			CSphFilterSettings * pFilter = pParser->AddValuesFilter ( (yyvsp[-2]) );
			if ( !pFilter )
				YYERROR;
			pFilter->m_dValues.Add ( (yyvsp[0]).m_iValue );
		}

    break;

  case 181:

    {
			CSphFilterSettings * pFilter = pParser->AddValuesFilter ( (yyvsp[-2]) );
			if ( !pFilter )
				YYERROR;
			pFilter->m_dValues.Add ( (yyvsp[0]).m_iValue );
			pFilter->m_bExclude = true;
		}

    break;

  case 182:

    {
			CSphFilterSettings * pFilter = pParser->AddValuesFilter ( (yyvsp[-4]) );
			if ( !pFilter )
				YYERROR;
			pFilter->m_dValues = *(yyvsp[-1]).m_pValues.Ptr();
			pFilter->m_dValues.Uniq();
		}

    break;

  case 183:

    {
			CSphFilterSettings * pFilter = pParser->AddValuesFilter ( (yyvsp[-5]) );
			if ( !pFilter )
				YYERROR;
			pFilter->m_dValues = *(yyvsp[-1]).m_pValues.Ptr();
			pFilter->m_dValues.Uniq();
			pFilter->m_bExclude = true;
		}

    break;

  case 184:

    {
			if ( !pParser->AddStringListFilter ( (yyvsp[-4]), (yyvsp[-1]), false ) )
				YYERROR;
		}

    break;

  case 185:

    {
			if ( !pParser->AddStringListFilter ( (yyvsp[-5]), (yyvsp[-1]), true ) )
				YYERROR;
		}

    break;

  case 186:

    {
			if ( !pParser->AddUservarFilter ( (yyvsp[-2]), (yyvsp[0]), false ) )
				YYERROR;
		}

    break;

  case 187:

    {
			if ( !pParser->AddUservarFilter ( (yyvsp[-3]), (yyvsp[0]), true ) )
				YYERROR;
		}

    break;

  case 188:

    {
<<<<<<< HEAD
			if ( !pParser->AddIntRangeFilter ( yyvsp[-4], yyvsp[-2].m_iValue, yyvsp[0].m_iValue, false ) )
=======
			if ( !pParser->AddIntRangeFilter ( (yyvsp[-4]), (yyvsp[-2]).m_iValue, (yyvsp[0]).m_iValue ) )
>>>>>>> deef0ad6
				YYERROR;
		}

    break;

  case 189:

    {
			if ( !pParser->AddIntRangeFilter ( yyvsp[-5], yyvsp[-3].m_iValue, yyvsp[-1].m_iValue, true ) )
				YYERROR;
		;}
    break;

  case 190:

    {
			if ( !pParser->AddIntFilterGreater ( (yyvsp[-2]), (yyvsp[0]).m_iValue, false ) )
				YYERROR;
		}

    break;

  case 191:

    {
			if ( !pParser->AddIntFilterLesser ( (yyvsp[-2]), (yyvsp[0]).m_iValue, false ) )
				YYERROR;
		}

    break;

  case 192:

    {
			if ( !pParser->AddIntFilterGreater ( (yyvsp[-2]), (yyvsp[0]).m_iValue, true ) )
				YYERROR;
		}

    break;

  case 193:

    {
			if ( !pParser->AddIntFilterLesser ( (yyvsp[-2]), (yyvsp[0]).m_iValue, true ) )
				YYERROR;
		}

    break;

  case 194:

    {
			if ( !pParser->AddFloatRangeFilter ( (yyvsp[-2]), (yyvsp[0]).m_fValue, (yyvsp[0]).m_fValue, true ) )
				YYERROR;
		}

    break;

  case 195:

    {
			if ( !pParser->AddFloatRangeFilter ( (yyvsp[-2]), (yyvsp[0]).m_fValue, (yyvsp[0]).m_fValue, true, true ) )
				YYERROR;
		}

    break;

  case 196:

    {
			if ( !pParser->AddFloatRangeFilter ( (yyvsp[-4]), (yyvsp[-2]).m_fValue, (yyvsp[0]).m_fValue, true ) )
				YYERROR;
		}

    break;

  case 197:

    {
			if ( !pParser->AddFloatRangeFilter ( (yyvsp[-4]), (yyvsp[-2]).m_iValue, (yyvsp[0]).m_fValue, true ) )
				YYERROR;
		}

    break;

  case 198:

    {
			if ( !pParser->AddFloatRangeFilter ( (yyvsp[-4]), (yyvsp[-2]).m_fValue, (yyvsp[0]).m_iValue, true ) )
				YYERROR;
		}

    break;

  case 199:

    {
			if ( !pParser->AddFloatRangeFilter ( (yyvsp[-2]), (yyvsp[0]).m_fValue, FLT_MAX, false ) )
				YYERROR;
		}

    break;

  case 200:

    {
			if ( !pParser->AddFloatRangeFilter ( (yyvsp[-2]), -FLT_MAX, (yyvsp[0]).m_fValue, false ) )
				YYERROR;
		}

    break;

  case 201:

    {
			if ( !pParser->AddFloatRangeFilter ( (yyvsp[-2]), (yyvsp[0]).m_fValue, FLT_MAX, true ) )
				YYERROR;
		}

    break;

  case 202:

    {
			if ( !pParser->AddFloatRangeFilter ( (yyvsp[-2]), -FLT_MAX, (yyvsp[0]).m_fValue, true ) )
				YYERROR;
		}

    break;

  case 203:

    {
			if ( !pParser->AddStringFilter ( (yyvsp[-2]), (yyvsp[0]), false ) )
				YYERROR;
		}

    break;

  case 204:

    {
			if ( !pParser->AddStringFilter ( (yyvsp[-2]), (yyvsp[0]), true ) )
				YYERROR;
		}

    break;

  case 205:

    {
			if ( !pParser->AddNullFilter ( (yyvsp[-2]), true ) )
				YYERROR;
		}

    break;

  case 206:

    {
			if ( !pParser->AddNullFilter ( (yyvsp[-3]), false ) )
				YYERROR;
		}

    break;

  case 207:

    {
			CSphFilterSettings * f = pParser->AddFilter ( yyvsp[-2], SPH_FILTER_VALUES );
			f->m_eMvaFunc = ( yyvsp[-2].m_iType==TOK_ALL ) ? SPH_MVAFUNC_ALL : SPH_MVAFUNC_ANY;
			f->m_dValues.Add ( yyvsp[0].m_iValue );
		;}
    break;

  case 208:

    {
			// tricky bit
			// any(tags!=val) is not equivalent to not(any(tags==val))
			// any(tags!=val) is instead equivalent to not(all(tags)==val)
			// thus, along with setting the exclude flag on, we also need to invert the function
			CSphFilterSettings * f = pParser->AddFilter ( yyvsp[-2], SPH_FILTER_VALUES );
			f->m_eMvaFunc = ( yyvsp[-2].m_iType==TOK_ALL ) ? SPH_MVAFUNC_ANY : SPH_MVAFUNC_ALL;
			f->m_bExclude = true;
			f->m_dValues.Add ( yyvsp[0].m_iValue );
		;}
    break;

  case 209:

    {
			CSphFilterSettings * f = pParser->AddFilter ( yyvsp[-4], SPH_FILTER_VALUES );
			f->m_eMvaFunc = ( yyvsp[-4].m_iType==TOK_ALL ) ? SPH_MVAFUNC_ALL : SPH_MVAFUNC_ANY;
			f->m_dValues = *yyvsp[-1].m_pValues.Ptr();
			f->m_dValues.Uniq();
		;}
    break;

  case 210:

    {
			// tricky bit with inversion again
			CSphFilterSettings * f = pParser->AddFilter ( yyvsp[-5], SPH_FILTER_VALUES );
			f->m_eMvaFunc = ( yyvsp[-5].m_iType==TOK_ALL ) ? SPH_MVAFUNC_ANY : SPH_MVAFUNC_ALL;
			f->m_bExclude = true;
			f->m_dValues = *yyvsp[-1].m_pValues.Ptr();
			f->m_dValues.Uniq();
		;}
    break;

  case 211:

    {
			AddMvaRange ( pParser, yyvsp[-4], yyvsp[-2].m_iValue, yyvsp[0].m_iValue );
		;}
    break;

  case 212:

    {
			// tricky bit with inversion again
			CSphFilterSettings * f = pParser->AddFilter ( yyvsp[-5], SPH_FILTER_RANGE );
			f->m_eMvaFunc = ( yyvsp[-5].m_iType==TOK_ALL ) ? SPH_MVAFUNC_ANY : SPH_MVAFUNC_ALL;
			f->m_bExclude = true;
			f->m_iMinValue = yyvsp[-2].m_iValue;
			f->m_iMaxValue = yyvsp[0].m_iValue;
		;}
    break;

  case 213:

    {
			AddMvaRange ( pParser, yyvsp[-2], INT64_MIN, yyvsp[0].m_iValue-1 );
		;}
    break;

  case 214:

    {
			AddMvaRange ( pParser, yyvsp[-2], yyvsp[0].m_iValue+1, INT64_MAX );
		;}
    break;

  case 215:

    {
			AddMvaRange ( pParser, yyvsp[-2], INT64_MIN, yyvsp[0].m_iValue );
		;}
    break;

  case 216:

    {
			AddMvaRange ( pParser, yyvsp[-2], yyvsp[0].m_iValue, INT64_MAX );
		;}
    break;

  case 218:

    {
			if ( !pParser->SetOldSyntax() )
				YYERROR;
		}

    break;

  case 219:

    {
			(yyval).m_iType = SPHINXQL_TOK_COUNT;
			if ( !pParser->SetNewSyntax() )
				YYERROR;
		}

    break;

  case 220:

    {
			(yyval).m_iType = SPHINXQL_TOK_GROUPBY;
			if ( !pParser->SetNewSyntax() )
				YYERROR;
		}

    break;

  case 221:

    {
			(yyval).m_iType = SPHINXQL_TOK_WEIGHT;
			if ( !pParser->SetNewSyntax() )
				YYERROR;
		}

    break;

  case 222:

    {
			(yyval).m_iType = SPHINXQL_TOK_ID;
			if ( !pParser->SetNewSyntax() )
				YYERROR;
		}

    break;

  case 228:

    { yyval = yyvsp[-1]; yyval.m_iType = TOK_ANY; ;}
    break;

  case 229:

    { yyval = yyvsp[-1]; yyval.m_iType = TOK_ALL; ;}
    break;

  case 230:

    { (yyval).m_iType = TOK_CONST_INT; (yyval).m_iValue = (yyvsp[0]).m_iValue; }

    break;

  case 231:

    {
			(yyval).m_iType = TOK_CONST_INT;
			if ( (uint64_t)(yyvsp[0]).m_iValue > (uint64_t)LLONG_MAX )
				(yyval).m_iValue = LLONG_MIN;
			else
				(yyval).m_iValue = -(yyvsp[0]).m_iValue;
		}

    break;

  case 232:

    { (yyval).m_iType = TOK_CONST_FLOAT; (yyval).m_fValue = (yyvsp[0]).m_fValue; }

    break;

  case 233:

    { (yyval).m_iType = TOK_CONST_FLOAT; (yyval).m_fValue = -(yyvsp[0]).m_fValue; }

    break;

  case 234:

    { (yyval).m_iType = TOK_CONST_FLOAT; (yyval).m_fValue = (yyvsp[0]).m_fValue; }

    break;

  case 235:

    {
			assert ( !(yyval).m_pValues.Ptr() );
			(yyval).m_pValues = new RefcountedVector_c<SphAttr_t> ();
			(yyval).m_pValues->Add ( (yyvsp[0]).m_iValue ); 
		}

    break;

  case 236:

    {
			(yyval).m_pValues->Add ( (yyvsp[0]).m_iValue );
		}

    break;

  case 237:

    {
			assert ( !(yyval).m_pValues.Ptr() );
			(yyval).m_pValues = new RefcountedVector_c<SphAttr_t> ();
			(yyval).m_pValues->Add ( (yyvsp[0]).m_iValue );
		}

    break;

  case 238:

    {
			(yyval).m_pValues->Add ( (yyvsp[0]).m_iValue );
		}

    break;

  case 242:

    {
			pParser->SetGroupbyLimit ( (yyvsp[0]).m_iValue );
		}

    break;

  case 243:

    {
			pParser->AddGroupBy ( (yyvsp[0]) );
		}

    break;

  case 244:

    {
			pParser->AddGroupBy ( (yyvsp[0]) );
		}

    break;

  case 246:

    {
			pParser->AddHaving();
		}

    break;

  case 249:

    {
			if ( pParser->m_pQuery->m_sGroupBy.IsEmpty() )
			{
				yyerror ( pParser, "you must specify GROUP BY element in order to use WITHIN GROUP ORDER BY clause" );
				YYERROR;
			}
			pParser->ToString ( pParser->m_pQuery->m_sSortBy, (yyvsp[0]) );
		}

    break;

  case 252:

    {
			pParser->ToString ( pParser->m_pQuery->m_sOrderBy, (yyvsp[0]) );
		}

    break;

  case 253:

    {
			pParser->m_pQuery->m_sOrderBy = "@random";
		}

    break;

  case 255:

    { TRACK_BOUNDS ( (yyval), (yyvsp[-2]), (yyvsp[0]) ); }

    break;

  case 257:

    { TRACK_BOUNDS ( (yyval), (yyvsp[-1]), (yyvsp[0]) ); }

    break;

  case 258:

    { TRACK_BOUNDS ( (yyval), (yyvsp[-1]), (yyvsp[0]) ); }

    break;

  case 261:

    {
			pParser->m_pQuery->m_iOffset = 0;
			pParser->m_pQuery->m_iLimit = (yyvsp[0]).m_iValue;
		}

    break;

  case 262:

    {
			pParser->m_pQuery->m_iOffset = (yyvsp[-2]).m_iValue;
			pParser->m_pQuery->m_iLimit = (yyvsp[0]).m_iValue;
		}

    break;

  case 268:

    {
			if ( !pParser->AddOption ( yyvsp[0] ) )
				YYERROR;
		;}
    break;

  case 269:

    {
			if ( !pParser->AddOption ( (yyvsp[-2]), (yyvsp[0]) ) )
				YYERROR;
		}

    break;

  case 270:

    {
			if ( !pParser->AddOption ( (yyvsp[-2]), (yyvsp[0]) ) )
				YYERROR;
		}

    break;

  case 271:

    {
			if ( !pParser->AddOption ( (yyvsp[-4]), pParser->GetNamedVec ( (yyvsp[-1]).m_iValue ) ) )
				YYERROR;
			pParser->FreeNamedVec ( (yyvsp[-1]).m_iValue );
		}

    break;

  case 272:

    {
			if ( !pParser->AddOption ( (yyvsp[-5]), (yyvsp[-3]), (yyvsp[-1]) ) )
				YYERROR;
		}

    break;

  case 273:

    {
			if ( !pParser->AddOption ( (yyvsp[-2]), (yyvsp[0]) ) )
				YYERROR;
		}

    break;

  case 274:

    {
			(yyval).m_iValue = pParser->AllocNamedVec ();
			pParser->AddConst ( (yyval).m_iValue, (yyvsp[0]) );
		}

    break;

  case 275:

    {
			pParser->AddConst( (yyval).m_iValue, (yyvsp[0]) );
		}

    break;

  case 276:

    {
			(yyval) = (yyvsp[-2]);
			(yyval).m_iValue = (yyvsp[0]).m_iValue;
		}

    break;

  case 278:

    { if ( !pParser->SetOldSyntax() ) YYERROR; }

    break;

  case 279:

    { if ( !pParser->SetNewSyntax() ) YYERROR; }

    break;

  case 284:

    { TRACK_BOUNDS ( (yyval), (yyvsp[-1]), (yyvsp[0]) ); }

    break;

  case 285:

    { TRACK_BOUNDS ( (yyval), (yyvsp[-1]), (yyvsp[0]) ); }

    break;

  case 286:

    { TRACK_BOUNDS ( (yyval), (yyvsp[-2]), (yyvsp[0]) ); }

    break;

  case 287:

    { TRACK_BOUNDS ( (yyval), (yyvsp[-2]), (yyvsp[0]) ); }

    break;

  case 288:

    { TRACK_BOUNDS ( (yyval), (yyvsp[-2]), (yyvsp[0]) ); }

    break;

  case 289:

    { TRACK_BOUNDS ( (yyval), (yyvsp[-2]), (yyvsp[0]) ); }

    break;

  case 290:

    { TRACK_BOUNDS ( (yyval), (yyvsp[-2]), (yyvsp[0]) ); }

    break;

  case 291:

    { TRACK_BOUNDS ( (yyval), (yyvsp[-2]), (yyvsp[0]) ); }

    break;

  case 292:

    { TRACK_BOUNDS ( (yyval), (yyvsp[-2]), (yyvsp[0]) ); }

    break;

  case 293:

    { TRACK_BOUNDS ( (yyval), (yyvsp[-2]), (yyvsp[0]) ); }

    break;

  case 294:

    { TRACK_BOUNDS ( (yyval), (yyvsp[-2]), (yyvsp[0]) ); }

    break;

  case 295:

    { TRACK_BOUNDS ( (yyval), (yyvsp[-2]), (yyvsp[0]) ); }

    break;

  case 296:

    { TRACK_BOUNDS ( (yyval), (yyvsp[-2]), (yyvsp[0]) ); }

    break;

  case 297:

    { TRACK_BOUNDS ( (yyval), (yyvsp[-2]), (yyvsp[0]) ); }

    break;

  case 298:

    { TRACK_BOUNDS ( (yyval), (yyvsp[-2]), (yyvsp[0]) ); }

    break;

  case 299:

    { TRACK_BOUNDS ( (yyval), (yyvsp[-2]), (yyvsp[0]) ); }

    break;

  case 300:

    { TRACK_BOUNDS ( (yyval), (yyvsp[-2]), (yyvsp[0]) ); }

    break;

  case 301:

    { TRACK_BOUNDS ( (yyval), (yyvsp[-2]), (yyvsp[0]) ); }

    break;

  case 302:

    { TRACK_BOUNDS ( (yyval), (yyvsp[-2]), (yyvsp[0]) ); }

    break;

  case 303:

    { TRACK_BOUNDS ( (yyval), (yyvsp[-2]), (yyvsp[0]) ); }

    break;

  case 304:

    { TRACK_BOUNDS ( (yyval), (yyvsp[-2]), (yyvsp[0]) ); }

    break;

  case 308:

    { TRACK_BOUNDS ( (yyval), (yyvsp[-2]), (yyvsp[0]) ); }

    break;

  case 309:

    { TRACK_BOUNDS ( (yyval), (yyvsp[-3]), (yyvsp[0]) ); }

    break;

  case 310:

    { TRACK_BOUNDS ( (yyval), (yyvsp[-3]), (yyvsp[0]) ); }

    break;

  case 311:

    { TRACK_BOUNDS ( (yyval), (yyvsp[-3]), (yyvsp[0]) ); }

    break;

  case 312:

    { TRACK_BOUNDS ( (yyval), (yyvsp[-3]), (yyvsp[0]) ); }

    break;

  case 313:

    { TRACK_BOUNDS ( (yyval), (yyvsp[-3]), (yyvsp[0]) ); }

    break;

  case 314:

    { TRACK_BOUNDS ( (yyval), (yyvsp[-3]), (yyvsp[0]) ); }

    break;

  case 315:

    { TRACK_BOUNDS ( (yyval), (yyvsp[-3]), (yyvsp[0]) ); }

    break;

  case 316:

    { TRACK_BOUNDS ( (yyval), (yyvsp[-2]), (yyvsp[0]) ); }

    break;

  case 317:

    { TRACK_BOUNDS ( (yyval), (yyvsp[-5]), (yyvsp[0]) ); }

    break;

  case 318:

    { TRACK_BOUNDS ( (yyval), (yyvsp[-5]), (yyvsp[0]) ); }

    break;

  case 319:

    { TRACK_BOUNDS ( (yyval), (yyvsp[-2]), (yyvsp[0]) ); }

    break;

  case 320:

    { TRACK_BOUNDS ( (yyval), (yyvsp[-7]), (yyvsp[0]) ); }

    break;

  case 321:

    { TRACK_BOUNDS ( (yyval), (yyvsp[-13]), (yyvsp[0]) ); }

    break;

  case 322:

    { TRACK_BOUNDS ( (yyval), (yyvsp[-2]), (yyvsp[0]) ); }

    break;

  case 323:

    { TRACK_BOUNDS ( yyval, yyvsp[-3], yyvsp[0] ); ;}
    break;

  case 331:

    { TRACK_BOUNDS ( yyval, yyvsp[-2], yyvsp[0] ); ;}
    break;

  case 332:

    { TRACK_BOUNDS ( (yyval), (yyvsp[-4]), (yyvsp[0]) ); }

    break;

  case 339:

    { pParser->ToStringUnescape ( pParser->m_pStmt->m_sStringParam, (yyvsp[0]) ); }

    break;

  case 340:

    { pParser->m_pStmt->m_eStmt = STMT_SHOW_WARNINGS; }

    break;

  case 341:

    { pParser->m_pStmt->m_eStmt = STMT_SHOW_STATUS; }

    break;

  case 342:

    { pParser->m_pStmt->m_eStmt = STMT_SHOW_META; }

    break;

  case 343:

    { pParser->m_pStmt->m_eStmt = STMT_SHOW_AGENT_STATUS; }

    break;

  case 344:

    { pParser->m_pStmt->m_eStmt = STMT_SHOW_PROFILE; }

    break;

  case 345:

    { pParser->m_pStmt->m_eStmt = STMT_SHOW_PLAN; }

    break;

  case 346:

    { pParser->m_pStmt->m_eStmt = STMT_SHOW_PLUGINS; }

    break;

  case 347:

    { pParser->m_pStmt->m_eStmt = STMT_SHOW_THREADS; }

    break;

  case 348:

    {
			pParser->m_pStmt->m_eStmt = STMT_SHOW_AGENT_STATUS;
			pParser->ToStringUnescape ( pParser->m_pStmt->m_sIndex, (yyvsp[-2]) );
		}

    break;

  case 349:

    {
			pParser->m_pStmt->m_eStmt = STMT_SHOW_AGENT_STATUS;
			pParser->ToString ( pParser->m_pStmt->m_sIndex, (yyvsp[-2]) );
		}

    break;

  case 350:

    {
			pParser->m_pStmt->m_eStmt = STMT_SHOW_INDEX_STATUS;
			pParser->ToString ( pParser->m_pStmt->m_sIndex, (yyvsp[-1]) );
		}

    break;

  case 351:

    {
			pParser->m_pStmt->m_eStmt = STMT_SHOW_INDEX_SETTINGS;
			pParser->ToString ( pParser->m_pStmt->m_sIndex, (yyvsp[-2]) );
		}

    break;

  case 352:

    {
			pParser->m_pStmt->m_eStmt = STMT_SHOW_INDEX_SETTINGS;
			pParser->ToString ( pParser->m_pStmt->m_sIndex, (yyvsp[-2]) );
			pParser->m_pStmt->m_iIntParam = int((yyvsp[-1]).m_fValue*10);
		}

    break;

  case 356:

    {
			pParser->m_pStmt->m_iIntParam = (yyvsp[0]).m_iValue;
		}

    break;

  case 357:

    {
			pParser->SetStatement ( (yyvsp[-2]), SET_LOCAL );
			pParser->m_pStmt->m_iSetValue = (yyvsp[0]).m_iValue;
		}

    break;

  case 358:

    {
			pParser->SetStatement ( (yyvsp[-2]), SET_LOCAL );
			pParser->ToString ( pParser->m_pStmt->m_sSetValue, (yyvsp[0]) );
		}

    break;

  case 359:

    {
			pParser->SetStatement ( (yyvsp[-2]), SET_LOCAL );
			pParser->m_pStmt->m_bSetNull = true;
		}

    break;

  case 360:

    { pParser->m_pStmt->m_eStmt = STMT_DUMMY; }

    break;

  case 361:

    { pParser->m_pStmt->m_eStmt = STMT_DUMMY; }

    break;

  case 362:

    { pParser->m_pStmt->m_eStmt = STMT_DUMMY; }

    break;

  case 363:

    {
			pParser->SetStatement ( (yyvsp[-4]), SET_GLOBAL_UVAR );
			pParser->m_pStmt->m_dSetValues = *(yyvsp[-1]).m_pValues.Ptr();
		}

    break;

  case 364:

    {
			pParser->SetStatement ( (yyvsp[-2]), SET_GLOBAL_SVAR );
			pParser->ToString ( pParser->m_pStmt->m_sSetValue, (yyvsp[0]) ).Unquote();
		}

    break;

  case 365:

    {
			pParser->SetStatement ( (yyvsp[-2]), SET_GLOBAL_SVAR );
			pParser->m_pStmt->m_iSetValue = (yyvsp[0]).m_iValue;
		}

    break;

  case 366:

    {
			pParser->SetStatement ( (yyvsp[-4]), SET_INDEX_UVAR );
			pParser->m_pStmt->m_dSetValues = *(yyvsp[-1]).m_pValues.Ptr();
			pParser->ToString ( pParser->m_pStmt->m_sIndex, (yyvsp[-6]) );
		}

    break;

  case 369:

    { (yyval).m_iValue = 1; }

    break;

  case 370:

    { (yyval).m_iValue = 0; }

    break;

  case 371:

    {
			(yyval).m_iValue = (yyvsp[0]).m_iValue;
			if ( (yyval).m_iValue!=0 && (yyval).m_iValue!=1 )
			{
				yyerror ( pParser, "only 0 and 1 could be used as boolean values" );
				YYERROR;
			}
		}

    break;

  case 379:

    { pParser->m_pStmt->m_eStmt = STMT_COMMIT; }

    break;

  case 380:

    { pParser->m_pStmt->m_eStmt = STMT_ROLLBACK; }

    break;

  case 381:

    { pParser->m_pStmt->m_eStmt = STMT_BEGIN; }

    break;

  case 384:

    {
			// everything else is pushed directly into parser within the rules
			pParser->ToString ( pParser->m_pStmt->m_sIndex, (yyvsp[-4]) );
		}

    break;

  case 385:

    { pParser->m_pStmt->m_eStmt = STMT_INSERT; }

    break;

  case 386:

    { pParser->m_pStmt->m_eStmt = STMT_REPLACE; }

    break;

  case 391:

    { if ( !pParser->AddSchemaItem ( &(yyvsp[0]) ) ) { yyerror ( pParser, "unknown field" ); YYERROR; } }

    break;

  case 392:

    { if ( !pParser->AddSchemaItem ( &(yyvsp[0]) ) ) { yyerror ( pParser, "unknown field" ); YYERROR; } }

    break;

  case 395:

    { if ( !pParser->m_pStmt->CheckInsertIntegrity() ) { yyerror ( pParser, "wrong number of values here" ); YYERROR; } }

    break;

  case 396:

    { AddInsval ( pParser, pParser->m_pStmt->m_dInsertValues, (yyvsp[0]) ); }

    break;

  case 397:

    { AddInsval ( pParser, pParser->m_pStmt->m_dInsertValues, (yyvsp[0]) ); }

    break;

  case 398:

    { (yyval).m_iType = TOK_CONST_INT; (yyval).m_iValue = (yyvsp[0]).m_iValue; }

    break;

  case 399:

    { (yyval).m_iType = TOK_CONST_FLOAT; (yyval).m_fValue = (yyvsp[0]).m_fValue; }

    break;

  case 400:

    { (yyval).m_iType = TOK_QUOTED_STRING; (yyval).m_iStart = (yyvsp[0]).m_iStart; (yyval).m_iEnd = (yyvsp[0]).m_iEnd; }

    break;

  case 401:

    { (yyval).m_iType = TOK_CONST_MVA; (yyval).m_pValues = (yyvsp[-1]).m_pValues; }

    break;

  case 402:

    { (yyval).m_iType = TOK_CONST_MVA; }

    break;

  case 407:

    { if ( !pParser->AddInsertOption ( (yyvsp[-2]), (yyvsp[0]) ) ) YYERROR; }

    break;

  case 408:

    {
		if ( !pParser->DeleteStatement ( &(yyvsp[-1]) ) )
			YYERROR;
	}

    break;

  case 409:

    {
			pParser->m_pStmt->m_eStmt = STMT_CALL;
			pParser->ToString ( pParser->m_pStmt->m_sCallProc, (yyvsp[-4]) );
		}

    break;

  case 410:

    {
			AddInsval ( pParser, pParser->m_pStmt->m_dInsertValues, (yyvsp[0]) );
		}

    break;

  case 411:

    {
			AddInsval ( pParser, pParser->m_pStmt->m_dInsertValues, (yyvsp[0]) );
		}

    break;

  case 413:

    {
			(yyval).m_iType = TOK_CONST_STRINGS;
		}

    break;

  case 414:

    {
			// FIXME? for now, one such array per CALL statement, tops
			if ( pParser->m_pStmt->m_dCallStrings.GetLength() )
			{
				yyerror ( pParser, "unexpected constant string list" );
				YYERROR;
			}
			pParser->ToStringUnescape ( pParser->m_pStmt->m_dCallStrings.Add(), (yyvsp[0]) );
		}

    break;

  case 415:

    {
			pParser->ToStringUnescape ( pParser->m_pStmt->m_dCallStrings.Add(), (yyvsp[0]) );
		}

    break;

  case 418:

    {
			assert ( pParser->m_pStmt->m_dCallOptNames.GetLength()==1 );
			assert ( pParser->m_pStmt->m_dCallOptValues.GetLength()==1 );
		}

    break;

  case 420:

    {
			pParser->ToString ( pParser->m_pStmt->m_dCallOptNames.Add(), (yyvsp[0]) );
			AddInsval ( pParser, pParser->m_pStmt->m_dCallOptValues, (yyvsp[-2]) );
		}

    break;

  case 425:

    {
			pParser->m_pStmt->m_eStmt = STMT_DESCRIBE;
			pParser->ToString ( pParser->m_pStmt->m_sIndex, (yyvsp[-1]) );
		}

    break;

  case 428:

    { pParser->m_pStmt->m_eStmt = STMT_SHOW_TABLES; }

    break;

  case 429:

    { pParser->m_pStmt->m_eStmt = STMT_SHOW_DATABASES; }

    break;

  case 430:

    {
			if ( !pParser->UpdateStatement ( &(yyvsp[-4]) ) )
				YYERROR;
		}

    break;

  case 433:

    {
			// it is performance-critical to forcibly inline this
			pParser->m_pStmt->m_tUpdate.m_dPool.Add ( (DWORD)(yyvsp[0]).m_iValue );
			DWORD uHi = (DWORD)( (yyvsp[0]).m_iValue>>32 );
			if ( uHi )
			{
				pParser->m_pStmt->m_tUpdate.m_dPool.Add ( uHi );
				pParser->AddUpdatedAttr ( (yyvsp[-2]), SPH_ATTR_BIGINT );
			} else
			{
				pParser->AddUpdatedAttr ( (yyvsp[-2]), SPH_ATTR_INTEGER );
			}
		}

    break;

  case 434:

    {
			// it is performance-critical to forcibly inline this
			pParser->m_pStmt->m_tUpdate.m_dPool.Add ( sphF2DW ( (yyvsp[0]).m_fValue ) );
			pParser->AddUpdatedAttr ( (yyvsp[-2]), SPH_ATTR_FLOAT );
		}

    break;

  case 435:

    {
			pParser->UpdateMVAAttr ( (yyvsp[-4]), (yyvsp[-1]) );
		}

    break;

  case 436:

    {
			SqlNode_t tNoValues;
			pParser->UpdateMVAAttr ( (yyvsp[-3]), tNoValues );
		}

    break;

  case 437:

    {
			// it is performance-critical to forcibly inline this
			pParser->m_pStmt->m_tUpdate.m_dPool.Add ( (DWORD)(yyvsp[0]).m_iValue );
			DWORD uHi = (DWORD)( (yyvsp[0]).m_iValue>>32 );
			if ( uHi )
			{
				pParser->m_pStmt->m_tUpdate.m_dPool.Add ( uHi );
				pParser->AddUpdatedAttr ( (yyvsp[-2]), SPH_ATTR_BIGINT );
			} else
			{
				pParser->AddUpdatedAttr ( (yyvsp[-2]), SPH_ATTR_INTEGER );
			}
		}

    break;

  case 438:

    {
			// it is performance-critical to forcibly inline this
			pParser->m_pStmt->m_tUpdate.m_dPool.Add ( sphF2DW ( (yyvsp[0]).m_fValue ) );
			pParser->AddUpdatedAttr ( (yyvsp[-2]), SPH_ATTR_FLOAT );
		}

    break;

  case 439:

    { (yyval).m_iValue = SPH_ATTR_INTEGER; }

    break;

  case 440:

    { (yyval).m_iValue = SPH_ATTR_BIGINT; }

    break;

  case 441:

    { (yyval).m_iValue = SPH_ATTR_FLOAT; }

    break;

  case 442:

    { (yyval).m_iValue = SPH_ATTR_BOOL; }

    break;

  case 443:

    { (yyval).m_iValue = SPH_ATTR_UINT32SET; }

    break;

  case 444:

    { (yyval).m_iValue = SPH_ATTR_INT64SET; }

    break;

  case 445:

    { (yyval).m_iValue = SPH_ATTR_JSON; }

    break;

  case 446:

    { (yyval).m_iValue = SPH_ATTR_STRING; }

    break;

  case 447:

    { (yyval).m_iValue = SPH_ATTR_INTEGER; }

    break;

  case 448:

    {
			SqlStmt_t & tStmt = *pParser->m_pStmt;
			tStmt.m_eStmt = STMT_ALTER_ADD;
			pParser->ToString ( tStmt.m_sIndex, (yyvsp[-4]) );
			pParser->ToString ( tStmt.m_sAlterAttr, (yyvsp[-1]) );
			tStmt.m_eAlterColType = (ESphAttr)(yyvsp[0]).m_iValue;
		}

    break;

  case 449:

    {
			SqlStmt_t & tStmt = *pParser->m_pStmt;
			tStmt.m_eStmt = STMT_ALTER_DROP;
			pParser->ToString ( tStmt.m_sIndex, (yyvsp[-3]) );
			pParser->ToString ( tStmt.m_sAlterAttr, (yyvsp[0]) );
		}

    break;

  case 450:

    {
			SqlStmt_t & tStmt = *pParser->m_pStmt;
			tStmt.m_eStmt = STMT_ALTER_RECONFIGURE;
			pParser->ToString ( tStmt.m_sIndex, (yyvsp[-1]) );
		}

    break;

  case 451:

    {
			pParser->m_pStmt->m_eStmt = STMT_SHOW_VARIABLES;
		}

    break;

  case 452:

    {
			pParser->m_pStmt->m_eStmt = STMT_SHOW_VARIABLES;
			pParser->ToStringUnescape ( pParser->m_pStmt->m_sStringParam, (yyvsp[0]) );
		}

    break;

  case 459:

    {
			pParser->m_pStmt->m_eStmt = STMT_SHOW_COLLATION;
		}

    break;

  case 460:

    {
			pParser->m_pStmt->m_eStmt = STMT_SHOW_CHARACTER_SET;
		}

    break;

  case 461:

    {
			pParser->m_pStmt->m_eStmt = STMT_DUMMY;
		}

    break;

  case 469:

    {
			SqlStmt_t & tStmt = *pParser->m_pStmt;
			tStmt.m_eStmt = STMT_CREATE_FUNCTION;
			pParser->ToString ( tStmt.m_sUdfName, (yyvsp[-4]) );
			pParser->ToStringUnescape ( tStmt.m_sUdfLib, (yyvsp[0]) );
			tStmt.m_eUdfType = (ESphAttr) (yyvsp[-2]).m_iValue;
		}

    break;

  case 470:

    { (yyval).m_iValue = SPH_ATTR_INTEGER; }

    break;

  case 471:

    { (yyval).m_iValue = SPH_ATTR_BIGINT; }

    break;

  case 472:

    { (yyval).m_iValue = SPH_ATTR_FLOAT; }

    break;

  case 473:

    { (yyval).m_iValue = SPH_ATTR_STRINGPTR; }

    break;

  case 474:

    { (yyval).m_iValue = SPH_ATTR_INTEGER; }

    break;

  case 475:

    {
			SqlStmt_t & tStmt = *pParser->m_pStmt;
			tStmt.m_eStmt = STMT_DROP_FUNCTION;
			pParser->ToString ( tStmt.m_sUdfName, (yyvsp[0]) );
		}

    break;

  case 476:

    {
			SqlStmt_t & tStmt = *pParser->m_pStmt;
			tStmt.m_eStmt = STMT_ATTACH_INDEX;
			pParser->ToString ( tStmt.m_sIndex, (yyvsp[-3]) );
			pParser->ToString ( tStmt.m_sStringParam, (yyvsp[0]) );
		}

    break;

  case 477:

    {
			SqlStmt_t & tStmt = *pParser->m_pStmt;
			tStmt.m_eStmt = STMT_FLUSH_RTINDEX;
			pParser->ToString ( tStmt.m_sIndex, (yyvsp[0]) );
		}

    break;

  case 478:

    {
			SqlStmt_t & tStmt = *pParser->m_pStmt;
			tStmt.m_eStmt = STMT_FLUSH_RAMCHUNK;
			pParser->ToString ( tStmt.m_sIndex, (yyvsp[0]) );
		}

    break;

  case 479:

    {
			SqlStmt_t & tStmt = *pParser->m_pStmt;
			tStmt.m_eStmt = STMT_FLUSH_INDEX;
		}

    break;

  case 480:

    {
			pParser->m_pStmt->m_eStmt = STMT_SELECT_SYSVAR;
			pParser->ToString ( pParser->m_pStmt->m_tQuery.m_sQuery, (yyvsp[-1]) );
		}

    break;

  case 483:

    {
			pParser->m_pStmt->m_eStmt = STMT_SELECT_DUAL;
			pParser->ToString ( pParser->m_pStmt->m_tQuery.m_sQuery, (yyvsp[0]) );
		}

    break;

  case 484:

    {
			SqlStmt_t & tStmt = *pParser->m_pStmt;
			tStmt.m_eStmt = STMT_TRUNCATE_RTINDEX;
			pParser->ToString ( tStmt.m_sIndex, (yyvsp[0]) );
		}

    break;

  case 485:

    {
			SqlStmt_t & tStmt = *pParser->m_pStmt;
			tStmt.m_eStmt = STMT_OPTIMIZE_INDEX;
			pParser->ToString ( tStmt.m_sIndex, (yyvsp[0]) );
		}

    break;

  case 486:

    {
			SqlStmt_t & s = *pParser->m_pStmt;
			s.m_eStmt = STMT_CREATE_PLUGIN;
			pParser->ToString ( s.m_sUdfName, (yyvsp[-4]) );
			pParser->ToStringUnescape ( s.m_sStringParam, (yyvsp[-2]) );
			pParser->ToStringUnescape ( s.m_sUdfLib, (yyvsp[0]) );
		}

    break;

  case 487:

    {
			SqlStmt_t & s = *pParser->m_pStmt;
			s.m_eStmt = STMT_DROP_PLUGIN;
			pParser->ToString ( s.m_sUdfName, (yyvsp[-2]) );
			pParser->ToStringUnescape ( s.m_sStringParam, (yyvsp[0]) );
		}

    break;

  case 488:

    {
			SqlStmt_t & s = *pParser->m_pStmt;
			s.m_eStmt = STMT_RELOAD_PLUGINS;
			pParser->ToStringUnescape ( s.m_sUdfLib, yyvsp[0] );
		;}
    break;

  case 491:

    { (yyval) = (yyvsp[-1]); (yyval).m_iEnd = (yyvsp[0]).m_iEnd; }

    break;

  case 493:

    { (yyval) = (yyvsp[-1]); (yyval).m_iEnd = (yyvsp[0]).m_iEnd; }

    break;

  case 494:

    { (yyval) = (yyvsp[0]); (yyval).m_iEnd = (yyvsp[0]).m_iEnd; }

    break;

  case 495:

    { (yyval) = (yyvsp[0]); (yyval).m_iEnd = (yyvsp[0]).m_iEnd; }

    break;

  case 496:

    { (yyval) = (yyvsp[-2]); (yyval).m_iEnd = (yyvsp[0]).m_iEnd; }

    break;

  case 497:

    { (yyval) = (yyvsp[-2]); (yyval).m_iEnd = (yyvsp[0]).m_iEnd; }

    break;

  case 498:

    { TRACK_BOUNDS ( (yyval), (yyvsp[-2]), (yyvsp[0]) ); }

    break;

  case 499:

    { TRACK_BOUNDS ( (yyval), (yyvsp[-2]), (yyvsp[0]) ); }

    break;

  case 503:

    {
			pParser->m_pQuery->m_sFacetBy = pParser->m_pQuery->m_sGroupBy;
			pParser->m_pQuery->m_sGroupBy = "";
			pParser->AddCount ();
		}

    break;

  case 505:

    {
			pParser->AddItem ( &(yyvsp[0]) );
			pParser->AddGroupBy ( (yyvsp[0]) );
		}

    break;

  case 508:

    {
			pParser->m_pStmt->m_eStmt = STMT_FACET;
			if ( pParser->m_pQuery->m_sFacetBy.IsEmpty() )
			{
				pParser->m_pQuery->m_sFacetBy = pParser->m_pQuery->m_sGroupBy;
				pParser->AddCount ();
			}
<<<<<<< HEAD
		;}
    break;

  case 510:

    {
			pParser->ToStringUnescape ( pParser->m_pStmt->m_sStringParam, yyvsp[0] );
		;}
    break;

  case 511:

    {
			pParser->m_pStmt->m_eStmt = STMT_RELOAD_INDEX;
			pParser->ToString ( pParser->m_pStmt->m_sIndex, yyvsp[-1]);
		;}
    break;


    }
=======
		}
>>>>>>> deef0ad6

    break;



      default: break;
    }
  /* User semantic actions sometimes alter yychar, and that requires
     that yytoken be updated with the new translation.  We take the
     approach of translating immediately before every use of yytoken.
     One alternative is translating here after every semantic action,
     but that translation would be missed if the semantic action invokes
     YYABORT, YYACCEPT, or YYERROR immediately after altering yychar or
     if it invokes YYBACKUP.  In the case of YYABORT or YYACCEPT, an
     incorrect destructor might then be invoked immediately.  In the
     case of YYERROR or YYBACKUP, subsequent parser actions might lead
     to an incorrect destructor call or verbose syntax error message
     before the lookahead is translated.  */
  YY_SYMBOL_PRINT ("-> $$ =", yyr1[yyn], &yyval, &yyloc);

  YYPOPSTACK (yylen);
  yylen = 0;
  YY_STACK_PRINT (yyss, yyssp);

  *++yyvsp = yyval;

  /* Now 'shift' the result of the reduction.  Determine what state
     that goes to, based on the state we popped back to and the rule
     number reduced by.  */

  yyn = yyr1[yyn];

  yystate = yypgoto[yyn - YYNTOKENS] + *yyssp;
  if (0 <= yystate && yystate <= YYLAST && yycheck[yystate] == *yyssp)
    yystate = yytable[yystate];
  else
    yystate = yydefgoto[yyn - YYNTOKENS];

  goto yynewstate;


/*--------------------------------------.
| yyerrlab -- here on detecting error.  |
`--------------------------------------*/
yyerrlab:
  /* Make sure we have latest lookahead translation.  See comments at
     user semantic actions for why this is necessary.  */
  yytoken = yychar == YYEMPTY ? YYEMPTY : YYTRANSLATE (yychar);

  /* If not already recovering from an error, report this error.  */
  if (!yyerrstatus)
    {
      ++yynerrs;
#if ! YYERROR_VERBOSE
      yyerror (pParser, YY_("syntax error"));
#else
# define YYSYNTAX_ERROR yysyntax_error (&yymsg_alloc, &yymsg, \
                                        yyssp, yytoken)
      {
        char const *yymsgp = YY_("syntax error");
        int yysyntax_error_status;
        yysyntax_error_status = YYSYNTAX_ERROR;
        if (yysyntax_error_status == 0)
          yymsgp = yymsg;
        else if (yysyntax_error_status == 1)
          {
            if (yymsg != yymsgbuf)
              YYSTACK_FREE (yymsg);
            yymsg = (char *) YYSTACK_ALLOC (yymsg_alloc);
            if (!yymsg)
              {
                yymsg = yymsgbuf;
                yymsg_alloc = sizeof yymsgbuf;
                yysyntax_error_status = 2;
              }
            else
              {
                yysyntax_error_status = YYSYNTAX_ERROR;
                yymsgp = yymsg;
              }
          }
        yyerror (pParser, yymsgp);
        if (yysyntax_error_status == 2)
          goto yyexhaustedlab;
      }
# undef YYSYNTAX_ERROR
#endif
    }



  if (yyerrstatus == 3)
    {
      /* If just tried and failed to reuse lookahead token after an
         error, discard it.  */

      if (yychar <= YYEOF)
        {
          /* Return failure if at end of input.  */
          if (yychar == YYEOF)
            YYABORT;
        }
      else
        {
          yydestruct ("Error: discarding",
                      yytoken, &yylval, pParser);
          yychar = YYEMPTY;
        }
    }

  /* Else will try to reuse lookahead token after shifting the error
     token.  */
  goto yyerrlab1;


/*---------------------------------------------------.
| yyerrorlab -- error raised explicitly by YYERROR.  |
`---------------------------------------------------*/
yyerrorlab:

  /* Pacify compilers like GCC when the user code never invokes
     YYERROR and the label yyerrorlab therefore never appears in user
     code.  */
  if (/*CONSTCOND*/ 0)
     goto yyerrorlab;

  /* Do not reclaim the symbols of the rule whose action triggered
     this YYERROR.  */
  YYPOPSTACK (yylen);
  yylen = 0;
  YY_STACK_PRINT (yyss, yyssp);
  yystate = *yyssp;
  goto yyerrlab1;


/*-------------------------------------------------------------.
| yyerrlab1 -- common code for both syntax error and YYERROR.  |
`-------------------------------------------------------------*/
yyerrlab1:
  yyerrstatus = 3;      /* Each real token shifted decrements this.  */

  for (;;)
    {
      yyn = yypact[yystate];
      if (!yypact_value_is_default (yyn))
        {
          yyn += YYTERROR;
          if (0 <= yyn && yyn <= YYLAST && yycheck[yyn] == YYTERROR)
            {
              yyn = yytable[yyn];
              if (0 < yyn)
                break;
            }
        }

      /* Pop the current state because it cannot handle the error token.  */
      if (yyssp == yyss)
        YYABORT;


      yydestruct ("Error: popping",
                  yystos[yystate], yyvsp, pParser);
      YYPOPSTACK (1);
      yystate = *yyssp;
      YY_STACK_PRINT (yyss, yyssp);
    }

  YY_IGNORE_MAYBE_UNINITIALIZED_BEGIN
  *++yyvsp = yylval;
  YY_IGNORE_MAYBE_UNINITIALIZED_END


  /* Shift the error token.  */
  YY_SYMBOL_PRINT ("Shifting", yystos[yyn], yyvsp, yylsp);

  yystate = yyn;
  goto yynewstate;


/*-------------------------------------.
| yyacceptlab -- YYACCEPT comes here.  |
`-------------------------------------*/
yyacceptlab:
  yyresult = 0;
  goto yyreturn;

/*-----------------------------------.
| yyabortlab -- YYABORT comes here.  |
`-----------------------------------*/
yyabortlab:
  yyresult = 1;
  goto yyreturn;

#if !defined yyoverflow || YYERROR_VERBOSE
/*-------------------------------------------------.
| yyexhaustedlab -- memory exhaustion comes here.  |
`-------------------------------------------------*/
yyexhaustedlab:
  yyerror (pParser, YY_("memory exhausted"));
  yyresult = 2;
  /* Fall through.  */
#endif

yyreturn:
  if (yychar != YYEMPTY)
    {
      /* Make sure we have latest lookahead translation.  See comments at
         user semantic actions for why this is necessary.  */
      yytoken = YYTRANSLATE (yychar);
      yydestruct ("Cleanup: discarding lookahead",
                  yytoken, &yylval, pParser);
    }
  /* Do not reclaim the symbols of the rule whose action triggered
     this YYABORT or YYACCEPT.  */
  YYPOPSTACK (yylen);
  YY_STACK_PRINT (yyss, yyssp);
  while (yyssp != yyss)
    {
      yydestruct ("Cleanup: popping",
                  yystos[*yyssp], yyvsp, pParser);
      YYPOPSTACK (1);
    }
#ifndef yyoverflow
  if (yyss != yyssa)
    YYSTACK_FREE (yyss);
#endif
#if YYERROR_VERBOSE
  if (yymsg != yymsgbuf)
    YYSTACK_FREE (yymsg);
#endif
  return yyresult;
}



#if USE_WINDOWS
#pragma warning(pop)
#endif<|MERGE_RESOLUTION|>--- conflicted
+++ resolved
@@ -55,283 +55,8 @@
 /* Push parsers.  */
 #define YYPUSH 0
 
-<<<<<<< HEAD
-
-
-/* Tokens.  */
-#ifndef YYTOKENTYPE
-# define YYTOKENTYPE
-   /* Put the tokens into the symbol table, so that GDB and other debuggers
-      know about them.  */
-   enum yytokentype {
-     TOK_IDENT = 258,
-     TOK_ATIDENT = 259,
-     TOK_CONST_INT = 260,
-     TOK_CONST_FLOAT = 261,
-     TOK_CONST_MVA = 262,
-     TOK_QUOTED_STRING = 263,
-     TOK_USERVAR = 264,
-     TOK_SYSVAR = 265,
-     TOK_CONST_STRINGS = 266,
-     TOK_BAD_NUMERIC = 267,
-     TOK_SUBKEY = 268,
-     TOK_DOT_NUMBER = 269,
-     TOK_ADD = 270,
-     TOK_AGENT = 271,
-     TOK_ALTER = 272,
-     TOK_ALL = 273,
-     TOK_ANY = 274,
-     TOK_AS = 275,
-     TOK_ASC = 276,
-     TOK_ATTACH = 277,
-     TOK_ATTRIBUTES = 278,
-     TOK_AVG = 279,
-     TOK_BEGIN = 280,
-     TOK_BETWEEN = 281,
-     TOK_BIGINT = 282,
-     TOK_BOOL = 283,
-     TOK_BY = 284,
-     TOK_CALL = 285,
-     TOK_CHARACTER = 286,
-     TOK_CHUNK = 287,
-     TOK_COLLATION = 288,
-     TOK_COLUMN = 289,
-     TOK_COMMIT = 290,
-     TOK_COMMITTED = 291,
-     TOK_COUNT = 292,
-     TOK_CREATE = 293,
-     TOK_DATABASES = 294,
-     TOK_DELETE = 295,
-     TOK_DESC = 296,
-     TOK_DESCRIBE = 297,
-     TOK_DISTINCT = 298,
-     TOK_DIV = 299,
-     TOK_DOUBLE = 300,
-     TOK_DROP = 301,
-     TOK_FACET = 302,
-     TOK_FALSE = 303,
-     TOK_FLOAT = 304,
-     TOK_FLUSH = 305,
-     TOK_FOR = 306,
-     TOK_FROM = 307,
-     TOK_FUNCTION = 308,
-     TOK_GLOBAL = 309,
-     TOK_GROUP = 310,
-     TOK_GROUPBY = 311,
-     TOK_GROUP_CONCAT = 312,
-     TOK_HAVING = 313,
-     TOK_ID = 314,
-     TOK_IN = 315,
-     TOK_INDEX = 316,
-     TOK_INDEXOF = 317,
-     TOK_INSERT = 318,
-     TOK_INT = 319,
-     TOK_INTEGER = 320,
-     TOK_INTO = 321,
-     TOK_IS = 322,
-     TOK_ISOLATION = 323,
-     TOK_JSON = 324,
-     TOK_LEVEL = 325,
-     TOK_LIKE = 326,
-     TOK_LIMIT = 327,
-     TOK_MATCH = 328,
-     TOK_MAX = 329,
-     TOK_META = 330,
-     TOK_MIN = 331,
-     TOK_MOD = 332,
-     TOK_MULTI = 333,
-     TOK_MULTI64 = 334,
-     TOK_NAMES = 335,
-     TOK_NULL = 336,
-     TOK_OPTION = 337,
-     TOK_ORDER = 338,
-     TOK_OPTIMIZE = 339,
-     TOK_PLAN = 340,
-     TOK_PLUGIN = 341,
-     TOK_PLUGINS = 342,
-     TOK_PROFILE = 343,
-     TOK_RAND = 344,
-     TOK_RAMCHUNK = 345,
-     TOK_READ = 346,
-     TOK_RECONFIGURE = 347,
-     TOK_RELOAD = 348,
-     TOK_REPEATABLE = 349,
-     TOK_REPLACE = 350,
-     TOK_REMAP = 351,
-     TOK_RETURNS = 352,
-     TOK_ROLLBACK = 353,
-     TOK_RTINDEX = 354,
-     TOK_SELECT = 355,
-     TOK_SERIALIZABLE = 356,
-     TOK_SET = 357,
-     TOK_SETTINGS = 358,
-     TOK_SESSION = 359,
-     TOK_SHOW = 360,
-     TOK_SONAME = 361,
-     TOK_START = 362,
-     TOK_STATUS = 363,
-     TOK_STRING = 364,
-     TOK_SUM = 365,
-     TOK_TABLE = 366,
-     TOK_TABLES = 367,
-     TOK_THREADS = 368,
-     TOK_TO = 369,
-     TOK_TRANSACTION = 370,
-     TOK_TRUE = 371,
-     TOK_TRUNCATE = 372,
-     TOK_TYPE = 373,
-     TOK_UNCOMMITTED = 374,
-     TOK_UPDATE = 375,
-     TOK_VALUES = 376,
-     TOK_VARIABLES = 377,
-     TOK_WARNINGS = 378,
-     TOK_WEIGHT = 379,
-     TOK_WHERE = 380,
-     TOK_WITHIN = 381,
-     TOK_OR = 382,
-     TOK_AND = 383,
-     TOK_NE = 384,
-     TOK_GTE = 385,
-     TOK_LTE = 386,
-     TOK_NOT = 387,
-     TOK_NEG = 388
-   };
-#endif
-#define TOK_IDENT 258
-#define TOK_ATIDENT 259
-#define TOK_CONST_INT 260
-#define TOK_CONST_FLOAT 261
-#define TOK_CONST_MVA 262
-#define TOK_QUOTED_STRING 263
-#define TOK_USERVAR 264
-#define TOK_SYSVAR 265
-#define TOK_CONST_STRINGS 266
-#define TOK_BAD_NUMERIC 267
-#define TOK_SUBKEY 268
-#define TOK_DOT_NUMBER 269
-#define TOK_ADD 270
-#define TOK_AGENT 271
-#define TOK_ALTER 272
-#define TOK_ALL 273
-#define TOK_ANY 274
-#define TOK_AS 275
-#define TOK_ASC 276
-#define TOK_ATTACH 277
-#define TOK_ATTRIBUTES 278
-#define TOK_AVG 279
-#define TOK_BEGIN 280
-#define TOK_BETWEEN 281
-#define TOK_BIGINT 282
-#define TOK_BOOL 283
-#define TOK_BY 284
-#define TOK_CALL 285
-#define TOK_CHARACTER 286
-#define TOK_CHUNK 287
-#define TOK_COLLATION 288
-#define TOK_COLUMN 289
-#define TOK_COMMIT 290
-#define TOK_COMMITTED 291
-#define TOK_COUNT 292
-#define TOK_CREATE 293
-#define TOK_DATABASES 294
-#define TOK_DELETE 295
-#define TOK_DESC 296
-#define TOK_DESCRIBE 297
-#define TOK_DISTINCT 298
-#define TOK_DIV 299
-#define TOK_DOUBLE 300
-#define TOK_DROP 301
-#define TOK_FACET 302
-#define TOK_FALSE 303
-#define TOK_FLOAT 304
-#define TOK_FLUSH 305
-#define TOK_FOR 306
-#define TOK_FROM 307
-#define TOK_FUNCTION 308
-#define TOK_GLOBAL 309
-#define TOK_GROUP 310
-#define TOK_GROUPBY 311
-#define TOK_GROUP_CONCAT 312
-#define TOK_HAVING 313
-#define TOK_ID 314
-#define TOK_IN 315
-#define TOK_INDEX 316
-#define TOK_INDEXOF 317
-#define TOK_INSERT 318
-#define TOK_INT 319
-#define TOK_INTEGER 320
-#define TOK_INTO 321
-#define TOK_IS 322
-#define TOK_ISOLATION 323
-#define TOK_JSON 324
-#define TOK_LEVEL 325
-#define TOK_LIKE 326
-#define TOK_LIMIT 327
-#define TOK_MATCH 328
-#define TOK_MAX 329
-#define TOK_META 330
-#define TOK_MIN 331
-#define TOK_MOD 332
-#define TOK_MULTI 333
-#define TOK_MULTI64 334
-#define TOK_NAMES 335
-#define TOK_NULL 336
-#define TOK_OPTION 337
-#define TOK_ORDER 338
-#define TOK_OPTIMIZE 339
-#define TOK_PLAN 340
-#define TOK_PLUGIN 341
-#define TOK_PLUGINS 342
-#define TOK_PROFILE 343
-#define TOK_RAND 344
-#define TOK_RAMCHUNK 345
-#define TOK_READ 346
-#define TOK_RECONFIGURE 347
-#define TOK_RELOAD 348
-#define TOK_REPEATABLE 349
-#define TOK_REPLACE 350
-#define TOK_REMAP 351
-#define TOK_RETURNS 352
-#define TOK_ROLLBACK 353
-#define TOK_RTINDEX 354
-#define TOK_SELECT 355
-#define TOK_SERIALIZABLE 356
-#define TOK_SET 357
-#define TOK_SETTINGS 358
-#define TOK_SESSION 359
-#define TOK_SHOW 360
-#define TOK_SONAME 361
-#define TOK_START 362
-#define TOK_STATUS 363
-#define TOK_STRING 364
-#define TOK_SUM 365
-#define TOK_TABLE 366
-#define TOK_TABLES 367
-#define TOK_THREADS 368
-#define TOK_TO 369
-#define TOK_TRANSACTION 370
-#define TOK_TRUE 371
-#define TOK_TRUNCATE 372
-#define TOK_TYPE 373
-#define TOK_UNCOMMITTED 374
-#define TOK_UPDATE 375
-#define TOK_VALUES 376
-#define TOK_VARIABLES 377
-#define TOK_WARNINGS 378
-#define TOK_WEIGHT 379
-#define TOK_WHERE 380
-#define TOK_WITHIN 381
-#define TOK_OR 382
-#define TOK_AND 383
-#define TOK_NE 384
-#define TOK_GTE 385
-#define TOK_LTE 386
-#define TOK_NOT 387
-#define TOK_NEG 388
-=======
 /* Pull parsers.  */
 #define YYPULL 1
->>>>>>> deef0ad6
 
 
 
@@ -427,118 +152,122 @@
     TOK_ADD = 270,
     TOK_AGENT = 271,
     TOK_ALTER = 272,
-    TOK_AS = 273,
-    TOK_ASC = 274,
-    TOK_ATTACH = 275,
-    TOK_ATTRIBUTES = 276,
-    TOK_AVG = 277,
-    TOK_BEGIN = 278,
-    TOK_BETWEEN = 279,
-    TOK_BIGINT = 280,
-    TOK_BOOL = 281,
-    TOK_BY = 282,
-    TOK_CALL = 283,
-    TOK_CHARACTER = 284,
-    TOK_CHUNK = 285,
-    TOK_COLLATION = 286,
-    TOK_COLUMN = 287,
-    TOK_COMMIT = 288,
-    TOK_COMMITTED = 289,
-    TOK_COUNT = 290,
-    TOK_CREATE = 291,
-    TOK_DATABASES = 292,
-    TOK_DELETE = 293,
-    TOK_DESC = 294,
-    TOK_DESCRIBE = 295,
-    TOK_DISTINCT = 296,
-    TOK_DIV = 297,
-    TOK_DOUBLE = 298,
-    TOK_DROP = 299,
-    TOK_FACET = 300,
-    TOK_FALSE = 301,
-    TOK_FLOAT = 302,
-    TOK_FLUSH = 303,
-    TOK_FOR = 304,
-    TOK_FROM = 305,
-    TOK_FUNCTION = 306,
-    TOK_GLOBAL = 307,
-    TOK_GROUP = 308,
-    TOK_GROUPBY = 309,
-    TOK_GROUP_CONCAT = 310,
-    TOK_HAVING = 311,
-    TOK_ID = 312,
-    TOK_IN = 313,
-    TOK_INDEX = 314,
-    TOK_INSERT = 315,
-    TOK_INT = 316,
-    TOK_INTEGER = 317,
-    TOK_INTO = 318,
-    TOK_IS = 319,
-    TOK_ISOLATION = 320,
-    TOK_JSON = 321,
-    TOK_LEVEL = 322,
-    TOK_LIKE = 323,
-    TOK_LIMIT = 324,
-    TOK_MATCH = 325,
-    TOK_MAX = 326,
-    TOK_META = 327,
-    TOK_MIN = 328,
-    TOK_MOD = 329,
-    TOK_MULTI = 330,
-    TOK_MULTI64 = 331,
-    TOK_NAMES = 332,
-    TOK_NULL = 333,
-    TOK_OPTION = 334,
-    TOK_ORDER = 335,
-    TOK_OPTIMIZE = 336,
-    TOK_PLAN = 337,
-    TOK_PLUGIN = 338,
-    TOK_PLUGINS = 339,
-    TOK_PROFILE = 340,
-    TOK_RAND = 341,
-    TOK_RAMCHUNK = 342,
-    TOK_READ = 343,
-    TOK_RECONFIGURE = 344,
-    TOK_REPEATABLE = 345,
-    TOK_REPLACE = 346,
-    TOK_REMAP = 347,
-    TOK_RETURNS = 348,
-    TOK_ROLLBACK = 349,
-    TOK_RTINDEX = 350,
-    TOK_SELECT = 351,
-    TOK_SERIALIZABLE = 352,
-    TOK_SET = 353,
-    TOK_SETTINGS = 354,
-    TOK_SESSION = 355,
-    TOK_SHOW = 356,
-    TOK_SONAME = 357,
-    TOK_START = 358,
-    TOK_STATUS = 359,
-    TOK_STRING = 360,
-    TOK_SUM = 361,
-    TOK_TABLE = 362,
-    TOK_TABLES = 363,
-    TOK_THREADS = 364,
-    TOK_TO = 365,
-    TOK_TRANSACTION = 366,
-    TOK_TRUE = 367,
-    TOK_TRUNCATE = 368,
-    TOK_TYPE = 369,
-    TOK_UNCOMMITTED = 370,
-    TOK_UPDATE = 371,
-    TOK_VALUES = 372,
-    TOK_VARIABLES = 373,
-    TOK_WARNINGS = 374,
-    TOK_WEIGHT = 375,
-    TOK_WHERE = 376,
-    TOK_WITHIN = 377,
-    TOK_OR = 378,
-    TOK_AND = 379,
-    TOK_NE = 380,
-    TOK_LTE = 381,
-    TOK_GTE = 382,
-    TOK_NOT = 383,
-    TOK_NEG = 384
+    TOK_ALL = 273,
+    TOK_ANY = 274,
+    TOK_AS = 275,
+    TOK_ASC = 276,
+    TOK_ATTACH = 277,
+    TOK_ATTRIBUTES = 278,
+    TOK_AVG = 279,
+    TOK_BEGIN = 280,
+    TOK_BETWEEN = 281,
+    TOK_BIGINT = 282,
+    TOK_BOOL = 283,
+    TOK_BY = 284,
+    TOK_CALL = 285,
+    TOK_CHARACTER = 286,
+    TOK_CHUNK = 287,
+    TOK_COLLATION = 288,
+    TOK_COLUMN = 289,
+    TOK_COMMIT = 290,
+    TOK_COMMITTED = 291,
+    TOK_COUNT = 292,
+    TOK_CREATE = 293,
+    TOK_DATABASES = 294,
+    TOK_DELETE = 295,
+    TOK_DESC = 296,
+    TOK_DESCRIBE = 297,
+    TOK_DISTINCT = 298,
+    TOK_DIV = 299,
+    TOK_DOUBLE = 300,
+    TOK_DROP = 301,
+    TOK_FACET = 302,
+    TOK_FALSE = 303,
+    TOK_FLOAT = 304,
+    TOK_FLUSH = 305,
+    TOK_FOR = 306,
+    TOK_FROM = 307,
+    TOK_FUNCTION = 308,
+    TOK_GLOBAL = 309,
+    TOK_GROUP = 310,
+    TOK_GROUPBY = 311,
+    TOK_GROUP_CONCAT = 312,
+    TOK_HAVING = 313,
+    TOK_ID = 314,
+    TOK_IN = 315,
+    TOK_INDEX = 316,
+    TOK_INDEXOF = 317,
+    TOK_INSERT = 318,
+    TOK_INT = 319,
+    TOK_INTEGER = 320,
+    TOK_INTO = 321,
+    TOK_IS = 322,
+    TOK_ISOLATION = 323,
+    TOK_JSON = 324,
+    TOK_LEVEL = 325,
+    TOK_LIKE = 326,
+    TOK_LIMIT = 327,
+    TOK_MATCH = 328,
+    TOK_MAX = 329,
+    TOK_META = 330,
+    TOK_MIN = 331,
+    TOK_MOD = 332,
+    TOK_MULTI = 333,
+    TOK_MULTI64 = 334,
+    TOK_NAMES = 335,
+    TOK_NULL = 336,
+    TOK_OPTION = 337,
+    TOK_ORDER = 338,
+    TOK_OPTIMIZE = 339,
+    TOK_PLAN = 340,
+    TOK_PLUGIN = 341,
+    TOK_PLUGINS = 342,
+    TOK_PROFILE = 343,
+    TOK_RAND = 344,
+    TOK_RAMCHUNK = 345,
+    TOK_READ = 346,
+    TOK_RECONFIGURE = 347,
+    TOK_RELOAD = 348,
+    TOK_REPEATABLE = 349,
+    TOK_REPLACE = 350,
+    TOK_REMAP = 351,
+    TOK_RETURNS = 352,
+    TOK_ROLLBACK = 353,
+    TOK_RTINDEX = 354,
+    TOK_SELECT = 355,
+    TOK_SERIALIZABLE = 356,
+    TOK_SET = 357,
+    TOK_SETTINGS = 358,
+    TOK_SESSION = 359,
+    TOK_SHOW = 360,
+    TOK_SONAME = 361,
+    TOK_START = 362,
+    TOK_STATUS = 363,
+    TOK_STRING = 364,
+    TOK_SUM = 365,
+    TOK_TABLE = 366,
+    TOK_TABLES = 367,
+    TOK_THREADS = 368,
+    TOK_TO = 369,
+    TOK_TRANSACTION = 370,
+    TOK_TRUE = 371,
+    TOK_TRUNCATE = 372,
+    TOK_TYPE = 373,
+    TOK_UNCOMMITTED = 374,
+    TOK_UPDATE = 375,
+    TOK_VALUES = 376,
+    TOK_VARIABLES = 377,
+    TOK_WARNINGS = 378,
+    TOK_WEIGHT = 379,
+    TOK_WHERE = 380,
+    TOK_WITHIN = 381,
+    TOK_OR = 382,
+    TOK_AND = 383,
+    TOK_NE = 384,
+    TOK_LTE = 385,
+    TOK_GTE = 386,
+    TOK_NOT = 387,
+    TOK_NEG = 388
   };
 #endif
 
@@ -796,35 +525,19 @@
 # endif
 #endif /* !YYCOPY_NEEDED */
 
-<<<<<<< HEAD
-/* YYFINAL -- State number of the termination state. */
+/* YYFINAL -- State number of the termination state.  */
 #define YYFINAL  251
-=======
-/* YYFINAL -- State number of the termination state.  */
-#define YYFINAL  238
->>>>>>> deef0ad6
 /* YYLAST -- Last index in YYTABLE.  */
 #define YYLAST   5041
 
-<<<<<<< HEAD
-/* YYNTOKENS -- Number of terminals. */
+/* YYNTOKENS -- Number of terminals.  */
 #define YYNTOKENS  153
-/* YYNNTS -- Number of nonterminals. */
+/* YYNNTS -- Number of nonterminals.  */
 #define YYNNTS  141
-/* YYNRULES -- Number of rules. */
+/* YYNRULES -- Number of rules.  */
 #define YYNRULES  511
-/* YYNRULES -- Number of states. */
+/* YYNSTATES -- Number of states.  */
 #define YYNSTATES  908
-=======
-/* YYNTOKENS -- Number of terminals.  */
-#define YYNTOKENS  149
-/* YYNNTS -- Number of nonterminals.  */
-#define YYNNTS  136
-/* YYNRULES -- Number of rules.  */
-#define YYNRULES  483
-/* YYNSTATES -- Number of states.  */
-#define YYNSTATES  841
->>>>>>> deef0ad6
 
 /* YYTRANSLATE[YYX] -- Symbol number corresponding to YYX as returned
    by yylex, with out-of-bounds checking.  */
@@ -882,230 +595,6 @@
 #if YYDEBUG
   /* YYRLINE[YYN] -- Source line where rule number YYN was defined.  */
 static const yytype_uint16 yyrline[] =
-{
-<<<<<<< HEAD
-       0,     0,     3,     5,     7,    10,    12,    14,    16,    18,
-      20,    22,    24,    26,    28,    30,    32,    34,    36,    38,
-      40,    42,    44,    46,    48,    50,    52,    54,    56,    58,
-      60,    62,    64,    66,    68,    70,    72,    74,    76,    78,
-      80,    82,    84,    86,    88,    90,    92,    94,    96,    98,
-     100,   102,   104,   106,   108,   110,   112,   114,   116,   118,
-     120,   122,   124,   126,   128,   130,   132,   134,   136,   138,
-     140,   142,   144,   146,   148,   150,   152,   154,   156,   158,
-     160,   162,   164,   166,   168,   170,   172,   174,   176,   178,
-     180,   182,   184,   186,   188,   190,   192,   194,   196,   198,
-     200,   202,   204,   206,   208,   210,   212,   214,   216,   218,
-     220,   222,   224,   226,   228,   230,   232,   234,   236,   238,
-     240,   242,   244,   246,   248,   250,   252,   254,   256,   258,
-     260,   262,   264,   266,   270,   273,   275,   277,   279,   288,
-     290,   300,   301,   304,   306,   310,   312,   314,   316,   317,
-     321,   322,   325,   330,   342,   344,   348,   350,   353,   354,
-     356,   359,   361,   366,   371,   376,   381,   386,   391,   395,
-     401,   403,   407,   408,   410,   413,   415,   419,   423,   428,
-     430,   434,   438,   444,   451,   457,   464,   468,   473,   479,
-     486,   490,   494,   498,   502,   506,   510,   516,   522,   528,
-     532,   536,   540,   544,   548,   552,   556,   561,   565,   569,
-     575,   582,   588,   595,   599,   603,   607,   611,   613,   615,
-     620,   624,   628,   630,   632,   637,   642,   647,   651,   656,
-     661,   663,   666,   668,   671,   673,   675,   679,   681,   685,
-     686,   691,   692,   694,   696,   700,   701,   704,   705,   707,
-     713,   714,   716,   720,   726,   728,   732,   734,   737,   740,
-     741,   743,   746,   751,   752,   754,   757,   759,   763,   765,
-     769,   773,   779,   786,   790,   792,   796,   800,   802,   804,
-     806,   808,   810,   812,   814,   817,   820,   824,   828,   832,
-     836,   840,   844,   848,   852,   856,   860,   864,   868,   872,
-     876,   880,   884,   888,   892,   896,   898,   900,   902,   906,
-     911,   916,   921,   926,   931,   936,   941,   945,   952,   959,
-     963,   972,   987,   991,   996,   998,  1002,  1004,  1006,  1008,
-    1010,  1012,  1016,  1022,  1024,  1026,  1028,  1030,  1033,  1034,
-    1037,  1039,  1042,  1045,  1049,  1051,  1053,  1055,  1058,  1063,
-    1068,  1072,  1077,  1082,  1084,  1086,  1087,  1090,  1095,  1100,
-    1105,  1109,  1114,  1119,  1127,  1133,  1139,  1149,  1151,  1153,
-    1155,  1157,  1159,  1161,  1165,  1167,  1169,  1171,  1173,  1175,
-    1177,  1179,  1181,  1183,  1186,  1194,  1196,  1198,  1199,  1203,
-    1205,  1207,  1209,  1213,  1215,  1219,  1223,  1225,  1229,  1231,
-    1233,  1235,  1239,  1242,  1243,  1246,  1248,  1252,  1256,  1261,
-    1268,  1270,  1274,  1276,  1280,  1282,  1286,  1287,  1290,  1292,
-    1296,  1300,  1301,  1303,  1305,  1307,  1311,  1313,  1315,  1319,
-    1323,  1330,  1332,  1336,  1340,  1344,  1350,  1355,  1359,  1363,
-    1365,  1367,  1369,  1371,  1373,  1375,  1377,  1379,  1381,  1389,
-    1396,  1401,  1406,  1412,  1413,  1415,  1418,  1420,  1424,  1428,
-    1431,  1435,  1442,  1443,  1445,  1447,  1450,  1453,  1456,  1458,
-    1466,  1468,  1470,  1472,  1474,  1476,  1480,  1487,  1491,  1495,
-    1498,  1502,  1504,  1508,  1511,  1515,  1519,  1527,  1533,  1539,
-    1541,  1543,  1546,  1548,  1551,  1553,  1555,  1559,  1563,  1567,
-    1571,  1573,  1574,  1577,  1579,  1582,  1584,  1586,  1590,  1596,
-    1597,  1600
-};
-
-/* YYRHS -- A `-1'-separated list of the rules' RHS. */
-static const short yyrhs[] =
-{
-     154,     0,    -1,   155,    -1,   158,    -1,   158,   144,    -1,
-     224,    -1,   236,    -1,   216,    -1,   217,    -1,   222,    -1,
-     237,    -1,   246,    -1,   248,    -1,   249,    -1,   250,    -1,
-     255,    -1,   260,    -1,   261,    -1,   265,    -1,   267,    -1,
-     268,    -1,   269,    -1,   270,    -1,   271,    -1,   262,    -1,
-     272,    -1,   274,    -1,   275,    -1,   276,    -1,   254,    -1,
-     277,    -1,   278,    -1,   279,    -1,   293,    -1,     3,    -1,
-      15,    -1,    16,    -1,    18,    -1,    17,    -1,    19,    -1,
-      21,    -1,    22,    -1,    23,    -1,    24,    -1,    25,    -1,
-      26,    -1,    27,    -1,    28,    -1,    30,    -1,    31,    -1,
-      32,    -1,    33,    -1,    34,    -1,    35,    -1,    36,    -1,
-      37,    -1,    38,    -1,    39,    -1,    40,    -1,    41,    -1,
-      42,    -1,    43,    -1,    45,    -1,    46,    -1,    49,    -1,
-      50,    -1,    51,    -1,    53,    -1,    54,    -1,    55,    -1,
-      57,    -1,    56,    -1,    58,    -1,    61,    -1,    62,    -1,
-      63,    -1,    64,    -1,    65,    -1,    66,    -1,    68,    -1,
-      69,    -1,    70,    -1,    71,    -1,    73,    -1,    74,    -1,
-      75,    -1,    76,    -1,    78,    -1,    79,    -1,    84,    -1,
-      82,    -1,    85,    -1,    86,    -1,    87,    -1,    88,    -1,
-      90,    -1,    89,    -1,    91,    -1,    92,    -1,    96,    -1,
-      94,    -1,    95,    -1,    97,    -1,    98,    -1,    99,    -1,
-     101,    -1,   104,    -1,   102,    -1,   103,    -1,   105,    -1,
-     106,    -1,   107,    -1,   108,    -1,   109,    -1,   110,    -1,
-     111,    -1,   112,    -1,   113,    -1,   114,    -1,   117,    -1,
-     118,    -1,   119,    -1,   120,    -1,   121,    -1,   122,    -1,
-     123,    -1,   124,    -1,   125,    -1,   126,    -1,   156,    -1,
-      80,    -1,   115,    -1,   159,    -1,   158,   144,   159,    -1,
-     158,   291,    -1,   160,    -1,   211,    -1,   161,    -1,   100,
-       3,   145,   145,   161,   146,   162,   146,    -1,   168,    -1,
-     100,   169,    52,   145,   165,   168,   146,   166,   167,    -1,
-      -1,   147,   163,    -1,   164,    -1,   163,   147,   164,    -1,
-     157,    -1,     5,    -1,    59,    -1,    -1,    83,    29,   193,
-      -1,    -1,    72,     5,    -1,    72,     5,   147,     5,    -1,
-     100,   169,    52,   173,   174,   185,   189,   188,   191,   195,
-     197,    -1,   170,    -1,   169,   147,   170,    -1,   139,    -1,
-     172,   171,    -1,    -1,   157,    -1,    20,   157,    -1,   203,
-      -1,    24,   145,   203,   146,    -1,    74,   145,   203,   146,
-      -1,    76,   145,   203,   146,    -1,   110,   145,   203,   146,
-      -1,    57,   145,   203,   146,    -1,    37,   145,   139,   146,
-      -1,    56,   145,   146,    -1,    37,   145,    43,   157,   146,
-      -1,   157,    -1,   173,   147,   157,    -1,    -1,   175,    -1,
-     125,   176,    -1,   177,    -1,   176,   128,   176,    -1,   145,
-     176,   146,    -1,    73,   145,     8,   146,    -1,   178,    -1,
-     179,   131,   181,    -1,   179,   132,   181,    -1,   179,    60,
-     145,   183,   146,    -1,   179,   142,    60,   145,   183,   146,
-      -1,   179,    60,   145,   184,   146,    -1,   179,   142,    60,
-     145,   184,   146,    -1,   179,    60,     9,    -1,   179,   142,
-      60,     9,    -1,   179,    26,   181,   128,   181,    -1,   179,
-     142,    26,   181,   128,   181,    -1,   179,   134,   181,    -1,
-     179,   133,   181,    -1,   179,   135,   181,    -1,   179,   136,
-     181,    -1,   179,   131,   182,    -1,   179,   132,   182,    -1,
-     179,    26,   182,   128,   182,    -1,   179,    26,   181,   128,
-     182,    -1,   179,    26,   182,   128,   181,    -1,   179,   134,
-     182,    -1,   179,   133,   182,    -1,   179,   135,   182,    -1,
-     179,   136,   182,    -1,   179,   131,     8,    -1,   179,   132,
-       8,    -1,   179,    67,    81,    -1,   179,    67,   142,    81,
-      -1,   180,   131,   181,    -1,   180,   132,   181,    -1,   180,
-      60,   145,   183,   146,    -1,   180,   142,    60,   145,   183,
-     146,    -1,   180,    26,   181,   128,   181,    -1,   180,   142,
-      26,   181,   128,   181,    -1,   180,   133,   181,    -1,   180,
-     134,   181,    -1,   180,   136,   181,    -1,   180,   135,   181,
-      -1,   157,    -1,     4,    -1,    37,   145,   139,   146,    -1,
-      56,   145,   146,    -1,   124,   145,   146,    -1,    59,    -1,
-     281,    -1,    65,   145,   281,   146,    -1,    45,   145,   281,
-     146,    -1,    27,   145,   281,   146,    -1,    47,   145,   146,
-      -1,    19,   145,   157,   146,    -1,    18,   145,   157,   146,
-      -1,     5,    -1,   138,     5,    -1,     6,    -1,   138,     6,
-      -1,    14,    -1,   181,    -1,   183,   147,   181,    -1,     8,
-      -1,   184,   147,     8,    -1,    -1,    55,   186,    29,   187,
-      -1,    -1,     5,    -1,   179,    -1,   187,   147,   179,    -1,
-      -1,    58,   178,    -1,    -1,   190,    -1,   126,    55,    83,
-      29,   193,    -1,    -1,   192,    -1,    83,    29,   193,    -1,
-      83,    29,    89,   145,   146,    -1,   194,    -1,   193,   147,
-     194,    -1,   179,    -1,   179,    21,    -1,   179,    41,    -1,
-      -1,   196,    -1,    72,     5,    -1,    72,     5,   147,     5,
-      -1,    -1,   198,    -1,    82,   199,    -1,   200,    -1,   199,
-     147,   200,    -1,   157,    -1,   157,   131,   157,    -1,   157,
-     131,     5,    -1,   157,   131,   145,   201,   146,    -1,   157,
-     131,   157,   145,     8,   146,    -1,   157,   131,     8,    -1,
-     202,    -1,   201,   147,   202,    -1,   157,   131,   181,    -1,
-     157,    -1,     4,    -1,    59,    -1,     5,    -1,     6,    -1,
-      14,    -1,     9,    -1,   138,   203,    -1,   142,   203,    -1,
-     203,   137,   203,    -1,   203,   138,   203,    -1,   203,   139,
-     203,    -1,   203,   140,   203,    -1,   203,   133,   203,    -1,
-     203,   134,   203,    -1,   203,   130,   203,    -1,   203,   129,
-     203,    -1,   203,   141,   203,    -1,   203,    44,   203,    -1,
-     203,    77,   203,    -1,   203,   136,   203,    -1,   203,   135,
-     203,    -1,   203,   131,   203,    -1,   203,   132,   203,    -1,
-     203,   128,   203,    -1,   203,   127,   203,    -1,   145,   203,
-     146,    -1,   148,   208,   149,    -1,   204,    -1,   281,    -1,
-     284,    -1,   280,    67,    81,    -1,   280,    67,   142,    81,
-      -1,     3,   145,   205,   146,    -1,    60,   145,   205,   146,
-      -1,    65,   145,   205,   146,    -1,    27,   145,   205,   146,
-      -1,    49,   145,   205,   146,    -1,    45,   145,   205,   146,
-      -1,     3,   145,   146,    -1,    76,   145,   203,   147,   203,
-     146,    -1,    74,   145,   203,   147,   203,   146,    -1,   124,
-     145,   146,    -1,   207,   145,   203,    51,   157,    60,   280,
-     146,    -1,    96,   145,   203,   147,   203,   147,   145,   205,
-     146,   147,   145,   205,   146,   146,    -1,    89,   145,   146,
-      -1,    89,   145,   205,   146,    -1,   206,    -1,   205,   147,
-     206,    -1,   203,    -1,     8,    -1,    19,    -1,    18,    -1,
-      62,    -1,   209,   131,   210,    -1,   208,   147,   209,   131,
-     210,    -1,   157,    -1,    60,    -1,   181,    -1,   157,    -1,
-     105,   213,    -1,    -1,    71,     8,    -1,   123,    -1,   108,
-     212,    -1,    75,   212,    -1,    16,   108,   212,    -1,    88,
-      -1,    85,    -1,    87,    -1,   113,   197,    -1,    16,     8,
-     108,   212,    -1,    16,   157,   108,   212,    -1,   214,   157,
-     108,    -1,   214,   157,   215,   103,    -1,   214,   157,    14,
-     103,    -1,    61,    -1,   111,    -1,    -1,    32,     5,    -1,
-     102,   156,   131,   219,    -1,   102,   156,   131,   218,    -1,
-     102,   156,   131,    81,    -1,   102,    80,   220,    -1,   102,
-      10,   131,   220,    -1,   102,    31,   102,   220,    -1,   102,
-      54,     9,   131,   145,   183,   146,    -1,   102,    54,   156,
-     131,   218,    -1,   102,    54,   156,   131,     5,    -1,   102,
-      61,   157,    54,     9,   131,   145,   183,   146,    -1,   157,
-      -1,     8,    -1,   116,    -1,    48,    -1,   181,    -1,   221,
-      -1,   220,   138,   221,    -1,   157,    -1,    81,    -1,     8,
-      -1,     5,    -1,     6,    -1,    35,    -1,    98,    -1,   223,
-      -1,    25,    -1,   107,   115,    -1,   225,    66,   157,   226,
-     121,   229,   233,    -1,    63,    -1,    95,    -1,    -1,   145,
-     228,   146,    -1,   157,    -1,    59,    -1,   227,    -1,   228,
-     147,   227,    -1,   230,    -1,   229,   147,   230,    -1,   145,
-     231,   146,    -1,   232,    -1,   231,   147,   232,    -1,   181,
-      -1,   182,    -1,     8,    -1,   145,   183,   146,    -1,   145,
-     146,    -1,    -1,    82,   234,    -1,   235,    -1,   234,   147,
-     235,    -1,     3,   131,     8,    -1,    40,    52,   173,   175,
-      -1,    30,   157,   145,   238,   241,   146,    -1,   239,    -1,
-     238,   147,   239,    -1,   232,    -1,   145,   240,   146,    -1,
-       8,    -1,   240,   147,     8,    -1,    -1,   147,   242,    -1,
-     243,    -1,   242,   147,   243,    -1,   232,   244,   245,    -1,
-      -1,    20,    -1,   157,    -1,    72,    -1,   247,   157,   212,
-      -1,    42,    -1,    41,    -1,   105,   112,   212,    -1,   105,
-      39,   212,    -1,   120,   173,   102,   251,   175,   197,    -1,
-     252,    -1,   251,   147,   252,    -1,   157,   131,   181,    -1,
-     157,   131,   182,    -1,   157,   131,   145,   183,   146,    -1,
-     157,   131,   145,   146,    -1,   281,   131,   181,    -1,   281,
-     131,   182,    -1,    65,    -1,    27,    -1,    49,    -1,    28,
-      -1,    78,    -1,    79,    -1,    69,    -1,   109,    -1,    64,
-      -1,    17,   111,   157,    15,    34,   157,   253,    -1,    17,
-     111,   157,    46,    34,   157,    -1,    17,    99,   157,    92,
-      -1,   105,   263,   122,   256,    -1,   105,   263,   122,    71,
-       8,    -1,    -1,   257,    -1,   125,   258,    -1,   259,    -1,
-     258,   127,   259,    -1,   157,   131,     8,    -1,   105,    33,
-      -1,   105,    31,   102,    -1,   102,   263,   115,    68,    70,
-     264,    -1,    -1,    54,    -1,   104,    -1,    91,   119,    -1,
-      91,    36,    -1,    94,    91,    -1,   101,    -1,    38,    53,
-     157,    97,   266,   106,     8,    -1,    64,    -1,    27,    -1,
-      49,    -1,   109,    -1,    65,    -1,    46,    53,   157,    -1,
-      22,    61,   157,   114,    99,   157,    -1,    50,    99,   157,
-      -1,    50,    90,   157,    -1,    50,    23,    -1,   100,   273,
-     195,    -1,    10,    -1,    10,   150,   157,    -1,   100,   203,
-      -1,   117,    99,   157,    -1,    84,    61,   157,    -1,    38,
-      86,   157,   118,     8,   106,     8,    -1,    46,    86,   157,
-     118,     8,    -1,    93,    87,    52,   106,     8,    -1,   281,
-      -1,   157,    -1,   157,   282,    -1,   283,    -1,   282,   283,
-      -1,    13,    -1,    14,    -1,   151,   203,   152,    -1,   151,
-       8,   152,    -1,   203,   131,   285,    -1,   285,   131,   203,
-      -1,     8,    -1,    -1,   287,   290,    -1,    29,    -1,   289,
-     171,    -1,   203,    -1,   288,    -1,   290,   147,   288,    -1,
-      47,   290,   286,   191,   195,    -1,    -1,    52,     8,    -1,
-      93,    61,   157,   292,    -1
-};
-
-/* YYRLINE[YYN] -- source line where rule number YYN was defined.  */
-static const unsigned short yyrline[] =
 {
        0,   187,   187,   188,   189,   193,   194,   195,   196,   197,
      198,   199,   200,   201,   202,   203,   204,   205,   206,   207,
@@ -1159,57 +648,6 @@
     1624,  1628,  1631,  1632,  1636,  1637,  1638,  1639,  1643,  1644,
     1648,  1653,  1655,  1659,  1668,  1672,  1680,  1681,  1685,  1696,
     1698,  1705
-=======
-       0,   174,   174,   175,   176,   180,   181,   182,   183,   184,
-     185,   186,   187,   188,   189,   190,   191,   192,   193,   194,
-     195,   196,   197,   198,   199,   200,   201,   202,   203,   204,
-     205,   206,   221,   222,   222,   222,   222,   222,   222,   223,
-     223,   223,   223,   223,   223,   224,   224,   224,   224,   224,
-     225,   225,   225,   225,   225,   226,   226,   226,   226,   226,
-     227,   227,   227,   227,   227,   227,   228,   228,   228,   228,
-     228,   229,   229,   229,   229,   229,   229,   230,   230,   230,
-     230,   230,   230,   231,   231,   231,   231,   231,   232,   232,
-     232,   232,   232,   233,   233,   233,   233,   233,   234,   234,
-     234,   234,   234,   235,   235,   235,   235,   235,   235,   236,
-     236,   236,   236,   236,   236,   237,   237,   237,   237,   237,
-     238,   238,   238,   238,   242,   242,   242,   248,   249,   250,
-     254,   255,   259,   260,   268,   269,   276,   278,   282,   286,
-     293,   294,   295,   299,   312,   319,   321,   326,   335,   351,
-     352,   356,   357,   360,   362,   363,   367,   368,   369,   370,
-     371,   372,   373,   374,   375,   379,   380,   383,   385,   389,
-     393,   394,   395,   399,   404,   408,   415,   423,   431,   440,
-     445,   450,   455,   460,   465,   470,   475,   480,   485,   490,
-     495,   500,   505,   510,   515,   520,   525,   530,   535,   540,
-     545,   553,   554,   559,   565,   571,   577,   583,   584,   585,
-     586,   587,   591,   592,   603,   604,   605,   609,   615,   622,
-     628,   634,   636,   639,   641,   648,   652,   658,   660,   666,
-     668,   672,   683,   685,   689,   693,   700,   701,   705,   706,
-     707,   710,   712,   716,   721,   728,   730,   734,   738,   739,
-     743,   748,   753,   759,   764,   772,   777,   784,   794,   795,
-     796,   797,   798,   799,   800,   801,   802,   804,   805,   806,
-     807,   808,   809,   810,   811,   812,   813,   814,   815,   816,
-     817,   818,   819,   820,   821,   822,   823,   824,   825,   826,
-     827,   831,   832,   833,   834,   835,   836,   837,   838,   839,
-     840,   841,   842,   846,   847,   851,   852,   856,   857,   861,
-     862,   866,   867,   873,   876,   878,   882,   883,   884,   885,
-     886,   887,   888,   889,   890,   895,   900,   905,   910,   919,
-     920,   923,   925,   933,   938,   943,   948,   949,   950,   954,
-     959,   964,   969,   978,   979,   983,   984,   985,   997,   998,
-    1002,  1003,  1004,  1005,  1006,  1013,  1014,  1015,  1019,  1020,
-    1026,  1034,  1035,  1038,  1040,  1044,  1045,  1049,  1050,  1054,
-    1055,  1059,  1063,  1064,  1068,  1069,  1070,  1071,  1072,  1075,
-    1076,  1080,  1081,  1085,  1091,  1101,  1109,  1113,  1120,  1121,
-    1128,  1138,  1144,  1146,  1150,  1155,  1159,  1166,  1168,  1172,
-    1173,  1179,  1187,  1188,  1194,  1198,  1204,  1212,  1213,  1217,
-    1231,  1237,  1241,  1246,  1260,  1271,  1272,  1273,  1274,  1275,
-    1276,  1277,  1278,  1279,  1283,  1291,  1298,  1309,  1313,  1320,
-    1321,  1325,  1329,  1330,  1334,  1338,  1345,  1352,  1358,  1359,
-    1360,  1364,  1365,  1366,  1367,  1373,  1384,  1385,  1386,  1387,
-    1388,  1393,  1404,  1416,  1425,  1434,  1444,  1452,  1453,  1457,
-    1467,  1478,  1489,  1500,  1511,  1512,  1516,  1519,  1520,  1524,
-    1525,  1526,  1527,  1531,  1532,  1536,  1541,  1543,  1547,  1556,
-    1560,  1568,  1569,  1573
->>>>>>> deef0ad6
 };
 #endif
 
@@ -1218,99 +656,31 @@
    First, the terminals, then, starting at YYNTOKENS, nonterminals.  */
 static const char *const yytname[] =
 {
-<<<<<<< HEAD
-  "$end", "error", "$undefined", "TOK_IDENT", "TOK_ATIDENT", 
-  "TOK_CONST_INT", "TOK_CONST_FLOAT", "TOK_CONST_MVA", 
-  "TOK_QUOTED_STRING", "TOK_USERVAR", "TOK_SYSVAR", "TOK_CONST_STRINGS", 
-  "TOK_BAD_NUMERIC", "TOK_SUBKEY", "TOK_DOT_NUMBER", "TOK_ADD", 
-  "TOK_AGENT", "TOK_ALTER", "TOK_ALL", "TOK_ANY", "TOK_AS", "TOK_ASC", 
-  "TOK_ATTACH", "TOK_ATTRIBUTES", "TOK_AVG", "TOK_BEGIN", "TOK_BETWEEN", 
-  "TOK_BIGINT", "TOK_BOOL", "TOK_BY", "TOK_CALL", "TOK_CHARACTER", 
-  "TOK_CHUNK", "TOK_COLLATION", "TOK_COLUMN", "TOK_COMMIT", 
-  "TOK_COMMITTED", "TOK_COUNT", "TOK_CREATE", "TOK_DATABASES", 
-  "TOK_DELETE", "TOK_DESC", "TOK_DESCRIBE", "TOK_DISTINCT", "TOK_DIV", 
-  "TOK_DOUBLE", "TOK_DROP", "TOK_FACET", "TOK_FALSE", "TOK_FLOAT", 
-  "TOK_FLUSH", "TOK_FOR", "TOK_FROM", "TOK_FUNCTION", "TOK_GLOBAL", 
-  "TOK_GROUP", "TOK_GROUPBY", "TOK_GROUP_CONCAT", "TOK_HAVING", "TOK_ID", 
-  "TOK_IN", "TOK_INDEX", "TOK_INDEXOF", "TOK_INSERT", "TOK_INT", 
-  "TOK_INTEGER", "TOK_INTO", "TOK_IS", "TOK_ISOLATION", "TOK_JSON", 
-  "TOK_LEVEL", "TOK_LIKE", "TOK_LIMIT", "TOK_MATCH", "TOK_MAX", 
-  "TOK_META", "TOK_MIN", "TOK_MOD", "TOK_MULTI", "TOK_MULTI64", 
-  "TOK_NAMES", "TOK_NULL", "TOK_OPTION", "TOK_ORDER", "TOK_OPTIMIZE", 
-  "TOK_PLAN", "TOK_PLUGIN", "TOK_PLUGINS", "TOK_PROFILE", "TOK_RAND", 
-  "TOK_RAMCHUNK", "TOK_READ", "TOK_RECONFIGURE", "TOK_RELOAD", 
-  "TOK_REPEATABLE", "TOK_REPLACE", "TOK_REMAP", "TOK_RETURNS", 
-  "TOK_ROLLBACK", "TOK_RTINDEX", "TOK_SELECT", "TOK_SERIALIZABLE", 
-  "TOK_SET", "TOK_SETTINGS", "TOK_SESSION", "TOK_SHOW", "TOK_SONAME", 
-  "TOK_START", "TOK_STATUS", "TOK_STRING", "TOK_SUM", "TOK_TABLE", 
-  "TOK_TABLES", "TOK_THREADS", "TOK_TO", "TOK_TRANSACTION", "TOK_TRUE", 
-  "TOK_TRUNCATE", "TOK_TYPE", "TOK_UNCOMMITTED", "TOK_UPDATE", 
-  "TOK_VALUES", "TOK_VARIABLES", "TOK_WARNINGS", "TOK_WEIGHT", 
-  "TOK_WHERE", "TOK_WITHIN", "TOK_OR", "TOK_AND", "'|'", "'&'", "'='", 
-  "TOK_NE", "'<'", "'>'", "TOK_GTE", "TOK_LTE", "'+'", "'-'", "'*'", 
-  "'/'", "'%'", "TOK_NOT", "TOK_NEG", "';'", "'('", "')'", "','", "'{'", 
-  "'}'", "'.'", "'['", "']'", "$accept", "request", "statement", 
-  "ident_set", "ident", "multi_stmt_list", "multi_stmt", "select", 
-  "select1", "opt_tablefunc_args", "tablefunc_args_list", "tablefunc_arg", 
-  "subselect_start", "opt_outer_order", "opt_outer_limit", "select_from", 
-  "select_items_list", "select_item", "opt_alias", "select_expr", 
-  "ident_list", "opt_where_clause", "where_clause", "where_expr", 
-  "where_item", "filter_item", "expr_ident", "mva_aggr", "const_int", 
-  "const_float", "const_list", "string_list", "opt_group_clause", 
-  "opt_int", "group_items_list", "opt_having_clause", 
-  "opt_group_order_clause", "group_order_clause", "opt_order_clause", 
-  "order_clause", "order_items_list", "order_item", "opt_limit_clause", 
-  "limit_clause", "opt_option_clause", "option_clause", "option_list", 
-  "option_item", "named_const_list", "named_const", "expr", "function", 
-  "arglist", "arg", "json_aggr", "consthash", "hash_key", "hash_val", 
-  "show_stmt", "like_filter", "show_what", "index_or_table", "opt_chunk", 
-  "set_stmt", "set_global_stmt", "set_string_value", "boolean_value", 
-  "set_value", "simple_set_value", "transact_op", "start_transaction", 
-  "insert_into", "insert_or_replace", "opt_column_list", "column_ident", 
-  "column_list", "insert_rows_list", "insert_row", "insert_vals_list", 
-  "insert_val", "opt_insert_options", "insert_options_list", 
-  "insert_option", "delete_from", "call_proc", "call_args_list", 
-  "call_arg", "const_string_list", "opt_call_opts_list", "call_opts_list", 
-  "call_opt", "opt_as", "call_opt_name", "describe", "describe_tok", 
-  "show_tables", "show_databases", "update", "update_items_list", 
-  "update_item", "alter_col_type", "alter", "show_variables", 
-  "opt_show_variables_where", "show_variables_where", 
-  "show_variables_where_list", "show_variables_where_entry", 
-  "show_collation", "show_character_set", "set_transaction", "opt_scope", 
-  "isolation_level", "create_function", "udf_type", "drop_function", 
-  "attach_index", "flush_rtindex", "flush_ramchunk", "flush_index", 
-  "select_sysvar", "sysvar_name", "select_dual", "truncate", 
-  "optimize_index", "create_plugin", "drop_plugin", "reload_plugins", 
-  "json_field", "json_expr", "subscript", "subkey", "streq", "strval", 
-  "opt_facet_by_items_list", "facet_by", "facet_item", "facet_expr", 
-  "facet_items_list", "facet_stmt", "opt_reload_index_from", 
-  "reload_index", 0
-=======
   "$end", "error", "$undefined", "TOK_IDENT", "TOK_ATIDENT",
   "TOK_CONST_INT", "TOK_CONST_FLOAT", "TOK_CONST_MVA", "TOK_QUOTED_STRING",
   "TOK_USERVAR", "TOK_SYSVAR", "TOK_CONST_STRINGS", "TOK_BAD_NUMERIC",
   "TOK_SUBKEY", "TOK_DOT_NUMBER", "TOK_ADD", "TOK_AGENT", "TOK_ALTER",
-  "TOK_AS", "TOK_ASC", "TOK_ATTACH", "TOK_ATTRIBUTES", "TOK_AVG",
-  "TOK_BEGIN", "TOK_BETWEEN", "TOK_BIGINT", "TOK_BOOL", "TOK_BY",
-  "TOK_CALL", "TOK_CHARACTER", "TOK_CHUNK", "TOK_COLLATION", "TOK_COLUMN",
-  "TOK_COMMIT", "TOK_COMMITTED", "TOK_COUNT", "TOK_CREATE",
-  "TOK_DATABASES", "TOK_DELETE", "TOK_DESC", "TOK_DESCRIBE",
-  "TOK_DISTINCT", "TOK_DIV", "TOK_DOUBLE", "TOK_DROP", "TOK_FACET",
-  "TOK_FALSE", "TOK_FLOAT", "TOK_FLUSH", "TOK_FOR", "TOK_FROM",
-  "TOK_FUNCTION", "TOK_GLOBAL", "TOK_GROUP", "TOK_GROUPBY",
+  "TOK_ALL", "TOK_ANY", "TOK_AS", "TOK_ASC", "TOK_ATTACH",
+  "TOK_ATTRIBUTES", "TOK_AVG", "TOK_BEGIN", "TOK_BETWEEN", "TOK_BIGINT",
+  "TOK_BOOL", "TOK_BY", "TOK_CALL", "TOK_CHARACTER", "TOK_CHUNK",
+  "TOK_COLLATION", "TOK_COLUMN", "TOK_COMMIT", "TOK_COMMITTED",
+  "TOK_COUNT", "TOK_CREATE", "TOK_DATABASES", "TOK_DELETE", "TOK_DESC",
+  "TOK_DESCRIBE", "TOK_DISTINCT", "TOK_DIV", "TOK_DOUBLE", "TOK_DROP",
+  "TOK_FACET", "TOK_FALSE", "TOK_FLOAT", "TOK_FLUSH", "TOK_FOR",
+  "TOK_FROM", "TOK_FUNCTION", "TOK_GLOBAL", "TOK_GROUP", "TOK_GROUPBY",
   "TOK_GROUP_CONCAT", "TOK_HAVING", "TOK_ID", "TOK_IN", "TOK_INDEX",
-  "TOK_INSERT", "TOK_INT", "TOK_INTEGER", "TOK_INTO", "TOK_IS",
-  "TOK_ISOLATION", "TOK_JSON", "TOK_LEVEL", "TOK_LIKE", "TOK_LIMIT",
-  "TOK_MATCH", "TOK_MAX", "TOK_META", "TOK_MIN", "TOK_MOD", "TOK_MULTI",
-  "TOK_MULTI64", "TOK_NAMES", "TOK_NULL", "TOK_OPTION", "TOK_ORDER",
-  "TOK_OPTIMIZE", "TOK_PLAN", "TOK_PLUGIN", "TOK_PLUGINS", "TOK_PROFILE",
-  "TOK_RAND", "TOK_RAMCHUNK", "TOK_READ", "TOK_RECONFIGURE",
-  "TOK_REPEATABLE", "TOK_REPLACE", "TOK_REMAP", "TOK_RETURNS",
-  "TOK_ROLLBACK", "TOK_RTINDEX", "TOK_SELECT", "TOK_SERIALIZABLE",
-  "TOK_SET", "TOK_SETTINGS", "TOK_SESSION", "TOK_SHOW", "TOK_SONAME",
-  "TOK_START", "TOK_STATUS", "TOK_STRING", "TOK_SUM", "TOK_TABLE",
-  "TOK_TABLES", "TOK_THREADS", "TOK_TO", "TOK_TRANSACTION", "TOK_TRUE",
-  "TOK_TRUNCATE", "TOK_TYPE", "TOK_UNCOMMITTED", "TOK_UPDATE",
+  "TOK_INDEXOF", "TOK_INSERT", "TOK_INT", "TOK_INTEGER", "TOK_INTO",
+  "TOK_IS", "TOK_ISOLATION", "TOK_JSON", "TOK_LEVEL", "TOK_LIKE",
+  "TOK_LIMIT", "TOK_MATCH", "TOK_MAX", "TOK_META", "TOK_MIN", "TOK_MOD",
+  "TOK_MULTI", "TOK_MULTI64", "TOK_NAMES", "TOK_NULL", "TOK_OPTION",
+  "TOK_ORDER", "TOK_OPTIMIZE", "TOK_PLAN", "TOK_PLUGIN", "TOK_PLUGINS",
+  "TOK_PROFILE", "TOK_RAND", "TOK_RAMCHUNK", "TOK_READ", "TOK_RECONFIGURE",
+  "TOK_RELOAD", "TOK_REPEATABLE", "TOK_REPLACE", "TOK_REMAP",
+  "TOK_RETURNS", "TOK_ROLLBACK", "TOK_RTINDEX", "TOK_SELECT",
+  "TOK_SERIALIZABLE", "TOK_SET", "TOK_SETTINGS", "TOK_SESSION", "TOK_SHOW",
+  "TOK_SONAME", "TOK_START", "TOK_STATUS", "TOK_STRING", "TOK_SUM",
+  "TOK_TABLE", "TOK_TABLES", "TOK_THREADS", "TOK_TO", "TOK_TRANSACTION",
+  "TOK_TRUE", "TOK_TRUNCATE", "TOK_TYPE", "TOK_UNCOMMITTED", "TOK_UPDATE",
   "TOK_VALUES", "TOK_VARIABLES", "TOK_WARNINGS", "TOK_WEIGHT", "TOK_WHERE",
   "TOK_WITHIN", "TOK_OR", "TOK_AND", "'|'", "'&'", "'='", "TOK_NE", "'<'",
   "'>'", "TOK_LTE", "TOK_GTE", "'+'", "'-'", "'*'", "'/'", "'%'",
@@ -1321,35 +691,36 @@
   "subselect_start", "opt_outer_order", "opt_outer_limit", "select_from",
   "select_items_list", "select_item", "opt_alias", "select_expr",
   "ident_list", "opt_where_clause", "where_clause", "where_expr",
-  "where_item", "filter_item", "expr_ident", "const_int", "const_float",
-  "const_list", "string_list", "opt_group_clause", "opt_int",
-  "group_items_list", "opt_having_clause", "opt_group_order_clause",
-  "group_order_clause", "opt_order_clause", "order_clause",
-  "order_items_list", "order_item", "opt_limit_clause", "limit_clause",
-  "opt_option_clause", "option_clause", "option_list", "option_item",
-  "named_const_list", "named_const", "expr", "function", "arglist", "arg",
-  "consthash", "hash_key", "hash_val", "show_stmt", "like_filter",
-  "show_what", "index_or_table", "opt_chunk", "set_stmt",
-  "set_global_stmt", "set_string_value", "boolean_value", "set_value",
-  "simple_set_value", "transact_op", "start_transaction", "insert_into",
-  "insert_or_replace", "opt_column_list", "column_ident", "column_list",
-  "insert_rows_list", "insert_row", "insert_vals_list", "insert_val",
-  "opt_insert_options", "insert_options_list", "insert_option",
-  "delete_from", "call_proc", "call_args_list", "call_arg",
-  "const_string_list", "opt_call_opts_list", "call_opts_list", "call_opt",
-  "opt_as", "call_opt_name", "describe", "describe_tok", "show_tables",
-  "show_databases", "update", "update_items_list", "update_item",
-  "alter_col_type", "alter", "show_variables", "opt_show_variables_where",
-  "show_variables_where", "show_variables_where_list",
-  "show_variables_where_entry", "show_collation", "show_character_set",
-  "set_transaction", "opt_scope", "isolation_level", "create_function",
-  "udf_type", "drop_function", "attach_index", "flush_rtindex",
-  "flush_ramchunk", "flush_index", "select_sysvar", "sysvar_name",
-  "select_dual", "truncate", "optimize_index", "create_plugin",
-  "drop_plugin", "json_field", "json_expr", "subscript", "subkey", "streq",
-  "strval", "opt_facet_by_items_list", "facet_by", "facet_item",
-  "facet_expr", "facet_items_list", "facet_stmt", YY_NULLPTR
->>>>>>> deef0ad6
+  "where_item", "filter_item", "expr_ident", "mva_aggr", "const_int",
+  "const_float", "const_list", "string_list", "opt_group_clause",
+  "opt_int", "group_items_list", "opt_having_clause",
+  "opt_group_order_clause", "group_order_clause", "opt_order_clause",
+  "order_clause", "order_items_list", "order_item", "opt_limit_clause",
+  "limit_clause", "opt_option_clause", "option_clause", "option_list",
+  "option_item", "named_const_list", "named_const", "expr", "function",
+  "arglist", "arg", "json_aggr", "consthash", "hash_key", "hash_val",
+  "show_stmt", "like_filter", "show_what", "index_or_table", "opt_chunk",
+  "set_stmt", "set_global_stmt", "set_string_value", "boolean_value",
+  "set_value", "simple_set_value", "transact_op", "start_transaction",
+  "insert_into", "insert_or_replace", "opt_column_list", "column_ident",
+  "column_list", "insert_rows_list", "insert_row", "insert_vals_list",
+  "insert_val", "opt_insert_options", "insert_options_list",
+  "insert_option", "delete_from", "call_proc", "call_args_list",
+  "call_arg", "const_string_list", "opt_call_opts_list", "call_opts_list",
+  "call_opt", "opt_as", "call_opt_name", "describe", "describe_tok",
+  "show_tables", "show_databases", "update", "update_items_list",
+  "update_item", "alter_col_type", "alter", "show_variables",
+  "opt_show_variables_where", "show_variables_where",
+  "show_variables_where_list", "show_variables_where_entry",
+  "show_collation", "show_character_set", "set_transaction", "opt_scope",
+  "isolation_level", "create_function", "udf_type", "drop_function",
+  "attach_index", "flush_rtindex", "flush_ramchunk", "flush_index",
+  "select_sysvar", "sysvar_name", "select_dual", "truncate",
+  "optimize_index", "create_plugin", "drop_plugin", "reload_plugins",
+  "json_field", "json_expr", "subscript", "subkey", "streq", "strval",
+  "opt_facet_by_items_list", "facet_by", "facet_item", "facet_expr",
+  "facet_items_list", "facet_stmt", "opt_reload_index_from",
+  "reload_index", YY_NULLPTR
 };
 #endif
 
@@ -1370,7 +741,6 @@
      345,   346,   347,   348,   349,   350,   351,   352,   353,   354,
      355,   356,   357,   358,   359,   360,   361,   362,   363,   364,
      365,   366,   367,   368,   369,   370,   371,   372,   373,   374,
-<<<<<<< HEAD
      375,   376,   377,   378,   379,   380,   381,   382,   383,   124,
       38,    61,   384,    60,    62,   385,   386,    43,    45,    42,
       47,    37,   387,   388,    59,    40,    41,    44,   123,   125,
@@ -1378,256 +748,12 @@
 };
 # endif
 
-/* YYR1[YYN] -- Symbol number of symbol that rule YYN derives.  */
-static const unsigned short yyr1[] =
-{
-       0,   153,   154,   154,   154,   155,   155,   155,   155,   155,
-     155,   155,   155,   155,   155,   155,   155,   155,   155,   155,
-     155,   155,   155,   155,   155,   155,   155,   155,   155,   155,
-     155,   155,   155,   155,   156,   156,   156,   156,   156,   156,
-     156,   156,   156,   156,   156,   156,   156,   156,   156,   156,
-     156,   156,   156,   156,   156,   156,   156,   156,   156,   156,
-     156,   156,   156,   156,   156,   156,   156,   156,   156,   156,
-     156,   156,   156,   156,   156,   156,   156,   156,   156,   156,
-     156,   156,   156,   156,   156,   156,   156,   156,   156,   156,
-     156,   156,   156,   156,   156,   156,   156,   156,   156,   156,
-     156,   156,   156,   156,   156,   156,   156,   156,   156,   156,
-     156,   156,   156,   156,   156,   156,   156,   156,   156,   156,
-     156,   156,   156,   156,   156,   156,   156,   156,   156,   157,
-     157,   157,   158,   158,   158,   159,   159,   160,   160,   161,
-     161,   162,   162,   163,   163,   164,   164,   164,   165,   166,
-     167,   167,   167,   168,   169,   169,   170,   170,   171,   171,
-     171,   172,   172,   172,   172,   172,   172,   172,   172,   172,
-     173,   173,   174,   174,   175,   176,   176,   176,   177,   177,
-     178,   178,   178,   178,   178,   178,   178,   178,   178,   178,
-     178,   178,   178,   178,   178,   178,   178,   178,   178,   178,
-     178,   178,   178,   178,   178,   178,   178,   178,   178,   178,
-     178,   178,   178,   178,   178,   178,   178,   179,   179,   179,
-     179,   179,   179,   179,   179,   179,   179,   179,   180,   180,
-     181,   181,   182,   182,   182,   183,   183,   184,   184,   185,
-     185,   186,   186,   187,   187,   188,   188,   189,   189,   190,
-     191,   191,   192,   192,   193,   193,   194,   194,   194,   195,
-     195,   196,   196,   197,   197,   198,   199,   199,   200,   200,
-     200,   200,   200,   200,   201,   201,   202,   203,   203,   203,
-     203,   203,   203,   203,   203,   203,   203,   203,   203,   203,
-     203,   203,   203,   203,   203,   203,   203,   203,   203,   203,
-     203,   203,   203,   203,   203,   203,   203,   203,   203,   203,
-     204,   204,   204,   204,   204,   204,   204,   204,   204,   204,
-     204,   204,   204,   204,   205,   205,   206,   206,   207,   207,
-     207,   208,   208,   209,   209,   210,   210,   211,   212,   212,
-     213,   213,   213,   213,   213,   213,   213,   213,   213,   213,
-     213,   213,   213,   214,   214,   215,   215,   216,   216,   216,
-     216,   216,   216,   217,   217,   217,   217,   218,   218,   219,
-     219,   219,   220,   220,   221,   221,   221,   221,   221,   222,
-     222,   222,   223,   223,   224,   225,   225,   226,   226,   227,
-     227,   228,   228,   229,   229,   230,   231,   231,   232,   232,
-     232,   232,   232,   233,   233,   234,   234,   235,   236,   237,
-     238,   238,   239,   239,   240,   240,   241,   241,   242,   242,
-     243,   244,   244,   245,   245,   246,   247,   247,   248,   249,
-     250,   251,   251,   252,   252,   252,   252,   252,   252,   253,
-     253,   253,   253,   253,   253,   253,   253,   253,   254,   254,
-     254,   255,   255,   256,   256,   257,   258,   258,   259,   260,
-     261,   262,   263,   263,   263,   264,   264,   264,   264,   265,
-     266,   266,   266,   266,   266,   267,   268,   269,   270,   271,
-     272,   273,   273,   274,   275,   276,   277,   278,   279,   280,
-     280,   281,   282,   282,   283,   283,   283,   283,   284,   284,
-     285,   286,   286,   287,   288,   289,   290,   290,   291,   292,
-     292,   293
-};
-
-/* YYR2[YYN] -- Number of symbols composing right hand side of rule YYN.  */
-static const unsigned char yyr2[] =
-{
-       0,     2,     1,     1,     2,     1,     1,     1,     1,     1,
-       1,     1,     1,     1,     1,     1,     1,     1,     1,     1,
-       1,     1,     1,     1,     1,     1,     1,     1,     1,     1,
-       1,     1,     1,     1,     1,     1,     1,     1,     1,     1,
-       1,     1,     1,     1,     1,     1,     1,     1,     1,     1,
-       1,     1,     1,     1,     1,     1,     1,     1,     1,     1,
-       1,     1,     1,     1,     1,     1,     1,     1,     1,     1,
-       1,     1,     1,     1,     1,     1,     1,     1,     1,     1,
-       1,     1,     1,     1,     1,     1,     1,     1,     1,     1,
-       1,     1,     1,     1,     1,     1,     1,     1,     1,     1,
-       1,     1,     1,     1,     1,     1,     1,     1,     1,     1,
-       1,     1,     1,     1,     1,     1,     1,     1,     1,     1,
-       1,     1,     1,     1,     1,     1,     1,     1,     1,     1,
-       1,     1,     1,     3,     2,     1,     1,     1,     8,     1,
-       9,     0,     2,     1,     3,     1,     1,     1,     0,     3,
-       0,     2,     4,    11,     1,     3,     1,     2,     0,     1,
-       2,     1,     4,     4,     4,     4,     4,     4,     3,     5,
-       1,     3,     0,     1,     2,     1,     3,     3,     4,     1,
-       3,     3,     5,     6,     5,     6,     3,     4,     5,     6,
-       3,     3,     3,     3,     3,     3,     5,     5,     5,     3,
-       3,     3,     3,     3,     3,     3,     4,     3,     3,     5,
-       6,     5,     6,     3,     3,     3,     3,     1,     1,     4,
-       3,     3,     1,     1,     4,     4,     4,     3,     4,     4,
-       1,     2,     1,     2,     1,     1,     3,     1,     3,     0,
-       4,     0,     1,     1,     3,     0,     2,     0,     1,     5,
-       0,     1,     3,     5,     1,     3,     1,     2,     2,     0,
-       1,     2,     4,     0,     1,     2,     1,     3,     1,     3,
-       3,     5,     6,     3,     1,     3,     3,     1,     1,     1,
-       1,     1,     1,     1,     2,     2,     3,     3,     3,     3,
-       3,     3,     3,     3,     3,     3,     3,     3,     3,     3,
-       3,     3,     3,     3,     3,     1,     1,     1,     3,     4,
-       4,     4,     4,     4,     4,     4,     3,     6,     6,     3,
-       8,    14,     3,     4,     1,     3,     1,     1,     1,     1,
-       1,     3,     5,     1,     1,     1,     1,     2,     0,     2,
-       1,     2,     2,     3,     1,     1,     1,     2,     4,     4,
-       3,     4,     4,     1,     1,     0,     2,     4,     4,     4,
-       3,     4,     4,     7,     5,     5,     9,     1,     1,     1,
-       1,     1,     1,     3,     1,     1,     1,     1,     1,     1,
-       1,     1,     1,     2,     7,     1,     1,     0,     3,     1,
-       1,     1,     3,     1,     3,     3,     1,     3,     1,     1,
-       1,     3,     2,     0,     2,     1,     3,     3,     4,     6,
-       1,     3,     1,     3,     1,     3,     0,     2,     1,     3,
-       3,     0,     1,     1,     1,     3,     1,     1,     3,     3,
-       6,     1,     3,     3,     3,     5,     4,     3,     3,     1,
-       1,     1,     1,     1,     1,     1,     1,     1,     7,     6,
-       4,     4,     5,     0,     1,     2,     1,     3,     3,     2,
-       3,     6,     0,     1,     1,     2,     2,     2,     1,     7,
-       1,     1,     1,     1,     1,     3,     6,     3,     3,     2,
-       3,     1,     3,     2,     3,     3,     7,     5,     5,     1,
-       1,     2,     1,     2,     1,     1,     3,     3,     3,     3,
-       1,     0,     2,     1,     2,     1,     1,     3,     5,     0,
-       2,     4
-};
-
-/* YYDEFACT[STATE-NAME] -- Default rule to reduce with in state
-   STATE-NUM when YYTABLE doesn't specify something else to do.  Zero
-   means the default is an error.  */
-static const unsigned short yydefact[] =
-{
-       0,     0,     0,   382,     0,   379,     0,     0,   427,   426,
-       0,     0,   385,     0,     0,   386,   380,     0,   462,   462,
-       0,     0,     0,     0,     2,     3,   132,   135,   137,   139,
-     136,     7,     8,     9,   381,     5,     0,     6,    10,    11,
-       0,    12,    13,    14,    29,    15,    16,    17,    24,    18,
-      19,    20,    21,    22,    23,    25,    26,    27,    28,    30,
-      31,    32,    33,     0,     0,     0,    34,    35,    36,    38,
-      37,    39,    40,    41,    42,    43,    44,    45,    46,    47,
-      48,    49,    50,    51,    52,    53,    54,    55,    56,    57,
-      58,    59,    60,    61,    62,    63,    64,    65,    66,    67,
-      68,    69,    71,    70,    72,    73,    74,    75,    76,    77,
-      78,    79,    80,    81,    82,    83,    84,    85,    86,    87,
-      88,   130,    90,    89,    91,    92,    93,    94,    96,    95,
-      97,    98,   100,   101,    99,   102,   103,   104,   105,   107,
-     108,   106,   109,   110,   111,   112,   113,   114,   115,   116,
-     117,   118,   131,   119,   120,   121,   122,   123,   124,   125,
-     126,   127,   128,   129,     0,     0,     0,     0,     0,     0,
-     479,     0,     0,     0,     0,     0,    34,   278,   280,   281,
-     500,   283,   481,   282,    37,    39,    43,    46,    55,    62,
-      64,    71,    70,   279,     0,    74,    77,    84,    86,    96,
-      99,   114,   126,     0,   156,     0,     0,     0,   277,     0,
-     154,   158,   161,   305,     0,   259,     0,   306,   307,     0,
-       0,    49,    68,    73,     0,   106,     0,     0,     0,     0,
-     459,   338,   463,   353,   338,   345,   346,   344,   464,   338,
-     354,   338,   263,   340,   337,     0,     0,   383,     0,   170,
-       0,     1,     0,     4,   134,     0,   338,     0,     0,     0,
-       0,     0,     0,     0,   475,     0,   478,   477,   485,   509,
-       0,     0,     0,     0,     0,     0,     0,     0,     0,     0,
-       0,     0,     0,     0,     0,     0,     0,     0,    34,    84,
-      86,   284,   285,     0,   334,   333,     0,     0,   494,   495,
-       0,   491,   492,     0,     0,     0,   159,   157,     0,     0,
-       0,     0,     0,     0,     0,     0,     0,     0,     0,     0,
-       0,     0,     0,     0,     0,     0,     0,   480,   260,     0,
-       0,     0,     0,     0,     0,     0,   377,   378,   376,   375,
-     374,   360,   372,     0,     0,     0,   338,     0,   460,     0,
-     429,   342,   341,   428,     0,   347,   264,   355,   453,   484,
-       0,     0,   505,   506,   158,   501,     0,     0,   133,   387,
-     425,   450,     0,     0,     0,   230,   232,   400,   234,     0,
-       0,   398,   399,   412,   416,   410,     0,     0,     0,   408,
-       0,     0,   511,     0,   327,     0,   316,   326,     0,   324,
-     482,     0,     0,     0,     0,     0,     0,   168,     0,     0,
-       0,     0,     0,   322,     0,     0,     0,   319,     0,     0,
-       0,   303,     0,   304,     0,   500,     0,   493,   148,   172,
-     155,   161,   160,   295,   296,   302,   301,   293,   292,   299,
-     498,   300,   290,   291,   298,   297,   286,   287,   288,   289,
-     294,     0,   261,   308,     0,   499,   361,   362,     0,     0,
-       0,     0,   368,   370,   359,   369,     0,   367,   371,   358,
-     357,     0,   338,   343,   338,   339,   268,   265,   266,     0,
-       0,   350,     0,     0,     0,   451,   454,     0,     0,   431,
-       0,   171,   504,   503,     0,   250,     0,     0,     0,     0,
-       0,     0,   231,   233,   414,   402,   235,     0,     0,     0,
-       0,   471,   472,   470,   474,   473,     0,     0,   218,    37,
-      39,    46,    55,    62,     0,    71,   222,    77,    83,   126,
-       0,   217,   174,   175,   179,     0,     0,   223,   487,   510,
-     488,     0,     0,   310,     0,   162,   313,     0,   167,   315,
-     314,   166,   311,   312,   163,     0,   164,     0,   323,     0,
-     165,     0,     0,     0,   336,   335,   331,   497,   496,     0,
-     239,   173,     0,     0,   309,     0,   365,   364,     0,   373,
-       0,   348,   349,     0,     0,   352,   356,   351,   452,     0,
-     455,   456,     0,     0,   263,     0,   507,     0,   259,   251,
-     502,   390,   389,   391,     0,     0,     0,   449,   476,   401,
-       0,   413,     0,   421,   411,   417,   418,   409,     0,     0,
-       0,     0,     0,     0,     0,     0,     0,     0,     0,     0,
-       0,     0,     0,     0,     0,     0,     0,     0,     0,     0,
-       0,     0,     0,     0,     0,     0,     0,     0,     0,     0,
-       0,   141,   325,   169,     0,     0,     0,     0,     0,     0,
-     241,   247,     0,   262,     0,     0,     0,     0,   468,   461,
-     270,   273,     0,   269,   267,     0,     0,     0,   433,   434,
-     432,   430,   437,   438,     0,   508,   388,     0,     0,   403,
-     393,   440,   442,   441,   447,   439,   445,   443,   444,   446,
-     448,   236,   415,   422,     0,     0,   469,   486,     0,     0,
-       0,     0,     0,     0,   227,   220,     0,     0,   221,   177,
-     176,     0,     0,   186,     0,   205,     0,   203,   180,   194,
-     204,   181,   195,   191,   200,   190,   199,   192,   201,   193,
-     202,     0,     0,     0,     0,   207,   208,   213,   214,   216,
-     215,     0,     0,     0,     0,   318,   317,     0,   332,     0,
-       0,   242,     0,     0,   245,   248,     0,   363,     0,   466,
-     465,   467,     0,     0,   274,     0,   458,   457,   436,     0,
-      96,   256,   252,   254,   392,     0,     0,   396,     0,     0,
-     384,   424,   423,   420,   421,   419,   229,   228,   226,   219,
-     225,   224,   178,     0,     0,   237,     0,     0,   206,     0,
-     187,     0,     0,     0,     0,     0,   146,   147,   145,   142,
-     143,   138,     0,     0,     0,   150,     0,     0,     0,   250,
-     490,     0,   489,     0,     0,   271,     0,     0,   435,     0,
-     257,   258,     0,   395,     0,     0,   404,   405,   394,   188,
-     197,   198,   196,   182,   184,     0,     0,     0,     0,   211,
-     209,     0,     0,     0,     0,     0,     0,   140,   243,   240,
-       0,   246,   259,   320,   366,   276,   275,   272,   253,   255,
-     397,     0,     0,   238,   189,   183,   185,   212,   210,   144,
-       0,   149,   151,     0,     0,   263,   407,   406,     0,     0,
-     244,   249,   153,     0,   152,     0,     0,   321
-};
-
-/* YYDEFGOTO[NTERM-NUM]. */
-static const short yydefgoto[] =
-{
-      -1,    23,    24,   163,   208,    25,    26,    27,    28,   754,
-     819,   820,   569,   825,   867,    29,   209,   210,   307,   211,
-     429,   570,   389,   532,   533,   534,   535,   536,   506,   382,
-     507,   807,   661,   762,   869,   829,   764,   765,   598,   599,
-     782,   783,   327,   328,   355,   356,   477,   478,   773,   774,
-     397,   213,   398,   399,   214,   296,   297,   566,    30,   350,
-     244,   245,   482,    31,    32,   469,   470,   341,   342,    33,
-      34,    35,    36,   498,   603,   604,   689,   690,   786,   383,
-     790,   846,   847,    37,    38,   384,   385,   508,   510,   615,
-     616,   704,   793,    39,    40,    41,    42,    43,   488,   489,
-     700,    44,    45,   485,   486,   590,   591,    46,    47,    48,
-     227,   669,    49,   516,    50,    51,    52,    53,    54,    55,
-     215,    56,    57,    58,    59,    60,    61,   216,   217,   301,
-     302,   218,   219,   495,   496,   363,   364,   365,   254,   392,
-      62
-=======
-     375,   376,   377,   378,   379,   124,    38,    61,   380,    60,
-      62,   381,   382,    43,    45,    42,    47,    37,   383,   384,
-      59,    40,    41,    44,   123,   125,    46,    91,    93
->>>>>>> deef0ad6
-};
-# endif
-
-<<<<<<< HEAD
-/* YYPACT[STATE-NUM] -- Index in YYTABLE of the portion describing
-   STATE-NUM.  */
 #define YYPACT_NINF -779
-static const short yypact[] =
-=======
-#define YYPACT_NINF -720
 
 #define yypact_value_is_default(Yystate) \
-  (!!((Yystate) == (-720)))
-
-#define YYTABLE_NINF -476
+  (!!((Yystate) == (-779)))
+
+#define YYTABLE_NINF -501
 
 #define yytable_value_is_error(Yytable_value) \
   0
@@ -1635,7 +761,6 @@
   /* YYPACT[STATE-NUM] -- Index in YYTABLE of the portion describing
      STATE-NUM.  */
 static const yytype_int16 yypact[] =
->>>>>>> deef0ad6
 {
      635,    25,   -27,  -779,  4259,  -779,    49,    82,  -779,  -779,
       53,     8,  -779,    17,    23,  -779,  -779,   877,  4383,   551,
@@ -1735,91 +860,97 @@
      means the default is an error.  */
 static const yytype_uint16 yydefact[] =
 {
-       0,     0,     0,   358,     0,   355,     0,     0,   403,   402,
-       0,     0,   361,     0,   362,   356,     0,   438,   438,     0,
-       0,     0,     0,     2,     3,   127,   130,   132,   134,   131,
-       7,     8,     9,   357,     5,     0,     6,    10,    11,     0,
-      12,    13,    14,    29,    15,    16,    17,    24,    18,    19,
-      20,    21,    22,    23,    25,    26,    27,    28,    30,    31,
-       0,     0,     0,    32,    33,    34,    35,    36,    37,    38,
-      39,    40,    41,    42,    43,    44,    45,    46,    47,    48,
-      49,    50,    51,    52,    53,    54,    55,    56,    57,    58,
-      59,    60,    61,    62,    63,    64,    65,    67,    66,    68,
-      69,    70,    71,    72,    73,    74,    75,    76,    77,    78,
-      79,    80,    81,    82,    83,   125,    85,    84,    86,    87,
-      88,    89,    91,    90,    92,    93,    95,    96,    94,    97,
-      98,    99,   100,   102,   103,   101,   104,   105,   106,   107,
-     108,   109,   110,   111,   112,   113,   126,   114,   115,   116,
-     117,   118,   119,   120,   121,   122,   123,   124,     0,     0,
-       0,     0,     0,     0,   455,     0,     0,     0,    32,   259,
-     261,   262,   475,   264,   457,   263,    39,    42,    51,    58,
-      60,    67,    66,   260,     0,    72,    79,    81,    94,   109,
-     121,     0,   151,     0,     0,     0,   258,     0,   149,   153,
-     156,   286,   241,     0,   287,   288,     0,     0,    45,    64,
-      69,     0,   101,     0,     0,     0,     0,   435,   314,   439,
-     329,   314,   321,   322,   320,   440,   314,   330,   314,   245,
-     316,   313,     0,     0,   359,     0,   165,     0,     1,     0,
-       4,   129,     0,   314,     0,     0,     0,     0,     0,     0,
-       0,   451,     0,   454,   453,   461,     0,     0,     0,     0,
+       0,     0,     0,   382,     0,   379,     0,     0,   427,   426,
+       0,     0,   385,     0,     0,   386,   380,     0,   462,   462,
+       0,     0,     0,     0,     2,     3,   132,   135,   137,   139,
+     136,     7,     8,     9,   381,     5,     0,     6,    10,    11,
+       0,    12,    13,    14,    29,    15,    16,    17,    24,    18,
+      19,    20,    21,    22,    23,    25,    26,    27,    28,    30,
+      31,    32,    33,     0,     0,     0,    34,    35,    36,    38,
+      37,    39,    40,    41,    42,    43,    44,    45,    46,    47,
+      48,    49,    50,    51,    52,    53,    54,    55,    56,    57,
+      58,    59,    60,    61,    62,    63,    64,    65,    66,    67,
+      68,    69,    71,    70,    72,    73,    74,    75,    76,    77,
+      78,    79,    80,    81,    82,    83,    84,    85,    86,    87,
+      88,   130,    90,    89,    91,    92,    93,    94,    96,    95,
+      97,    98,   100,   101,    99,   102,   103,   104,   105,   107,
+     108,   106,   109,   110,   111,   112,   113,   114,   115,   116,
+     117,   118,   131,   119,   120,   121,   122,   123,   124,   125,
+     126,   127,   128,   129,     0,     0,     0,     0,     0,     0,
+     479,     0,     0,     0,     0,     0,    34,   278,   280,   281,
+     500,   283,   481,   282,    37,    39,    43,    46,    55,    62,
+      64,    71,    70,   279,     0,    74,    77,    84,    86,    96,
+      99,   114,   126,     0,   156,     0,     0,     0,   277,     0,
+     154,   158,   161,   305,     0,   259,     0,   306,   307,     0,
+       0,    49,    68,    73,     0,   106,     0,     0,     0,     0,
+     459,   338,   463,   353,   338,   345,   346,   344,   464,   338,
+     354,   338,   263,   340,   337,     0,     0,   383,     0,   170,
+       0,     1,     0,     4,   134,     0,   338,     0,     0,     0,
+       0,     0,     0,     0,   475,     0,   478,   477,   485,   509,
        0,     0,     0,     0,     0,     0,     0,     0,     0,     0,
-       0,     0,    32,    79,    81,   265,   266,     0,   310,   309,
-       0,     0,   469,   470,     0,   466,   467,     0,     0,     0,
-     154,   152,     0,     0,     0,     0,     0,     0,     0,     0,
+       0,     0,     0,     0,     0,     0,     0,     0,    34,    84,
+      86,   284,   285,     0,   334,   333,     0,     0,   494,   495,
+       0,   491,   492,     0,     0,     0,   159,   157,     0,     0,
        0,     0,     0,     0,     0,     0,     0,     0,     0,     0,
-     456,   242,     0,     0,     0,     0,     0,     0,     0,   353,
-     354,   352,   351,   350,   336,   348,     0,     0,     0,   314,
-       0,   436,     0,   405,   318,   317,   404,     0,   323,   246,
-     331,   429,   460,     0,     0,   480,   481,   153,   476,     0,
-       0,   128,   363,   401,   426,     0,     0,     0,   212,   214,
-     376,   216,     0,     0,   374,   375,   388,   392,   386,     0,
-       0,     0,   384,     0,   306,     0,   297,   305,     0,   303,
-     458,     0,   305,     0,     0,     0,     0,     0,   163,     0,
-       0,     0,     0,     0,     0,     0,   300,     0,     0,     0,
-     284,     0,   285,     0,   475,     0,   468,   143,   167,   150,
-     156,   155,   276,   277,   283,   282,   274,   273,   280,   473,
-     281,   271,   272,   278,   279,   267,   268,   269,   270,   275,
-     243,   289,     0,   474,   337,   338,     0,     0,     0,     0,
-     344,   346,   335,   345,     0,   343,   347,   334,   333,     0,
-     314,   319,   314,   315,     0,   247,   248,     0,     0,   326,
-       0,     0,     0,   427,   430,     0,     0,   407,     0,   166,
-     479,   478,     0,   232,     0,     0,     0,     0,     0,     0,
-     213,   215,   390,   378,   217,     0,     0,     0,     0,   447,
-     448,   446,   450,   449,     0,     0,   202,    42,    51,    58,
-       0,    67,   206,    72,    78,   121,     0,   201,   169,   170,
-     174,     0,   207,   463,     0,     0,     0,   291,     0,   157,
-     294,     0,   162,   296,   295,   161,   292,   293,   158,     0,
-     159,     0,     0,   160,     0,     0,     0,   312,   311,   307,
-     472,   471,     0,   221,   168,     0,   290,     0,   341,   340,
-       0,   349,     0,   324,   325,     0,     0,   328,   332,   327,
-     428,     0,   431,   432,     0,     0,   245,     0,   482,     0,
-     241,   233,   477,   366,   365,   367,     0,     0,     0,   425,
-     452,   377,     0,   389,     0,   397,   387,   393,   394,   385,
+       0,     0,     0,     0,     0,     0,     0,   480,   260,     0,
+       0,     0,     0,     0,     0,     0,   377,   378,   376,   375,
+     374,   360,   372,     0,     0,     0,   338,     0,   460,     0,
+     429,   342,   341,   428,     0,   347,   264,   355,   453,   484,
+       0,     0,   505,   506,   158,   501,     0,     0,   133,   387,
+     425,   450,     0,     0,     0,   230,   232,   400,   234,     0,
+       0,   398,   399,   412,   416,   410,     0,     0,     0,   408,
+       0,     0,   511,     0,   327,     0,   316,   326,     0,   324,
+     482,     0,     0,     0,     0,     0,     0,   168,     0,     0,
+       0,     0,     0,   322,     0,     0,     0,   319,     0,     0,
+       0,   303,     0,   304,     0,   500,     0,   493,   148,   172,
+     155,   161,   160,   295,   296,   302,   301,   293,   292,   299,
+     498,   300,   290,   291,   297,   298,   286,   287,   288,   289,
+     294,     0,   261,   308,     0,   499,   361,   362,     0,     0,
+       0,     0,   368,   370,   359,   369,     0,   367,   371,   358,
+     357,     0,   338,   343,   338,   339,   268,   265,   266,     0,
+       0,   350,     0,     0,     0,   451,   454,     0,     0,   431,
+       0,   171,   504,   503,     0,   250,     0,     0,     0,     0,
+       0,     0,   231,   233,   414,   402,   235,     0,     0,     0,
+       0,   471,   472,   470,   474,   473,     0,     0,   218,    37,
+      39,    46,    55,    62,     0,    71,   222,    77,    83,   126,
+       0,   217,   174,   175,   179,     0,     0,   223,   487,   510,
+     488,     0,     0,   310,     0,   162,   313,     0,   167,   315,
+     314,   166,   311,   312,   163,     0,   164,     0,   323,     0,
+     165,     0,     0,     0,   336,   335,   331,   497,   496,     0,
+     239,   173,     0,     0,   309,     0,   365,   364,     0,   373,
+       0,   348,   349,     0,     0,   352,   356,   351,   452,     0,
+     455,   456,     0,     0,   263,     0,   507,     0,   259,   251,
+     502,   390,   389,   391,     0,     0,     0,   449,   476,   401,
+       0,   413,     0,   421,   411,   417,   418,   409,     0,     0,
        0,     0,     0,     0,     0,     0,     0,     0,     0,     0,
        0,     0,     0,     0,     0,     0,     0,     0,     0,     0,
-       0,     0,   136,     0,   304,   164,     0,     0,     0,     0,
-       0,     0,   223,   229,   244,     0,     0,     0,     0,   444,
-     437,   251,   254,     0,   250,   249,     0,     0,     0,   409,
-     410,   408,   406,   413,   414,     0,   483,   364,     0,     0,
-     379,   369,   416,   418,   417,   423,   415,   421,   419,   420,
-     422,   424,   218,   391,   398,     0,     0,   445,   462,     0,
-       0,     0,     0,   211,   204,     0,     0,   205,   172,   171,
-       0,     0,   181,     0,   199,     0,   197,   175,   188,   198,
-     176,   189,   185,   194,   184,   193,   187,   196,   186,   195,
-       0,     0,     0,     0,   299,   298,     0,   308,     0,     0,
-     224,     0,     0,   227,   230,   339,     0,   442,   441,   443,
-       0,     0,   255,     0,   434,   433,   412,     0,    91,   238,
-     234,   236,   368,     0,     0,   372,     0,     0,   360,   400,
-     399,   396,   397,   395,   210,   203,   209,   208,   173,     0,
-       0,   219,     0,     0,   200,   182,     0,   141,   142,   140,
-     137,   138,   133,   465,     0,   464,     0,     0,     0,   145,
-       0,     0,     0,   232,     0,     0,   252,     0,     0,   411,
-       0,   239,   240,     0,   371,     0,     0,   380,   381,   370,
-     183,   191,   192,   190,   177,   179,     0,     0,     0,     0,
-     301,     0,     0,     0,   135,   225,   222,     0,   228,   241,
-     342,   257,   256,   253,   235,   237,   373,     0,     0,   220,
-     178,   180,   139,     0,   144,   146,     0,     0,   245,   383,
-     382,     0,     0,   226,   231,   148,     0,   147,     0,     0,
-     302
+       0,     0,     0,     0,     0,     0,     0,     0,     0,     0,
+       0,   141,   325,   169,     0,     0,     0,     0,     0,     0,
+     241,   247,     0,   262,     0,     0,     0,     0,   468,   461,
+     270,   273,     0,   269,   267,     0,     0,     0,   433,   434,
+     432,   430,   437,   438,     0,   508,   388,     0,     0,   403,
+     393,   440,   442,   441,   447,   439,   445,   443,   444,   446,
+     448,   236,   415,   422,     0,     0,   469,   486,     0,     0,
+       0,     0,     0,     0,   227,   220,     0,     0,   221,   177,
+     176,     0,     0,   186,     0,   205,     0,   203,   180,   194,
+     204,   181,   195,   191,   200,   190,   199,   193,   202,   192,
+     201,     0,     0,     0,     0,   207,   208,   213,   214,   215,
+     216,     0,     0,     0,     0,   318,   317,     0,   332,     0,
+       0,   242,     0,     0,   245,   248,     0,   363,     0,   466,
+     465,   467,     0,     0,   274,     0,   458,   457,   436,     0,
+      96,   256,   252,   254,   392,     0,     0,   396,     0,     0,
+     384,   424,   423,   420,   421,   419,   229,   228,   226,   219,
+     225,   224,   178,     0,     0,   237,     0,     0,   206,     0,
+     187,     0,     0,     0,     0,     0,   146,   147,   145,   142,
+     143,   138,     0,     0,     0,   150,     0,     0,     0,   250,
+     490,     0,   489,     0,     0,   271,     0,     0,   435,     0,
+     257,   258,     0,   395,     0,     0,   404,   405,   394,   188,
+     197,   198,   196,   182,   184,     0,     0,     0,     0,   211,
+     209,     0,     0,     0,     0,     0,     0,   140,   243,   240,
+       0,   246,   259,   320,   366,   276,   275,   272,   253,   255,
+     397,     0,     0,   238,   189,   183,   185,   212,   210,   144,
+       0,   149,   151,     0,     0,   263,   407,   406,     0,     0,
+     244,   249,   153,     0,   152,     0,     0,   321
 };
 
   /* YYPGOTO[NTERM-NUM].  */
@@ -1842,38 +973,30 @@
     -779
 };
 
-<<<<<<< HEAD
-/* YYTABLE[YYPACT[STATE-NUM]].  What to do in state STATE-NUM.  If
-   positive, shift that token.  If negative, reduce the rule which
-   number is the opposite.  If zero, do what YYDEFACT says.
-   If YYTABLE_NINF, syntax error.  */
-#define YYTABLE_NINF -501
-static const short yytable[] =
-=======
   /* YYDEFGOTO[NTERM-NUM].  */
 static const yytype_int16 yydefgoto[] =
 {
-      -1,    22,    23,   157,   196,    24,    25,    26,    27,   702,
-     760,   761,   542,   769,   804,    28,   197,   198,   291,   199,
-     408,   543,   372,   508,   509,   510,   511,   484,   365,   485,
-     753,   623,   711,   806,   773,   713,   714,   570,   571,   730,
-     731,   310,   311,   338,   339,   455,   456,   721,   722,   382,
-     201,   378,   379,   280,   281,   539,    29,   333,   231,   232,
-     460,    30,    31,   447,   448,   324,   325,    32,    33,    34,
-      35,   476,   575,   576,   650,   651,   734,   366,   738,   787,
-     788,    36,    37,   367,   368,   486,   488,   587,   588,   665,
-     741,    38,    39,    40,    41,    42,   466,   467,   661,    43,
-      44,   463,   464,   562,   563,    45,    46,    47,   214,   630,
-      48,   494,    49,    50,    51,    52,    53,    54,   202,    55,
-      56,    57,    58,    59,   203,   204,   285,   286,   205,   206,
-     473,   474,   346,   347,   348,   241
+      -1,    23,    24,   163,   208,    25,    26,    27,    28,   754,
+     819,   820,   569,   825,   867,    29,   209,   210,   307,   211,
+     429,   570,   389,   532,   533,   534,   535,   536,   506,   382,
+     507,   807,   661,   762,   869,   829,   764,   765,   598,   599,
+     782,   783,   327,   328,   355,   356,   477,   478,   773,   774,
+     397,   213,   398,   399,   214,   296,   297,   566,    30,   350,
+     244,   245,   482,    31,    32,   469,   470,   341,   342,    33,
+      34,    35,    36,   498,   603,   604,   689,   690,   786,   383,
+     790,   846,   847,    37,    38,   384,   385,   508,   510,   615,
+     616,   704,   793,    39,    40,    41,    42,    43,   488,   489,
+     700,    44,    45,   485,   486,   590,   591,    46,    47,    48,
+     227,   669,    49,   516,    50,    51,    52,    53,    54,    55,
+     215,    56,    57,    58,    59,    60,    61,   216,   217,   301,
+     302,   218,   219,   495,   496,   363,   364,   365,   254,   392,
+      62
 };
 
   /* YYTABLE[YYPACT[STATE-NUM]] -- What to do in state STATE-NUM.  If
      positive, shift that token.  If negative, reduce the rule whose
      number is the opposite.  If YYTABLE_NINF, syntax error.  */
 static const yytype_int16 yytable[] =
->>>>>>> deef0ad6
 {
      164,   402,   613,   405,   406,   681,   685,   409,   410,   664,
      226,   414,   250,  -483,   493,   351,   630,   490,   249,   723,
@@ -2991,55 +2114,58 @@
   /* YYR1[YYN] -- Symbol number of symbol that rule YYN derives.  */
 static const yytype_uint16 yyr1[] =
 {
-       0,   149,   150,   150,   150,   151,   151,   151,   151,   151,
-     151,   151,   151,   151,   151,   151,   151,   151,   151,   151,
-     151,   151,   151,   151,   151,   151,   151,   151,   151,   151,
-     151,   151,   152,   152,   152,   152,   152,   152,   152,   152,
-     152,   152,   152,   152,   152,   152,   152,   152,   152,   152,
-     152,   152,   152,   152,   152,   152,   152,   152,   152,   152,
-     152,   152,   152,   152,   152,   152,   152,   152,   152,   152,
-     152,   152,   152,   152,   152,   152,   152,   152,   152,   152,
-     152,   152,   152,   152,   152,   152,   152,   152,   152,   152,
-     152,   152,   152,   152,   152,   152,   152,   152,   152,   152,
-     152,   152,   152,   152,   152,   152,   152,   152,   152,   152,
-     152,   152,   152,   152,   152,   152,   152,   152,   152,   152,
-     152,   152,   152,   152,   153,   153,   153,   154,   154,   154,
-     155,   155,   156,   156,   157,   157,   158,   158,   159,   159,
-     160,   160,   160,   161,   162,   163,   163,   163,   164,   165,
-     165,   166,   166,   167,   167,   167,   168,   168,   168,   168,
-     168,   168,   168,   168,   168,   169,   169,   170,   170,   171,
-     172,   172,   172,   173,   173,   174,   174,   174,   174,   174,
-     174,   174,   174,   174,   174,   174,   174,   174,   174,   174,
-     174,   174,   174,   174,   174,   174,   174,   174,   174,   174,
-     174,   175,   175,   175,   175,   175,   175,   175,   175,   175,
-     175,   175,   176,   176,   177,   177,   177,   178,   178,   179,
-     179,   180,   180,   181,   181,   182,   182,   183,   183,   184,
-     184,   185,   186,   186,   187,   187,   188,   188,   189,   189,
-     189,   190,   190,   191,   191,   192,   192,   193,   194,   194,
-     195,   195,   195,   195,   195,   196,   196,   197,   198,   198,
-     198,   198,   198,   198,   198,   198,   198,   198,   198,   198,
-     198,   198,   198,   198,   198,   198,   198,   198,   198,   198,
-     198,   198,   198,   198,   198,   198,   198,   198,   198,   198,
-     198,   199,   199,   199,   199,   199,   199,   199,   199,   199,
-     199,   199,   199,   200,   200,   201,   201,   202,   202,   203,
-     203,   204,   204,   205,   206,   206,   207,   207,   207,   207,
-     207,   207,   207,   207,   207,   207,   207,   207,   207,   208,
-     208,   209,   209,   210,   210,   210,   210,   210,   210,   211,
-     211,   211,   211,   212,   212,   213,   213,   213,   214,   214,
-     215,   215,   215,   215,   215,   216,   216,   216,   217,   217,
-     218,   219,   219,   220,   220,   221,   221,   222,   222,   223,
-     223,   224,   225,   225,   226,   226,   226,   226,   226,   227,
-     227,   228,   228,   229,   230,   231,   232,   232,   233,   233,
-     234,   234,   235,   235,   236,   236,   237,   238,   238,   239,
-     239,   240,   241,   241,   242,   243,   244,   245,   245,   246,
-     246,   246,   246,   246,   246,   247,   247,   247,   247,   247,
-     247,   247,   247,   247,   248,   248,   248,   249,   249,   250,
-     250,   251,   252,   252,   253,   254,   255,   256,   257,   257,
-     257,   258,   258,   258,   258,   259,   260,   260,   260,   260,
-     260,   261,   262,   263,   264,   265,   266,   267,   267,   268,
-     269,   270,   271,   272,   273,   273,   274,   275,   275,   276,
-     276,   276,   276,   277,   277,   278,   279,   279,   280,   281,
-     282,   283,   283,   284
+       0,   153,   154,   154,   154,   155,   155,   155,   155,   155,
+     155,   155,   155,   155,   155,   155,   155,   155,   155,   155,
+     155,   155,   155,   155,   155,   155,   155,   155,   155,   155,
+     155,   155,   155,   155,   156,   156,   156,   156,   156,   156,
+     156,   156,   156,   156,   156,   156,   156,   156,   156,   156,
+     156,   156,   156,   156,   156,   156,   156,   156,   156,   156,
+     156,   156,   156,   156,   156,   156,   156,   156,   156,   156,
+     156,   156,   156,   156,   156,   156,   156,   156,   156,   156,
+     156,   156,   156,   156,   156,   156,   156,   156,   156,   156,
+     156,   156,   156,   156,   156,   156,   156,   156,   156,   156,
+     156,   156,   156,   156,   156,   156,   156,   156,   156,   156,
+     156,   156,   156,   156,   156,   156,   156,   156,   156,   156,
+     156,   156,   156,   156,   156,   156,   156,   156,   156,   157,
+     157,   157,   158,   158,   158,   159,   159,   160,   160,   161,
+     161,   162,   162,   163,   163,   164,   164,   164,   165,   166,
+     167,   167,   167,   168,   169,   169,   170,   170,   171,   171,
+     171,   172,   172,   172,   172,   172,   172,   172,   172,   172,
+     173,   173,   174,   174,   175,   176,   176,   176,   177,   177,
+     178,   178,   178,   178,   178,   178,   178,   178,   178,   178,
+     178,   178,   178,   178,   178,   178,   178,   178,   178,   178,
+     178,   178,   178,   178,   178,   178,   178,   178,   178,   178,
+     178,   178,   178,   178,   178,   178,   178,   179,   179,   179,
+     179,   179,   179,   179,   179,   179,   179,   179,   180,   180,
+     181,   181,   182,   182,   182,   183,   183,   184,   184,   185,
+     185,   186,   186,   187,   187,   188,   188,   189,   189,   190,
+     191,   191,   192,   192,   193,   193,   194,   194,   194,   195,
+     195,   196,   196,   197,   197,   198,   199,   199,   200,   200,
+     200,   200,   200,   200,   201,   201,   202,   203,   203,   203,
+     203,   203,   203,   203,   203,   203,   203,   203,   203,   203,
+     203,   203,   203,   203,   203,   203,   203,   203,   203,   203,
+     203,   203,   203,   203,   203,   203,   203,   203,   203,   203,
+     204,   204,   204,   204,   204,   204,   204,   204,   204,   204,
+     204,   204,   204,   204,   205,   205,   206,   206,   207,   207,
+     207,   208,   208,   209,   209,   210,   210,   211,   212,   212,
+     213,   213,   213,   213,   213,   213,   213,   213,   213,   213,
+     213,   213,   213,   214,   214,   215,   215,   216,   216,   216,
+     216,   216,   216,   217,   217,   217,   217,   218,   218,   219,
+     219,   219,   220,   220,   221,   221,   221,   221,   221,   222,
+     222,   222,   223,   223,   224,   225,   225,   226,   226,   227,
+     227,   228,   228,   229,   229,   230,   231,   231,   232,   232,
+     232,   232,   232,   233,   233,   234,   234,   235,   236,   237,
+     238,   238,   239,   239,   240,   240,   241,   241,   242,   242,
+     243,   244,   244,   245,   245,   246,   247,   247,   248,   249,
+     250,   251,   251,   252,   252,   252,   252,   252,   252,   253,
+     253,   253,   253,   253,   253,   253,   253,   253,   254,   254,
+     254,   255,   255,   256,   256,   257,   258,   258,   259,   260,
+     261,   262,   263,   263,   263,   264,   264,   264,   264,   265,
+     266,   266,   266,   266,   266,   267,   268,   269,   270,   271,
+     272,   273,   273,   274,   275,   276,   277,   278,   279,   280,
+     280,   281,   282,   282,   283,   283,   283,   283,   284,   284,
+     285,   286,   286,   287,   288,   289,   290,   290,   291,   292,
+     292,   293
 };
 
   /* YYR2[YYN] -- Number of symbols on the right hand side of rule YYN.  */
@@ -3057,43 +2183,46 @@
        1,     1,     1,     1,     1,     1,     1,     1,     1,     1,
        1,     1,     1,     1,     1,     1,     1,     1,     1,     1,
        1,     1,     1,     1,     1,     1,     1,     1,     1,     1,
-       1,     1,     1,     1,     1,     1,     1,     1,     3,     2,
-       1,     1,     1,     8,     1,     9,     0,     2,     1,     3,
-       1,     1,     1,     0,     3,     0,     2,     4,    11,     1,
-       3,     1,     2,     0,     1,     2,     1,     4,     4,     4,
-       4,     4,     4,     3,     5,     1,     3,     0,     1,     2,
-       1,     3,     3,     4,     1,     3,     3,     5,     6,     5,
-       6,     3,     4,     5,     3,     3,     3,     3,     3,     3,
-       5,     5,     5,     3,     3,     3,     3,     3,     3,     3,
-       4,     1,     1,     4,     3,     3,     1,     1,     4,     4,
-       4,     3,     1,     2,     1,     2,     1,     1,     3,     1,
-       3,     0,     4,     0,     1,     1,     3,     0,     2,     0,
-       1,     5,     0,     1,     3,     5,     1,     3,     1,     2,
-       2,     0,     1,     2,     4,     0,     1,     2,     1,     3,
-       3,     3,     5,     6,     3,     1,     3,     3,     1,     1,
-       1,     1,     1,     1,     1,     2,     2,     3,     3,     3,
+       1,     1,     1,     1,     1,     1,     1,     1,     1,     1,
+       1,     1,     1,     3,     2,     1,     1,     1,     8,     1,
+       9,     0,     2,     1,     3,     1,     1,     1,     0,     3,
+       0,     2,     4,    11,     1,     3,     1,     2,     0,     1,
+       2,     1,     4,     4,     4,     4,     4,     4,     3,     5,
+       1,     3,     0,     1,     2,     1,     3,     3,     4,     1,
+       3,     3,     5,     6,     5,     6,     3,     4,     5,     6,
+       3,     3,     3,     3,     3,     3,     5,     5,     5,     3,
+       3,     3,     3,     3,     3,     3,     4,     3,     3,     5,
+       6,     5,     6,     3,     3,     3,     3,     1,     1,     4,
+       3,     3,     1,     1,     4,     4,     4,     3,     4,     4,
+       1,     2,     1,     2,     1,     1,     3,     1,     3,     0,
+       4,     0,     1,     1,     3,     0,     2,     0,     1,     5,
+       0,     1,     3,     5,     1,     3,     1,     2,     2,     0,
+       1,     2,     4,     0,     1,     2,     1,     3,     1,     3,
+       3,     5,     6,     3,     1,     3,     3,     1,     1,     1,
+       1,     1,     1,     1,     2,     2,     3,     3,     3,     3,
        3,     3,     3,     3,     3,     3,     3,     3,     3,     3,
-       3,     3,     3,     3,     3,     3,     1,     1,     1,     3,
-       4,     4,     4,     4,     4,     4,     4,     3,     6,     6,
-       3,     8,    14,     1,     3,     1,     1,     3,     5,     1,
-       1,     1,     1,     2,     0,     2,     1,     2,     2,     3,
-       1,     1,     1,     2,     4,     4,     3,     4,     4,     1,
-       1,     0,     2,     4,     4,     4,     3,     4,     4,     7,
-       5,     5,     9,     1,     1,     1,     1,     1,     1,     3,
-       1,     1,     1,     1,     1,     1,     1,     1,     1,     2,
-       7,     1,     1,     0,     3,     1,     1,     1,     3,     1,
-       3,     3,     1,     3,     1,     1,     1,     3,     2,     0,
-       2,     1,     3,     3,     4,     6,     1,     3,     1,     3,
-       1,     3,     0,     2,     1,     3,     3,     0,     1,     1,
-       1,     3,     1,     1,     3,     3,     6,     1,     3,     3,
-       3,     5,     4,     3,     3,     1,     1,     1,     1,     1,
-       1,     1,     1,     1,     7,     6,     4,     4,     5,     0,
-       1,     2,     1,     3,     3,     2,     3,     6,     0,     1,
-       1,     2,     2,     2,     1,     7,     1,     1,     1,     1,
-       1,     3,     6,     3,     3,     2,     3,     1,     3,     2,
-       3,     3,     7,     5,     1,     1,     2,     1,     2,     1,
-       1,     3,     3,     3,     3,     1,     0,     2,     1,     2,
-       1,     1,     3,     5
+       3,     3,     3,     3,     3,     1,     1,     1,     3,     4,
+       4,     4,     4,     4,     4,     4,     3,     6,     6,     3,
+       8,    14,     3,     4,     1,     3,     1,     1,     1,     1,
+       1,     3,     5,     1,     1,     1,     1,     2,     0,     2,
+       1,     2,     2,     3,     1,     1,     1,     2,     4,     4,
+       3,     4,     4,     1,     1,     0,     2,     4,     4,     4,
+       3,     4,     4,     7,     5,     5,     9,     1,     1,     1,
+       1,     1,     1,     3,     1,     1,     1,     1,     1,     1,
+       1,     1,     1,     2,     7,     1,     1,     0,     3,     1,
+       1,     1,     3,     1,     3,     3,     1,     3,     1,     1,
+       1,     3,     2,     0,     2,     1,     3,     3,     4,     6,
+       1,     3,     1,     3,     1,     3,     0,     2,     1,     3,
+       3,     0,     1,     1,     1,     3,     1,     1,     3,     3,
+       6,     1,     3,     3,     3,     5,     4,     3,     3,     1,
+       1,     1,     1,     1,     1,     1,     1,     1,     7,     6,
+       4,     4,     5,     0,     1,     2,     1,     3,     3,     2,
+       3,     6,     0,     1,     1,     2,     2,     2,     1,     7,
+       1,     1,     1,     1,     1,     3,     6,     3,     3,     2,
+       3,     1,     3,     2,     3,     3,     7,     5,     5,     1,
+       1,     2,     1,     2,     1,     1,     3,     3,     3,     3,
+       1,     0,     2,     1,     2,     1,     1,     3,     5,     0,
+       2,     4
 };
 
 
@@ -4058,11 +3187,7 @@
   case 188:
 
     {
-<<<<<<< HEAD
-			if ( !pParser->AddIntRangeFilter ( yyvsp[-4], yyvsp[-2].m_iValue, yyvsp[0].m_iValue, false ) )
-=======
-			if ( !pParser->AddIntRangeFilter ( (yyvsp[-4]), (yyvsp[-2]).m_iValue, (yyvsp[0]).m_iValue ) )
->>>>>>> deef0ad6
+			if ( !pParser->AddIntRangeFilter ( (yyvsp[-4]), (yyvsp[-2]).m_iValue, (yyvsp[0]).m_iValue, false ) )
 				YYERROR;
 		}
 
@@ -4071,9 +3196,10 @@
   case 189:
 
     {
-			if ( !pParser->AddIntRangeFilter ( yyvsp[-5], yyvsp[-3].m_iValue, yyvsp[-1].m_iValue, true ) )
+			if ( !pParser->AddIntRangeFilter ( (yyvsp[-5]), (yyvsp[-3]).m_iValue, (yyvsp[-1]).m_iValue, true ) )
 				YYERROR;
-		;}
+		}
+
     break;
 
   case 190:
@@ -4232,10 +3358,11 @@
   case 207:
 
     {
-			CSphFilterSettings * f = pParser->AddFilter ( yyvsp[-2], SPH_FILTER_VALUES );
-			f->m_eMvaFunc = ( yyvsp[-2].m_iType==TOK_ALL ) ? SPH_MVAFUNC_ALL : SPH_MVAFUNC_ANY;
-			f->m_dValues.Add ( yyvsp[0].m_iValue );
-		;}
+			CSphFilterSettings * f = pParser->AddFilter ( (yyvsp[-2]), SPH_FILTER_VALUES );
+			f->m_eMvaFunc = ( (yyvsp[-2]).m_iType==TOK_ALL ) ? SPH_MVAFUNC_ALL : SPH_MVAFUNC_ANY;
+			f->m_dValues.Add ( (yyvsp[0]).m_iValue );
+		}
+
     break;
 
   case 208:
@@ -4245,80 +3372,89 @@
 			// any(tags!=val) is not equivalent to not(any(tags==val))
 			// any(tags!=val) is instead equivalent to not(all(tags)==val)
 			// thus, along with setting the exclude flag on, we also need to invert the function
-			CSphFilterSettings * f = pParser->AddFilter ( yyvsp[-2], SPH_FILTER_VALUES );
-			f->m_eMvaFunc = ( yyvsp[-2].m_iType==TOK_ALL ) ? SPH_MVAFUNC_ANY : SPH_MVAFUNC_ALL;
+			CSphFilterSettings * f = pParser->AddFilter ( (yyvsp[-2]), SPH_FILTER_VALUES );
+			f->m_eMvaFunc = ( (yyvsp[-2]).m_iType==TOK_ALL ) ? SPH_MVAFUNC_ANY : SPH_MVAFUNC_ALL;
 			f->m_bExclude = true;
-			f->m_dValues.Add ( yyvsp[0].m_iValue );
-		;}
+			f->m_dValues.Add ( (yyvsp[0]).m_iValue );
+		}
+
     break;
 
   case 209:
 
     {
-			CSphFilterSettings * f = pParser->AddFilter ( yyvsp[-4], SPH_FILTER_VALUES );
-			f->m_eMvaFunc = ( yyvsp[-4].m_iType==TOK_ALL ) ? SPH_MVAFUNC_ALL : SPH_MVAFUNC_ANY;
-			f->m_dValues = *yyvsp[-1].m_pValues.Ptr();
+			CSphFilterSettings * f = pParser->AddFilter ( (yyvsp[-4]), SPH_FILTER_VALUES );
+			f->m_eMvaFunc = ( (yyvsp[-4]).m_iType==TOK_ALL ) ? SPH_MVAFUNC_ALL : SPH_MVAFUNC_ANY;
+			f->m_dValues = *(yyvsp[-1]).m_pValues.Ptr();
 			f->m_dValues.Uniq();
-		;}
+		}
+
     break;
 
   case 210:
 
     {
 			// tricky bit with inversion again
-			CSphFilterSettings * f = pParser->AddFilter ( yyvsp[-5], SPH_FILTER_VALUES );
-			f->m_eMvaFunc = ( yyvsp[-5].m_iType==TOK_ALL ) ? SPH_MVAFUNC_ANY : SPH_MVAFUNC_ALL;
+			CSphFilterSettings * f = pParser->AddFilter ( (yyvsp[-5]), SPH_FILTER_VALUES );
+			f->m_eMvaFunc = ( (yyvsp[-5]).m_iType==TOK_ALL ) ? SPH_MVAFUNC_ANY : SPH_MVAFUNC_ALL;
 			f->m_bExclude = true;
-			f->m_dValues = *yyvsp[-1].m_pValues.Ptr();
+			f->m_dValues = *(yyvsp[-1]).m_pValues.Ptr();
 			f->m_dValues.Uniq();
-		;}
+		}
+
     break;
 
   case 211:
 
     {
-			AddMvaRange ( pParser, yyvsp[-4], yyvsp[-2].m_iValue, yyvsp[0].m_iValue );
-		;}
+			AddMvaRange ( pParser, (yyvsp[-4]), (yyvsp[-2]).m_iValue, (yyvsp[0]).m_iValue );
+		}
+
     break;
 
   case 212:
 
     {
 			// tricky bit with inversion again
-			CSphFilterSettings * f = pParser->AddFilter ( yyvsp[-5], SPH_FILTER_RANGE );
-			f->m_eMvaFunc = ( yyvsp[-5].m_iType==TOK_ALL ) ? SPH_MVAFUNC_ANY : SPH_MVAFUNC_ALL;
+			CSphFilterSettings * f = pParser->AddFilter ( (yyvsp[-5]), SPH_FILTER_RANGE );
+			f->m_eMvaFunc = ( (yyvsp[-5]).m_iType==TOK_ALL ) ? SPH_MVAFUNC_ANY : SPH_MVAFUNC_ALL;
 			f->m_bExclude = true;
-			f->m_iMinValue = yyvsp[-2].m_iValue;
-			f->m_iMaxValue = yyvsp[0].m_iValue;
-		;}
+			f->m_iMinValue = (yyvsp[-2]).m_iValue;
+			f->m_iMaxValue = (yyvsp[0]).m_iValue;
+		}
+
     break;
 
   case 213:
 
     {
-			AddMvaRange ( pParser, yyvsp[-2], INT64_MIN, yyvsp[0].m_iValue-1 );
-		;}
+			AddMvaRange ( pParser, (yyvsp[-2]), INT64_MIN, (yyvsp[0]).m_iValue-1 );
+		}
+
     break;
 
   case 214:
 
     {
-			AddMvaRange ( pParser, yyvsp[-2], yyvsp[0].m_iValue+1, INT64_MAX );
-		;}
+			AddMvaRange ( pParser, (yyvsp[-2]), (yyvsp[0]).m_iValue+1, INT64_MAX );
+		}
+
     break;
 
   case 215:
 
     {
-			AddMvaRange ( pParser, yyvsp[-2], INT64_MIN, yyvsp[0].m_iValue );
-		;}
+			AddMvaRange ( pParser, (yyvsp[-2]), INT64_MIN, (yyvsp[0]).m_iValue );
+		}
+
     break;
 
   case 216:
 
     {
-			AddMvaRange ( pParser, yyvsp[-2], yyvsp[0].m_iValue, INT64_MAX );
-		;}
+			AddMvaRange ( pParser, (yyvsp[-2]), (yyvsp[0]).m_iValue, INT64_MAX );
+		}
+
     break;
 
   case 218:
@@ -4372,12 +3508,14 @@
 
   case 228:
 
-    { yyval = yyvsp[-1]; yyval.m_iType = TOK_ANY; ;}
+    { (yyval) = (yyvsp[-1]); (yyval).m_iType = TOK_ANY; }
+
     break;
 
   case 229:
 
-    { yyval = yyvsp[-1]; yyval.m_iType = TOK_ALL; ;}
+    { (yyval) = (yyvsp[-1]); (yyval).m_iType = TOK_ALL; }
+
     break;
 
   case 230:
@@ -4552,9 +3690,10 @@
   case 268:
 
     {
-			if ( !pParser->AddOption ( yyvsp[0] ) )
+			if ( !pParser->AddOption ( (yyvsp[0]) ) )
 				YYERROR;
-		;}
+		}
+
     break;
 
   case 269:
@@ -4859,12 +3998,14 @@
 
   case 323:
 
-    { TRACK_BOUNDS ( yyval, yyvsp[-3], yyvsp[0] ); ;}
+    { TRACK_BOUNDS ( (yyval), (yyvsp[-3]), (yyvsp[0]) ); }
+
     break;
 
   case 331:
 
-    { TRACK_BOUNDS ( yyval, yyvsp[-2], yyvsp[0] ); ;}
+    { TRACK_BOUNDS ( (yyval), (yyvsp[-2]), (yyvsp[0]) ); }
+
     break;
 
   case 332:
@@ -5664,8 +4805,9 @@
     {
 			SqlStmt_t & s = *pParser->m_pStmt;
 			s.m_eStmt = STMT_RELOAD_PLUGINS;
-			pParser->ToStringUnescape ( s.m_sUdfLib, yyvsp[0] );
-		;}
+			pParser->ToStringUnescape ( s.m_sUdfLib, (yyvsp[0]) );
+		}
+
     break;
 
   case 491:
@@ -5744,30 +4886,24 @@
 				pParser->m_pQuery->m_sFacetBy = pParser->m_pQuery->m_sGroupBy;
 				pParser->AddCount ();
 			}
-<<<<<<< HEAD
-		;}
+		}
+
     break;
 
   case 510:
 
     {
-			pParser->ToStringUnescape ( pParser->m_pStmt->m_sStringParam, yyvsp[0] );
-		;}
+			pParser->ToStringUnescape ( pParser->m_pStmt->m_sStringParam, (yyvsp[0]) );
+		}
+
     break;
 
   case 511:
 
     {
 			pParser->m_pStmt->m_eStmt = STMT_RELOAD_INDEX;
-			pParser->ToString ( pParser->m_pStmt->m_sIndex, yyvsp[-1]);
-		;}
-    break;
-
-
-    }
-=======
-		}
->>>>>>> deef0ad6
+			pParser->ToString ( pParser->m_pStmt->m_sIndex, (yyvsp[-1]));
+		}
 
     break;
 
