--- conflicted
+++ resolved
@@ -3441,33 +3441,6 @@
 
     break;
 
-<<<<<<< HEAD
-=======
-  case 208:
-
-    { TRACK_BOUNDS ( (yyval), (yyvsp[-3]), (yyvsp[0]) ); }
-
-    break;
-
-  case 209:
-
-    { TRACK_BOUNDS ( (yyval), (yyvsp[-3]), (yyvsp[0]) ); }
-
-    break;
-
-  case 210:
-
-    { TRACK_BOUNDS ( (yyval), (yyvsp[-3]), (yyvsp[0]) ); }
-
-    break;
-
-  case 212:
-
-    { (yyval).m_iType = TOK_CONST_INT; (yyval).m_iValue = (yyvsp[0]).m_iValue; }
-
-    break;
-
->>>>>>> 4b3774bf
   case 213:
 
     {
@@ -3567,6 +3540,24 @@
 			if ( !pParser->SetNewSyntax() )
 				YYERROR;
 		}
+
+    break;
+
+  case 226:
+
+    { TRACK_BOUNDS ( (yyval), (yyvsp[-3]), (yyvsp[0]) ); }
+
+    break;
+
+  case 227:
+
+    { TRACK_BOUNDS ( (yyval), (yyvsp[-3]), (yyvsp[0]) ); }
+
+    break;
+
+  case 228:
+
+    { TRACK_BOUNDS ( (yyval), (yyvsp[-3]), (yyvsp[0]) ); }
 
     break;
 
