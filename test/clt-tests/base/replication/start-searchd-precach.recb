--- conflicted
+++ resolved
@@ -1,12 +1,5 @@
 ––– input –––
-<<<<<<< HEAD
-mkdir -p /tmp/manticore-${INSTANCE}
-––– output –––
-––– input –––
-chmod -R 777 /tmp/manticore-${INSTANCE}
-=======
 mkdir -p /var/{run,lib,log}/manticore-${INSTANCE}
->>>>>>> 05aab2d0
 ––– output –––
 ––– input –––
 stdbuf -oL searchd -c test/clt-tests/base/searchd-with-flexible-ports.conf > /dev/null
