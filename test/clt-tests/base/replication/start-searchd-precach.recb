--- conflicted
+++ resolved
@@ -5,10 +5,6 @@
 stdbuf -oL searchd -c test/clt-tests/base/searchd-with-flexible-ports.conf > /dev/null
 ––– output –––
 ––– input –––
-<<<<<<< HEAD
-if timeout 10 grep -qm1 '\[BUDDY\] started' <(tail -n 1000 -f /var/log/manticore-${INSTANCE}/searchd.log); then echo 'Buddy started!'; else echo 'Timeout or failed!'; cat /var/log/manticore-${INSTANCE}/searchd.log;fi
-=======
 if timeout 10 grep -qm1 'accepting connections' <(tail -n 1000 -f /var/log/manticore-${INSTANCE}/searchd.log); then echo 'Accepting connections!'; else echo 'Timeout or failed!'; fi
->>>>>>> 05aab2d0
 ––– output –––
 Accepting connections!