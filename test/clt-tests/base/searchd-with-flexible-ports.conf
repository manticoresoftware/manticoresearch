#!/bin/sh
cat << EOF
common {
	plugin_dir = /usr/local/lib/manticore
	lemmatizer_base = /usr/share/manticore/
}
searchd {
<<<<<<< HEAD
	listen = ${INSTANCE}306:mysql41
	listen = ${INSTANCE}312
	listen = ${INSTANCE}308:http
	log = /tmp/manticore-${INSTANCE}/searchd.log
	query_log = /tmp/manticore-${INSTANCE}/query.log
	pid_file = /tmp/manticore-${INSTANCE}/searchd.pid
	data_dir = /tmp/manticore-${INSTANCE}
=======
	listen = 127.0.0.1:${INSTANCE}306:mysql41
	listen = 127.0.0.1:${INSTANCE}312
	listen = 127.0.0.1:${INSTANCE}308:http
	log = /var/log/manticore-${INSTANCE}/searchd.log
	query_log = /var/log/manticore-${INSTANCE}/query.log
	pid_file = /var/log/manticore-${INSTANCE}/searchd.pid
	data_dir = /var/log/manticore-${INSTANCE}
>>>>>>> 05aab2d0
	query_log_format = sphinxql
	query_log_commands = 1
}

EOF<|MERGE_RESOLUTION|>--- conflicted
+++ resolved
@@ -5,15 +5,6 @@
 	lemmatizer_base = /usr/share/manticore/
 }
 searchd {
-<<<<<<< HEAD
-	listen = ${INSTANCE}306:mysql41
-	listen = ${INSTANCE}312
-	listen = ${INSTANCE}308:http
-	log = /tmp/manticore-${INSTANCE}/searchd.log
-	query_log = /tmp/manticore-${INSTANCE}/query.log
-	pid_file = /tmp/manticore-${INSTANCE}/searchd.pid
-	data_dir = /tmp/manticore-${INSTANCE}
-=======
 	listen = 127.0.0.1:${INSTANCE}306:mysql41
 	listen = 127.0.0.1:${INSTANCE}312
 	listen = 127.0.0.1:${INSTANCE}308:http
@@ -21,7 +12,6 @@
 	query_log = /var/log/manticore-${INSTANCE}/query.log
 	pid_file = /var/log/manticore-${INSTANCE}/searchd.pid
 	data_dir = /var/log/manticore-${INSTANCE}
->>>>>>> 05aab2d0
 	query_log_format = sphinxql
 	query_log_commands = 1
 }
