––– input –––
rm -f /var/log/manticore/searchd.log; searchd --stopwait > /dev/null; searchd; if timeout 10 grep -qm1 '\[BUDDY\] started' <(tail -n 1000 -f /var/log/manticore/searchd.log); then echo 'Buddy started!'; else echo 'Timeout or failed!'; fi
––– output –––
Manticore %{SEMVER} %{COMMITDATE}#!/(\sdev)?\s/!#(columnar %{SEMVER} %{COMMITDATE}) (secondary %{SEMVER} %{COMMITDATE}) (knn %{SEMVER} %{COMMITDATE})
Copyright (c) 2001-2016, Andrew Aksyonoff
Copyright (c) 2008-2016, Sphinx Technologies Inc (http://sphinxsearch.com)
Copyright (c) 2017-%{YEAR}, Manticore Software LTD (https://manticoresearch.com)
[#!/[0-9]{2}:[0-9]{2}.[0-9]{3}/!#] [#!/[0-9]+/!#] using config file '/etc/manticoresearch/manticore.conf' (%{NUMBER} chars)...
starting daemon version '%{SEMVER} %{COMMITDATE} dev (columnar %{SEMVER} %{COMMITDATE}) (secondary %{SEMVER} %{COMMITDATE}) (knn %{SEMVER} %{COMMITDATE})' ...
listening on %{IPADDR}:9312 for sphinx and http(s)
listening on %{IPADDR}:9306 for mysql
listening on %{IPADDR}:9308 for sphinx and http(s)
<<<<<<< HEAD
=======
––– input –––
rm -f /var/log/manticore/searchd.log; searchd --stopwait > /dev/null; searchd; if timeout 10 grep -qm1 '\[BUDDY\] started' <(tail -n 1000 -f /var/log/manticore/searchd.log); then echo 'Buddy started!'; else echo 'Timeout or failed!'; fi
––– output –––
Manticore %{SEMVER} %{COMMITDATE}#!/(\sdev)?\s/!#(columnar %{SEMVER} %{COMMITDATE}) (secondary %{SEMVER} %{COMMITDATE}) (knn %{SEMVER} %{COMMITDATE})
Copyright (c) 2001-2016, Andrew Aksyonoff
Copyright (c) 2008-2016, Sphinx Technologies Inc (http://sphinxsearch.com)
Copyright (c) 2017-%{YEAR}, Manticore Software LTD (https://manticoresearch.com)
[#!/[0-9]{2}:[0-9]{2}.[0-9]{3}/!#] [#!/[0-9]+/!#] using config file '/etc/manticoresearch/manticore.conf' (%{NUMBER} chars)...
starting daemon version '%{SEMVER} %{COMMITDATE} dev (columnar %{SEMVER} %{COMMITDATE}) (secondary %{SEMVER} %{COMMITDATE}) (knn %{SEMVER} %{COMMITDATE})' ...
listening on %{IPADDR}:9312 for sphinx and http(s)
listening on %{IPADDR}:9306 for mysql
listening on %{IPADDR}:9308 for sphinx and http(s)
>>>>>>> 7643976b
Buddy started!<|MERGE_RESOLUTION|>--- conflicted
+++ resolved
@@ -6,23 +6,8 @@
 Copyright (c) 2008-2016, Sphinx Technologies Inc (http://sphinxsearch.com)
 Copyright (c) 2017-%{YEAR}, Manticore Software LTD (https://manticoresearch.com)
 [#!/[0-9]{2}:[0-9]{2}.[0-9]{3}/!#] [#!/[0-9]+/!#] using config file '/etc/manticoresearch/manticore.conf' (%{NUMBER} chars)...
-starting daemon version '%{SEMVER} %{COMMITDATE} dev (columnar %{SEMVER} %{COMMITDATE}) (secondary %{SEMVER} %{COMMITDATE}) (knn %{SEMVER} %{COMMITDATE})' ...
+starting daemon version '%{SEMVER} %{COMMITDATE}#!/(\sdev)?\s/!#(columnar %{SEMVER} %{COMMITDATE}) (secondary %{SEMVER} %{COMMITDATE}) (knn %{SEMVER} %{COMMITDATE})' ...
 listening on %{IPADDR}:9312 for sphinx and http(s)
 listening on %{IPADDR}:9306 for mysql
 listening on %{IPADDR}:9308 for sphinx and http(s)
-<<<<<<< HEAD
-=======
-––– input –––
-rm -f /var/log/manticore/searchd.log; searchd --stopwait > /dev/null; searchd; if timeout 10 grep -qm1 '\[BUDDY\] started' <(tail -n 1000 -f /var/log/manticore/searchd.log); then echo 'Buddy started!'; else echo 'Timeout or failed!'; fi
-––– output –––
-Manticore %{SEMVER} %{COMMITDATE}#!/(\sdev)?\s/!#(columnar %{SEMVER} %{COMMITDATE}) (secondary %{SEMVER} %{COMMITDATE}) (knn %{SEMVER} %{COMMITDATE})
-Copyright (c) 2001-2016, Andrew Aksyonoff
-Copyright (c) 2008-2016, Sphinx Technologies Inc (http://sphinxsearch.com)
-Copyright (c) 2017-%{YEAR}, Manticore Software LTD (https://manticoresearch.com)
-[#!/[0-9]{2}:[0-9]{2}.[0-9]{3}/!#] [#!/[0-9]+/!#] using config file '/etc/manticoresearch/manticore.conf' (%{NUMBER} chars)...
-starting daemon version '%{SEMVER} %{COMMITDATE} dev (columnar %{SEMVER} %{COMMITDATE}) (secondary %{SEMVER} %{COMMITDATE}) (knn %{SEMVER} %{COMMITDATE})' ...
-listening on %{IPADDR}:9312 for sphinx and http(s)
-listening on %{IPADDR}:9306 for mysql
-listening on %{IPADDR}:9308 for sphinx and http(s)
->>>>>>> 7643976b
 Buddy started!