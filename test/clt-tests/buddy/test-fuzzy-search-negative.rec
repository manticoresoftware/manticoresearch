--- conflicted
+++ resolved
@@ -17,7 +17,6 @@
 ––– input –––
 mysql -h0 -P9306 -e "SELECT * FROM name WHERE MATCH('SMITH') OPTION fuzzy='0';"
 ––– output –––
-<<<<<<< HEAD
 ERROR 1064 (42000) at line 1: unknown option 'fuzzy'
 ––– input –––
 mysql -h0 -P9306 -e "SELECT * FROM name WHERE MATCH('SMYTH') OPTION fuzzy='2';"
@@ -30,51 +29,4 @@
 ––– input –––
 mysql -h0 -P9306 -e "SELECT * FROM name WHERE MATCH('jane') OPTION fuzzy=@;"
 ––– output –––
-ERROR 1064 (42000) at line 1: unknown option 'fuzzy'
-=======
-ERROR 1064 (42000) at line 1: Invalid value for option 'fuzzy'
-––– input –––
-mysql -h0 -P9306 -e "SELECT * FROM name WHERE MATCH('SMYTH') OPTION fuzzy='2';"
-––– output –––
-ERROR 1064 (42000) at line 1: Invalid value for option 'fuzzy'
-––– input –––
-mysql -h0 -P9306 -e "SELECT * FROM name WHERE MATCH('john') OPTION fuzzy=a;"
-––– output –––
-ERROR 1064 (42000) at line 1: Invalid value for option 'fuzzy'
-––– input –––
-mysql -h0 -P9306 -e "SELECT * FROM name WHERE MATCH('jane') OPTION fuzzy=@;"
-––– output –––
-ERROR 1064 (42000) at line 1: Invalid value for option 'fuzzy'
-––– input –––
-mysql -h0 -P9306 -e "CALL AUTOCOMPLETE('j', 'name', 'us' AS layouts);"
-––– output –––
-ERROR 1064 (42000) at line 1: Autocomplete requires min_infix_len to be set
-––– input –––
-mysql -h0 -P9306 -e "CALL AUTOCOMPLETE(123, 'name', 'us' AS layouts);"
-––– output –––
-ERROR 1064 (42000) at line 1: Failed to parse query
-––– input –––
-mysql -h0 -P9306 -e "CALL AUTOCOMPLETE('', 'name', 'us' AS layouts);"
-––– output –––
-ERROR 1064 (42000) at line 1: Autocomplete requires min_infix_len to be set
-––– input –––
-mysql -h0 -P9306 -e "CALL AUTOCOMPLETE('@#$', 'name', 'us' AS layouts);"
-––– output –––
-ERROR 1064 (42000) at line 1: Autocomplete requires min_infix_len to be set
-––– input –––
-mysql -h0 -P9306 -e "CALL AUTOCOMPLETE('thisisaverylonginputstring', 'name', 'us' AS layouts);"
-––– output –––
-ERROR 1064 (42000) at line 1: Autocomplete requires min_infix_len to be set
-––– input –––
-mysql -h0 -P9306 -e "CALL AUTOCOMPLETE('jo', 'non_existing_table', 'us' AS layouts);"
-––– output –––
-ERROR 1064 (42000) at line 1: no such table 'non_existing_table'
-––– input –––
-mysql -h0 -P9306 -e "CALL AUTOCOMPLETE('jo', 'name', 123 AS layouts);"
-––– output –––
-ERROR 1064 (42000) at line 1: Autocomplete requires min_infix_len to be set
-––– input –––
-mysql -h0 -P9306 -e "SELECT * FROM test WHERE MATCH('hello') OPTION fuzzy=1 layouts='';"
-––– output –––
-ERROR 1064 (42000) at line 1: Invalid options in query string, make sure they are separated by commas
->>>>>>> 8f0cc036
+ERROR 1064 (42000) at line 1: unknown option 'fuzzy'