––– block: ../base/start-searchd –––
––– input –––
<<<<<<< HEAD
apt-get update -y > /dev/null; echo $?
––– output –––
0
––– input –––
apt-get install jq -y > /dev/null; echo $?
––– output –––
debconf: delaying package configuration, since apt-utils is not installed
0
––– input –––
php -d memory_limit=-1 ./test/clt-tests/scripts/load_us_names.php 1000 10 1000000 5 2 > /dev/null
=======
php -d memory_limit=-1 ./test/clt-tests/scripts/load_us_names_min_infix_len.php 1000 10 1000000 5 2 > /dev/null
>>>>>>> 2484d651
––– output –––
––– input –––
mysql -h0 -P9306 -e "SHOW CREATE TABLE name;" | grep "min_infix_len='2'" | sed "s/.*\(min_infix_len='2'\).*/\1/"
––– output –––
min_infix_len='2'
––– input –––
mysql -h0 -P9306 -e "SELECT COUNT(*) FROM name;"
––– output –––
+----------+
| count(*) |
+----------+
|  1000000 |
+----------+
––– input –––
mysql -h0 -P9306 -e "SELECT * FROM name WHERE MATCH('RICH') ORDER BY id ASC, username ASC OPTION fuzzy=1;"
––– output –––
+------+-------------------+
| id   | username          |
+------+-------------------+
|  195 | BRICE MULLIN      |
|  306 | GRICELDA SKELTON  |
|  362 | LAURICE SOLIZ     |
|  477 | ERICH LLAMAS      |
|  489 | LATRICE MANCILLA  |
|  607 | MAURICE PRATHER   |
|  658 | BRICE OLIVARES    |
|  696 | PATRICE WOOD      |
|  821 | JUNITA RICHARD    |
|  834 | AUREA RICO        |
|  853 | ROXANNE BRICE     |
| 1121 | RICH MOLL         |
| 1133 | JOELLA RICHARD    |
| 1159 | MINDY HEINRICH    |
| 1223 | YADIRA RICHARDSON |
| 1378 | BRICE ALLMAN      |
| 1573 | RICO VALENZUELA   |
| 1601 | BEATRICE LOVE     |
| 1821 | RICHELLE ROE      |
| 2135 | CHIQUITA RICHTER  |
+------+-------------------+
––– input –––
mysql -h0 -P9306 -e "SELECT * FROM name WHERE MATCH('EBGRNA') ORDER BY id ASC, username ASC OPTION fuzzy=1;"
––– output –––
+------+----------------------+
| id   | username             |
+------+----------------------+
|  674 | CONCEPTION ABERNATHY |
|  963 | BERNARDINA OSHEA     |
| 1353 | VERNA VITALE         |
| 1783 | BERNADETTE HALES     |
| 1838 | BERNARDINA MCMILLAN  |
| 1863 | ERNA ULLOA           |
| 1947 | SAMIRA ABERNATHY     |
| 2237 | JUDI BERNAL          |
| 2445 | MERNA GAITHER        |
| 3064 | BERNADINE HIBBARD    |
| 3194 | BERNADETTE SHELTON   |
| 3687 | VERNA GASTON         |
| 3780 | BERNARDINE WILKINS   |
| 4369 | ERNA VITALE          |
| 4636 | TARSHA HERNANDEZ     |
| 4661 | FERNANDO HOUCK       |
| 5043 | CONSTANCE ABERNATHY  |
| 5579 | LAVERNA GORMAN       |
| 5581 | FERNANDE ISRAEL      |
| 5797 | LAVERNA STORM        |
+------+----------------------+
––– input –––
mysql -h0 -P9306 -e "SELECT * FROM name WHERE MATCH('ANT') ORDER BY id ASC, username ASC OPTION fuzzy=1;"
––– output –––
+------+-------------------+
| id   | username          |
+------+-------------------+
|    7 | DAMIAN SOMERS     |
|   15 | TAMI WHELAN       |
|   18 | DARCY SANDBERG    |
|   19 | RANEE BROUGHTON   |
|   20 | STEPHEN ALLMAN    |
|   29 | AMANDA KEY        |
|   36 | ELFRIEDA HANKS    |
|   40 | NANNIE WILLINGHAM |
|   41 | YOULANDA TROUT    |
|   43 | ANTHONY SMOOT     |
|   46 | FRANCIE BUNDY     |
|   50 | LATASHA POLAND    |
|   52 | SHEMEKA DURAND    |
|   53 | LATANYA ARNDT     |
|   55 | JANELLE LASTER    |
|   56 | NANNIE HANNON     |
|   57 | GRANVILLE VALDEZ  |
|   58 | DEDE SPANN        |
|   59 | DANIEL MERRITT    |
|   62 | SAUL HOWLAND      |
+------+-------------------+
––– input –––
mysql -h0 -P9306 -e "SELECT * FROM name WHERE MATCH('tony') ORDER BY id ASC, username ASC OPTION fuzzy=1;"
––– output –––
+------+--------------------+
| id   | username           |
+------+--------------------+
|  117 | ANTONIA VANWINKLE  |
|  219 | ANTONIA MELGAR     |
|  390 | KARYL TONEY        |
|  760 | TONYA SHERRILL     |
| 1526 | LEONE TONEY        |
| 2131 | TONIA RAPP         |
| 2194 | TONIE HOANG        |
| 2332 | LATONIA VILLASENOR |
| 2356 | TONIE BARNHILL     |
| 2429 | TONIA BOSTICK      |
| 2583 | TONI SPENCE        |
| 2724 | ANTONIETTA CINTRON |
| 2880 | ANTONINA HASKELL   |
| 3317 | TONY DUPRE         |
| 3581 | ANTONIETTA BAEZ    |
| 3857 | TONEY SCHOEN       |
| 4365 | ROCHEL TONEY       |
| 4607 | ANTONIA DRISCOLL   |
| 4656 | TONYA PARRIS       |
| 4799 | TONY WEISS         |
+------+--------------------+
––– input –––
mysql -h0 -P9306 -e "SELECT * FROM name WHERE MATCH('SMITH') ORDER BY id DESC, username ASC OPTION fuzzy=1;"
––– output –––
+--------+-------------------+
| id     | username          |
+--------+-------------------+
| 999972 | KEITH SNOW        |
| 999928 | BONITA LEONG      |
| 999858 | TONITA GEARY      |
| 999854 | DOROTHA WISEMAN   |
| 999722 | SCOTT OLSON       |
| 999721 | TONITA ESTRADA    |
| 999263 | RUTHANN GREENE    |
| 999249 | MINH LANDERS      |
| 999126 | MALENA RUTHERFORD |
| 999119 | RUTHANNE CARDOSO  |
| 998892 | IRWIN SOUTHARD    |
| 998690 | MITCHELL SEITZ    |
| 998580 | RAMONITA SWISHER  |
| 998565 | RAMONITA MAYO     |
| 998538 | ELSA SEITZ        |
| 998525 | SCOTT CARRION     |
| 997944 | RUTHE SCHENK      |
| 997814 | MINH GOODWIN      |
| 997587 | RAMONITA GIBBONS  |
| 997557 | ARTIE SOUTH       |
+--------+-------------------+
––– input –––
mysql -h0 -P9306 -e "SELECT * FROM name WHERE MATCH('SMITH') ORDER BY id DESC, username ASC OPTION fuzzy=1;"
––– output –––
+--------+-------------------+
| id     | username          |
+--------+-------------------+
| 999972 | KEITH SNOW        |
| 999928 | BONITA LEONG      |
| 999858 | TONITA GEARY      |
| 999854 | DOROTHA WISEMAN   |
| 999722 | SCOTT OLSON       |
| 999721 | TONITA ESTRADA    |
| 999263 | RUTHANN GREENE    |
| 999249 | MINH LANDERS      |
| 999126 | MALENA RUTHERFORD |
| 999119 | RUTHANNE CARDOSO  |
| 998892 | IRWIN SOUTHARD    |
| 998690 | MITCHELL SEITZ    |
| 998580 | RAMONITA SWISHER  |
| 998565 | RAMONITA MAYO     |
| 998538 | ELSA SEITZ        |
| 998525 | SCOTT CARRION     |
| 997944 | RUTHE SCHENK      |
| 997814 | MINH GOODWIN      |
| 997587 | RAMONITA GIBBONS  |
| 997557 | ARTIE SOUTH       |
+--------+-------------------+
––– input –––
mysql -h0 -P9306 -e "SELECT * FROM name WHERE MATCH('SMYTH') ORDER BY id DESC, username ASC OPTION fuzzy=1;"
––– output –––
+--------+-------------------+
| id     | username          |
+--------+-------------------+
| 999972 | KEITH SNOW        |
| 999854 | DOROTHA WISEMAN   |
| 999722 | SCOTT OLSON       |
| 999498 | DORTHY DUCKWORTH  |
| 999263 | RUTHANN GREENE    |
| 999196 | HEATH MCNAMARA    |
| 999126 | MALENA RUTHERFORD |
| 999119 | RUTHANNE CARDOSO  |
| 999012 | HEATHER HAMMOCK   |
| 998892 | IRWIN SOUTHARD    |
| 998676 | BURT WOODWORTH    |
| 998525 | SCOTT CARRION     |
| 998220 | MORA WENTWORTH    |
| 998083 | EDMUND ASHWORTH   |
| 997999 | EDYTH CARLISLE    |
| 997944 | RUTHE SCHENK      |
| 997557 | ARTIE SOUTH       |
| 997543 | HEATHER CLAUSEN   |
| 997395 | JON ASHWORTH      |
| 997286 | JOI FARNSWORTH    |
+--------+-------------------+
––– input –––
mysql -h0 -P9306 -e "SELECT * FROM name WHERE MATCH('SMITH') ORDER BY id DESC, username ASC OPTION fuzzy="1";"
––– output –––
+--------+-------------------+
| id     | username          |
+--------+-------------------+
| 999972 | KEITH SNOW        |
| 999928 | BONITA LEONG      |
| 999858 | TONITA GEARY      |
| 999854 | DOROTHA WISEMAN   |
| 999722 | SCOTT OLSON       |
| 999721 | TONITA ESTRADA    |
| 999263 | RUTHANN GREENE    |
| 999249 | MINH LANDERS      |
| 999126 | MALENA RUTHERFORD |
| 999119 | RUTHANNE CARDOSO  |
| 998892 | IRWIN SOUTHARD    |
| 998690 | MITCHELL SEITZ    |
| 998580 | RAMONITA SWISHER  |
| 998565 | RAMONITA MAYO     |
| 998538 | ELSA SEITZ        |
| 998525 | SCOTT CARRION     |
| 997944 | RUTHE SCHENK      |
| 997814 | MINH GOODWIN      |
| 997587 | RAMONITA GIBBONS  |
| 997557 | ARTIE SOUTH       |
+--------+-------------------+
––– input –––
mysql -h0 -P9306 -e "SELECT * FROM name WHERE MATCH('john') ORDER BY id DESC, username ASC OPTION fuzzy=1;"
––– output –––
+--------+------------------------+
| id     | username               |
+--------+------------------------+
| 999960 | JONELL ENRIGHT         |
| 999931 | JONELL NIX             |
| 999925 | JONAH BURNSIDE         |
| 999921 | LAVONNA JONAS          |
| 999859 | JOHNETTA DO            |
| 999551 | JOHNNY CARNES          |
| 999547 | JOHNATHAN PEPPER       |
| 999508 | JOHNATHAN STUBBLEFIELD |
| 999170 | JOHNNY ABRAMS          |
| 999032 | AGNUS STJOHN           |
| 998834 | SCARLETT JONAS         |
| 998797 | JOHNATHON READ         |
| 998466 | JOHNSON JEAN           |
| 998392 | JOHN BACH              |
| 998305 | JOHNNY TAFOYA          |
| 998303 | JONG SAUER             |
| 998302 | JONATHON DUPRE         |
| 998277 | JOHNNIE LOR            |
| 998180 | JONA ELROD             |
| 998153 | JONG YORK              |
+--------+------------------------+
––– input –––
mysql -h0 -P9306 -e "SELECT * FROM name WHERE MATCH('jane') AND id BETWEEN 10000 AND 20000 ORDER BY username ASC OPTION fuzzy=1;"
––– output –––
+-------+--------------------+
| id    | username           |
+-------+--------------------+
| 11037 | DESIRE LANE        |
| 11055 | LANELLE WATTS      |
| 11358 | JANIE CRAWFORD     |
| 11391 | JAN LEW            |
| 11396 | MELITA LANE        |
| 11414 | MARYJANE HOLTZ     |
| 11498 | JANN LEDEZMA       |
| 11568 | JANETH SELBY       |
| 11752 | TRACIE JANKOWSKI   |
| 11757 | JANETTE GANTT      |
| 11833 | JANELLE DRIGGERS   |
| 10027 | ANJANETTE PORTILLO |
| 10055 | JANETTE LYNCH      |
| 10068 | JANN HACKETT       |
| 10110 | ALEJANDRINA DOWNS  |
| 10242 | ALEJANDRINA ZAPATA |
| 10269 | JANNET QUINN       |
| 10326 | JANICE APPEL       |
| 10385 | JANN CASON         |
| 10628 | LANETTE SWAIN      |
+-------+--------------------+
––– input –––
mysql -h0 -P9306 -e "SELECT * FROM name WHERE MATCH('EBGRNA') AND id BETWEEN 1000 AND 2000 ORDER BY username ASC OPTION fuzzy=1;"
––– output –––
+------+---------------------+
| id   | username            |
+------+---------------------+
| 1353 | VERNA VITALE        |
| 1783 | BERNADETTE HALES    |
| 1838 | BERNARDINA MCMILLAN |
| 1863 | ERNA ULLOA          |
| 1947 | SAMIRA ABERNATHY    |
+------+---------------------+
––– input –––
mysql -h0 -P9306 -e "SELECT * FROM name WHERE MATCH('SARA') ORDER BY id ASC, username ASC OPTION fuzzy=1;"
––– output –––
+------+------------------+
| id   | username         |
+------+------------------+
|  187 | LARA KIRK        |
|  206 | CLARA MORRIS     |
|  350 | KLARA DONALDSON  |
|  989 | ELAINE SARABIA   |
| 1408 | LARA FREDERICK   |
| 1660 | SARA GARNER      |
| 1819 | KARA CINTRON     |
| 1830 | SARAI ESPINAL    |
| 2073 | VALENTIN SARABIA |
| 2929 | LARA CINTRON     |
| 3044 | KLARA ANDRES     |
| 3372 | KLARA NORTON     |
| 3740 | CRUZ SARABIA     |
| 3779 | RUSSEL LARA      |
| 4699 | HEE SARABIA      |
| 4932 | KLARA GOODING    |
| 5829 | SARAI LINDLEY    |
| 5864 | SARAN KNAPP      |
| 5917 | SARA WAITE       |
| 6634 | CLARA BEALE      |
+------+------------------+
––– input –––
mysql -h0 -P9306 -e "CALL AUTOCOMPLETE('jo', 'name', 1 AS fuzziness);" | tail -n +4 | sort
––– output –––
+---------+
| joe     |
| john    |
| johnson |
| jonas   |
| jordan  |
| jose    |
| joseph  |
| joy     |
| joyce   |
| major   |
––– input –––
mysql -h0 -P9306 -e "CALL AUTOCOMPLETE('jo', 'name', 'us,ru' AS layouts);" | tail -n +4 | sort
––– output –––
+---------+
| joe     |
| john    |
| johnson |
| jonas   |
| jordan  |
| jose    |
| joseph  |
| joy     |
| joyce   |
| major   |
––– input –––
mysql -h0 -P9306 -e "CALL AUTOCOMPLETE('jo', 'name', 1 AS append);" | tail -n +4 | sort
––– output –––
+---------+
| joe     |
| john    |
| johnson |
| jonas   |
| jordan  |
| jose    |
| joseph  |
| joy     |
| joyce   |
| major   |
––– input –––
mysql -h0 -P9306 -e "CALL AUTOCOMPLETE('jo', 'name', 0 AS prepend);" | tail -n +4 | sort
––– output –––
+---------+
| joe     |
| john    |
| johnson |
| jonas   |
| jordan  |
| jose    |
| joseph  |
| joshua  |
| joy     |
| joyce   |
––– input –––
mysql -h0 -P9306 -e "CALL AUTOCOMPLETE('jo', 'name', 1 AS prepend, 1 AS append);" | tail -n +4 | sort
––– output –––
+---------+
| joe     |
| john    |
| johnson |
| jonas   |
| jordan  |
| jose    |
| joseph  |
| joy     |
| joyce   |
| major   |
––– input –––
mysql -h0 -P9306 -e "CALL AUTOCOMPLETE('jo', 'name', 1 AS fuzziness, '' AS layouts, 1 AS append, 1 AS prepend);" | tail -n +4 | sort
––– output –––
+---------+
| joe     |
| john    |
| johnson |
| jonas   |
| jordan  |
| jose    |
| joseph  |
| joy     |
| joyce   |
| major   |
––– input –––
mysql -h0 -P9306 -e "CALL AUTOCOMPLETE('jo', 'name', 2 AS fuzziness, 'us,ru' AS layouts, 1 AS append, 1 AS prepend, 2 AS expansion_len);" | tail -n +4 | sort
––– output –––
+-------+
| joe   |
| john  |
| jose  |
| joy   |
––– input –––
mysql -h0 -P9306 -e "CALL AUTOCOMPLETE('jo', 'name', 1 AS append);" | tail -n +4 | sort
––– output –––
+---------+
| joe     |
| john    |
| johnson |
| jonas   |
| jordan  |
| jose    |
| joseph  |
| joy     |
| joyce   |
| major   |
––– input –––
mysql -h0 -P9306 -e "CALL AUTOCOMPLETE('jo', 'name', 1 AS prepend);" | tail -n +4 | sort
––– output –––
+---------+
| joe     |
| john    |
| johnson |
| jonas   |
| jordan  |
| jose    |
| joseph  |
| joy     |
| joyce   |
| major   |
––– input –––
mysql -h0 -P9306 -e "CALL AUTOCOMPLETE('jo', 'name', 1 AS append, 1 AS prepend);" | tail -n +4 | sort
––– output –––
+---------+
| joe     |
| john    |
| johnson |
| jonas   |
| jordan  |
| jose    |
| joseph  |
| joy     |
| joyce   |
| major   |
––– input –––
mysql -h0 -P9306 -e "CALL AUTOCOMPLETE('jo', 'name', 'us' AS layouts);" | tail -n +4 | sort
––– output –––
+---------+
| joe     |
| john    |
| johnson |
| jonas   |
| jordan  |
| jose    |
| joseph  |
| joy     |
| joyce   |
| major   |
––– input –––
mysql -h0 -P9306 -e "CALL AUTOCOMPLETE('jo', 'name', 'ru' AS layouts);" | tail -n +4 | sort
––– output –––
+---------+
| joe     |
| john    |
| johnson |
| jonas   |
| jordan  |
| jose    |
| joseph  |
| joy     |
| joyce   |
| major   |
––– input –––
mysql -h0 -P9306 -e "CALL AUTOCOMPLETE('al', 'name', 0 AS fuzziness);" | tail -n +4 | sort
––– output –––
+-----------+
| albert    |
| alexander |
| allen     |
| dale      |
| dallas    |
| donald    |
| gale      |
| kendall   |
| marshall  |
| walter    |
––– input –––
mysql -h0 -P9306 -e "CALL AUTOCOMPLETE('mi', 'name', 0 AS append, 1 AS prepend);" | tail -n +4 | sort
––– output –––
+---------+
| ami     |
| britni  |
| brittni |
| cami    |
| choi    |
| darci   |
| eleni   |
| jami    |
| jani    |
| jeni    |
| joi     |
| kaci    |
| kami    |
| kimi    |
| laci    |
| lani    |
| luci    |
| mancini |
| marci   |
| martini |
| melani  |
| muoi    |
| nanci   |
| neomi   |
| noemi   |
| nohemi  |
| ricci   |
| shani   |
| staci   |
| tammi   |
| toi     |
| tomi    |
| traci   |
––– input –––
mysql -h0 -P9306 -e "CALL AUTOCOMPLETE('ch', 'name', 1 AS fuzziness, 3 AS expansion_len);" | tail -n +4 | sort
––– output –––
+-------+
| chang |
| chi   |
| chung |
––– input –––
mysql -h0 -P9306 -e "CALL AUTOCOMPLETE('зф', 'name', 'us,ru' AS layouts);" | tail -n +4 | sort
––– output –––
+---------+
| page    |
| paige   |
| palma   |
| palmer  |
| paris   |
| parker  |
| pat     |
| patrick |
| paul    |
| paz     |
––– input –––
mysql -h0 -P9306 -e "CALL AUTOCOMPLETE('зф', 'name', 'us' AS layouts);" | tail -n +4 | sort
––– output –––
––– input –––
mysql -h0 -P9306 -e "CALL AUTOCOMPLETE('gr', 'name', 1 AS fuzziness, 'ru' AS layouts, 1 AS append, 1 AS prepend);" | tail -n +4 | sort
––– output –––
+------------+
| grace      |
| gracia     |
| grady      |
| graham     |
| grant      |
| gregg      |
| gregory    |
| griffin    |
| grover     |
| montenegro |
––– input –––
mysql -h0 -P9306 -e "drop table if exists t; create table t(f text) min_infix_len='2'; insert into t values(1, 'something'), (2, 'some thing'); select * from t where match('somethin') option fuzzy=0;"
––– output –––
––– input –––
mysql -h0 -P9306 -e "select * from t where match('somethin') option fuzzy=0;"
––– output –––
––– input –––
mysql -P9306 -h0 -e "drop table if exists t; create table t(f text) min_infix_len='2'; insert into t values(1, 'something');"
––– output –––<|MERGE_RESOLUTION|>--- conflicted
+++ resolved
@@ -1,6 +1,5 @@
 ––– block: ../base/start-searchd –––
 ––– input –––
-<<<<<<< HEAD
 apt-get update -y > /dev/null; echo $?
 ––– output –––
 0
@@ -10,10 +9,7 @@
 debconf: delaying package configuration, since apt-utils is not installed
 0
 ––– input –––
-php -d memory_limit=-1 ./test/clt-tests/scripts/load_us_names.php 1000 10 1000000 5 2 > /dev/null
-=======
 php -d memory_limit=-1 ./test/clt-tests/scripts/load_us_names_min_infix_len.php 1000 10 1000000 5 2 > /dev/null
->>>>>>> 2484d651
 ––– output –––
 ––– input –––
 mysql -h0 -P9306 -e "SHOW CREATE TABLE name;" | grep "min_infix_len='2'" | sed "s/.*\(min_infix_len='2'\).*/\1/"
