--- conflicted
+++ resolved
@@ -778,8 +778,6 @@
 | settings      | min_infix_len = 2 |
 +---------------+-------------------+
 ––– input –––
-<<<<<<< HEAD
-=======
 mysql -h0 -P9306 -e "show version\G;"
 ––– output –––
 *************************** 1. row ***************************
@@ -816,7 +814,6 @@
 |    2 | abcd efgh |
 +------+-----------+
 ––– input –––
->>>>>>> aee0140a
 mysql -h0 -P9306 -e "SELECT * FROM idx_plain WHERE MATCH('nonexistent') OPTION fuzzy=1;"
 ––– output –––
 ERROR 1064 (42000) at line 1: unknown option 'fuzzy'
