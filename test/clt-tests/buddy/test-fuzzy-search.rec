--- conflicted
+++ resolved
@@ -1,8 +1,5 @@
 ––– block: ../base/start-searchd –––
 ––– input –––
-<<<<<<< HEAD
-php -d memory_limit=-1 ./test/clt-tests/scripts/load_us_names.php 1000 10 1000000 5 > /dev/null
-=======
 apt-get update -y > /dev/null; echo $?
 ––– output –––
 0
@@ -13,8 +10,11 @@
 0
 ––– input –––
 php -d memory_limit=-1 ./test/clt-tests/scripts/load_us_names_min_infix_len.php 1000 10 1000000 5 2 > /dev/null
->>>>>>> 8f0cc036
-––– output –––
+––– output –––
+––– input –––
+mysql -h0 -P9306 -e "SHOW CREATE TABLE name;" | grep "min_infix_len='2'" | sed "s/.*\(min_infix_len='2'\).*/\1/"
+––– output –––
+min_infix_len='2'
 ––– input –––
 mysql -h0 -P9306 -e "SELECT COUNT(*) FROM name;"
 ––– output –––
