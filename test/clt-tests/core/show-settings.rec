––– input –––
export INSTANCE=1
––– output –––
––– block: ../base/replication/start-searchd-precach –––
––– input –––
mysql -h0 -P1306 -e "SHOW SETTINGS;"
––– output –––
+----------------------------+------------------------------------------------------------+
| Setting_name               | Value                                                      |
+----------------------------+------------------------------------------------------------+
| configuration_file         | /.clt/test/clt-tests/base/searchd-with-flexible-ports.conf |
| worker_pid                 | %{NUMBER}                                                         |
| searchd.listen             | %{IPADDR}:%{NUMBER}:mysql41                                     |
| searchd.listen             | %{IPADDR}:%{NUMBER}                                             |
| searchd.listen             | %{IPADDR}:%{NUMBER}:http                                        |
| searchd.log                | /var/log/manticore-1/searchd.log                           |
| searchd.query_log          | /var/log/manticore-1/query.log                             |
| searchd.pid_file           | /var/log/manticore-1/searchd.pid                           |
| searchd.data_dir           | /var/log/manticore-1                                       |
| searchd.query_log_format   | sphinxql                                                   |
| searchd.query_log_commands | 1                                                          |
| searchd.binlog_path        | /var/log/manticore-1/binlog                                |
| common.plugin_dir          | /usr/local/lib/manticore                                   |
<<<<<<< HEAD
| common.lemmatizer_base     | /usr/share/manticore/morph/                                |
=======
| common.lemmatizer_base     | /usr/share/manticore/                                      |
>>>>>>> 05aab2d0
+----------------------------+------------------------------------------------------------+<|MERGE_RESOLUTION|>--- conflicted
+++ resolved
@@ -21,9 +21,5 @@
 | searchd.query_log_commands | 1                                                          |
 | searchd.binlog_path        | /var/log/manticore-1/binlog                                |
 | common.plugin_dir          | /usr/local/lib/manticore                                   |
-<<<<<<< HEAD
-| common.lemmatizer_base     | /usr/share/manticore/morph/                                |
-=======
 | common.lemmatizer_base     | /usr/share/manticore/                                      |
->>>>>>> 05aab2d0
 +----------------------------+------------------------------------------------------------+