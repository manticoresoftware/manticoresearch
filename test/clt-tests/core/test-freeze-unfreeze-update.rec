––– input –––
export INSTANCE=1
––– output –––
––– block: ../base/replication/start-searchd-precach –––
––– input –––
<<<<<<< HEAD
export INSTANCE=2
––– output –––
––– block: ../base/replication/start-searchd-precach –––
=======
mkdir -p /tmp/data; rm -f /tmp/searchd.log; stdbuf -oL searchd --stopwait > /dev/null; stdbuf -oL searchd -c /tmp/116.conf > /dev/null
––– output –––
––– input –––
if timeout 10 grep -qm1 '\[BUDDY\] started' <(tail -n 1000 -f /tmp/searchd.log); then echo 'Buddy started!'; else echo 'Timeout or failed!'; cat /tmp/searchd.log;fi
––– output –––
Buddy started!
>>>>>>> 05aab2d0
––– input –––
export INSTANCE=3
––– output –––
––– block: ../base/replication/start-searchd-precach –––
––– input –––
export CLUSTER_NAME=replication
––– output –––
––– input –––
mysql -h0 -P1306 -e "create cluster ${CLUSTER_NAME}"
––– output –––
––– input –––
for n in `seq 2 $INSTANCE`; do mysql -h0 -P${n}306 -e "join cluster ${CLUSTER_NAME} at '127.0.0.1:1312'"; done;
––– output –––
––– input –––
mysql -h0 -P1306 -e "SHOW STATUS LIKE 'cluster_replication_status'\G"
––– output –––
––– input –––
mysql -h0 -P1306 -e "SHOW STATUS LIKE 'cluster_replication_nodes_set'\G;"
––– output –––
––– input –––
mysql -h0 -P2306 -e "SHOW STATUS LIKE 'cluster_replication_status'\G"
––– output –––
––– input –––
mysql -h0 -P2306 -e "SHOW STATUS LIKE 'cluster_replication_nodes_set'\G;"
––– output –––
––– input –––
mysql -h0 -P3306 -e "SHOW STATUS LIKE 'cluster_replication_status'\G"
––– output –––
––– input –––
mysql -h0 -P3306 -e "SHOW STATUS LIKE 'cluster_replication_nodes_set'\G;"
––– output –––
––– input –––
php -d memory_limit=2G ./test/clt-tests/scripts/load_names_attr.php --batch-size=5000 --concurrency=1 --docs=1000000 --start-id=01 --rt-mem-limit=256M --min-infix-len=2 --drop-table --port=2306
––– output –––
––– input –––
mysql -h0 -P2306 -e "ALTER CLUSTER replication ADD name;"
––– output –––
––– input –––
mysql -P1306 -h0 -e "SELECT COUNT(*) FROM name;"
––– output –––
+----------+
| count(*) |
+----------+
|  1100000 |
+----------+
––– input –––
mysql -P1306 -h0 -e "DESCRIBE name;"
––– output –––
––– input –––
mysql -P1306 -h0 -e "SELECT * FROM name limit 10;"
––– output –––
––– input –––
mysql -P1306 -h0 -e "SELECT id, s FROM name LIMIT 10;"
––– output –––
––– input –––
mysql -P1306 -h0 -e "SHOW CREATE TABLE name\G;"
––– output –––
––– input –––
mysql -P2306 -h0 -e "SHOW CREATE TABLE name\G;"
––– output –––
––– input –––
mysql -P3306 -h0 -e "SHOW CREATE TABLE name\G;"
––– output –––
––– input –––
mysql -P1306 -h0 -e "SELECT COUNT(*) FROM name;"
––– output –––
+----------+
| count(*) |
+----------+
|  1000000 |
+----------+
––– input –––
rm -f /tmp/update.sql; for n in `seq 01 100`; do echo "UPDATE replication:name SET s='b' WHERE id=$n;" >> /tmp/update.sql; done; while true; do mysql -P1306 -h0 < /tmp/update.sql; done & UPDATE_PID=$!
––– output –––
[%{NUMBER}] %{NUMBER}
––– input –––
mysql -P1306 -h0 -e "DESCRIBE name;"
––– output –––
––– input –––
mysql -P1306 -h0 -e "SELECT id FROM replication:name WHERE MATCH('@s value1');"
––– output –––
––– input –––
mysql -P1306 -h0 -e "SHOW CREATE TABLE replication:name\G;"
––– output –––
––– input –––
<<<<<<< HEAD
sleep 10; mysql -P1306 -h0 -e "SELECT * FROM replication:name limit 10;"
=======
(rm -f /tmp/update.sql; for n in `seq 1 10000`; do echo "update t set s='b' where id=1;" >> /tmp/update.sql; done; nohup sh -c "while true; do mysql -P9315 -h0 < /tmp/update.sql | break; done" &>/dev/null &) 2>/dev/null
>>>>>>> 05aab2d0
––– output –––
––– input –––
mysql -P2306 -h0 -e "SELECT * FROM replication:name limit 10;"
––– output –––
––– input –––
mysql -P3306 -h0 -e "SELECT * FROM replication:name limit 10;"
––– output –––
––– input –––
sleep 1; mysql -P9306 -h0 -e "freeze replication:name"
––– output –––
+------------------------+------------------------+
| file                   | normalized             |
+------------------------+------------------------+
| /tmp/data/t/t.0.spa    | /tmp/data/t/t.0.spa    |
| /tmp/data/t/t.0.spb    | /tmp/data/t/t.0.spb    |
| /tmp/data/t/t.0.spd    | /tmp/data/t/t.0.spd    |
| /tmp/data/t/t.0.spe    | /tmp/data/t/t.0.spe    |
| /tmp/data/t/t.0.sph    | /tmp/data/t/t.0.sph    |
| /tmp/data/t/t.0.sphi   | /tmp/data/t/t.0.sphi   |
| /tmp/data/t/t.0.spi    | /tmp/data/t/t.0.spi    |
| /tmp/data/t/t.0.spidx  | /tmp/data/t/t.0.spidx  |
| /tmp/data/t/t.0.spm    | /tmp/data/t/t.0.spm    |
| /tmp/data/t/t.0.spp    | /tmp/data/t/t.0.spp    |
| /tmp/data/t/t.0.spt    | /tmp/data/t/t.0.spt    |
| /tmp/data/t/t.meta     | /tmp/data/t/t.meta     |
| /tmp/data/t/t.ram      | /tmp/data/t/t.ram      |
| /tmp/data/t/t.settings | /tmp/data/t/t.settings |
+------------------------+------------------------+
––– input –––
sleep 1; kill $UPDATE_PID; wait $UPDATE_PID 2>/dev/null;
––– output –––
0
––– input –––
(sleep 1; mysql -P1306 -h0 -e "drop table if exists replication:name;" && mysql -P1306 -h0 -e "CREATE TABLE name(a string); insert into name values(1, 'a'); flush ramchunk ; freeze t"; mysql -P1306 -h0 -e "update name set a='b' where id = 1" 2>&1 &)
––– output –––
––– input –––
if timeout 5 mysql -P1306 -h0 -e 'SELECT * FROM t'; then echo 'Query executed'; else echo 'Query not executed'; fi
––– output –––<|MERGE_RESOLUTION|>--- conflicted
+++ resolved
@@ -3,18 +3,9 @@
 ––– output –––
 ––– block: ../base/replication/start-searchd-precach –––
 ––– input –––
-<<<<<<< HEAD
 export INSTANCE=2
 ––– output –––
 ––– block: ../base/replication/start-searchd-precach –––
-=======
-mkdir -p /tmp/data; rm -f /tmp/searchd.log; stdbuf -oL searchd --stopwait > /dev/null; stdbuf -oL searchd -c /tmp/116.conf > /dev/null
-––– output –––
-––– input –––
-if timeout 10 grep -qm1 '\[BUDDY\] started' <(tail -n 1000 -f /tmp/searchd.log); then echo 'Buddy started!'; else echo 'Timeout or failed!'; cat /tmp/searchd.log;fi
-––– output –––
-Buddy started!
->>>>>>> 05aab2d0
 ––– input –––
 export INSTANCE=3
 ––– output –––
@@ -23,8 +14,12 @@
 export CLUSTER_NAME=replication
 ––– output –––
 ––– input –––
-mysql -h0 -P1306 -e "create cluster ${CLUSTER_NAME}"
+mkdir -p /tmp/data; rm -f /tmp/searchd.log; stdbuf -oL searchd --stopwait > /dev/null; stdbuf -oL searchd -c /tmp/116.conf > /dev/null
 ––– output –––
+––– input –––
+if timeout 10 grep -qm1 '\[BUDDY\] started' <(tail -n 1000 -f /tmp/searchd.log); then echo 'Buddy started!'; else echo 'Timeout or failed!'; cat /tmp/searchd.log;fi
+––– output –––
+Buddy started!
 ––– input –––
 for n in `seq 2 $INSTANCE`; do mysql -h0 -P${n}306 -e "join cluster ${CLUSTER_NAME} at '127.0.0.1:1312'"; done;
 ––– output –––
@@ -32,7 +27,7 @@
 mysql -h0 -P1306 -e "SHOW STATUS LIKE 'cluster_replication_status'\G"
 ––– output –––
 ––– input –––
-mysql -h0 -P1306 -e "SHOW STATUS LIKE 'cluster_replication_nodes_set'\G;"
+(rm -f /tmp/update.sql; for n in `seq 1 10000`; do echo "update t set s='b' where id=1;" >> /tmp/update.sql; done; nohup sh -c "while true; do mysql -P9315 -h0 < /tmp/update.sql | break; done" &>/dev/null &) 2>/dev/null
 ––– output –––
 ––– input –––
 mysql -h0 -P2306 -e "SHOW STATUS LIKE 'cluster_replication_status'\G"
@@ -100,11 +95,7 @@
 mysql -P1306 -h0 -e "SHOW CREATE TABLE replication:name\G;"
 ––– output –––
 ––– input –––
-<<<<<<< HEAD
 sleep 10; mysql -P1306 -h0 -e "SELECT * FROM replication:name limit 10;"
-=======
-(rm -f /tmp/update.sql; for n in `seq 1 10000`; do echo "update t set s='b' where id=1;" >> /tmp/update.sql; done; nohup sh -c "while true; do mysql -P9315 -h0 < /tmp/update.sql | break; done" &>/dev/null &) 2>/dev/null
->>>>>>> 05aab2d0
 ––– output –––
 ––– input –––
 mysql -P2306 -h0 -e "SELECT * FROM replication:name limit 10;"
