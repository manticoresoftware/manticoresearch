––– input –––
export PATH=/usr/bin:/usr/local/bin:/usr/sbin:/sbin:/bin
––– output –––
––– input –––
apt-get update -y > /dev/null; echo $?
––– output –––
0
––– input –––
apt-get install -y gnupg2 wget mariadb-client procps > /dev/null 2>&1; echo $?
––– output –––
0
––– input –––
wget -q https://repo.manticoresearch.com/manticore-repo.noarch.deb
––– output –––
––– input –––
dpkg -i manticore-repo.noarch.deb > /dev/null; echo $?
––– output –––
gpg: key 14D612DB3D2730E2: "Manticore Search <support@manticoresearch.com>" not changed
gpg: Total number processed: 1
gpg:              unchanged: 1
0
––– input –––
apt-get update -y > /dev/null; echo $?
––– output –––
0
––– input –––
apt-get install -y manticore manticore-extra > /dev/null 2>&1; echo $?
––– output –––
0
––– input –––
searchd --version
––– output –––
Manticore %{SEMVER} %{COMMITDATE} (columnar %{SEMVER} %{COMMITDATE}) (secondary %{SEMVER} %{COMMITDATE}) (knn %{SEMVER} %{COMMITDATE})
Copyright (c) 2001-2016, Andrew Aksyonoff
Copyright (c) 2008-2016, Sphinx Technologies Inc (http://sphinxsearch.com)
Copyright (c) 2017-%{YEAR}, Manticore Software LTD (https://manticoresearch.com)
––– input –––
manticore-executor -v
––– output –––
PHP %{SEMVER} (cli) (built: #!/[a-zA-Z]{3}/!# #!/[0-9]+/!# %{YEAR} %{TIME}) (NTS)
Copyright (c) The PHP Group
Zend Engine %{SEMVER}, Copyright (c) Zend Technologies
––– block: start-searchd-release –––
––– block: check-searchd-process –––
<<<<<<< HEAD
––– block: check-backup –––
=======
––– block: check-backup –––
––– input –––
apt-get remove -y 'manticore*' > /dev/null 2>&1; echo $?
––– output –––
0
––– input –––
dpkg -l | grep ^rc | awk '/^rc/ && /manticore/ { print $2 }'
––– output –––
manticore-common
manticore-repo
manticore-server
manticore-server-core
manticore-tools
>>>>>>> 1de3cb36
<|MERGE_RESOLUTION|>--- conflicted
+++ resolved
@@ -42,9 +42,6 @@
 Zend Engine %{SEMVER}, Copyright (c) Zend Technologies
 ––– block: start-searchd-release –––
 ––– block: check-searchd-process –––
-<<<<<<< HEAD
-––– block: check-backup –––
-=======
 ––– block: check-backup –––
 ––– input –––
 apt-get remove -y 'manticore*' > /dev/null 2>&1; echo $?
@@ -57,5 +54,4 @@
 manticore-repo
 manticore-server
 manticore-server-core
-manticore-tools
->>>>>>> 1de3cb36
+manticore-tools