--- conflicted
+++ resolved
@@ -25,9 +25,6 @@
 Zend Engine #!/v[0-9]+\.[0-9]+\.[0-9]+/!#, Copyright (c) Zend Technologies
 ––– block: start-searchd-release –––
 ––– block: check-searchd-process –––
-<<<<<<< HEAD
-––– block: check-backup –––
-=======
 ––– block: check-backup –––
 ––– input –––
 yum remove -y 'manticore*' > /dev/null 2>&1; echo $?
@@ -36,5 +33,4 @@
 ––– input –––
 rpm -qa | grep manticore | awk -F'_' '{print $1}'
 ––– output –––
-manticore-tools-6.3.0
->>>>>>> 1de3cb36
+manticore-tools-6.3.0