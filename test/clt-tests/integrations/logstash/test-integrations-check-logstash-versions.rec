--- conflicted
+++ resolved
@@ -68,9 +68,6 @@
 echo "$TESTED_VERSIONS"
 SCRIPT
 ––– output –––
-<<<<<<< HEAD
-✅ No new versions found after 9.2
-=======
 ✅ No new versions found after 9.2
 Using tested versions:
 7.17
@@ -96,5 +93,4 @@
 8.19
 9.0
 9.1
-9.2
->>>>>>> aaea1aad
+9.2