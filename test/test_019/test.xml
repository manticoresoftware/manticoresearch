--- conflicted
+++ resolved
@@ -1,4 +1,3 @@
-<<<<<<< HEAD
 <?xml version="1.0" encoding="utf-8"?>
 <test>
 
@@ -106,6 +105,10 @@
 <!-- regression for embedded zeroes -->
 <sphinxql>select * from test where match ( 'wordbefore' )</sphinxql>
 <sphinxql>select * from test where match ( 'wordafter' )</sphinxql>
+<!-- regression @@relaxed vs complex query -->
+<sphinxql>select * from test where match ( '@@relaxed ((@title sample) | (@ttitle sample) (@body program -in )) ' )</sphinxql>
+<sphinxql>select * from test where match ( '@@relaxed ((@ttitle sample) | (@title sample) (@body program -in )) ' )</sphinxql>
+<sphinxql>select * from test where match ( '@@relaxed ((@ttitle sample) | (@ttitle sample) (@body program -in )) ' )</sphinxql>
 </sphqueries>
 <db_create>
 CREATE TABLE `test_table`
@@ -149,157 +152,4 @@
 (1010, 'spec5', 'of my text5' )
 </db_insert>
 
-</test>
-=======
-<?xml version="1.0" encoding="utf-8"?>
-<test>
-
-<name>extended queries</name>
-
-<config>
-indexer
-{
-	mem_limit		= 16M
-}
-
-searchd
-{
-	<searchd_settings/>
-}
-
-source srctest
-{
-	type			= mysql
-	<sql_settings/>
-	sql_query		= SELECT * FROM test_table where document_id &lt; 1000
-	sql_query_pre = SET NAMES utf8
-}
-
-index test
-{
-	source			= srctest
-	path			= <data_path/>/test
-	min_word_len	= 2
-	ngram_chars = U+4E00..U+9FBF, U+3400..U+4DBF, U+20000..U+2A6DF, U+F900..U+FAFF,U+2F800..U+2FA1F, U+2E80..U+2EFF, U+2F00..U+2FDF, U+3100..U+312F, U+31A0..U+31BF,U+3040..U+309F, U+30A0..U+30FF, U+31F0..U+31FF, U+AC00..U+D7AF, U+1100..U+11FF,U+3130..U+318F, U+A000..U+A48F, U+A490..U+A4CF
-	ngram_len = 1
-	charset_table = U+FF10..U+FF19->0..9, 0..9, U+FF41..U+FF5A->a..z, U+FF21..U+FF3A->a..z,A..Z->a..z, a..z, U+0149, U+017F, U+0138, U+00DF, U+00FF, U+00C0..U+00D6->U+00E0..U+00F6,U+00E0..U+00F6, U+00D8..U+00DE->U+00F8..U+00FE, U+00F8..U+00FE, U+0100->U+0101, U+0101,U+0102->U+0103, U+0103, U+0104->U+0105, U+0105, U+0106->U+0107, U+0107, U+0108->U+0109,U+0109, U+010A->U+010B, U+010B, U+010C->U+010D, U+010D, U+010E->U+010F, U+010F,U+0110->U+0111, U+0111, U+0112->U+0113, U+0113, U+0114->U+0115, U+0115, U+0116->U+0117,U+0117, U+0118->U+0119, U+0119, U+011A->U+011B, U+011B, U+011C->U+011D, U+011D,U+011E->U+011F, U+011F, U+0130->U+0131, U+0131, U+0132->U+0133, U+0133, U+0134->U+0135,U+0135, U+0136->U+0137, U+0137, U+0139->U+013A, U+013A, U+013B->U+013C, U+013C,U+013D->U+013E, U+013E, U+013F->U+0140, U+0140, U+0141->U+0142, U+0142, U+0143->U+0144,U+0144, U+0145->U+0146, U+0146, U+0147->U+0148, U+0148, U+014A->U+014B, U+014B,U+014C->U+014D, U+014D, U+014E->U+014F, U+014F, U+0150->U+0151, U+0151, U+0152->U+0153,U+0153, U+0154->U+0155, U+0155, U+0156->U+0157, U+0157, U+0158->U+0159, U+0159,U+015A->U+015B, U+015B, U+015C->U+015D, U+015D, U+015E->U+015F, U+015F, U+0160->U+0161,U+0161, U+0162->U+0163, U+0163, U+0164->U+0165, U+0165, U+0166->U+0167, U+0167,U+0168->U+0169, U+0169, U+016A->U+016B, U+016B, U+016C->U+016D, U+016D, U+016E->U+016F,U+016F, U+0170->U+0171, U+0171, U+0172->U+0173, U+0173, U+0174->U+0175, U+0175,U+0176->U+0177, U+0177, U+0178->U+00FF, U+00FF, U+0179->U+017A, U+017A, U+017B->U+017C,U+017C, U+017D->U+017E, U+017E, U+0410..U+042F->U+0430..U+044F, U+0430..U+044F,U+05D0..U+05EA, U+0531..U+0556->U+0561..U+0586, U+0561..U+0587, U+0621..U+063A, U+01B9,U+01BF, U+0640..U+064A, U+0660..U+0669, U+066E, U+066F, U+0671..U+06D3, U+06F0..U+06FF,U+0904..U+0939, U+0958..U+095F, U+0960..U+0963, U+0966..U+096F, U+097B..U+097F,U+0985..U+09B9, U+09CE, U+09DC..U+09E3, U+09E6..U+09EF, U+0A05..U+0A39, U+0A59..U+0A5E,U+0A66..U+0A6F, U+0A85..U+0AB9, U+0AE0..U+0AE3, U+0AE6..U+0AEF, U+0B05..U+0B39,U+0B5C..U+0B61, U+0B66..U+0B6F, U+0B71, U+0B85..U+0BB9, U+0BE6..U+0BF2, U+0C05..U+0C39,U+0C66..U+0C6F, U+0C85..U+0CB9, U+0CDE..U+0CE3, U+0CE6..U+0CEF, U+0D05..U+0D39, U+0D60,U+0D61, U+0D66..U+0D6F, U+0D85..U+0DC6, U+1900..U+1938, U+1946..U+194F, U+A800..U+A805,U+A807..U+A822, U+0386->U+03B1, U+03AC->U+03B1, U+0388->U+03B5, U+03AD->U+03B5,U+0389->U+03B7, U+03AE->U+03B7, U+038A->U+03B9, U+0390->U+03B9, U+03AA->U+03B9,U+03AF->U+03B9, U+03CA->U+03B9, U+038C->U+03BF, U+03CC->U+03BF, U+038E->U+03C5,U+03AB->U+03C5, U+03B0->U+03C5, U+03CB->U+03C5, U+03CD->U+03C5, U+038F->U+03C9,U+03CE->U+03C9, U+03C2->U+03C3, U+0391..U+03A1->U+03B1..U+03C1,U+03A3..U+03A9->U+03C3..U+03C9, U+03B1..U+03C1, U+03C3..U+03C9, U+0E01..U+0E2E,U+0E30..U+0E3A, U+0E40..U+0E45, U+0E47, U+0E50..U+0E59, U+A000..U+A48F, U+4E00..U+9FBF,U+3400..U+4DBF, U+20000..U+2A6DF, U+F900..U+FAFF, U+2F800..U+2FA1F, U+2E80..U+2EFF,U+2F00..U+2FDF, U+3100..U+312F, U+31A0..U+31BF, U+3040..U+309F, U+30A0..U+30FF,U+31F0..U+31FF, U+AC00..U+D7AF, U+1100..U+11FF, U+3130..U+318F, U+A000..U+A48F,U+A490..U+A4CF
-}
-
-source src_fld
-{
-	type			= mysql
-	<sql_settings/>
-	sql_query		= SELECT *, 11 as idd FROM test_table where document_id &gt; 999
-	sql_query_pre = SET NAMES utf8
-	sql_attr_uint = idd
-}
-
-index fld
-{
-	source			= src_fld
-	path			= <data_path/>/fld
-	docinfo	= extern
-}
-
-</config>
-
-<queries>
-<query  index="test" mode="extended2">basic query</query>
-<query  index="test" mode="extended2">"phrase query"</query>
-<query  index="test" mode="extended2">"phrase (query)/3 ~on steroids"</query>
-<query  index="test" mode="extended2">@title sample @body world</query>
-<!-- <query mode="extended2">-query</query> -->
-<query  index="test" mode="extended2">"quorum query test"/1</query>
-<query  index="test" mode="extended2">"quorum query test"/4</query>
-<query  index="test" mode="extended2">"hello program"~3</query>
-<query  index="test" mode="extended2">"hello program"~4</query>
-<query  index="test" mode="extended2">吐</query>
-<query  index="test" mode="extended2">我</query>
-<query  index="test" mode="extended2">basic | china</query>
-<query  index="test" mode="extended2">"test program" | basic</query>
-<query  index="test" mode="extended2">"test that"~3 | basic</query>
-<query  index="test" mode="extended2">"test that"~3|basic</query>
-<query  index="test" mode="extended2">@title sample @body -basic</query>
-<query  index="test" mode="extended2">-basic|perl sample</query>
-<query  index="test" mode="extended2">-basic|perl sample</query>
-<query  index="test" mode="extended2">77</query>
-<query  index="test" mode="extended2">0077</query>
-<query  index="test" mode="extended2">@title test</query>
-<query  index="test" mode="extended2">@!title aaa</query>
-<query  index="test" mode="extended2">@!(title,body) aaa</query>
-<query  index="test" mode="extended2">@@relaxed @!nonexistent test</query>
-<query  index="test" mode="extended2" expect_error="1">@ttitle test</query>
-<query  index="test" mode="extended2" expect_error="1">@@title test</query>
-<query  index="test" mode="extended2">@@relaxed @ttitle test</query>
-<query  index="test" mode="extended2">""</query>
-<query  index="test" mode="extended2">@title ""</query>
-<query  index="test" mode="extended2">("")</query>
-<query  index="test" mode="extended2">"phrase (!query)/ ~on @steroids"</query>
-<query  index="test" mode="extended2">1234567812345678</query>
-<!-- regression of query parser memory corruption -->
-<query  index="test" mode="extended2" expect_error="1">1 -word@#1215</query>
-<query  index="test" mode="extended2">1-word@#1215</query>
-<query  index="test" mode="extended2">canon 16 35</query>
-<query  index="test" mode="extended2">canon 16-35</query>
-</queries>
-<sphqueries>
-<sphinxql>select * from fld where match ( '@title spec1 @body dummy1' ) order by id asc</sphinxql>
-<sphinxql>select * from fld where match ( '@title ( ( spec2 ) (dummy2) | text2 ) ' ) order by id asc</sphinxql>
-<sphinxql>select * from fld where match ( '@title ( ( spec3 ) @body (dummy3) | text3 ) ' ) order by id asc</sphinxql>
-<sphinxql>select * from fld where match ( '@title ( ( spec4 ) (dummy4) | @body text4 ) ' ) order by id asc</sphinxql>
-<sphinxql>select * from fld where match ( '@title ( ( spec4 ) (dummy4) @body text4 ) ' ) order by id asc</sphinxql>
-<sphinxql>select * from fld where match ( '@title ( ( spec4 ) dummy4 | @body text4 ) ' ) order by id asc</sphinxql>
-<sphinxql>select * from fld where match ( '@title ( ( spec4 ) dummy4 @body text4 ) ' ) order by id asc</sphinxql>
-<sphinxql>select * from fld where match ( '@title ( ( spec5 ) @body (dummy5) | text5 ) of my ' ) order by id asc</sphinxql>
-<sphinxql>select * from fld where match ( 'jolly rodger ;)' )</sphinxql>
-<sphinxql>select * from fld where match ( '(((((((((( crashing 9 brackets')</sphinxql>
-<sphinxql>select * from fld where match ( '@title(spec1 absentword) | @body(dummy1)' ) and id=1000 option ranker='wordcount', field_weights=(title=1000, body=1)</sphinxql>
-<sphinxql>select * from fld where match ( 'one | !two' )</sphinxql>
-<!-- regression @@relaxed vs complex query -->
-<sphinxql>select * from test where match ( '@@relaxed ((@title sample) | (@ttitle sample) (@body program -in )) ' )</sphinxql>
-<sphinxql>select * from test where match ( '@@relaxed ((@ttitle sample) | (@title sample) (@body program -in )) ' )</sphinxql>
-<sphinxql>select * from test where match ( '@@relaxed ((@ttitle sample) | (@ttitle sample) (@body program -in )) ' )</sphinxql>
-</sphqueries>
-<db_create>
-CREATE TABLE `test_table`
-(
-	`document_id` int(11) NOT NULL default '0',
-	`title` varchar(255) NOT NULL default '',
-	`body` varchar(255) NOT NULL default ''
-) CHARACTER SET utf8
-</db_create>
-
-<db_drop>
-DROP TABLE IF EXISTS `test_table`
-</db_drop>
-
-<db_insert>SET NAMES utf8</db_insert>
-<db_insert>
-INSERT INTO `test_table` VALUES
-( 111, '', 'basic query' ),
-( 222, '', 'phrase query on steroids' ),
-( 333, 'sample program', 'this is a test program that prints out "hello world" to the console' ),
-( 444, '', 'china 吐我' ),
-( 555, 'sample program two', 'something written in basic | canon ef 16-35 lens' ),
-( 666, 'sample program three', 'something written in perl' ),
-( 777, '', '77 lies multiplied by 77' ),
-( 888, '', 'agent 0077' ),
-( 999, '', '1234567812345678' ),
-( 901, 'aaa', 'aaa' ),
-( 902, 'aaa', '' ),
-( 903, '', 'aaa' ),
-(1000, 'spec1', 'dummy1' ),
-(1001, 'spec1 dummy1', '' ),
-(1002, '', 'spec1 dummy1' ),
-(1003, 'spec2 dummy2 text2', '' ),
-(1004, 'spec2', 'dummy2 text2' ),
-(1005, 'spec3', 'dummy3 text3' ),
-(1006, 'spec3 dummy3 text3', 'spec3' ),
-(1007, 'spec4 dummy4', 'text4' ),
-(1008, 'spec4', 'dummy4 text4' ),
-(1009, 'spec5 of my', 'dummy5' ),
-(1010, 'spec5', 'of my text5' )
-</db_insert>
-
-</test>
->>>>>>> 732e6547
+</test>