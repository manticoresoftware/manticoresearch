--- conflicted
+++ resolved
@@ -3,13 +3,7 @@
 
 <name>hitless indexes</name>
 
-<<<<<<< HEAD
-<requires>
-<non-rt/>
-</requires>
-=======
-<requires><lemmatizer_base/></requires>
->>>>>>> d75e6e57
+<requires><lemmatizer_base/><non-rt/></requires>
 
 <config>
 common
@@ -67,7 +61,6 @@
 	index_zones		= zone*
 }
 
-<<<<<<< HEAD
 source all2
 {
 	type			= mysql
@@ -83,7 +76,7 @@
 	path = <data_path/>/all2
 	hitless_words = all
 }
-=======
+
 source hit_test
 {
 	type = mysql
@@ -107,7 +100,6 @@
 	hitless_words 	= <this_test/>/words3.txt
 }
 
->>>>>>> d75e6e57
 </config>
 
 <db_create>
@@ -205,26 +197,6 @@
 	<query mode="extended2" index="some1">Woodman NEAR/10 "and the tree"</query>
 
 </queries>
-	
-<sphqueries>	
-	<!-- regressions hitless vs multiple terms from lemmatizer -->
-	<sphinxql>SELECT * FROM hit_0 WHERE MATCH(' "teach to feed" ')</sphinxql>
-	<sphinxql>SHOW META</sphinxql>
-	<sphinxql>SELECT * FROM hit_1 WHERE MATCH(' "teach to feed" ')</sphinxql>
-	<sphinxql>SHOW META</sphinxql>
-	<sphinxql>SELECT * FROM hit_0 WHERE MATCH(' "to feed and" ')</sphinxql>
-	<sphinxql>SHOW META</sphinxql>
-	<sphinxql>SELECT * FROM hit_1 WHERE MATCH(' "to feed and" ')</sphinxql>
-	<sphinxql>SHOW META</sphinxql>
-	<sphinxql>SELECT * FROM hit_0 WHERE MATCH(' "to feed" ')</sphinxql>
-	<sphinxql>SHOW META</sphinxql>
-	<sphinxql>SELECT * FROM hit_1 WHERE MATCH(' "to feed" ')</sphinxql>
-	<sphinxql>SHOW META</sphinxql>
-	<sphinxql>SELECT * FROM hit_0 WHERE MATCH(' "to windows text" ')</sphinxql>
-	<sphinxql>SHOW META</sphinxql>
-	<sphinxql>SELECT * FROM hit_1 WHERE MATCH(' "to windows text" ')</sphinxql>
-	<sphinxql>SHOW META</sphinxql>
-</sphqueries>	
 
 <sphqueries>
 	<!-- regression hitless vs subtree cache -->
@@ -235,6 +207,24 @@
 	select * from all2 where match('("aaa bbb") ("aaa cc")');
 	show meta;
 	</sphinxql>
+	
+	<!-- regressions hitless vs multiple terms from lemmatizer -->
+	<sphinxql>SELECT * FROM hit_0 WHERE MATCH(' "teach to feed" ')</sphinxql>
+	<sphinxql>SHOW META</sphinxql>
+	<sphinxql>SELECT * FROM hit_1 WHERE MATCH(' "teach to feed" ')</sphinxql>
+	<sphinxql>SHOW META</sphinxql>
+	<sphinxql>SELECT * FROM hit_0 WHERE MATCH(' "to feed and" ')</sphinxql>
+	<sphinxql>SHOW META</sphinxql>
+	<sphinxql>SELECT * FROM hit_1 WHERE MATCH(' "to feed and" ')</sphinxql>
+	<sphinxql>SHOW META</sphinxql>
+	<sphinxql>SELECT * FROM hit_0 WHERE MATCH(' "to feed" ')</sphinxql>
+	<sphinxql>SHOW META</sphinxql>
+	<sphinxql>SELECT * FROM hit_1 WHERE MATCH(' "to feed" ')</sphinxql>
+	<sphinxql>SHOW META</sphinxql>
+	<sphinxql>SELECT * FROM hit_0 WHERE MATCH(' "to windows text" ')</sphinxql>
+	<sphinxql>SHOW META</sphinxql>
+	<sphinxql>SELECT * FROM hit_1 WHERE MATCH(' "to windows text" ')</sphinxql>
+	<sphinxql>SHOW META</sphinxql>
 </sphqueries>
 
 </test>