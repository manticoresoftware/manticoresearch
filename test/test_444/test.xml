--- conflicted
+++ resolved
@@ -92,7 +92,10 @@
 select * from test facet gr distinct;;
 select * from test facet gr distinct tag;;
 
-<<<<<<< HEAD
+<!-- distinct at facet BY of multiple local indexes -->
+select * from test1,test2 FACET gr2 by gr1;;
+select * from test1,test2 FACET gr2 by gr1 distinct;;
+
 <!-- count distinct at couple of plain-locals (that returns wrong result, as expected) -->
 select count (DISTINCT tag) a from main,delta group by gr;
 select * from main,delta facet gr;;
@@ -100,12 +103,6 @@
 select * from main,delta facet gr distinct tag;;
 
 </sphinxql>
-=======
-<!-- distinct at facet BY of multiple local indexes -->
-<sphinxql>select * from test1,test2 FACET gr2 by gr1;</sphinxql>
-<sphinxql>select * from test1,test2 FACET gr2 by gr1 distinct;</sphinxql>
-
->>>>>>> a0515005
 </queries>
 
 <db_create>
